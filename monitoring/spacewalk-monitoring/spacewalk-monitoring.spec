--- conflicted
+++ resolved
@@ -51,17 +51,14 @@
 Requires:       status_log_acceptor
 Requires:       tsdb
 
-<<<<<<< HEAD
 %if 0%{?suse_version}
 Requires(post): aaa_base
 Requires(preun): aaa_base
 %else
 Requires: spacewalk-monitoring-selinux
-=======
 %if 0%{?fedora}
 Requires(preun): systemd
 %else
->>>>>>> 58c83d55
 Requires(post): chkconfig
 Requires(preun): chkconfig
 # This is for /sbin/service
@@ -109,23 +106,18 @@
 ln -sf ../../etc/init.d/MonitoringScout $RPM_BUILD_ROOT/%{_sbindir}/rcMonitoringScout
 
 %post
-<<<<<<< HEAD
 
 %if 0%{?suse_version}
 %{fillup_and_insserv Monitoring}
 %{fillup_and_insserv MonitoringScout}
 %else
-/sbin/chkconfig --add Monitoring
-/sbin/chkconfig --add MonitoringScout
-%endif
-=======
 if [ -x /etc/init.d/Monitoring ] ; then
     /sbin/chkconfig --add Monitoring
 fi
 if [ -x /etc/init.d/MonitoringScout ] ; then
     /sbin/chkconfig --add MonitoringScout
 fi
->>>>>>> 58c83d55
+%endif
 
 %preun
 %if 0%{?suse_version}  
@@ -159,13 +151,10 @@
 rm -rf $RPM_BUILD_ROOT
 
 %files
-<<<<<<< HEAD
 %defattr(-, root,root,-)
-=======
 %if 0%{?fedora}
 %{_unitdir}/*
 %else
->>>>>>> 58c83d55
 %{_initrddir}/*
 %endif
 %{_sbindir}/*
