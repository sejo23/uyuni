--- conflicted
+++ resolved
@@ -1,9 +1,5 @@
 Name:         SatConfig-bootstrap
-<<<<<<< HEAD
-Version:      1.11.6.1
-=======
 Version:      2.2.0
->>>>>>> 4f1c3dcf
 Release:      1%{?dist}
 Summary:      Satellite Configuration System - satellite id installer
 URL:          https://fedorahosted.org/spacewalk
