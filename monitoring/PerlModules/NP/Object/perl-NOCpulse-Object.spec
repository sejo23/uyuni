Name:         perl-NOCpulse-Object
<<<<<<< HEAD
Version:      1.26.13.1
=======
Version:      2.2.0
>>>>>>> 4f1c3dcf
Release:      1%{?dist}
Summary:      NOCpulse Object abstraction for Perl
URL:          https://fedorahosted.org/spacewalk
Source0:      https://fedorahosted.org/releases/s/p/spacewalk/%{name}-%{version}.tar.gz
BuildArch:    noarch
%if ! 0%{?suse_version}
Requires:     perl(:MODULE_COMPAT_%(eval "`%{__perl} -V:version`"; echo $version))
%else
Requires:     perl-Config-IniFiles perl-FreezeThaw
%endif
BuildRequires: perl(Config::IniFiles) perl(FreezeThaw) perl(NOCpulse::Debug) perl(ExtUtils::MakeMaker)
Group:        Development/Libraries
License:      GPLv2
Buildroot:    %{_tmppath}/%{name}-%{version}-%{release}-root-%(%{__id_u} -n)


%description
NOCpulse provides application, network, systems and transaction monitoring,
coupled with a comprehensive reporting system including availability,
historical and trending reports in an easy-to-use browser interface.

This package contain an abstract PERL class that tries and fails to cover up
the ugliness that is OO in Perl, amongst other things.

%prep
%setup -q

%build
%{__perl} Makefile.PL INSTALLDIRS=vendor
make %{?_smp_mflags}

%install
rm -rf $RPM_BUILD_ROOT
make pure_install PERL_INSTALL_ROOT=$RPM_BUILD_ROOT

find $RPM_BUILD_ROOT -type f -name .packlist -exec rm -f {} \;
find $RPM_BUILD_ROOT -type f -name '*.bs' -size 0 -exec rm -f {} \;
find $RPM_BUILD_ROOT -depth -type d -exec rmdir {} 2>/dev/null \;

%{_fixperms} $RPM_BUILD_ROOT/*

%check
make test

%clean
rm -rf $RPM_BUILD_ROOT

%files
%defattr(-,root,root)
%dir %{perl_vendorlib}/NOCpulse
%{perl_vendorlib}/NOCpulse/*
%{_mandir}/man3/*
%doc LICENSE

%changelog
* Thu Aug 26 2010 Shannon Hughes <shughes@redhat.com> 1.26.12-1
- Automatic commit of package [perl-NOCpulse-Object] release [1.26.11-1].
  (shughes@redhat.com)

* Thu Aug 26 2010 Shannon Hughes <shughes@redhat.com> 1.26.11-1
-
<|MERGE_RESOLUTION|>--- conflicted
+++ resolved
@@ -1,9 +1,5 @@
 Name:         perl-NOCpulse-Object
-<<<<<<< HEAD
-Version:      1.26.13.1
-=======
 Version:      2.2.0
->>>>>>> 4f1c3dcf
 Release:      1%{?dist}
 Summary:      NOCpulse Object abstraction for Perl
 URL:          https://fedorahosted.org/spacewalk
