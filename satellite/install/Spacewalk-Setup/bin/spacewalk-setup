--- conflicted
+++ resolved
@@ -54,12 +54,8 @@
    '/etc/sysconfig/rhn/backup-' . `date +%F-%R`;
 
 use constant COBBLER_COMMAND => '/usr/bin/cobbler-setup';
-<<<<<<< HEAD
 
 use constant SCHEMAS_DIR => '/usr/share/spacewalk/schema/';
-
-=======
->>>>>>> 45382c17
 
 
 my %opts = Spacewalk::Setup::parse_options();
@@ -154,11 +150,9 @@
 
 exit 0;
 
-<<<<<<< HEAD
+
 sub choose_database_schema {
     my $answers = shift;
-=======
->>>>>>> 45382c17
 
 # TODO: Still duplicated in install.pl, didn't move out to module as nicely
 # as other routines on account of usage of $opts:
