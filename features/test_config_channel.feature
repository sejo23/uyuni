# Copyright (c) 2015 SUSE LLC
# Licensed under the terms of the MIT license.

Feature: Test configuration channel basic functions
  Subscribe system to channel, deploy some files

  Scenario: Successfully create configuration channel
    Given I am authorized as "admin" with password "admin"
    And I follow "Home" in the left menu
    And I follow "Configuration" in the left menu
    And I follow "Configuration Channels" in the left menu
    When I follow "Create Config Channel"
    And I enter "New Test Channel" as "cofName"
    And I enter "newtestchannel" as "cofLabel"
    And I enter "This is a test channel" as "cofDescription"
    And I click on "Create Config Channel"
    Then I should see a "Test Channel" text
    And I should see a "Add Files" link
    And I should see a "Systems" link in the content area
    And I should see a "Edit Properties" link
    And I should see a "Configuration Actions" text
    And I should see a "Add/Create Files" text
    And I should see a "Create configuration file or directory" link
    And I should see a "Upload configuration files" link
    And I should see a "Import a file from another channel or system" link
    And I should see a "delete channel" link

  Scenario: Add a config file to newtestchannel
    Given I am authorized as "admin" with password "admin"
    And I follow "Home" in the left menu
    And I follow "Configuration" in the left menu
    And I follow "Configuration Channels" in the left menu
    When I follow "New Test Channel"
    And I follow "Create configuration file or directory"
    And I enter "/etc/mgr-test-file.cnf" as "cffPath"
    And I enter "MGR_PROXY=yes" in the editor
    And I click on "Create Configuration File"
    Then I should see a "Revision 1 of /etc/mgr-test-file.cnf from channel New Test Channel" text
    And I should see a "Update Configuration File" button

  Scenario: Subscribe system to channel
    Given I am authorized as "admin" with password "admin"
    And I follow "Home" in the left menu
    When I follow "Systems" in the left menu
<<<<<<< HEAD
    And I follow "Overview" in the left menu 
=======
    And I follow "Overview" in the lefr menu 
>>>>>>> 4d7be639
    And I follow this "sle-client" link
    When I follow "Configuration" in the content area
    And I follow "Manage Configuration Channels" in the content area
    And I follow first "Subscribe to Channels" in the content area
    And I check "New Test Channel" in the list
    And I click on "Continue"
    And I click on "Update Channel Rankings"
    Then I should see a "Channel Subscriptions successfully changed for" text

  Scenario: Check Centrally Managed Files
    Given I am authorized as "admin" with password "admin"
    And I follow "Home" in the left menu
    And I follow "Configuration" in the left menu
    When I follow "Configuration Files" in the left menu
    And I follow "Centrally Managed Files" in the left menu
    Then I should see a table line with "/etc/mgr-test-file.cnf", "New Test Channel", "1 system"

  Scenario: Check Centrally Managed Files of this client
    Given I am authorized as "admin" with password "admin"
    And I follow "Home" in the left menu
    When I follow "Systems" in the left menu
    And I follow "Overview" in the left menu 
    And I follow this "sle-client" link
    When I follow "Configuration" in the content area
    And I follow "View/Modify Files" in the content area
    And I follow "Centrally-Managed Files" in the content area
    Then I should see a table line with "/etc/mgr-test-file.cnf", "New Test Channel", "Revision 1"

  Scenario: Deploy Centrally Managed Files
    Given I am testing configuration
    And I enable all actions
    And I follow "Configuration Channels" in the left menu
    And I follow "New Test Channel"
    And I follow "Deploy all configuration files to all subscribed systems"
    Then I should see a "/etc/mgr-test-file.cnf" link
    And I should see this client as link
    When I click on "Deploy Files to Selected Systems"
    Then I should see a "1 revision-deploy is being scheduled." text
    And I should see a "0 revision-deploys overridden." text

  Scenario: Check File deployment
    Given I am root
    When I run rhn_check on this client
    Then On this client the File "/etc/mgr-test-file.cnf" should exists
    And On this client the File "/etc/mgr-test-file.cnf" should have the content "MGR_PROXY=yes"

  Scenario: Change local file and compare
    Given I change the local file "/etc/mgr-test-file.cnf" to "MGR_PROXY=no"
    And I am on the Systems overview page of this client
    When I follow "Configuration" in the content area
    And I follow "Compare Files" in the content area
    And I check "/etc/mgr-test-file.cnf" in the list
    And I click on "Compare Files"
    And I click on "Schedule Compare"
    Then I should see a "1 files scheduled for comparison." text
    When I run rhn_check on this client
    #And I wait for "2" seconds
    And I follow "Events" in the content area
    And I follow "History" in the content area
    Then I should see a "Show differences between profiled config files and deployed config files scheduled by testing" link
    When I follow first "Show differences between profiled config files and deployed config files"
    Then I should see a "Differences exist" link
    When I follow "Differences exist"
    Then I should not see a "Differences exist in a file that is not readable by all. Re-deployment of configuration file is recommended." text
    And I should see a "+MGR_PROXY=no" text

  Scenario: Import the changed file
    Given I am on the Systems overview page of this client
    When I follow "Configuration" in the content area
    And I follow "Add Files" in the content area
    And I follow "Import Files" in the content area
    And I check "/etc/mgr-test-file.cnf" in the list
    And I click on "Import Configuration Files"
    And I click on "Confirm"
    Then I should see a "1 files scheduled for upload." text
    When I run rhn_check on this client
    #And I wait for "2" seconds
    And I follow "Configuration" in the content area
    And I follow "View/Modify Files" in the content area
    And I follow "Local Sandbox" in the content area
    Then I should see a table line with "/etc/mgr-test-file.cnf", "Revision 1"

  Scenario: Import the changed file
    Given I am on the Systems overview page of this client
    When I follow "Configuration" in the content area
    And I follow "Add Files" in the content area
    And I follow "Import Files" in the content area
    And I enter "/etc/sysconfig/cron" as "contents"
    And I click on "Import Configuration Files"
    And I click on "Confirm"
    Then I should see a "1 files scheduled for upload." text
    When I run rhn_check on this client
    #And I wait for "2" seconds
    And I follow "Configuration" in the content area
    And I follow "View/Modify Files" in the content area
    And I follow "Local Sandbox" in the content area
    Then I should see a table line with "/etc/sysconfig/cron", "Revision 1"

  Scenario: Copy Sandbox file to Centrally-Managed
    Given I am on the Systems overview page of this client
    When I follow "Configuration" in the content area
    And I follow "View/Modify Files" in the content area
    And I follow "Local Sandbox" in the content area
    And I check "/etc/mgr-test-file.cnf" in the list
    And I click on "Copy to Centrally-Managed Files"
    And I check "New Test Channel" in the list
    And I click on "Copy To Central Channels"
    Then I should see a "1 file copied into 1 central configuration channel" text
    And I should see a table line with "/etc/mgr-test-file.cnf", "Revision 2"
    And I follow "Local Sandbox" in the content area
    And I check "/etc/sysconfig/cron" in the list
    And I click on "Copy to Centrally-Managed Files"
    And I check "New Test Channel" in the list
    And I click on "Copy To Central Channels"
    Then I should see a "1 file copied into 1 central configuration channel" text
    And I should see a table line with "/etc/sysconfig/cron", "Revision 1"

  Scenario: Add another config file to newtestchannel
    Given I am testing configuration
    When I follow "Configuration Channels" in the left menu
    And I follow "New Test Channel"
    And I follow "Create configuration file or directory"
    And I enter "/tmp/mycache.txt" as "cffPath"
    And I enter "cache" in the editor
    And I click on "Create Configuration File"
    Then I should see a "Revision 1 of /tmp/mycache.txt from channel New Test Channel" text
    And I should see a "Update Configuration File" button

  Scenario: Change one local file and compare multiple (bsc#910243, bsc#910247)
    Given I am root
    When I change the local file "/etc/mgr-test-file.cnf" to "MGR_PROXY=yes"
    And I am on the Systems overview page of this client
    When I follow "Configuration" in the content area
    And I follow "Compare Files" in the content area
    And I check "/etc/mgr-test-file.cnf" in the list
    And I check "/etc/sysconfig/cron" in the list
    And I check "/tmp/mycache.txt" in the list
    And I click on "Compare Files"
    And I click on "Schedule Compare"
    Then I should see a "3 files scheduled for comparison." text
    When I run rhn_check on this client
    #And I wait for "2" seconds
    And I follow "Events" in the content area
    And I follow "History" in the content area
    Then I should see a "Show differences between profiled config files and deployed config files scheduled by testing" link
    When I follow first "Show differences between profiled config files and deployed config files"
    Then I should see a "Differences exist" link
    And I should see a "/etc/mgr-test-file.cnf (rev. 2) Differences exist /etc/sysconfig/cron (rev. 1) /tmp/mycache.txt (rev. 1) Missing file" text
    When I follow "Differences exist"
    Then I should not see a "Differences exist in a file that is not readable by all. Re-deployment of configuration file is recommended." text
    And I should see a "+MGR_PROXY=yes" text<|MERGE_RESOLUTION|>--- conflicted
+++ resolved
@@ -42,11 +42,7 @@
     Given I am authorized as "admin" with password "admin"
     And I follow "Home" in the left menu
     When I follow "Systems" in the left menu
-<<<<<<< HEAD
     And I follow "Overview" in the left menu 
-=======
-    And I follow "Overview" in the lefr menu 
->>>>>>> 4d7be639
     And I follow this "sle-client" link
     When I follow "Configuration" in the content area
     And I follow "Manage Configuration Channels" in the content area
@@ -103,7 +99,6 @@
     And I click on "Schedule Compare"
     Then I should see a "1 files scheduled for comparison." text
     When I run rhn_check on this client
-    #And I wait for "2" seconds
     And I follow "Events" in the content area
     And I follow "History" in the content area
     Then I should see a "Show differences between profiled config files and deployed config files scheduled by testing" link
@@ -123,7 +118,6 @@
     And I click on "Confirm"
     Then I should see a "1 files scheduled for upload." text
     When I run rhn_check on this client
-    #And I wait for "2" seconds
     And I follow "Configuration" in the content area
     And I follow "View/Modify Files" in the content area
     And I follow "Local Sandbox" in the content area
@@ -139,7 +133,6 @@
     And I click on "Confirm"
     Then I should see a "1 files scheduled for upload." text
     When I run rhn_check on this client
-    #And I wait for "2" seconds
     And I follow "Configuration" in the content area
     And I follow "View/Modify Files" in the content area
     And I follow "Local Sandbox" in the content area
@@ -188,7 +181,6 @@
     And I click on "Schedule Compare"
     Then I should see a "3 files scheduled for comparison." text
     When I run rhn_check on this client
-    #And I wait for "2" seconds
     And I follow "Events" in the content area
     And I follow "History" in the content area
     Then I should see a "Show differences between profiled config files and deployed config files scheduled by testing" link
