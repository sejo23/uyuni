--- conflicted
+++ resolved
@@ -4,13 +4,8 @@
   assert(rpctest.login(luser, password))
 end
 
-<<<<<<< HEAD
-When(/^I create a repo with label "([^"]*)" and url$/) do |label|
-  url = "http://localhost/pub/AnotherRepo/"
-=======
 When(/^I create a repo with label "([^"]*)" and url) do |label|
   url = "http://#{$server_ip}/pub/AnotherRepo/"
->>>>>>> 2667a2c5
   assert(rpctest.createRepo(label, url))
 end
 
