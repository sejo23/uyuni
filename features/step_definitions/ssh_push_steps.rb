--- conflicted
+++ resolved
@@ -3,25 +3,6 @@
 
 When(/^I register this client for SSH push via tunnel$/) do
   # Create backups of /etc/hosts and up2date config
-<<<<<<< HEAD
-  FileUtils.cp('/etc/hosts', '/etc/hosts.BACKUP')
-  FileUtils.cp('/etc/sysconfig/rhn/up2date', '/etc/sysconfig/rhn/up2date.BACKUP')
-
-  # Generate expect file
-  bootstrap = '/srv/www/htdocs/pub/bootstrap/bootstrap-ssh-push-tunnel.sh'
-  expect_file = ExpectFileGenerator.new("#{$myhostname}", bootstrap)
-  step "I copy to server \"" + expect_file.path + "\""
-
-  # Perform the registration
-  filename = expect_file.filename
-  command = "echo | ssh -l root -o StrictHostKeyChecking=no $TESTHOST expect #{filename} 2>&1"
-  $sshout = ''
-  $sshout = `#{command}`
-  unless $?.success?
-    raise "Execute command failed: #{$!}: #{$sshout}"
-  end
-
-=======
   $server.run("cp /etc/hosts /etc/hosts.BACKUP")
   $server.run("cp /etc/sysconfig/rhn/up2date /etc/sysconfig/rhn/up2date.BACKUP")
 
@@ -33,7 +14,6 @@
   # Perform the registration
   command = "expect #{filename}"
   $server.run(command, true, 600, 'root')
->>>>>>> 6e2c6f76
   # Restore files from backups
   $server.run("mv /etc/hosts.BACKUP /etc/hosts")
   $server.run("mv /etc/sysconfig/rhn/up2date.BACKUP /etc/sysconfig/rhn/up2date")
