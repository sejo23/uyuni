# Copyright (c) 2010-2011 Novell, Inc.
# Licensed under the terms of the MIT license.

# we use these hooks instead of more steps because we need them to run
# regardless of whether or not the tests passed

After('@revertshortpass') do |scenario|
  changepass(scenario, 'A')
end

After('@revertgoodpass') do |scenario|
  changepass(scenario, 'GoodPass')
end

def ckUsernameField(timeout)
<<<<<<< HEAD
  begin
    fill_in "username", :with => "admin"
  rescue
    sleep(timeout)
    begin
      fill_in "username", :with => "admin"
    rescue
      sleep(timeout)
      fill_in "username", :with => "admin"
    end
  end
=======
  fill_in "username", :with => "admin"
rescue
    sleep(timeout)
    fill_in "username", :with => "admin"
>>>>>>> d76a7f58
end

def changepass(scenario, password)
  # only change the password if the wrong worked.
  # (Guard clause)
  return false unless has_xpath?("//a[@href='/rhn/Logout.do']")

  signout = find(:xpath, "//a[@href='/rhn/Logout.do']")
  signout.click if signout
  # sometimes race condition,
  # Unable to find field "username" (Capybara::ElementNotFound)
  ckUsernameField(10)
  fill_in "password", :with => password
  click_button "Sign In"
  find_link("Your Account").click
  sleep(5)
  begin
    fill_in "desiredpassword", :with => "admin"
  rescue
    sleep(5)
    fill_in "desiredpassword", :with => "admin"
  end
  begin
    fill_in "desiredpasswordConfirm", :with => "admin"
  rescue
    sleep(5)
    fill_in "desiredpasswordConfirm", :with => "admin"
  end
  click_button "Update"
end<|MERGE_RESOLUTION|>--- conflicted
+++ resolved
@@ -13,24 +13,10 @@
 end
 
 def ckUsernameField(timeout)
-<<<<<<< HEAD
-  begin
-    fill_in "username", :with => "admin"
-  rescue
-    sleep(timeout)
-    begin
-      fill_in "username", :with => "admin"
-    rescue
-      sleep(timeout)
-      fill_in "username", :with => "admin"
-    end
-  end
-=======
   fill_in "username", :with => "admin"
 rescue
     sleep(timeout)
     fill_in "username", :with => "admin"
->>>>>>> d76a7f58
 end
 
 def changepass(scenario, password)
