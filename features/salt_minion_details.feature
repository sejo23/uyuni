--- conflicted
+++ resolved
@@ -10,11 +10,7 @@
     Then I should see a "[Salt]" text
 
   Scenario: Check if package list has been refreshed
-<<<<<<< HEAD
-    Given I am on the Systems overview page of this client
-=======
     Given I am on the Systems overview page of this minion
->>>>>>> 6e2c6f76
     When I follow "Events"
     And I follow "History"
     Then I try to reload page until contains "Package List Refresh scheduled by (none)" text
