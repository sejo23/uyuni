--- conflicted
+++ resolved
@@ -1,44 +1,25 @@
 # Copyright (c) 2015 SUSE LLC
 # Licensed under the terms of the MIT license.
 
-Feature: XML-RPC "user" namespace.
+Feature: XML-RPC "user" namespace
 
   Scenario: Basic user operations
-<<<<<<< HEAD
     Given I am logged in via XML-RPC user as user "admin" and password "admin"
-    When I call user.listUsers()
-=======
-    Given I am logged in via XML-RPC/user as user "admin" and password "admin"
     When I call user.list_users()
->>>>>>> eac30e0c
     Then I should get at least user "admin"
     When I call user.get_details() on user "admin"
     Then I should see at least one role that matches "_admin" suffix
     Given I make sure "testluser" is not present
     When I call user.create(sid, login, pwd, name, lastname, email) with login "testluser"
-<<<<<<< HEAD
-    Then when I call user.listUsers(), I should see a user "testluser"
+    Then when I call user.list_users(), I should see a user "testluser"
     And I logout from XML-RPC user namespace
 
-  Scenario: Role operations
     Given I am logged in via XML-RPC user as user "admin" and password "admin"
-    When I call user.addRole() on "testluser" with the role "org_admin"
-    Then I should see "org_admin" when I call user.listRoles() with "testluser"
-    When I call user.removeRole() against uid "testluser" with the role "org_admin"
-    Then I shall not see "org_admin" when I call user.listRoles() with "testluser" uid
-    And I logout from XML-RPC user namespace
-=======
-    Then when I call user.list_users(), I should see a user "testluser"
-    And I logout from XML-RPC/user namespace.
-
-  Scenario: Role operations
-    Given I am logged in via XML-RPC/user as user "admin" and password "admin"
     When I call user.add_role() on "testluser" with the role "org_admin"
     Then I should see "org_admin" when I call user.list_roles() with "testluser"
     When I call user.remove_role() against uid "testluser" with the role "org_admin"
     Then I shall not see "org_admin" when I call user.list_roles() with "testluser" uid
-    And I logout from XML-RPC/user namespace.
->>>>>>> eac30e0c
+    And I logout from XML-RPC user namespace
 
   Scenario: Cleanup: user tests
     Given I am logged in via XML-RPC user as user "admin" and password "admin"
