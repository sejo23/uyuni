%if ! (0%{?fedora} || 0%{?rhel} > 5)
%{!?python_sitelib: %global python_sitelib %(%{__python} -c "from distutils.sysconfig import get_python_lib; print(get_python_lib())")}
%{!?python_sitearch: %global python_sitearch %(%{__python} -c "from distutils.sysconfig import get_python_lib; print(get_python_lib(1))")}
%endif

%if 0%{?fedora}
%{!?pylint_check: %global pylint_check 1}
%endif

Name:        spacecmd
<<<<<<< HEAD
Version:     2.7.6.1
=======
Version:     2.7.7
>>>>>>> 133acf6f
Release:     1%{?dist}
Summary:     Command-line interface to Spacewalk and Red Hat Satellite servers

Group:       Applications/System
License:     GPLv3+
URL:         https://github.com/spacewalkproject/spacewalk/wiki/spacecmd
Source:      https://github.com/spacewalkproject/spacewalk/archive/%{name}-%{version}.tar.gz
BuildRoot:   %(mktemp -ud %{_tmppath}/%{name}-%{version}-%{release}-XXXXXX)
%if ((!0%{?suse_version}) || (0%{?suse_version} >= 1120))
BuildArch:   noarch
%endif

%if 0%{?pylint_check}
BuildRequires: spacewalk-pylint
%endif
BuildRequires: python
BuildRequires: python-devel
BuildRequires: python-simplejson
BuildRequires: rpm-python
%if 0%{?rhel} == 5
BuildRequires: python-json
%endif

%if 0%{?rhel} == 5
Requires:    python-simplejson
%endif
Requires:    python
Requires:    file

%if 0%{?suse_version}
BuildRequires: python-xml
Requires:      python-xml
Requires:      python-simplejson
%endif

%description
spacecmd is a command-line interface to Spacewalk and Red Hat Satellite servers

%prep
%setup -q

%build
# nothing to build

%install
%{__rm} -rf %{buildroot}

%{__mkdir_p} %{buildroot}/%{_bindir}
%{__install} -p -m0755 src/bin/spacecmd %{buildroot}/%{_bindir}/

%{__mkdir_p} %{buildroot}/%{_sysconfdir}
touch %{buildroot}/%{_sysconfdir}/spacecmd.conf

%{__mkdir_p} %{buildroot}/%{_sysconfdir}/bash_completion.d
%{__install} -p -m0644 src/misc/spacecmd-bash-completion %{buildroot}/%{_sysconfdir}/bash_completion.d/spacecmd

%{__mkdir_p} %{buildroot}/%{python_sitelib}/spacecmd
%{__install} -p -m0644 src/lib/*.py %{buildroot}/%{python_sitelib}/spacecmd/

%{__mkdir_p} %{buildroot}/%{_mandir}/man1
%{__gzip} -c src/doc/spacecmd.1 > %{buildroot}/%{_mandir}/man1/spacecmd.1.gz

touch %{buildroot}/%{python_sitelib}/spacecmd/__init__.py
%{__chmod} 0644 %{buildroot}/%{python_sitelib}/spacecmd/__init__.py

%clean
%{__rm} -rf %{buildroot}

%check
%if 0%{?pylint_check}
PYTHONPATH=$RPM_BUILD_ROOT%{python_sitelib} \
	spacewalk-pylint $RPM_BUILD_ROOT%{python_sitelib}/spacecmd
%endif

%files
%defattr(-,root,root)
%{_bindir}/spacecmd
%{python_sitelib}/spacecmd/
%ghost %config %{_sysconfdir}/spacecmd.conf
%dir %{_sysconfdir}/bash_completion.d
%{_sysconfdir}/bash_completion.d/spacecmd
%doc src/doc/README src/doc/COPYING
%doc %{_mandir}/man1/spacecmd.1.gz

%changelog
* Fri Mar 24 2017 Tomas Kasparek <tkasparek@redhat.com> 2.7.7-1
- 1428862 - make sure to know if we get into default function and exit
  accordingly

* Fri Mar 03 2017 Tomas Kasparek <tkasparek@redhat.com> 2.7.6-1
- 1202684 - exit with 1 with incorrect command, wrong server, etc.
- Updated links to github in spec files
- Migrating Fedorahosted to GitHub
- 1189291 - call enumerate instead of list
- 1399151 - print also systemdid with system name
- 1427888 - return list of strings only

* Thu Mar 02 2017 Tomas Kasparek <tkasparek@redhat.com> 2.7.5-1
- 1428384 - print profile_name instead of string we're searching for
- 1427905 - there may be a system with name equal to systemid
- 1427938 - expect name as string

* Fri Feb 24 2017 Jan Dobes 2.7.4-1
- Fix interactive mode
- Add a type parameter to repo_create

* Tue Dec 20 2016 Ondrej Gajdusek <ogajduse@redhat.com> 2.7.3-1
- fixing pylint: spacecmd: consider-iterating-dictionary

* Thu Dec 15 2016 Jiri Dostal <jdostal@redhat.com> 2.7.2-1
- 1404276 - spacecmd has hardcoded architectures - there is solaris

* Tue Dec 06 2016 Jiri Dostal <jdostal@redhat.com> 2.7.1-1
- 1250572 - Text description missing for remote command by Spacecmd
- Bumping package versions for 2.7.

* Wed Oct 12 2016 Grant Gainey 2.6.16-1
- Update Satellite to Red Hat Satellite (trademark)

* Wed Sep 28 2016 Eric Herget <eherget@redhat.com> 2.6.15-1
- 1368397 - spacecmd should generate caches for the server+user combination

* Thu Sep 22 2016 Jiri Dostal <jdostal@redhat.com> 2.6.14-1
- spacecmd: catch all exceptions in do_login()
- Revert presious commit - spacewalk-pylint does not accept exception without
  type
- spacecmd: catch all exceptions in do_login()

* Thu Sep 15 2016 Jan Dobes 2.6.13-1
- fixing pylint: wrong-import-order

* Thu Sep 15 2016 Jan Dobes 2.6.12-1
- fixing pylint: too-many-nested-blocks
- fixing pylint: wrong-import-order
- building of spacecmd package fails in i686 buildroot because of this

* Thu Sep 08 2016 Ondrej Gajdusek <ogajduse@redhat.com> 2.6.11-1
- Revert "1251949 - spacecmd: Repaired compiling regexps to avoid error:
  multiple repeat"

* Tue Sep 06 2016 Ondrej Gajdusek <ogajduse@redhat.com> 2.6.10-1
- 1251949 - spacecmd: Repaired compiling regexps to avoid error: multiple
  repeat

* Wed Aug 31 2016 Ondrej Gajdusek <ogajduse@redhat.com> 2.6.9-1
- 1209646 - spacecmd: Added systemID to report_inactivesystems output
- 1367562 - spacecmd: Added output to logging.debug from softwarechannel_sync
  func
- 1179333 - spacecmd: Modified IF statement in due to fails according BZ

* Wed Aug 31 2016 Ondrej Gajdusek <ogajduse@redhat.com> 2.6.8-1
- Added seconds to HELP_TIME_OPTS

* Tue Aug 30 2016 Ondrej Gajdusek <ogajduse@redhat.com> 2.6.7-1
- Fix summary displayed when applying multiple errata

* Mon Aug 22 2016 Ondrej Gajdusek <ogajduse@redhat.com> 2.6.6-1
- Add start time to system_applyerrata
- Accept -s option in errata_apply
- Add start time to errata_apply
- spacecmd: Add system_reboot examples to man page
- spacecmd: Skip time prompt when running with --yes
- spacecmd: Add start time to system_schedulepackagerefresh
- spacecmd: Add start time to system_schedulehardwarerefresh
- spacecmd: Add start time to system_syncpackages
- spacecmd: Add start time to system_deployconfigfiles
- spacecmd: Add start time to system_upgradepackage
- spacecmd: Add start time to system_removepackage
- spacecmd: Add start time to system_installpackage
- spacecmd: Add start time to system_reboot

* Thu Aug 18 2016 Ondrej Gajdusek <ogajduse@redhat.com> 2.6.5-1
- Repaired package listing.
- Added seconds to timeparse func.

* Tue Aug 09 2016 Tomas Lestach <tlestach@redhat.com> 2.6.4-1
- addressing pylint issues

* Tue Aug 09 2016 Tomas Lestach <tlestach@redhat.com> 2.6.3-1
- 1309710 - Adding kickstart_setsoftwaredetails feature.
- Fixing kickstart_getsoftware autocompletion.

* Thu Jul 21 2016 Tomas Lestach <tlestach@redhat.com> 2.6.2-1
- spacecmd: Check number of arguments in system_show_packageversion
- Fix help/usage messages
- spacecmd: user: allow more than one group at a time

* Mon Jun 27 2016 Tomas Lestach <tlestach@redhat.com> 2.6.1-1
- simplyfication of comparison
- simplify if statements
- replacing 'expr == None' with 'expr is None'
- fix import order in spacecmd
- Bumping package versions for 2.6.

* Wed May 25 2016 Tomas Kasparek <tkasparek@redhat.com> 2.5.8-1
- updating copyright years

* Tue May 10 2016 Grant Gainey 2.5.7-1
- spacecmd: build on openSUSE
- 1274484 - changed name of key in ConfigRevision structure + updated API doc +
  configchannel.py

* Thu Mar 24 2016 Jan Dobes 2.5.6-1
- 1277994 - Add option to softwarechannel_setorgaccess for protected sharing of
  channels.

* Tue Feb 02 2016 Grant Gainey 2.5.5-1
- unused variable
- mimetype detection to set the binary flag requires 'file' tool
- fix export/cloning: always base64
- default is binary
- Always base64 encode to avoid trim() bugs in the XML-RPC library.

* Tue Feb 02 2016 Jiri Dostal <jdostal@redhat.com> 2.5.4-1
- 1250572 fix pylint

* Tue Feb 02 2016 Jiri Dostal <jdostal@redhat.com> 2.5.3-1
- 1250572 - Text description missing for remote command by Spacecmd

* Tue Jan 19 2016 Gennadii Altukhov <galt@redhat.com> 2.5.2-1
- 1287246 - spacecmd: repo_details show 'None' if repository doesn't have SSL
  Certtificate
- 1287246 - spacecmd: Added functions to add/edit SSL certificates for
  repositories

* Tue Nov 24 2015 Jan Dobes 2.5.1-1
- spacecmd: remove listsystementitlements command
- spacecmd: remove virtualization host platform entitlement references
- spacecmd: remove references to provisioning entitlements
- spacecmd: remove entitlements example from documentation
- spacecmd: remove softwarechannel_getentitlements
- spacecmd: remove report_entitlements; uses removed API
- spacecmd: not use dropped satellite.listEntitlements api
- spacecmd: remove org_listsoftwareentitlements and org_setsoftwareentitlements
- Bumping package versions for 2.5.

* Fri Sep 18 2015 Jan Dobes 2.4.11-1
- Removed monitoring stuff from the spacecmd

* Sun Aug 30 2015 Jan Dobes <jdobes@redhat.com> 2.4.10-1
- Added softwarechannel_listsyncschedule to spacecmd to list all active
  software channel sync schedules.

* Wed Aug 19 2015 Jan Dobes 2.4.9-1
- 1229427 - use default value as in WebUI
- 1229427 - do not forget checksum
- 1229427 - offer more checksum types

* Mon Aug 10 2015 Jan Dobes 2.4.8-1
- softwarechannel_listlatestpackages help message

* Fri Aug 07 2015 Jan Dobes 2.4.7-1
- check for existence of device description in spacecmd system_listhardware
  (bsc#932288)

* Fri Aug 07 2015 Jan Dobes 2.4.6-1
- use hostname instead of localhost for https connections

* Mon Aug 03 2015 Tomas Lestach <tlestach@redhat.com> 2.4.5-1
- 1244099 - fix spacecmd do_configchannel_sync for directories
- Fix typo in softwarechannel.py

* Wed Jul 29 2015 Aron Parsons <aronparsons@gmail.com> 2.4.4-1
- spacecmd: add missing CHECKSUM list

* Wed May 13 2015 Stephen Herr <sherr@redhat.com> 2.4.3-1
- See pull request 247, always base64 encode config files to prevent whitespace
  stripping

* Mon May 11 2015 Tomas Lestach <tlestach@redhat.com> 2.4.2-1
- do not escape spacecmd command arguments

* Thu Apr 02 2015 Tomas Lestach <tlestach@redhat.com> 2.4.1-1
- 1207606 - do not return one package multiple times
- Bumping package versions for 2.4.

* Mon Mar 23 2015 Grant Gainey 2.3.20-1
- Standardize pylint-check to only happen on Fedora

* Thu Mar 19 2015 Grant Gainey 2.3.19-1
- Updating copyright info for 2015
- Added a bit more documentation to softwarechannel_setsyncschedule to make it
  more obvious what the schedule format is.

* Fri Mar 13 2015 Tomas Lestach <tlestach@redhat.com> 2.3.18-1
- Added softwarechannel_removesyncschedule to remove a sync schedule from a
  channel.
- Fix cli config option nossl. Before using it triggered the following error:

* Tue Feb 24 2015 Grant Gainey 2.3.17-1
- Make pylint happy

* Thu Feb 19 2015 Grant Gainey 2.3.16-1
- Fixed typo
- add ability to specify gpg bits from spacecmd when creating software channels

* Thu Feb 19 2015 Matej Kollar <mkollar@redhat.com> 2.3.15-1
- 1191418 - sanitize data from export

* Wed Jan 28 2015 Matej Kollar <mkollar@redhat.com> 2.3.14-1
- Setting ts=4 is wrong

* Mon Jan 26 2015 Matej Kollar <mkollar@redhat.com> 2.3.13-1
- Forgotten substitution?
- Fix Pylint on Fedora 21: manual fixes
- Fix Pylint on Fedora 21: autopep8
- 1180233 - More corner cases for errata summary printing
- Let pep8 do its thing to clean up some code
- spacecmd: added softwarechannel_errata functions
- spacecmd: cleanup string handling
- spacecmd: add defattr

* Wed Jan 21 2015 Matej Kollar <mkollar@redhat.com> 2.3.12-1
- Pylint fix for Fedora 21

* Fri Jan 16 2015 Grant Gainey 2.3.11-1
- fix configchannel export - do not create 'contents' key for directories

* Fri Jan 16 2015 Grant Gainey 2.3.10-1
- First custom_opts has no 'arguments' - protect against it
- fix call of setCustomOptions()

* Fri Jan 16 2015 Grant Gainey 2.3.9-1
- Fix spacecmd schedule listing for negative deltas

* Fri Jan 16 2015 Tomas Lestach <tlestach@redhat.com> 2.3.8-1
- spacecmd: fix listupgrades

* Mon Jan 12 2015 Matej Kollar <mkollar@redhat.com> 2.3.7-1
- Getting rid of Tabs and trailing spaces in LICENSE, COPYING, and README files

* Fri Dec 05 2014 Stephen Herr <sherr@redhat.com> 2.3.6-1
- Consider all kickstartable tree channels when listing distributions

* Fri Nov 28 2014 Tomas Lestach <tlestach@redhat.com> 2.3.5-1
- address pylint complains

* Fri Nov 28 2014 Tomas Lestach <tlestach@redhat.com> 2.3.4-1
- add new function kickstart_getsoftwaredetails
- Added feature to get installed packageversion of a system or systems managed
  by ssm to spacecmd. Usage: spacecmd system_show_packageversion <SYSTEM>
  <PACKAGE>

* Mon Nov 03 2014 Grant Gainey 2.3.3-1
- 1111680 - Teach spacecmd report_errata to process all-errata in the absence
  of further args

* Mon Nov 03 2014 Miroslav Suchý <msuchy@redhat.com> 2.3.2-1
- add BR: python

* Sun Sep 28 2014 Aron Parsons <aronparsons@gmail.com> 2.3.1-1
- spacecmd: fix -p argument in distribution_update help

* Fri Jul 11 2014 Milan Zazrivec <mzazrivec@redhat.com> 2.2.11-1
- fix copyright years

* Tue Jun 24 2014 Milan Zazrivec <mzazrivec@redhat.com> 2.2.10-1
- 1083519 - make spacecmd funtion correctly in multi-nevra environments
- make print_result a static method of SpacewalkShell

* Fri Jun 06 2014 Milan Zazrivec <mzazrivec@redhat.com> 2.2.9-1
- allow bare-except (W0702) in the outer block as well

* Fri Jun 06 2014 Milan Zazrivec <mzazrivec@redhat.com> 2.2.8-1
- spacecmd: new build requires needed by pylint checking
- pylint fixes: comma and operator to be followed / preceded by space

* Fri Jun 06 2014 Milan Zazrivec <mzazrivec@redhat.com> 2.2.7-1
- system: don't use python built-ins for identifiers
- set PYTHONPATH for pylint

* Thu Jun 05 2014 Milan Zazrivec <mzazrivec@redhat.com> 2.2.6-1
- add spacewalk-pylint checks to spacecmd build
- pylint fixes
* Thu May 29 2014 Michael Mraka <michael.mraka@redhat.com> 2.2.5-1
- added option for downloading only latest package version with
  softwarechannel_mirrorpackages
- improofed error handling of softwarechannel_mirrorpackages
- Added option to spacecmd for force a deployment of a config channel to all
  subscribed systems

* Mon May 26 2014 Milan Zazrivec <mzazrivec@redhat.com> 2.2.4-1
- added last boot message in system_details func.

* Fri May 23 2014 Milan Zazrivec <mzazrivec@redhat.com> 2.2.3-1
- Added option to mirror a softwarechannel with spacecmd

* Fri Apr 04 2014 Milan Zazrivec <mzazrivec@redhat.com> 2.2.2-1
- 893368 - set output encoding when stdout is not a tty

* Fri Feb 28 2014 Milan Zazrivec <mzazrivec@redhat.com> 2.2.1-1
- 1066109 - add script name argument when calling kickstart.profile.addScript()
- fix string expansion
- adjusted the output of package_listdependencies

* Fri Feb 21 2014 Milan Zazrivec <mzazrivec@redhat.com> 2.1.25-1
- 1060746 - make file_needs_b64_enc work for both str and unicode inputs

* Tue Jan 14 2014 Matej Kollar <mkollar@redhat.com> 2.1.24-1
- Automatic commit of package [spacecmd] release [2.1.23-1].

* Tue Jan 14 2014 Matej Kollar <mkollar@redhat.com> 2.1.23-1
- Updating the copyright years info

* Mon Jan 06 2014 Tomas Lestach <tlestach@redhat.com> 2.1.22-1
- 1048090 - fix spacecmd, so it does not expect package id within the
  system.listPackages API call

* Fri Dec 20 2013 Milan Zazrivec <mzazrivec@redhat.com> 2.1.21-1
- 1014765 - fix binary file detection
- added function package_listdependencies

* Fri Dec 13 2013 Milan Zazrivec <mzazrivec@redhat.com> 2.1.20-1
- 1009841 - don't attempt to write out 'None'

* Fri Dec 13 2013 Milan Zazrivec <mzazrivec@redhat.com> 2.1.19-1
- 960984 - fix system listing when identified by system id

* Thu Dec 05 2013 Aron Parsons <aronparsons@gmail.com> 2.1.18-1
- spacecmd: print repos in softwarechannel_getdetails
- spacecmd: add softwarechannel_listrepos
- spacecmd: add softwarechannel_removerepo
- spacecmd: add softwarechannel_addrepo
- spacecmd: fix tab completion for repo_addfilters

* Thu Dec 05 2013 Milan Zazrivec <mzazrivec@redhat.com> 2.1.17-1
- package search: make sure the lucene search syntax works

* Sun Dec 01 2013 Milan Zazrivec <mzazrivec@redhat.com> 2.1.16-1
- 835979 - don't double convert start time 'now'

* Fri Nov 29 2013 Michael Mraka <michael.mraka@redhat.com> 2.1.15-1
- Making code more "pythonic"

* Thu Nov 21 2013 Dimitar Yordanov <dyordano@redhat.com> 2.1.14-1
- system_deletecrashes, system_getcrashfiles, system_listcrashesbysystem

* Fri Nov 08 2013 Milan Zazrivec <mzazrivec@redhat.com> 2.1.13-1
- 835979 - system_runscript: convert date/time to iso-8601

* Mon Oct 14 2013 Michael Mraka <michael.mraka@redhat.com> 2.1.12-1
- fix typo in a comment

* Wed Oct 02 2013 Michael Mraka <michael.mraka@redhat.com> 2.1.11-1
- spacecmd: Fix session validation

* Mon Sep 30 2013 Michael Mraka <michael.mraka@redhat.com> 2.1.10-1
- removed trailing whitespaces

* Mon Sep 30 2013 Michael Mraka <michael.mraka@redhat.com> 2.1.9-1
- Fix typo, the decoded output need to be printed...

* Mon Sep 23 2013 Aron Parsons <aronparsons@gmail.com> 2.1.8-1
- spacecmd: use a non-privileged API call to check session validity
- spacecmd: handle base64-encoded output in schedule_getoutput
- spacecmd: add softwarechannel_setsyncschedule function
- spacecmd: make globbing optional in parse_arguments()

* Mon Sep 02 2013 Aron Parsons <aronparsons@gmail.com> 2.1.7-1
- spacecmd: try to use a cached session even if the username is passed on the
  command line
- spacecmd: added function activationkey_setdescription
- spacecmd: fix invalid call to user_confirm in
  activationkey_setconfigchannelorder

* Sun Aug 25 2013 Aron Parsons <aronparsons@gmail.com> 2.1.6-1
- spacecmd: remove duplicate packages in system_listupgrades output
- spacecmd: make the keys used in latest_pkg() configurable

* Wed Aug 21 2013 Dimitar Yordanov <dyordano@redhat.com> 2.1.5-1
- Add new function system_listcrashedsystems

* Tue Aug 13 2013 Gregor Gruener <ggruner@redhat.com> 2.1.4-1
- add new function kickstart_getupdatetype
- add new function kickstart_setupdatetype

* Tue Aug 06 2013 Gregor Gruener <ggruner@redhat.com> 2.1.3-1
- add new function scap_listxccdfscans
- add new function scap_getxccdfscandetails
- add new function scap_getxccdfscanruleresults
- add new function scap_schedulexccdfscan

* Mon Aug 05 2013 Gregor Gruener <ggruner@redhat.com> 2.1.2-1
- add new function is_monitoringenabled
- add new function list_proxies

* Mon Jul 22 2013 Gregor Gruener <ggruner@redhat.com> 2.1.1-1
- add new function custominfo_updatekey

* Thu Jul 18 2013 Miroslav Suchý <msuchy@redhat.com> 2.0.2-1
- 985530 - require python and python-simplejson

* Wed Jul 17 2013 Tomas Kasparek <tkasparek@redhat.com> 2.0.1-1
- Bumping package versions for 2.0.

* Thu Jul 11 2013 Stephen Herr <sherr@redhat.com> 1.10.6-1
- 983400 - fixing spacecmd ssm 'list' has no attribute 'keys' error

* Wed Jun 12 2013 Tomas Kasparek <tkasparek@redhat.com> 1.10.5-1
- rebrading RHN Satellite to Red Hat Satellite

* Sun Apr 28 2013 Aron Parsons <aronparsons@gmail.com> 1.10.4-1
- 947829 - spacecmd errors out when trying to add script to kickstart

* Fri Apr 26 2013 Michael Mraka <michael.mraka@redhat.com> 1.10.3-1
- provide support for user.setDetails()

* Tue Apr 16 2013 Stephen Herr <sherr@redhat.com> 1.10.2-1
- Make spacecmd able to specify config channel label

* Wed Mar 13 2013 Aron Parsons <aronparsons@gmail.com> 1.10.1-1
- fix directory export in configchannel_export
- use 755 as default permissions for directories in
  configfile_getinfo
- fix directory creation in configchannel_addfile

* Sun Mar 03 2013 Aron Parsons <aronparsons@gmail.com> 1.9.4-1
- spacecmd: allow globbing in activationkey_{en,dis}able
- spacecmd: add functions to disable/enable activation keys

* Sun Mar 03 2013 Aron Parsons <aronparsons@gmail.com> 1.9.3-1
- update email addresses in copyright notices
- update copyright years
- add new function softwarechannel_syncrepos
- add new function repo_updateurl
- add new function repo_rename
- add new function repo_create
- add new function repo_delete
- remove some commented out code
- print the list of systems in system_runscript
- print the list of systems in system_reboot
- return a unique set from expand_systems
- print a clearer error message when duplicate system names are found
- standardize the behavior for when a system ID is not returned
- add a delay before regenerating the system cache after a delete
- handle binary files correctly in configfile_getinfo
- print the name in the confirmation message of snippet_create
- don't exit when invalid arguments are passed to a function
- don't reuse variable names in parse_arguments
- print the function's help message when -h in the argument list
- print file path in package_details

* Thu Feb 28 2013 Michael Mraka <michael.mraka@redhat.com> 1.9.2-1
- fixing broken export of configchannels with symlinks

* Mon Feb 18 2013 Tomas Lestach <tlestach@redhat.com> 1.9.1-1
- sort export_kickstart_getdetails right after fetching
- Bumping package versions for 1.9.

* Sat Sep 29 2012 Aron Parsons <aronparsons@gmail.com> 1.8.15-1
- spacecmd: add functions to manage repo filters

* Wed Aug 29 2012 Aron Parsons <aronparsons@gmail.com> 1.8.14-1
- spacecmd: prevent outputting escape sequences to non-terminals

* Sun Aug 12 2012 Aron Parsons <aronparsons@gmail.com> 1.8.13-1
- spacecmd: add system_schedule{hardware,package}refresh functions Signed-off-
  by: Aron Parsons <aronparsons@gmail.com>

* Fri Aug 10 2012 Jan Pazdziora 1.8.12-1
- Fixed small typo in spacecmd/src/lib/kickstart.py

* Mon Jul 09 2012 Michael Mraka <michael.mraka@redhat.com> 1.8.11-1
- spacecmd : Fix kickstart_export with old API versions

* Fri Jun 22 2012 Jan Pazdziora 1.8.10-1
- spacecmd : enhancement add configchannel_sync
- spacecmd : enhancement add softwarechannel_sync

* Thu May 31 2012 Stephen Herr <sherr@redhat.com> 1.8.9-1
- 809905 - fixing chroot option for addscript, is now possible to not chroot in
  non-interactive mode

* Thu May 24 2012 Steven Hardy <shardy@redhat.com> 1.8.8-1
- spacecmd bugfix : kickstart_getcontents fix character encoding error
- spacecmd bugfix: activationkey_import don't add empty package/group lists
- spacecmd bugfix : fix activationkey_import when no base-channel specified
- spacecmd bugfix : Fix reference to non-existent variable
- spacecmd bugfix : improve configchannel_export operation on old API versions
- spacecmd bugfix : *diff functions allow python 2.4 compatibility

* Tue May 15 2012 Aron Parsons <aronparsons@gmail.com> 1.8.7-1
- changed get_string_diff_dicts to better fitting replacement method
- bugfix and comment clarification
- bugfix: remove reference to stage function
- add do_SPACEWALKCOMPONENT_diff functions
- print return values

* Tue May 15 2012 Steven Hardy <shardy@redhat.com> 1.8.6-1
- spacecmd bugfix : system_comparewithchannel filter system packagelist
- spacecmd bugfix : argument validation needed for configchannel_addfile
- spacecmd bugfix : configchannel_addfile don't display b64 file contents

* Fri Apr 27 2012 Steven Hardy <shardy@redhat.com> 1.8.5-1
- spacecmd : enhancement add system_addconfigfile (shardy@redhat.com)
- spacecmd : move file_needs_b64_enc into utils (shardy@redhat.com)
- spacecmd : Fix usage for configchannel_addfile (shardy@redhat.com)
- spacecmd : enhancement Add system_listconfigfiles (shardy@redhat.com)

* Sat Apr 14 2012 Aron Parsons <aronparsons@gmail.com> 1.8.4-1
- spacecmd: pretty-print JSON output
- spacecmd: cosmetics

* Thu Apr 05 2012 Stephen Herr <sherr@redhat.com> 1.8.3-1
- 809905 - add option to allow templating for spacecmd kickstarting
  (sherr@redhat.com)

* Thu Mar 29 2012 Steven Hardy <shardy@redhat.com> 1.8.2-1
- spacecmd : softwarechannel_clone avoid ISE on duplicate name
  (shardy@redhat.com)
- spacecmd bugfix : softwarechannel_adderrata mergeErrata should be
  cloneErrataAsOriginal (shardy@redhat.com)
- spacecmd enhancement : Add globbing support to distribution_details
  (shardy@redhat.com)
- spacecmd enhancement : Add globbing support to distribution_delete
  (shardy@redhat.com)
- spacecmd : Cleanup some typos in comments (shardy@redhat.com)
- spacecmd enhancement : custominfo_details add support for globbing key names
  (shardy@redhat.com)
- spacecmd enhancement : custominfo_deletekey add support for globbing key
  names (shardy@redhat.com)
- spacecmd enhancement : Add cryptokey_details globbing support
  (shardy@redhat.com)
- spacecmd enhancement : cryptokey_delete add support for globbing
  (shardy@redhat.com)
- spacecmd : Workaround missing date key in recent spacewalk listErrata
  (shardy@redhat.com)
- spacecmd : Add validation to softwarechannel_adderrata channel args
  (shardy@redhat.com)
- spacecmd enhancement : softwarechannel_adderrata add --skip mode
  (shardy@redhat.com)
- spacecmd enhancement : Add --quick mode to softwarechannel_adderrata
  (shardy@redhat.com)
- spacecmd enhancement : Allow config-channel export of b64 encoded files
  (shardy@redhat.com)

* Mon Mar 12 2012 Jan Pazdziora 1.8.1-1
- Update the spacecmd copyright years for Red Hat contributions.

* Mon Feb 27 2012 Steven Hardy <shardy@redhat.com> 1.7.7-1
- spacecmd : activationkey_details print child channels and packages sorted
  (joerg.steffens@dass-it.de)
- spacecmd bugfix : softwarechannel_adderrata use cloneAsOriginal
  (shardy@redhat.com)
- spacecmd enhancement : Add errata_findbycve function (shardy@redhat.com)
- spacecmd enhancement : configchannel_delete add support for globbing
  (shardy@redhat.com)
- spacecmd : Fix error in do_activationkey_export comment (shardy@redhat.com)
- spacecmd enhancement : activationkey_delete add support for globbing
  (shardy@redhat.com)
- spacecmd bugfix : softwarechannel_addpackages validate channel arg
  (shardy@redhat.com)

* Mon Feb 27 2012 Jan Pazdziora 1.7.6-1
- 769430 - avoid using the quoted string, parse it first.

* Sun Feb 19 2012 Steven Hardy <shardy@redhat.com> 1.7.5-1
- spacecmd bugfix : bz766887 - user_create fix broken --pam option
  (shardy@redhat.com)
- spacecmd bugfix: recover when partial cache files occur (shardy@redhat.com)
- spacecmd enhancement : softwarechannel_adderratabydate add publish option
  (shardy@redhat.com)
- spacecmd : Add usage help on date format for softwarechannel_adderratabydate
  (shardy@redhat.com)
- spacecmd enhancement : Add softwarechanel_listerratabydate command
  (shardy@redhat.com)
- spacecmd : Add warning to kickstart_import if JSON filename is passed
  (shardy@redhat.com)
- spacecmd enhancement: Add kickstart_importjson (shardy@redhat.com)
- spacecmd enhancement: Add kickstart_export command (shardy@redhat.com)
- spacecmd enhancement: Add system_comparewithchannel command
  (shardy@redhat.com)
- spacecmd bugfix: Don't display password in debug mode (shardy@redhat.com)

* Tue Feb 14 2012 Aron Parsons <aronparsons@gmail.com> 1.7.4-1
- spacecmd: handle server connection failures more gracefully
  (aronparsons@gmail.com)

* Mon Jan 23 2012 Aron Parsons <aronparsons@gmail.com> 1.7.3-1
- spacecmd bugfix: configchannel_addfile fail nicely when no channel arg
  (shardy@redhat.com)
- spacecmd enhancement: Align configchannel_addfile usage (shardy@redhat.com)
- spacecmd enhancement: Add softwarechannel_listlatestpackages command
  (shardy@redhat.com)
- spacecmd bugfix: configchannel_import detect trailing newlines
  (shardy@redhat.com)
- spacecmd bugfix: configchannel_import flag error when binary file can't be
  imported (shardy@redhat.com)
- spacecmd bugfix: system_runscript fix type when passing timeout argument
  (shardy@redhat.com)
- spacecmd enhancement : configchannel_addfile automatically detect trailing
  newlines (shardy@redhat.com)
- spacecmd enhancement : make configchannel_addfile handle binary files
  (shardy@redhat.com)

* Mon Jan 16 2012 Aron Parsons <aronparsons@gmail.com> 1.7.2-1
- spacecmd enhancement : multiple delete for kickstart_delete
  (shardy@redhat.com)
- spacecmd bugfix : filter_results don't match substrings without wildcard
  (shardy@redhat.com)

* Sun Jan 15 2012 Aron Parsons <aronparsons@gmail.com> 1.7.1-1
- spacecmd enhancement : Add activationkey_setusagelimit (shardy@redhat.com)
- spacecmd bugfix : activationkey_setuniversaldefault zeros unlimited usage
  (shardy@redhat.com)
- spacecmd bugfix : activationkey_setbasechannel zeros unlimited usage
  (shardy@redhat.com)
- spacecmd enhancement: activationkey_details add usage_limit
  (shardy@redhat.com)
- spacecmd enhancement : Add softwarechannel_clonetree command
  (shardy@redhat.com)
- spacecmd enhancement : softwarechannel_clone add regex mode
  (shardy@redhat.com)
- spacecmd enhancement : softwarechannel_clone add option to copy gpg details
  (shardy@redhat.com)
- spacecmd enhancement : softwarechannel_listchildchannels add verbose mode
  (shardy@redhat.com)
- spacecmd enhancement : softwarechannel_listbasechannels add verbose mode
  (shardy@redhat.com)
- spacecmd documentation : Fix manpage help for a particular command
  (shardy@redhat.com)
- spacecmd enhancement : softwarechannel_listchildchannels list specific
  children (shardy@redhat.com)
- spacecmd enhancement : Modify activationkey_clone to allow globbing
  (shardy@redhat.com)
- spacecmd bugfix : configchannel_clone fix some variable names
  (shardy@redhat.com)
- Bumping package versions for 1.7. (mzazrivec@redhat.com)

* Fri Dec 16 2011 Aron Parsons <aparsons@redhat.com> 1.6.11-1
- fix login for clear_caches to avoid error (shardy@redhat.com)

* Sun Dec 11 2011 Aron Parsons <aronparsons@gmail.com> 1.6.10-1
- spacecmd: fix typo in activationkey_export help (shardy@redhat.com)
- spacecmd: add configchannel_clone command (shardy@redhat.com)
- spacecmd: add configchannel_import command (shardy@redhat.com)
- spacecmd: add configchannel_export command (shardy@redhat.com)

* Wed Nov 23 2011 Aron Parsons <parsonsa@bit-sys.com> 1.6.9-1
- spacecmd: fix some errors in system_runscript (parsonsa@bit-sys.com)
- spacecmd: changed some non-critical errors to warnings (parsonsa@bit-sys.com)
- spacecmd: cleaned up error messages (parsonsa@bit-sys.com)
- spacecmd: activationkey_clone cleanup (parsonsa@bit-sys.com)
- spacecmd enhancement : Add activationkey_clone command (shardy@redhat.com)
- spacecmd enhancement : Add activationkey_import command (shardy@redhat.com)
- spacecmd enhancement : Add activationkey_export command (shardy@redhat.com)

* Wed Nov 23 2011 Aron Parsons <parsonsa@bit-sys.com>
- spacecmd: fix some errors in system_runscript (parsonsa@bit-sys.com)
- spacecmd: changed some non-critical errors to warnings (parsonsa@bit-sys.com)
- spacecmd: cleaned up error messages (parsonsa@bit-sys.com)
- spacecmd: activationkey_clone cleanup (parsonsa@bit-sys.com)
- spacecmd enhancement : Add activationkey_clone command (shardy@redhat.com)
- spacecmd enhancement : Add activationkey_import command (shardy@redhat.com)
- spacecmd enhancement : Add activationkey_export command (shardy@redhat.com)

* Wed Nov 16 2011 Aron Parsons <aparsons@redhat.com> 1.6.7-1
- spacecmd: remove comma from softwarechannel_setorgaccess output
  (aparsons@redhat.com)
- spacecmd: add tab completion to softwarechannel_{get,set}orgaccess
  (aparsons@redhat.com)
- spacecmd enhancement : add softwarechannel_getorgaccess command
  (shardy@redhat.com)
- spacecmd enhancement : add softwarechannel_setorgaccess command
  (shardy@redhat.com)
- spacecmd enhancement : softwarechannel_list add tree pretty print option
  (shardy@redhat.com)
- spacecmd enhancement : softwarechannel_list add verbose mode
  (shardy@redhat.com)

* Mon Oct 24 2011 Aron Parsons <parsonsa@bit-sys.com> 1.6.6-1
- spacecmd: use correct variable in system_reboot (parsonsa@bit-sys.com)

* Wed Sep 28 2011 Aron Parsons <parsonsa@bit-sys.com> 1.6.5-1
- spacecmd: wrong argument in distribution_create help message (parsonsa@bit-
  sys.com)
- Automatic commit of package [spacecmd] release [1.6.4-1]. (parsonsa@bit-
  sys.com)
- spacecmd: added softwarechannel_regenerateyumcache (parsonsa@bit-sys.com)

* Fri Sep 23 2011 Aron Parsons <parsonsa@bit-sys.com> 1.6.4-1
- spacecmd: added softwarechannel_regenerateyumcache (parsonsa@bit-sys.com)

* Thu Aug 11 2011 Miroslav Suchý 1.6.3-1
- do not mask original error by raise in execption

* Thu Aug 04 2011 Aron Parsons <aparsons@redhat.com> 1.6.2-1
- Enable new 'api' module (satoru.satoh@gmail.com)
- add utility routines for new 'api' module (satoru.satoh@gmail.com)
- add api module to spacecmd (satoru.satoh@gmail.com)

* Fri Jul 22 2011 Jan Pazdziora 1.6.1-1
- We only support version 14 and newer of Fedora, removing conditions for old
  versions.

* Mon Jun 06 2011 Aron Parsons <aparsons@redhat.com> 1.5.3-1
- spacecmd: remove stray debug statement (aparsons@redhat.com)

* Mon Jun 06 2011 Aron Parsons <aparsons@redhat.com> 1.5.2-1
- spacecmd: cosmetics (aparsons@redhat.com)
- spacecmd: parse arguments the standard way in softwarechannel_list
  (aparsons@redhat.com)
- spacecmd: allow filtering of channels based on arguments in
  softwarechannel_list (aparsons@redhat.com)
- spacecmd: quote all arguments before passing them to precmd() when running a
  single command (aparsons@redhat.com)
- spacecmd: respect quoted arguments when looking at the line in precmd()
  (aparsons@redhat.com)
- spacecmd: be more precise when looking for '--help' in precmd()
  (aparsons@redhat.com)
- spacecmd: updated comment for precmd() (aparsons@redhat.com)

* Mon Apr 18 2011 Aron Parsons <aparsons@redhat.com> 1.5.1-1
- 696681 - fix spaces in system names in system_updatecustomvalue and
  system_addcustomvalue (aparsons@redhat.com)
- 696681 - allow special characters in server names
- whitespace cleanup (aparsons@redhat.com)
- fix handling of group names with spaces when expanding with
  'group:' (aparsons@redhat.com)
- added kickstart_clone (aparsons@redhat.com)
- Bumping package versions for 1.5 (msuchy@redhat.com)

* Mon Mar 28 2011 Aron Parsons <aparsons@redhat.com> 1.4.5-1
- added 'repo' module into shell (aparsons@redhat.com)
- added repo_list and repo_details (tljohnsn@oreillyschool.com)

* Fri Mar 11 2011 Aron Parsons <aparsons@redhat.com> 1.4.4-1
- added configchannel_verifyfile (aparsons@redhat.com)

* Fri Mar 11 2011 Aron Parsons <aparsons@redhat.com> 1.4.3-1
- fix invalid key name in errata_search (aparsons@redhat.com)

* Tue Mar 08 2011 Aron Parsons <aparsons@redhat.com> 1.4.2-1
- added group_backup and group_restore functions (john@vanzantvoort.org)
- don't get the UUID on older API versions (aparsons@redhat.com)

* Thu Mar 03 2011 Aron Parsons <aparsons@redhat.com> 1.4.1-1
- spacecmd: log channel access issues in debug mode only (aparsons@redhat.com)
- spacecmd: ignore channel failures introduced by organizations when caching
  packages (aparsons@redhat.com)
- spacecmd: print a summary list of all errata (name, synopsis, date)
  (aparsons@redhat.com)
- spacecmd: ignore channel failures introduced by organizations when caching
  errata (aparsons@redhat.com)
- spacecmd: delete child channels first in softwarechannel_delete
  (aparsons@redhat.com)
- Bumping package versions for 1.4 (tlestach@redhat.com)

* Thu Jan 27 2011 Aron Parsons <aparsons@redhat.com> 1.3.8-1
- added configchannel_backup function (john@vanzantvoort.org)

* Thu Dec 23 2010 Aron Parsons <aparsons@redhat.com> 1.3.7-1
- added system_syncpackages function

* Wed Dec 22 2010 Aron Parsons <aparsons@redhat.com> 1.3.6-1
- added organization functions

* Tue Dec 21 2010 Aron Parsons <aparsons@redhat.com> 1.3.5-1
- discard the password variable once we use it
- attempt to re-login as the same user if the cached credentials are invalid
- fix logic regarding which configuration files to load
- don't try to load non-existent config sections

* Tue Dec 21 2010 Aron Parsons <aparsons@redhat.com> 1.3.4-1
- support server-specific configuration sections in the configuration file
- added support for a system-wide configuration file
- added support for server-specific sections in the configuration file

* Fri Dec 10 2010 Aron Parsons <aparsons@redhat.com> 1.3.3-1
- add support for server UUIDs

* Tue Nov 30 2010 Aron Parsons <aparsons@redhat.com> 1.3.2-1
- don't use a cached session if username and password are passed as arguments
- added get_session function

* Mon Nov 22 2010 Aron Parsons <aparsons@redhat.com> 1.3.1-1
- fix uninitialized variable in snippet_create
- 655055 - honor the quiet flag when generating caches in spacecmd
* Fri Nov 05 2010 Aron Parsons <aparsons@redhat.com> 1.2.2-1
- spacecmd: fixed exception in kickstart_create due to typo
  (aparsons@redhat.com)

* Fri Oct 29 2010 Aron Parsons <aparsons@redhat.com> 1.2.1-1
- renamed system_addchildchannel to system_addchildchannels and
  system_removechildchannel to system_removechildchannels for consistency
- added help topics for time and system options
- print the system ID and last checkin in report_duplicates
- print help messages for functions if the user passes --help
- exit the shell if the initial login attempt fails
- version bump to 1.2 to stay in sync with other Spacewalk packages
* Thu Oct 07 2010 Aron Parsons <aparsons@redhat.com> 0.7.5-1
- fix unhandled exception in activationkey_create
  (aparsons@redhat.com)

* Wed Oct 06 2010 Aron Parsons <aparsons@redhat.com> 0.7.4-1
- fix compatability with Satellite 5.3 in configchannel_addfile
  (aparsons@redhat.com)
- fix man page formatting (aparsons@redhat.com)

* Tue Sep 28 2010 Aron Parsons <aparsons@redhat.com> 0.7.3-1
- forgot to add the actual option for revision in
  configchannel_addfile (aparsons@redhat.com)
* Tue Sep 28 2010 Aron Parsons <aparsons@redhat.com> 0.7.2-1
- allow the user to provide a revision number in
  configchannel_addfile (aparsons@redhat.com)
- force the user to enter a valid channel name in
  configchannel_addfile (aparsons@redhat.com)
- allow configchannel_addfile to be run non-interactively
  (aparsons@redhat.com)
- don't use mergeErrataWithPackages API (aparsons@redhat.com)

* Thu Sep 23 2010 Aron Parsons <aparsons@redhat.com> 0.7.1-1
- allow configchannel_create to be called non-interactively
  (aparsons@redhat.com)
- updated man page to explain how to run non-interactive commands
  (aparsons@redhat.com)
- allow softwarechannel_* functions to be called non-interactively
  (aparsons@redhat.com)
- allow system_* functions to be called non-interactively
  (aparsons@redhat.com)
- more fixes for ignorning the '-y' command-line option when it's not
  applicable (aparsons@redhat.com)
- allow user_* functions to be called non-interactively
  (aparsons@redhat.com)
- don't honor the '-y' command-line option when user_confirm isn't
  used as a confirmation (aparsons@redhat.com)
- allow snippet_* functions to be called non-interactively
  (aparsons@redhat.com)
- remove a comment about a fix that was committed ages ago
  (aparsons@redhat.com)
- allow kickstart_* functions to be called non-interactively
  (aparsons@redhat.com)
- allow distribution_* functions to be called non-interactively
  (aparsons@redhat.com)
- allow cryptokey_* functions to be called non-interactively
  (aparsons@redhat.com)
- added a function to read files (aparsons@redhat.com)
- allow activationkey_* functions to be called non-interactively
  (aparsons@redhat.com)
- added function to test if the called function is interactive
  (aparsons@redhat.com)
- support for named arguments in utils.parse_arguments()
  (aparsons@redhat.com)

* Tue Sep 21 2010 Aron Parsons <aparsons@redhat.com> 0.6.2-1
- added new function softwarechannel_removeerrata
  (aparsons@redhat.com)
- update softwarechannel_adderrata to use the new
  mergeErratawithPackages API call (aparsons@redhat.com)
* Mon Sep 20 2010 Aron Parsons <aparsons@redhat.com> 0.6.1-1
- support symlinks, selinux contexts and revisions in configchannel_*
  (aparsons@redhat.com)
- added new function softwarechannel_listallpackages
  (aparsons@redhat.com)
- avoid proxy timeouts when cloning errata by doing them individually
  (aparsons@redhat.com)
- allow --debug to be passed multiple times (aparsons@redhat.com)
- revert to the old-style of errata merging due to bugzilla 591291
  (aparsons@redhat.com)
- cleanup column headers in report_outofdatesystems
  (aparsons@redhat.com)
- show the last checkin time in report_inactivesystems
  (aparsons@redhat.com)
- clarify what 'Original State' means when cloning a software channel
  (aparsons@redhat.com)
- remove prompts for summary/description when creating software
  channels and just use the name (aparsons@redhat.com)

* Fri Aug 20 2010 Aron Parsons <aparsons@redhat.com> 0.5.7-1
- simplify checks for debug mode (aparsons@redhat.com)
- enable verbose mode for xmlrpclib when debugging is enabled
  (aparsons@redhat.com)

* Thu Aug 19 2010 Aron Parsons <aparsons@redhat.com> 0.5.6-1
- updated documentation to point bug reports at Bugzilla
  (aparsons@redhat.com)
- added new function user_create (aparsons@redhat.com)
- added a parameter to return integers from user_confirm()
  (aparsons@redhat.com)
- add parameter to not print a blank line on user confirmations
  (aparsons@redhat.com)

* Thu Aug 05 2010 Milan Zazrivec <mzazrivec@redhat.com> 0.5.5-1
- added a missing hyphen in the spacecmd man page

* Wed Jul 28 2010 Aron Parsons <aparsons@redhat.com> 0.5.4-1
- simplified softwarechannel_adderrata (aparsons@redhat.com)
- added new function errata_publish (aparsons@redhat.com)
- support quoting of package profile names in tab completion
  (aparsons@redhat.com)
- remove old instance of system_createpackageprofile (aparsons@redhat.com)
- only call the system.listDuplicates* functions if the API supports it
  (aparsons@redhat.com)
- support quoting of group names (aparsons@redhat.com)
- support quoting of arguments (aparsons@redhat.com)
- change the log level for warning that cached credentials are invalid
  (aparsons@redhat.com)
- added new functions system_deletepackageprofile and
  system_listpackageprofiles (aparsons@redhat.com)
- added new functions to create and compare package profiles
  (aparsons@redhat.com)
- added new function system_listduplicates (aparsons@redhat.com)
- regenerate the errata cache after cloning errata (aparsons@redhat.com)
- added new function errata_delete (aparsons@redhat.com)
- list CVEs in errata_details (aparsons@redhat.com)
- added new function errata_listcves (aparsons@redhat.com)
- make system_installpackage use the new API system.listLatestAvailablePackage
  (aparsons@redhat.com)
- don't include archived actions in the default call of schedule_list
  (aparsons@redhat.com)
- significant improvement to the performance of schedule_list* functions
  (aparsons@redhat.com)
- changed where an empty list is checked for in schedule_reschedule
  (aparsons@redhat.com)
- fixed tab completion in schedule_cancel (aparsons@redhat.com)
- added function schedule_reschedule (aparsons@redhat.com)
- allow filtering in report_errata (aparsons@redhat.com)

* Mon Jul 26 2010 Miroslav Suchý <msuchy@redhat.com> 0.5.3-1
- 616120 - remove python requires (msuchy@redhat.com)
- 616120 - add -p to install, to preserve timestamps (msuchy@redhat.com)

* Thu Jul 22 2010 Aron Parsons <aparsons@redhat.com> 0.5.2-1
- move python files in site-packages (aparsons@redhat.com)
- fixes to spacecmd.spec per Fedora package review (aparsons@redhat.com)
- fixed report_kernels not grabbing the correct value for each system (thanks
  to James Tanner) (aparsons@redhat.com)
- don't print an empty line if there are no results from package_search
  (aparsons@redhat.com)
- temporarily update the command prompt to tell the user when caches are being
  generated (aparsons@redhat.com)
- rename kickstart_getfile to kickstart_getcontents (aron@redhat.com)
- remove a false statement (aron@redhat.com)
- remove references to closed Bugzillas (aron@redhat.com)
- remove unused binary file support from configchannel_addfile
  (aron@redhat.com)
- update kickstart_getfile to use the new
  kickstart.profile.downloadRenderedKickstart method (aron@redhat.com)
- remove reference to 584860 since it has been fixed in spacewalk
  (aron@redhat.com)
- implemented configchannel_listsystems (aron@redhat.com)
- moved global variables out of shell.py and into more appropriate locations
  (aron@redhat.com)
- session_file didn't need to be global (aron@redhat.com)
- make sure ~/.spacecmd/<server> exists before writing the session cache
  (aron@redhat.com)
- only store one session in the cache (aron@redhat.com)

* Mon Jul 19 2010 Aron Parsons <aparsons@redhat.com> 0.5.1-1
- new package built with tito

* Mon Jul 19 2010 Aron Parsons <aparsons@redhat.com> 0.5.0-1
- new package built with tito
* Mon Jul 19 2010 Aron Parsons <aparsons@redhat.com> 0.5.0-1
- version bump
- update the URL to point at fedorahosted.org
- fixes from rpmlint

* Fri Jul 09 2010 Aron Parsons <aparsons@redhat.com> 0.4.2-1
- fixed an unhandled exception when doing a history lookup (aparsons@redhat.com)
- cleaned up system_upgradepackage and system_listupgrades (aparsons@redhat.com)
- added calls to generate_package_cache in get_package_name and get_package_id
  (aparsons@redhat.com)
- use macros for commands where possible (aparsons@redhat.com)
- use existing file details (owner, group, mode) when updating a config file
  (aparsons@redhat.com)
- cleanup the bash completion file (aparsons@redhat.com)
- Automatic commit of package [spacecmd] release [0.4.2-1]. (aparsons@redhat.com)
- system_applyerrata now just calls errata_apply() with the correct arguments
  (aparsons@redhat.com)
- reworked errata_apply() to schedule all errata for each system via one API
  call.  this also only schedules currently unscheduled errata, which
  eliminates error messages when an errata is already scheduled
  (aparsons@redhat.com)
- removed print_action_output() (aparsons@redhat.com)
- cleaned up schedule_getoutput (aparsons@redhat.com)
- removed an unnecessary sort (aparsons@redhat.com)
- changed the cancel prompt to be consistent with other prompts fixed the tab
  completion for schedule_cancel (aparsons@redhat.com)
- removed format_time() (aparsons@redhat.com)
- use the action name instead of type to be more verbose (aparsons@redhat.com)
- rewrote schedule_list* so be more concise and greppable (aparsons@redhat.com)
- added an explanation of valid date strings (aparsons@redhat.com)
- fix the handling of YYYYMMDD dates (aparsons@redhat.com)
- remove limit option from system_listevents (aparsons@redhat.com)
- minor tweaks to some output (aparsons@redhat.com)
- cleanup of system_installpackage (aparsons@redhat.com)
- added package_listerrata (aparsons@redhat.com)
- removed an unnecessary call to generate_package_cache (aparsons@redhat.com)
- fixed the exception handling in get_package_{name,id} (aparsons@redhat.com)
- changed the global separator to use # instead of - (aparsons@redhat.com)
- print the number of installed systems in package_details allow globbing in
  package_details (aparsons@redhat.com)
- added package_listinstalledsystems (aparsons@redhat.com)
- cache the reverse dictionary of (package_id, package_name) renamed the global
  variables that hold all package names (aparsons@redhat.com)
- allow timestamps of YYYYMMDDHHMM (aparsons@redhat.com)
- don't prompt the user in softwarechannel_removepackages if there are no
  packages to remove (aparsons@redhat.com)
- print a newline before the debug messages when generating the caches
  (aparsons@redhat.com)
- added toggle_confirmations (aparsons@redhat.com)
- reworked errata_apply to speed it up (some more stuff is coming)
  (aparsons@redhat.com)
- package_search wasn't returning an empty list if no results were found
  (aparsons@redhat.com)
- tweaked the format of the output (replaced trailing colons with underlines to
  separate sections) (aparsons@redhat.com)
- sort the package list in softwarechannel_adderrata and added some debug
  statements (aparsons@redhat.com)
- move the call to generate the errata cache up a little bit (aparsons@redhat.com)
- added softwarechannel_adderrata and changed softwarechannel_mergeerrata to
  softwarechannel_adderratabydate (aparsons@redhat.com)
- compile and re-use patterns in filter_results (aparsons@redhat.com)
- remove the seemingly unnecessary report_activesystems (aparsons@redhat.com)
- fix displaying file contents in configchannel_filedetails (aparsons@redhat.com)
- added functions to list only base and child channels (aparsons@redhat.com)
- fixed tab completion for system_addchildchannel and system_removechildchannel
  (aparsons@redhat.com)
- tweaked the shell intro (aparsons@redhat.com)
- added a confirmation and status to system_deployconfigfiles (aparsons@redhat.com)
- fixed exception handling regarding limits in schedule.py (aparsons@redhat.com)
- when merging errata, only add packages that exist in the source channel
  (aparsons@redhat.com)
- - add a message for user interrupts on single commands (aparsons@redhat.com)
- - show the number of affected systems in errata_details (aparsons@redhat.com)
- - handle user interrupts better in errata_apply - be more diligent about
  finding the errata ID in errata_apply (aparsons@redhat.com)

* Tue Jul 06 2010 Paul Morgan <pmorgan@redhat.com> - 0.4.1-1
- ADD: support for builds via tito
- CHANGE: x.y.z versioning (better for tito)
- tagged man page as doc

* Thu Jul 01 2010 Aron Parsons <aparsons@redhat.com> - 0.4-1
- version bump
- added a man page

* Fri Jun 25 2010 Aron Parsons <aparsons@redhat.com> - 0.3-1
- version bump
- added bash-completion support

* Mon Jun 21 2010 Aron Parsons <aparsons@redhat.com> - 0.2-1
- version bump

* Mon Jun 21 2010 Aron Parsons <aparsons@redhat.com> - 0.1-4
- added distribution headings
- added a copy of the GPL

* Thu Apr 29 2010 Aron Parsons <aparsons@redhat.com> - 0.1-3
- just touch __init__.py, no reason to version control an empty file

* Wed Apr 28 2010 Aron Parsons <aparsons@redhat.com> - 0.1-2
- moved SpacewalkShell.py to /usr/share/rhn/spacecmd

* Tue Apr 27 2010 Paul Morgan <pmorgan@redhat.com> - 0.1-1
- initial packaging<|MERGE_RESOLUTION|>--- conflicted
+++ resolved
@@ -8,11 +8,7 @@
 %endif
 
 Name:        spacecmd
-<<<<<<< HEAD
-Version:     2.7.6.1
-=======
 Version:     2.7.7
->>>>>>> 133acf6f
 Release:     1%{?dist}
 Summary:     Command-line interface to Spacewalk and Red Hat Satellite servers
 
