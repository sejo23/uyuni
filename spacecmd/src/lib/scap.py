--- conflicted
+++ resolved
@@ -66,11 +66,7 @@
 
         if len(systems) > 1:
             print('System: %s' % system)
-<<<<<<< HEAD
-            print()
-=======
             print('')
->>>>>>> 7c6fdeee
 
         system_id = self.get_system_id(system)
         if not system_id:
@@ -107,11 +103,7 @@
 
         if len(args) > 1:
             print('XID: %s' % xid)
-<<<<<<< HEAD
-            print()
-=======
             print('')
->>>>>>> 7c6fdeee
 
         xid = int(xid)
         scan_results = self.client.system.scap.getXccdfScanRuleResults(self.session, xid)
@@ -145,11 +137,7 @@
 
         if len(args) > 1:
             print('XID: %s' % xid)
-<<<<<<< HEAD
-            print()
-=======
             print('')
->>>>>>> 7c6fdeee
 
         xid = int(xid)
         scan_details = self.client.system.scap.getXccdfScanDetails(self.session, xid)
@@ -170,11 +158,7 @@
 def help_scap_schedulexccdfscan(self):
     print('scap_schedulexccdfscan: Schedule Scap XCCDF scan')
     print('usage: scap_schedulexccdfscan PATH_TO_XCCDF_FILE XCCDF_OPTIONS SYSTEMS')
-<<<<<<< HEAD
-    print()
-=======
     print('')
->>>>>>> 7c6fdeee
     print('Example:')
     print('> scap_schedulexccdfscan \'/usr/share/openscap/scap-security-xccdf.xml\'' +
           ' \'profile Web-Default\' system-scap.example.com')
