--- conflicted
+++ resolved
@@ -69,10 +69,6 @@
 
 
 def help_errata_apply(self):
-<<<<<<< HEAD
-    print 'errata_apply: Apply an patch to all affected systems'
-    print 'usage: errata_apply ERRATA|search:XXX ...'
-=======
     print 'errata_apply: Apply an erratum to all affected systems'
     print '''usage: errata_apply [options] ERRATA|search:XXX ...
 
@@ -80,7 +76,6 @@
   -s START_TIME'''
     print
     print self.HELP_TIME_OPTS
->>>>>>> 4a5cae51
 
 
 def complete_errata_apply(self, text, line, beg, end):
