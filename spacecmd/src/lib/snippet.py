--- conflicted
+++ resolved
@@ -92,11 +92,7 @@
         print('Macro:  %s' % snippet.get('fragment'))
         print('File:   %s' % snippet.get('file'))
 
-<<<<<<< HEAD
-        print()
-=======
         print('')
->>>>>>> 7c6fdeee
         print(snippet.get('contents'))
 
 ####################
@@ -152,11 +148,7 @@
     if options.file:
         contents = read_file(options.file)
 
-<<<<<<< HEAD
-    print()
-=======
     print('')
->>>>>>> 7c6fdeee
     print('Snippet: %s' % options.name)
     print('Contents')
     print('--------')
