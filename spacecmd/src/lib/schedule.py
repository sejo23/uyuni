--- conflicted
+++ resolved
@@ -279,43 +279,27 @@
     print('Action:    %s' % action.get('name'))
     print('User:      %s' % action.get('scheduler'))
     print('Date:      %s' % action.get('earliest'))
-<<<<<<< HEAD
-    print()
-=======
-    print('')
->>>>>>> 7c6fdeee
+    print('')
     print('Completed: %s' % str(len(completed)).rjust(3))
     print('Failed:    %s' % str(len(failed)).rjust(3))
     print('Pending:   %s' % str(len(pending)).rjust(3))
 
     if completed:
-<<<<<<< HEAD
-        print()
-=======
         print('')
->>>>>>> 7c6fdeee
         print('Completed Systems')
         print('-----------------')
         for s in completed:
             print(s.get('server_name'))
 
     if failed:
-<<<<<<< HEAD
-        print()
-=======
         print('')
->>>>>>> 7c6fdeee
         print('Failed Systems')
         print('--------------')
         for s in failed:
             print(s.get('server_name'))
 
     if pending:
-<<<<<<< HEAD
-        print()
-=======
         print('')
->>>>>>> 7c6fdeee
         print('Pending Systems')
         print('---------------')
         for s in pending:
@@ -368,11 +352,7 @@
             print('Start Time:  %s' % r.get('startDate'))
             print('Stop Time:   %s' % r.get('stopDate'))
             print('Return Code: %i' % r.get('returnCode'))
-<<<<<<< HEAD
-            print()
-=======
             print('')
->>>>>>> 7c6fdeee
             print('Output')
             print('------')
             if r.get('output_enc64'):
@@ -396,11 +376,7 @@
 
             print('System:    %s' % action.get('server_name'))
             print('Completed: %s' % action.get('timestamp'))
-<<<<<<< HEAD
-            print()
-=======
             print('')
->>>>>>> 7c6fdeee
             print('Output')
             print('------')
             print(action.get('message'))
@@ -411,11 +387,7 @@
 def help_schedule_listpending(self):
     print('schedule_listpending: List pending actions')
     print('usage: schedule_listpending [BEGINDATE] [ENDDATE]')
-<<<<<<< HEAD
-    print()
-=======
-    print('')
->>>>>>> 7c6fdeee
+    print('')
     print(self.HELP_TIME_OPTS)
 
 
@@ -428,11 +400,7 @@
 def help_schedule_listcompleted(self):
     print('schedule_listcompleted: List completed actions')
     print('usage: schedule_listcompleted [BEGINDATE] [ENDDATE]')
-<<<<<<< HEAD
-    print()
-=======
-    print('')
->>>>>>> 7c6fdeee
+    print('')
     print(self.HELP_TIME_OPTS)
 
 
@@ -445,11 +413,7 @@
 def help_schedule_listfailed(self):
     print('schedule_listfailed: List failed actions')
     print('usage: schedule_listfailed [BEGINDATE] [ENDDATE]')
-<<<<<<< HEAD
-    print()
-=======
-    print('')
->>>>>>> 7c6fdeee
+    print('')
     print(self.HELP_TIME_OPTS)
 
 
@@ -462,11 +426,7 @@
 def help_schedule_listarchived(self):
     print('schedule_listarchived: List archived actions')
     print('usage: schedule_listarchived [BEGINDATE] [ENDDATE]')
-<<<<<<< HEAD
-    print()
-=======
-    print('')
->>>>>>> 7c6fdeee
+    print('')
     print(self.HELP_TIME_OPTS)
 
 
@@ -479,11 +439,7 @@
 def help_schedule_list(self):
     print('schedule_list: List all actions')
     print('usage: schedule_list [BEGINDATE] [ENDDATE]')
-<<<<<<< HEAD
-    print()
-=======
-    print('')
->>>>>>> 7c6fdeee
+    print('')
     print(self.HELP_TIME_OPTS)
 
 
