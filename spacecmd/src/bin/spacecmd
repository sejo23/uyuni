--- conflicted
+++ resolved
@@ -138,15 +138,10 @@
             # except for help command
             command = args[0]
 
-<<<<<<< HEAD
             if command == 'help':
                 command = ' '.join(args)
-            elif len(args) > 1:
-                command += ' %s' % ' '.join("'%s'" % s for s in args[1:])
-=======
             if len(args) > 1:
                 command += ' %s' % ' '.join('%s' % s for s in args[1:])
->>>>>>> 2ce57e90
 
             # run the command
             precmd = shell.precmd(command)
