#
# Copyright (c) 2008--2012 Red Hat, Inc.
#
# This software is licensed to you under the GNU General Public License,
# version 2 (GPLv2). There is NO WARRANTY for this software, express or
# implied, including the implied warranties of MERCHANTABILITY or FITNESS
# FOR A PARTICULAR PURPOSE. You should have received a copy of GPLv2
# along with this software; if not, see
# http://www.gnu.org/licenses/old-licenses/gpl-2.0.txt.
#
# Red Hat trademarks are not licensed under GPLv2. No permission is
# granted to use or replicate Red Hat trademarks that are incorporated
# in this software or its documentation.
#

import sys
import xmlrpclib


from cStringIO import StringIO


# What other rhn modules we need
from rhnTranslate import _
import rhnFlags


# default template values for error messages
templateValues = {
    'hostname': 'example.com',
    }


# This array translates exception codes into meaningful messages
# for the eye of the beholder
# DOMAINS:
#   0-999:     RHN client/client-like interaction errors
#   1000-1999: RHN Proxy specific interaction errors
#   2000-2999: RHN Satellite specific interation errors

FaultArray = {
     # 0-999: RHN client/client-like interaction errors:
     1: _("This does not appear to be a valid username."),
     2: _("Invalid username and password combination."),
     3: _("This login is already taken, or the password is incorrect."),
     4: _("Permission denied."),
     6: _("Object not found."),
     8: _("Invalid System Digital ID."),
     9: _("Invalid System Credentials."),
     10: _("Could not retrieve user data from database."),
     11: _("Valid username required."),
     12: _("Valid password required."),
     13: _("Minimum username length violation."),
     14: _("Minimum password length violation."),
     15: _("The username contains invalid characters."),
     17: _("File not found."),
     19: _("Architecture and OS version combination is not supported."),
     20: _("Could not retrieve system data from database."),
     21: _("Invalid arguments passed to function."),
     22: _("Unable to retrieve requested entry."),
     23: _("Could not update database entry."),
     24: _("Unsupported server architecture."),
     28: _("""
     The anonymous server functionality is no longer available.

     Please re-register this system by running mgr_register as root.
     Please visit https://%(hostname)s/rhn/systems/SystemEntitlements.do
     or login at https://%(hostname)s, and from the "Overview" tab, select
     "Subscription Management" to enable SUSE Manager service for this system.
     """),
     29: _("Record not available in the database."),
     30: _("Invalid value for entry."),
     31: _("""
     This system does not have a valid entitlement for SUSE Manager.
     Please visit https://%(hostname)s/rhn/systems/SystemEntitlements.do
     or login at https://%(hostname)s, and from the "Overview" tab, select
     "Subscription Management" to enable SUSE Manager service for this system.
     """),
     32: _("Channel error"),
     33: _("Client session token is invalid."),
     34: _("Client session token has expired."),
     35: _("You are not authorized to retrieve the requested object."),
     36: _("Invalid action"),
     37: _("You are not allowed to perform administrative tasks \
on this system."),
     38: _("The system is already subscribed to the specified channel."),
     39: _("The system is not currently subscribed to the specified channel."),
     40: _("The specified channel does not exist."),
     41: _("Invalid channel version."),
     43: _("""
     User group membership limits exceeded.

     The current settings for your account do not allow you to add another
     user account. Please check with the organization administrator for your
     account whether the maximum number of users allowed to subscribe to
     SUSE Manager needs to be changed.
     """),
     44: _("""
     System group membership limits exceeded.

     The current settings for your account do not allow you to add another
     system profile. Please check with the organization administrator for your
     account for modifying the maximum number of system profiles that can be
     subscribed to your SUSE Manager account.
     """),
     45: _("""
     Invalid architecture.

     The architecture of the package is not supported by SUSE Manager
     """),
     47: _("""Invalid RPM header"""),
<<<<<<< HEAD
     48: _("""
     Invalid channel.

     The channel you have specified does not exist.
     """),
     # originally "Too many connections to RHN from this system and account"
     49: _("""
     rhnFault 49. This should not happen with SUSE Manager.
     """),
     # For the uploading tools
     50: _("Invalid information uploaded to the server"),
     # originally "RHN Demo service disabled"
     51: _("""
     rhnFault 51: This should not happen with SUSE Manager
     """),
     # originally "Access to RHN limited to subscribed customers"
     52: _("""
     rhnFault 52. This should not happen with SUSE Manager.
     """),
=======
     # For the uploading tools
     50: _("Invalid information uploaded to the server"),
>>>>>>> ffe0bf73
     53: _("Error uploading network interfaces configuration."),
     54: _("""
     Package Upload Failed due to uniqueness constraint violation.
     Make sure the package does not have any duplicate dependencies or
     does not already exists on the server
     """),
     55: _("""
     The --force rhnpush option is disabled on this server.
     Please contact your SUSE Manager administrator for more help.
     """),

     # 60-70: token errors
     60: _("""
     The activation token specified could not be found on the server.
     Please retry with a valid key.
     """),
     61: _("Too many systems registered using this registration token"),
     62: _("Token contains invalid, obsoleted or insufficient settings"),
     63: _("Conflicting activation tokens"),

     # 70-80: channel subscription errors
     70: _("""
     All available subscriptions for the requested channel have been exhausted.
     Please contact a SUSE sales representative.
     """),
     71: _("""
     You do not have subscription permission to the designated channel.
     Please refer to your organization's channel or organization
     administrators for further details.
     """),
     72: _("""You can not unsubscribe from base channel."""),
<<<<<<< HEAD
     73: _("""SUSE Manager or Proxy channel can not be subscribed."""),
     74: _(""), # not used, reserved for Hosted-only RegistrationDenied error.
=======
     73: _("""Satellite or Proxy channel can not be subscribed."""),
>>>>>>> ffe0bf73

     # 80-90: server group errors
     80: _("There was an error while trying to join the system to its groups"),

     # 90-100: entitlement errors
     90: _("Unable to entitle system"),
     91: _("Registration token unable to entitle system: \
maximum membership exceeded"),

     # 100-109: e-mail and uuid related faults
     100: _("Maximum e-mail length violation."),
     105: _("This system has been previously registered."),
     106: _("Invalid username"),

<<<<<<< HEAD
     # 110-129: disabled org errors
     110: _("Service for your account has been disabled."),
     111: _("Email address not validated; service disabled"),
     112: _("Survey not filled out; service disabled"),

     # 130-140: bugzilla errata import errors
     130: _("Bugzilla import error"),

=======
>>>>>>> ffe0bf73
     # 140-159 applet errors
     140: _("Unable to look up server"),

     # 160-179: OSAD errors
     160: _("Required argument is missing"),

     # 600-699: RHEL5+ EN errors
     601: _("No entitlement information tied to hardware"),
     602: _("Installation number is not entitling"),

     # 700-799: Additional user input verification errors.
     700: _("Maximum username length violation"),
     701: _("Maximum password length violation"),

     800: _("System Name cannot be less than 3 characters"),

     # 1000-1999: RHN Proxy specific errors:
     # issued by an RHN Proxy to the client
     1000: _("SUSE Manager Proxy error."),
     1001: _("SUSE Manager Proxy unable to login."),
     # issued by an RHN Server/Satellite to the proxy
     1002: _("""
<<<<<<< HEAD
     SUSE Manager Proxy system ID does not match any SUSE Manager Proxy
     Server in the database.
=======
     RHN Proxy system ID does not match an RHN Proxy Server
     in the database.
>>>>>>> ffe0bf73
     """),
     1003: _("SUSE Manager Proxy session token is invalid."),
     1004: _("SUSE Manager Proxy session token has expired."),


     # 2000-2999: RHN Satellite specific errors:
     2001: _("""
     SUSE Manager user creation is not allowed via mgr_register.
     Please contact your sysadmin to have your account created.
     """),
<<<<<<< HEAD
     # originally "Satellite system ID not found in RHN database"
     2002: _("""
     rhnFault 2002. This should not happen with SUSE Manager.
     """),
     2003: _("""
     This SUSE Manager server is not allowed to access the specified channel
     """),
=======
>>>>>>> ffe0bf73
     2004: _("""
     This SUSE Manager server is not allowed to use Inter Server Sync on this server
     """),
     2005: _("""
     Inter Server Sync is disabled on this SUSE Manager.
     """),

<<<<<<< HEAD
     # Kickstart errors
     2100: _("Access denied to autoinstallation tree"),
     2101: _("Could not find autoinstallation file"),
     2102: _("""
     Autoinstallation tree would not lint, there are packages
     missing in the channel
     """),

=======
>>>>>>> ffe0bf73
     # 3000-3999: XML dumper errors:
     3000: _("Invalid datatype passed"),
     3001: _("Unable to retrieve channel"),
     3003: _("Unable to retrieve package"),
<<<<<<< HEAD
     3004: _("Invalid patch name"),
     3005: _("Unable to retrieve patch"),
     3006: _("Invalid SUSE Manager certificate"),
=======
     3005: _("Unable to retrieve erratum"),
     3006: _("Invalid satellite certificate"),
>>>>>>> ffe0bf73
     3007: _("File is missing"),
     3008: _("Function retrieval error"),
     3009: _("Function execution error"),
     3010: _("Missing version string"),
     3011: _("Invalid version string"),
     3012: _("Mismatching versions"),
     3013: _("Invalid channel version"),
     3015: _("No comps file for channel"),
     3016: _("Unable to retrieve comps file"),

     # 4000 - 4999: config management errors
     4002: _("Configuration action missing"),
     4003: _("File too large"),
     4004: _("File contains binary data"),
     4005: _("Configuration channel is not empty"),
     4006: _("Permission error"),
     4007: _("Content missing for configuration file"),
     4008: _("Template delimiters not specified"),
     4009: _("Configuration channel does not exist"),
     4010: _("Configuration channel already exists"),
     4011: _("File missing from configuration channel"),
     4012: _("Different revision of this file is uploaded"),
     4013: _("File already uploaded to configuration channel"),
     4014: _("File size exceeds remaining quota space"),
     4015: _("Full path of file must be specified"),
     4016: _("Invalid revision number"),
     4017: _("Cannot compare files of different file type"),
    }


class rhnException(Exception):
    """
    This is the generic exception class we raise in the code when we want to
    abort program execution and send a "500 Internal Server Error" message back
    to the client.
    """

    def __init__(self, *args):
        Exception.__init__(self, *args)
        self.args = args

    def __repr__(self):
        """
        String representation of this object.
        """
        s = StringIO()
        s.write("\nInternal SUSE Manager code error. Information available:\n")
        for a in self.args:
            s.write("  %s\n" % (a, ))

        return s.getvalue()


class redirectException(Exception):
    """
    pkilambi:This is the exception class we raise when we decide to
    issue a redirect functions in apacheRequest will catch it and
    transform it into a redirect path string
    """

    def __init__(self, redirectpath = ""):
        Exception.__init__(self)
        self.path = redirectpath

    def __str__(self):
        """
        Object in string format.
        """
        return repr(self.path)


Explain = _("""
     An error has occurred while processing your request. If this problem
     persists please enter a bug report at bugzilla.novell.com.
     If you choose to submit the bug report, please be sure to include
     details of what you were trying to do when this error occurred and
     details on how to reproduce this problem.
""")


class rhnFault(Exception):
    """
    This is a data exception class that is raised when we detect bad data.
    The higher level functions in apacheServer will catch it and transform it
    into an XMLRPC fault message that gets passed back to the client without
    aborting the current execution of the process (well, we abort, but we don't
    mail a traceback because this is the type of error we can handle - think
    user authentication).
    """

    def __init__(self, err_code = 0, err_text = "", explain = 1):
        self.code = err_code
        self.text = err_text
        self.explain = explain
        self.arrayText = ''
        if self.code and FaultArray.has_key(self.code):
            self.arrayText = FaultArray[self.code]
        Exception.__init__(self, self.code, self.text, self.arrayText)

    def __repr__(self):
        """
        String representation of this object.
        """
        return "<rhnFault class (code = %s, text = '%s')>" % (self.code,
                                                              self.text)

    def getxml(self):

        # see if there were any template strings loaded from the db,
        # {label:value}
        templateOverrides = rhnFlags.get('templateOverrides')

        # update the templateValues in the module
        if templateOverrides:
            for label in templateOverrides.keys():
                # only care about values we've defined defaults for...
                if templateValues.has_key(label):
                    templateValues[label] = templateOverrides[label]

        s = StringIO()
        s.write("\n")
        if self.text:
            s.write(_("Error Message:\n    %s\n") % self.text.strip())
        if self.code:
            s.write(_("Error Class Code: %s\n") % self.code)
        if self.arrayText:
            cinfo = self.arrayText % templateValues
            s.write(_("Error Class Info: %s\n") % cinfo.rstrip())
        if self.explain:
            s.write(_("Explanation: %s") % Explain)
        if not self.code:
            return xmlrpclib.Fault(1, s.getvalue())
        return xmlrpclib.Fault(-self.code, s.getvalue())

class rhnNotFound(Exception):
    """ Raised when we want return 404 Not Found """
    pass

if __name__ == "__main__":
    print "You can not run this module by itself"
    sys.exit(-1)<|MERGE_RESOLUTION|>--- conflicted
+++ resolved
@@ -109,30 +109,8 @@
      The architecture of the package is not supported by SUSE Manager
      """),
      47: _("""Invalid RPM header"""),
-<<<<<<< HEAD
-     48: _("""
-     Invalid channel.
-
-     The channel you have specified does not exist.
-     """),
-     # originally "Too many connections to RHN from this system and account"
-     49: _("""
-     rhnFault 49. This should not happen with SUSE Manager.
-     """),
      # For the uploading tools
      50: _("Invalid information uploaded to the server"),
-     # originally "RHN Demo service disabled"
-     51: _("""
-     rhnFault 51: This should not happen with SUSE Manager
-     """),
-     # originally "Access to RHN limited to subscribed customers"
-     52: _("""
-     rhnFault 52. This should not happen with SUSE Manager.
-     """),
-=======
-     # For the uploading tools
-     50: _("Invalid information uploaded to the server"),
->>>>>>> ffe0bf73
      53: _("Error uploading network interfaces configuration."),
      54: _("""
      Package Upload Failed due to uniqueness constraint violation.
@@ -164,12 +142,7 @@
      administrators for further details.
      """),
      72: _("""You can not unsubscribe from base channel."""),
-<<<<<<< HEAD
      73: _("""SUSE Manager or Proxy channel can not be subscribed."""),
-     74: _(""), # not used, reserved for Hosted-only RegistrationDenied error.
-=======
-     73: _("""Satellite or Proxy channel can not be subscribed."""),
->>>>>>> ffe0bf73
 
      # 80-90: server group errors
      80: _("There was an error while trying to join the system to its groups"),
@@ -184,17 +157,6 @@
      105: _("This system has been previously registered."),
      106: _("Invalid username"),
 
-<<<<<<< HEAD
-     # 110-129: disabled org errors
-     110: _("Service for your account has been disabled."),
-     111: _("Email address not validated; service disabled"),
-     112: _("Survey not filled out; service disabled"),
-
-     # 130-140: bugzilla errata import errors
-     130: _("Bugzilla import error"),
-
-=======
->>>>>>> ffe0bf73
      # 140-159 applet errors
      140: _("Unable to look up server"),
 
@@ -217,13 +179,8 @@
      1001: _("SUSE Manager Proxy unable to login."),
      # issued by an RHN Server/Satellite to the proxy
      1002: _("""
-<<<<<<< HEAD
      SUSE Manager Proxy system ID does not match any SUSE Manager Proxy
      Server in the database.
-=======
-     RHN Proxy system ID does not match an RHN Proxy Server
-     in the database.
->>>>>>> ffe0bf73
      """),
      1003: _("SUSE Manager Proxy session token is invalid."),
      1004: _("SUSE Manager Proxy session token has expired."),
@@ -234,16 +191,6 @@
      SUSE Manager user creation is not allowed via mgr_register.
      Please contact your sysadmin to have your account created.
      """),
-<<<<<<< HEAD
-     # originally "Satellite system ID not found in RHN database"
-     2002: _("""
-     rhnFault 2002. This should not happen with SUSE Manager.
-     """),
-     2003: _("""
-     This SUSE Manager server is not allowed to access the specified channel
-     """),
-=======
->>>>>>> ffe0bf73
      2004: _("""
      This SUSE Manager server is not allowed to use Inter Server Sync on this server
      """),
@@ -251,29 +198,12 @@
      Inter Server Sync is disabled on this SUSE Manager.
      """),
 
-<<<<<<< HEAD
-     # Kickstart errors
-     2100: _("Access denied to autoinstallation tree"),
-     2101: _("Could not find autoinstallation file"),
-     2102: _("""
-     Autoinstallation tree would not lint, there are packages
-     missing in the channel
-     """),
-
-=======
->>>>>>> ffe0bf73
      # 3000-3999: XML dumper errors:
      3000: _("Invalid datatype passed"),
      3001: _("Unable to retrieve channel"),
      3003: _("Unable to retrieve package"),
-<<<<<<< HEAD
-     3004: _("Invalid patch name"),
-     3005: _("Unable to retrieve patch"),
-     3006: _("Invalid SUSE Manager certificate"),
-=======
      3005: _("Unable to retrieve erratum"),
      3006: _("Invalid satellite certificate"),
->>>>>>> ffe0bf73
      3007: _("File is missing"),
      3008: _("Function retrieval error"),
      3009: _("Function execution error"),
