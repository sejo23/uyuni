--- conflicted
+++ resolved
@@ -151,13 +151,8 @@
      does not already exists on the server
      """),
      55: _("""
-<<<<<<< HEAD
-     The --force rhnpush option is disabled on this server. 
+     The --force rhnpush option is disabled on this server.
      Please contact your SUSE Manager administrator for more help.
-=======
-     The --force rhnpush option is disabled on this server.
-     Please contact your Satellite administrator for more help.
->>>>>>> 3856179a
      """),
 
      # 60-70: token errors
@@ -180,7 +175,7 @@
      administrators for further details.
      """),
      72: _("""You can not unsubscribe from base channel."""),
-     73: _("""Satellite or Proxy channel can not be subscribed."""),
+     73: _("""SUSE Manager or Proxy channel can not be subscribed."""),
      74: _("") # not used, reserved for Hosted-only RegistrationDenied error.
 
      # 80-90: server group errors
