--- conflicted
+++ resolved
@@ -162,11 +162,7 @@
             fr = string.strip(to[0])
             to = string.join(map(string.strip, to), ', ')
         headers = {
-<<<<<<< HEAD
-            "Subject" : "SUSE Manager TRACEBACK from %s" % hostname,
-=======
-            "Subject" : "RHN TRACEBACK from %s" % unicode_hostname,
->>>>>>> ec89b999
+            "Subject" : "SUSE Manager TRACEBACK from %s" % unicode_hostname,
             "From"    : "%s <%s>" % (hostname, fr),
             "To"      : to,
             "X-RHN-Traceback-Severity"  : severity,
