--- conflicted
+++ resolved
@@ -162,11 +162,7 @@
             fr = to[0].strip()
             to = ', '.join(map(lambda x: x.strip(), to))
         headers = {
-<<<<<<< HEAD
-            "Subject" : "SUSE Manager TRACEBACK from %s" % unicode_hostname,
-=======
             "Subject" : "%s TRACEBACK from %s" % (PRODUCT_NAME, unicode_hostname),
->>>>>>> a7ffaad8
             "From"    : "%s <%s>" % (hostname, fr),
             "To"      : to,
             "X-RHN-Traceback-Severity"  : severity,
