--- conflicted
+++ resolved
@@ -63,13 +63,13 @@
 
 
 class VirtualizationType:
-    PARA        = 'para_virtualized'
-    FULLY       = 'fully_virtualized'
-    QEMU        = 'qemu'
-    HYPERV      = 'hyperv'
-    VMWARE      = 'vmware'
-    VIRTAGE     = 'virtage'
-    VBOX        = 'virtualbox'
+    PARA = 'para_virtualized'
+    FULLY = 'fully_virtualized'
+    QEMU = 'qemu'
+    HYPERV = 'hyperv'
+    VMWARE = 'vmware'
+    VIRTAGE = 'virtage'
+    VBOX = 'virtualbox'
 
 class IdentityType:
     HOST = 'host'
@@ -326,20 +326,6 @@
             """
         elif identity == IdentityType.GUEST:
             condition = """
-<<<<<<< HEAD
-                vi.uuid=:uuid
-                AND (vi.virtual_system_id is null or
-                     vi.virtual_system_id = :system_id)
-                and exists (
-                    select 1
-                    from
-                        rhnServer sguest,
-                        rhnServer shost
-                    where
-                        shost.id is not null
-                        and shost.id = vi.host_system_id
-                        and sguest.id = :system_id )
-=======
                 (
                   vi.uuid=:uuid
                   AND (vi.virtual_system_id is null or
@@ -350,7 +336,6 @@
                   vi.uuid is not null and
                   vi.virtual_system_id = :system_id
                 )
->>>>>>> f293c50e
             """
         else:
             raise VirtualizationEventError(
@@ -479,15 +464,12 @@
             if existing_row['virtual_system_id'] != system_id:
                 new_values_array.append("virtual_system_id=:sysid")
                 bindings['sysid'] = system_id
-<<<<<<< HEAD
-=======
                 # note, at this point, it's still possible to have
                 # an entry in rhnVirtualInstance for this uuid w/out
                 # a virtual_system_id; it'd be for a different org
             if existing_row['uuid'] != uuid:
                 new_values_array.append("uuid=:uuid")
                 bindings['uuid'] = uuid
->>>>>>> f293c50e
 
         # Only touch the database if something changed.
         if new_values_array:
