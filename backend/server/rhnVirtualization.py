#
# Copyright (c) 2008--2012 Red Hat, Inc.
#
# This software is licensed to you under the GNU General Public License,
# version 2 (GPLv2). There is NO WARRANTY for this software, express or
# implied, including the implied warranties of MERCHANTABILITY or FITNESS
# FOR A PARTICULAR PURPOSE. You should have received a copy of GPLv2
# along with this software; if not, see
# http://www.gnu.org/licenses/old-licenses/gpl-2.0.txt.
#
# Red Hat trademarks are not licensed under GPLv2. No permission is
# granted to use or replicate Red Hat trademarks that are incorporated
# in this software or its documentation.
#
#
# This file contains classes and functions that save and retrieve virtual
# instance information.
#


import string
import time
import sys

from spacewalk.common.rhnLog import log_debug, log_error
from spacewalk.server import rhnSQL
from spacewalk.server.rhnServer import server_lib
from spacewalk.server.rhnSQL import procedure

###############################################################################
# Constants
###############################################################################

##
# Ugh... These types should be the same as on the client.  We should consider
# finding a way to share this code.  Possibly move to rhnlib?  I dunno.
#

class ListenerEvent:
    GUEST_DISCOVERED = "guest_discovered"
    GUEST_MIGRATED   = "guest_migrated"

    GUEST_REGISTERED = "guest_registered"


class ClientStateType:
    NOSTATE     = 'nostate'
    RUNNING     = 'running'
    BLOCKED     = 'blocked'
    PAUSED      = 'paused'
    SHUTDOWN    = 'shutdown'
    SHUTOFF     = 'shutoff'
    CRASHED     = 'crashed'

class ServerStateType:
    UNKNOWN     = 'unknown'
    STOPPED     = 'stopped'
    RUNNING     = 'running'
    CRASHED     = 'crashed'
    PAUSED      = 'paused'

class VirtualizationType:
    PARA        = 'para_virtualized'
    FULLY       = 'fully_virtualized'
    QEMU        = 'qemu'
    HYPERV      = 'hyperv'
    VMWARE      = 'vmware'
    VIRTAGE     = 'virtage'
    VBOX        = 'virtualbox'

class IdentityType:
    HOST        = 'host'
    GUEST       = 'guest'

class EventType:
    EXISTS      = 'exists'
    REMOVED     = 'removed'
    CRAWL_BEGAN = 'crawl_began'
    CRAWL_ENDED = 'crawl_ended'

class TargetType:
    SYSTEM      = 'system'
    DOMAIN      = 'domain'
    LOG_MSG     = 'log_message'

class PropertyType:
    NAME        = 'name'
    UUID        = 'uuid'
    TYPE        = 'virt_type'
    MEMORY      = 'memory_size'
    VCPUS       = 'vcpus'
    STATE       = 'state'
    IDENTITY    = 'identity'
    ID          = 'id'
    MESSAGE     = 'message'

CLIENT_SERVER_STATE_MAP = {
    ClientStateType.NOSTATE  : ServerStateType.RUNNING,
    ClientStateType.RUNNING  : ServerStateType.RUNNING,
    ClientStateType.BLOCKED  : ServerStateType.RUNNING,
    ClientStateType.PAUSED   : ServerStateType.PAUSED,
    ClientStateType.SHUTDOWN : ServerStateType.STOPPED,
    ClientStateType.SHUTOFF  : ServerStateType.STOPPED,
    ClientStateType.CRASHED  : ServerStateType.CRASHED
}

###############################################################################
# VirtualizationEventError Class
###############################################################################

class VirtualizationEventError(Exception): pass

###############################################################################
# Listener Interface
###############################################################################

class Listeners:
    """ Abusing python to get a singleton behavior. """
    listeners = []

def add_listener(listener):
    """
    Allows other components of the server to listen for virtualization
    related events.
    """
    log_debug(3, "Virt listener added: %s" % str(listener))

    # Don't add the listener if it's already there.
    if not listener in Listeners.listeners:
        Listeners.listeners.append(listener)


###############################################################################
# VirtualizationEventHandler Class
###############################################################################

##
# This class handles virtualization events.
#
class VirtualizationEventHandler:

    ##
    # This map defines how to route each event to the appropriate handler.
    #
    HANDLERS = {
( EventType.EXISTS,      TargetType.SYSTEM )  : '_handle_system_exists',
( EventType.EXISTS,      TargetType.DOMAIN )  : '_handle_domain_exists',
( EventType.REMOVED,     TargetType.DOMAIN )  : '_handle_domain_removed',
( EventType.CRAWL_BEGAN, TargetType.SYSTEM )  : '_handle_system_crawl_began',
( EventType.CRAWL_ENDED, TargetType.SYSTEM )  : '_handle_system_crawl_ended',
( EventType.EXISTS,      TargetType.LOG_MSG ) : '_handle_log_msg_exists'
    }

    ##
    # This map defines the absolute required properties for each event type.
    #
    REQUIRED_PROPERTIES = {
        ( EventType.EXISTS, TargetType.SYSTEM )  : ( PropertyType.IDENTITY,
                                                     PropertyType.UUID, ),
        ( EventType.EXISTS, TargetType.DOMAIN )  : ( PropertyType.UUID, ),
        ( EventType.EXISTS, TargetType.LOG_MSG ) : ( PropertyType.MESSAGE,
                                                     PropertyType.ID, )
    }

    ###########################################################################
    # Public Methods
    ###########################################################################

    def __init__(self):
        pass

    def handle(self, system_id, notification):

        log_debug(5, "Handling notification:", system_id, notification)

        # First, validate that the notification is in the correct format.  If it
        # is not, we'll bail out.
        if len(notification) != 4:
            raise VirtualizationEventError(
                "Received invalid notification length:", notification,
                "; len=", len(notification))

        # Now we are ready to field the notification.  Begin by parsing it.
        ( timestamp, action, target, properties ) = notification

        event = (action, target)

        # Fetch the appropriate handler.
        handler = None
        try:
            handler = getattr(self, self.HANDLERS[event])
        except KeyError, ke:
            raise VirtualizationEventError(
                "Don't know how to handle virt event:", event), None, sys.exc_info()[2]

        # Ensure that the event has any required properties before calling the
        # handler.
        if self.REQUIRED_PROPERTIES.has_key(event):
            required_properties = self.REQUIRED_PROPERTIES[event]
            for required_property in required_properties:
                if not properties.has_key(required_property):
                    raise VirtualizationEventError(
                        "Event does not have required property:",
                        required_property,
                        event)

        # Some properties need to be preprocessed before we can actually
        # handle the notification.
        self.__convert_properties(properties)

        # Call the handler.
        handler(system_id, timestamp, properties)

    ###########################################################################
    # Protected Methods
    ###########################################################################

    def _handle_system_exists(self, system_id, timestamp, properties):
        uuid      = properties[PropertyType.UUID]
        identity  = properties[PropertyType.IDENTITY]
        virt_type = None

        if properties.has_key(PropertyType.TYPE):
            virt_type = properties[PropertyType.TYPE]
        else:
            # presume paravirt if not specified, probably a host
            virt_type = VirtualizationType.PARA

        row = self.__db_get_system(identity, system_id, uuid)
        if not row:
            self.__db_insert_system(identity, system_id, uuid, virt_type)
        else:
            self.__db_update_system(identity, system_id, row)

            self.__notify_listeners(ListenerEvent.GUEST_REGISTERED,
                    row['host_system_id'],
                    system_id)

    def _handle_domain_exists(self, system_id, timestamp, properties):
        uuid = properties[PropertyType.UUID]

        row = self.__db_get_domain(system_id, uuid)
        if not row:
            self.__db_insert_domain(system_id, uuid, properties)

            # We've noticed a new guest; send a notification down the pipeline.
            self.__notify_listeners(ListenerEvent.GUEST_DISCOVERED,
                                    system_id,
                                    uuid)
        else:
            self.__db_update_domain(system_id, uuid, properties, row)

            # We'll attempt to detect migration by checking if the host system
            # ID has changed.
            if row.has_key('host_system_id') and \
                row['host_system_id'] != system_id:

                self.__notify_listeners(ListenerEvent.GUEST_MIGRATED,
                                        row['host_system_id'],
                                        system_id,
                                        row['virtual_system_id'],
                                        uuid)

    def _handle_domain_removed(self, system_id, timestamp, properties):
        """ Handle a domain removal.  Since we are dealing with virtual domains, we
            can't really tell whether physical removal took place, so we'll just mark
            the domain as 'stopped'.
        """
        uuid = properties[PropertyType.UUID]

        row = self.__db_get_domain(system_id, uuid)
        if len(row.keys()) == 0:
            log_debug(1, "Guest already deleted in SUSE Manager Server: ", properties)
            return
        new_properties = { PropertyType.STATE : ServerStateType.STOPPED }
        self.__db_update_domain(system_id, uuid, new_properties, row)

    def _handle_system_crawl_began(self, system_id, timestamp, properties):
        self.__unconfirm_domains(system_id)

    def _handle_system_crawl_ended(self, system_id, timestamp, properties):
        self.__remove_unconfirmed_domains(system_id)
        self.__confirm_domains(system_id)

    def _handle_log_msg_exists(self, system_id, timestamp, properties):
        kickstart_session_id = properties[PropertyType.ID]
        log_message          = properties[PropertyType.MESSAGE]

        self.__db_insert_log_message(kickstart_session_id, log_message)

    ###########################################################################
    # Helper Methods
    ###########################################################################

    def __db_get_system(self, identity, system_id, uuid):
        """ This returns a row from the database that represents a virtual system.
            If no system could be found, None is returned.
        """

        condition = None

        # The SELECT condition is different, depending on whether this system
        # is a host or a guest.  A guest will always have a UUID, while a host
        # will never have one.  Instead, a host should be identified by its
        # sysid only.
        #
        # When IdentityType.GUEST, need to worry about cross-org issues...
        # 3 states to worry about:
        # - no prior entry in the VI table; we return nothing, insert happens
        # - prior entry, same org; we return that one, update happens
        # - prior entry, different org; we return nothing, insert happens sans host sid
        if identity == IdentityType.HOST:
            condition = """
                vi.uuid is null
                and vi.host_system_id=:system_id
            """
        elif identity == IdentityType.GUEST:
            condition = """
                vi.uuid=:uuid
                AND (vi.virtual_system_id is null or
                     vi.virtual_system_id = :system_id)
                and exists (
                    select 1
                    from
                        rhnServer sguest,
                        rhnServer shost
                    where
                        shost.id is not null
                        and shost.id = vi.host_system_id
                        and sguest.id = :system_id
                        and shost.org_id = sguest.org_id )
            """
        else:
            raise VirtualizationEventError(
                "Unknown identity:", identity)

        select_sql = """
            SELECT
                vi.id                as id,
                vi.host_system_id    as host_system_id,
                vi.virtual_system_id as virtual_system_id,
                vi.uuid              as uuid,
                vi.confirmed         as confirmed
            FROM
                rhnVirtualInstance vi
            WHERE
                %s
        """ % (condition)
        query = rhnSQL.prepare(select_sql)
        query.execute(system_id = system_id, uuid = uuid)

        row = query.fetchone_dict() or {}

        return row

    def __db_insert_system(self, identity, system_id, uuid, virt_type):
        """ Inserts a new system into the database. """

        # If this system is a host, it's sysid goes into the host_system_id
        # column.  Otherwise, it's sysid goes into the virtual_system_id
        # column.
        host_id  = None
        guest_id = None
        if   identity == IdentityType.HOST:  host_id  = system_id
        elif identity == IdentityType.GUEST:
            guest_id = system_id

            # Check to see if this uuid has already been registered to a
            # host and is confirmed.
            check_sql = """
                select
                    vi.id,
                    vi.host_system_id,
                    vi.confirmed
                from
                    rhnVirtualInstance vi
                where
                    vi.uuid = :uuid
                    and confirmed = 1
            """

            query = rhnSQL.prepare(check_sql)
            query.execute(uuid = uuid, system_id = system_id)

            row = query.fetchone_dict()

            if row:
                # We found a host for this guest, we'll save the value
                # to use when we create the row in rhnVirtualInstance.
                host_id = row['host_system_id']
            else:
                # We didn't find a host, this guest will just end up with
                # no host, and consuming physical entitlements.
                pass

        else:
            raise VirtualizationEventError(
                "Unknown identity:", identity)

        get_id_sql = "SELECT sequence_nextval('rhn_vi_id_seq') as id FROM dual"
        query = rhnSQL.prepare(get_id_sql)
        query.execute()
        row = query.fetchone_dict() or {}

        if not row or not row.has_key('id'):
            raise VirtualizationEventError('unable to get virt instance id')

        insert_sql = """
            INSERT INTO rhnVirtualInstance
                (id, host_system_id, virtual_system_id, uuid, confirmed)
            VALUES
                (:id, :host_id, :guest_id, :uuid, 1)
        """
        query = rhnSQL.prepare(insert_sql)
        query.execute(id = row['id'],
                      host_id = host_id,
                      guest_id = guest_id,
                      uuid = uuid)

        # Initialize a dummy info record for this system.
        insert_sql = """
            INSERT INTO rhnVirtualInstanceInfo
                (instance_id, state, instance_type)
            VALUES
                (:id,
                 (
                     SELECT rvis.id
                     FROM rhnVirtualInstanceState rvis
                     WHERE rvis.label = :state
                 ),
                 (
                     SELECT rvit.id
                     FROM rhnVirtualInstanceType rvit
                     WHERE rvit.label = :virt_type
                 ))
        """
        query = rhnSQL.prepare(insert_sql)
        query.execute(id=row['id'],
                      state = ServerStateType.UNKNOWN,
                      virt_type = virt_type)

    def __db_update_system(self, identity, system_id, existing_row):
        """ Updates a system in the database. """

        # since __db_get_system protects us against crossing the org
        # boundary, we really don't need to worry much about existing_row's
        # values...

        new_values_array = []
        bindings = {}
        if not existing_row.get('confirmed'):
            new_values_array.append("confirmed=1")

        # Some guests may have been unregistered before, and therefore did not
        # have sysid's.  If we got an EXISTS for a guest system, then a guest
        # must have been registered.  Make sure that we update the
        # virtual_system_id column in the DB to reflect that this guest is now
        # registered.
        if identity == IdentityType.GUEST:
            if existing_row['virtual_system_id'] != system_id:
                new_values_array.append("virtual_system_id=:sysid")
                bindings['sysid'] = system_id
                # note, at this point, it's still possible to have
                # an entry in rhnVirtualInstance for this uuid w/out
                # a virtual_system_id; it'd be for a different org

        # Only touch the database if something changed.
        if new_values_array:
            new_values = string.join(new_values_array, ', ')

            bindings['row_id'] = existing_row['id']

            update_sql = """
                UPDATE rhnVirtualInstance SET %s WHERE id=:row_id
            """ % (new_values)
            query = rhnSQL.prepare(update_sql)
            query.execute(**bindings)


    def __db_get_domain(self, host_id, uuid):
        select_sql = """
            SELECT
                rvi.id                as rvi_id,
                rvi.host_system_id    as host_system_id,
                rvi.virtual_system_id as virtual_system_id,
                rvi.confirmed         as confirmed,
                rvii.name             as name,
                rvit.label            as instance_type,
                rvii.memory_size_k    as memory_size_k,
                rvii.instance_id      as instance_id,
                rvii.vcpus            as vcpus,
                rvis.label            as state
            FROM
                rhnVirtualInstanceInfo rvii,
                rhnVirtualInstanceType rvit,
                rhnVirtualInstanceState rvis,
                rhnVirtualInstance rvi
            WHERE
                ((rvi.uuid=:uuid and
                  NOT EXISTS (SELECT 1
                                FROM rhnServer host_system,
                                     rhnServer matching_uuid_system
                               WHERE matching_uuid_system.id = rvi.virtual_system_id
                                 AND host_system.id = :host_id
                                 AND host_system.org_id != matching_uuid_system.org_id)) or
                 (:uuid is null and
                      rvi.uuid is null and
                      rvi.host_system_id=:host_id)) and
                rvi.id = rvii.instance_id and
                rvit.id = rvii.instance_type and
                rvis.id = rvii.state
        """
        query = rhnSQL.prepare(select_sql)
        query.execute(host_id = host_id, uuid = uuid)

        row = query.fetchone_dict() or {}

        return row

    def __db_insert_domain(self, host_id, uuid, properties):
        """ To create a new domain, we must modify both the rhnVirtualInstance
            and the rhnVirtualInstanceInfo tables.
        """
        # We'll do rhnVirtualInstance first.
        get_id_sql = "SELECT sequence_nextval('rhn_vi_id_seq') as id FROM dual"
        query = rhnSQL.prepare(get_id_sql)
        query.execute()
        row = query.fetchone_dict() or {}

        if not row or not row.has_key('id'):
            raise VirtualizationEventError('unable to get virt instance id')
        id = row['id']

        insert_sql = """
            INSERT INTO rhnVirtualInstance
                (id, host_system_id, virtual_system_id, uuid, confirmed)
            VALUES
                (:id, :host_id, null, :uuid, 1)
        """
        query = rhnSQL.prepare(insert_sql)
        query.execute(id = id, host_id = host_id, uuid = uuid)

        # Now we'll insert into the rhnVirtualInstanceInfo table.

        insert_sql = """
            INSERT INTO rhnVirtualInstanceInfo
                (instance_id,
                 name,
                 vcpus,
                 memory_size_k,
                 instance_type,
                 state)
            SELECT
                :id,
                :name,
                :vcpus,
                :memory,
                rvit.id,
                rvis.id
            FROM
                rhnVirtualInstanceType rvit,
                rhnVirtualInstanceState rvis
            WHERE
                rvit.label=:virt_type and
                rvis.label=:state
        """
        name      = properties[PropertyType.NAME]
        vcpus     = properties[PropertyType.VCPUS]
        memory    = properties[PropertyType.MEMORY]
        virt_type = properties[PropertyType.TYPE]
        state     = properties[PropertyType.STATE]

        query = rhnSQL.prepare(insert_sql)
        query.execute(id = id,
                      name = name,
                      vcpus = vcpus,
                      memory = memory,
                      virt_type = virt_type,
                      state = state)

    def __db_update_domain(self, host_id, uuid, properties, existing_row):

        # First, update the rhnVirtualInstance table.  If a guest domain was
        # registered but its host was not, it is possible that the
        # rhnVirtualInstance table's host_system_id column is null.  We'll
        # update that now, if need be.

        # __db_get_domain is responsible for ensuring that the org for any
        # existing_row matches the org for host_id

        new_values_array = []
        bindings = {}

        if not existing_row.get('confirmed'):
            new_values_array.append('confirmed=1')

        if existing_row['host_system_id'] != host_id:
            new_values_array.append('host_system_id=:host_id')
            bindings['host_id'] = host_id

        # Only touch the database if something changed.
        if new_values_array:
            new_values = string.join(new_values_array, ', ')

            bindings['row_id'] = existing_row['rvi_id']

            update_sql = """
                UPDATE rhnVirtualInstance SET %s WHERE id=:row_id
            """ % (new_values)
            query = rhnSQL.prepare(update_sql)

            try:
                query.execute(**bindings)
            except rhnSQL.SQLError, e:
                log_error(str(e))
                raise VirtualizationEventError, str(e), sys.exc_info()[2]

        # Now update the rhnVirtualInstanceInfo table.

        new_values_array = []
        bindings = {}

        if properties.has_key(PropertyType.NAME) and \
           existing_row['name'] != properties[PropertyType.NAME]:
            new_values_array.append('name=:name')
            bindings['name'] = properties[PropertyType.NAME]

        if properties.has_key(PropertyType.VCPUS) and \
           existing_row['vcpus'] != properties[PropertyType.VCPUS]:
            new_values_array.append('vcpus=:vcpus')
            bindings['vcpus'] = properties[PropertyType.VCPUS]

        if properties.has_key(PropertyType.MEMORY) and \
           existing_row['memory_size_k'] != properties[PropertyType.MEMORY]:
            new_values_array.append('memory_size_k=:memory')
            bindings['memory'] = properties[PropertyType.MEMORY]

        if properties.has_key(PropertyType.TYPE) and \
           existing_row['instance_type'] != properties[PropertyType.TYPE]:
            new_values_array.append("""
                instance_type = (
                    select rvit.id
                    from rhnVirtualInstanceType rvit
                    where rvit.label = :virt_type)
            """)
            bindings['virt_type'] = properties[PropertyType.TYPE]

        if properties.has_key(PropertyType.STATE) and \
           existing_row['state'] != properties[PropertyType.STATE]:
            new_values_array.append("""
                state = (
                    SELECT rvis.id
                    FROM rhnVirtualInstanceState rvis
                    WHERE rvis.label = :state)
            """)
            bindings['state'] = properties[PropertyType.STATE]

        # Only touch the database if something changed.
        if new_values_array:
            new_values = string.join(new_values_array, ', ')

            bindings['row_id'] = existing_row['instance_id']

            update_sql = """
                UPDATE rhnVirtualInstanceInfo SET %s WHERE instance_id=:row_id
            """ % (new_values)
            query = rhnSQL.prepare(update_sql)
            query.execute(**bindings)

    def __unconfirm_domains(self, system_id):
        update_sql = """
            UPDATE rhnVirtualInstance
            SET confirmed=0
            WHERE host_system_id=:sysid
        """
        query = rhnSQL.prepare(update_sql)
        query.execute(sysid=system_id)

    def __confirm_domains(self, system_id):
        update_sql = """
            UPDATE rhnVirtualInstance
            SET confirmed=1
            WHERE host_system_id=:sysid
        """
        query = rhnSQL.prepare(update_sql)
        query.execute(sysid=system_id)

    def __remove_unconfirmed_domains(self, system_id):
        """ Mark the unconfirmed entries in the RVII table as stopped, since it
            appears they are no longer running.
        """

        update_sql = """
            UPDATE rhnVirtualInstanceInfo rvii
            SET state=(
                SELECT rvis.id
                FROM rhnVirtualInstanceState rvis
                WHERE rvis.label=:state
            )
            WHERE
                rvii.instance_id IN (
                    SELECT rvi.id
                    FROM rhnVirtualInstance rvi
                    WHERE rvi.confirmed=0)
        """
        query = rhnSQL.prepare(update_sql)
        query.execute(state = ServerStateType.STOPPED)

    def __db_insert_log_message(self, kickstart_session_id, log_message):
        """
        Insert a new installation log message into the database.
        """

        # log_message must be 4000 chars or shorter, db constraint
        log_message = log_message[:4000]

        insert_sql = """
            INSERT INTO rhnVirtualInstanceInstallLog
                (id, log_message, ks_session_id)
            VALUES
                (sequence_nextval('rhn_viil_id_seq'), :log_message, :kickstart_session_id)
        """
        query = rhnSQL.prepare(insert_sql)
        query.execute(log_message          = log_message,
                      kickstart_session_id = kickstart_session_id)

    def __convert_properties(self, properties):
        """ This function normalizes and converts the values of some properties to
            format consumable by the server.
        """
        # Attempt to normalize the UUID.
        if properties.has_key(PropertyType.UUID):
            uuid = properties[PropertyType.UUID]
            if uuid:
                uuid_as_number = string.atol(uuid, 16)

                if uuid_as_number == 0:
                    # If the UUID is a bunch of null bytes, we will convert it
                    # to None.  This will allow us to interact with the
                    # database properly, since the database assumes a null UUID
                    # when the system is a host.
                    properties[PropertyType.UUID] = None
                else:
                    # Normalize the UUID.  We don't know how it will appear
                    # when it comes from the client, so we'll convert it to a
                    # normal form.
                    # if UUID had leading 0, we must pad 0 again #429192
                    properties[PropertyType.UUID] = "%032x" % uuid_as_number
            else:
<<<<<<< HEAD
                # empty string is not allowed in postgres
                # so lets explicitly set to None
=======
>>>>>>> c2d6a619
                properties[PropertyType.UUID] = None

        # The server only cares about certain types of states.
        if properties.has_key(PropertyType.STATE):
            state = properties[PropertyType.STATE]
            properties[PropertyType.STATE] = CLIENT_SERVER_STATE_MAP[state]

        # We must send the memory across as a string because XMLRPC can only
        # handle up to 32 bit numbers.  RAM can easily exceed that limit these
        # days.
        if properties.has_key(PropertyType.MEMORY):
            memory = properties[PropertyType.MEMORY]
            properties[PropertyType.MEMORY] = long(memory)

    def __notify_listeners(self, *args):
        for listener in Listeners.listeners:
            listener._notify(*args)

###############################################################################
# Module level functions
###############################################################################

def _notify_guest(server_id, uuid, virt_type):
    """ Notifies the virtualization backend that there is a guest with a
        specific
        uuid and type, then associates it with the provided system id.

        New for RHEL 5.

        Args are:
         * system_id   - a string representation of the system's system id.
         * uuid        - a string representation of the system's uuid.
         * virt_type   - a string representation of the system's virt type

         No return value.
    """
    identity = IdentityType.GUEST
    event = EventType.EXISTS
    target = TargetType.SYSTEM
    properties = {
                    PropertyType.IDENTITY   :   identity,
                    PropertyType.UUID       :   uuid,
                    PropertyType.TYPE       :   virt_type,
                 }

    virt_action = _make_virt_action(event, target, properties)
    _virt_notify(server_id, [virt_action])

def _virt_notify(server_id, actions):
        # Instantiate the event handler.
        handler = VirtualizationEventHandler()

        # Handle each of the actions, in turn.
        for action in actions:
            log_debug(5, "Processing action:", action)

            try:
                handler.handle(server_id, action)
            except VirtualizationEventError, vee:
                log_error(
                    "An error occurred while handling a virtualization event:",
                    vee,
                    "Ignoring event...")

        # rhnSQL.commit()
        return 0


def _make_virt_action(event, target, properties):
    """
    Construct a tuple representing a virtualization action.

    New for RHEL 5.

    Args are:
    * event       - one of EventType.EXISTS, EventType.REMOVED,
                    EventType.CRAWL_BEGAN, EventType.CRAWL_ENDED
    * target      - one of TargetType.SYSTEM, TargetType.DOMAIN,
                    TargetType.LOG_MSG
    * properties  - a dictionary that associates a PropertyType with
                    a value (typically a string).

    Return a tuple consisting of (timestamp, event, target, properties).
    """

    current_time = int(time.time())
    return (current_time, event, target, properties)


def is_host_uuid(uuid):
    uuid = eval('0x%s' % uuid)
    return long(uuid) == 0L


###############################################################################
# Testing
###############################################################################

if __name__ == '__main__':

    rhnSQL.initDB()

    host_sysid  = 1000010001
    guest_sysid = 1000010010
    handler = VirtualizationEventHandler()

    # Create some fake actions.

    host_exists  = ( int(time.time()),
                     EventType.EXISTS,
                     TargetType.SYSTEM,
                     { PropertyType.UUID     : None,
                       PropertyType.IDENTITY : IdentityType.HOST   })

    guest_exists = ( int(time.time()),
                     EventType.EXISTS,
                     TargetType.SYSTEM,
                     { PropertyType.UUID     : '2e2e2e2e2e2e2e2e',
                       PropertyType.IDENTITY : IdentityType.GUEST  })

    crawl_began  = ( int(time.time()),
                     EventType.CRAWL_BEGAN,
                     TargetType.SYSTEM,
                     {} )

    dom0_exists  = ( int(time.time()),
                     EventType.EXISTS,
                     TargetType.DOMAIN,
                     { PropertyType.UUID     : None,
                       PropertyType.NAME     : 'DOM0_TEST',
                       PropertyType.TYPE     : VirtualizationType.PARA,
                       PropertyType.STATE    : ClientStateType.RUNNING,
                       PropertyType.VCPUS    : 5,
                       PropertyType.MEMORY   : 1111111 } )

    domU1_exists = ( int(time.time()),
                     EventType.EXISTS,
                     TargetType.DOMAIN,
                     { PropertyType.UUID     : '1f1f1f1f1f1f1f1f',
                       PropertyType.NAME     : 'DOMU1_TEST',
                       PropertyType.TYPE     : VirtualizationType.PARA,
                       PropertyType.STATE    : ClientStateType.BLOCKED,
                       PropertyType.VCPUS    : 1,
                       PropertyType.MEMORY   : 22222 } )

    domU2_exists = ( int(time.time()),
                     EventType.EXISTS,
                     TargetType.DOMAIN,
                     { PropertyType.UUID     : '2e2e2e2e2e2e2e2e',
                       PropertyType.NAME     : 'DOMU2_TEST',
                       PropertyType.TYPE     : VirtualizationType.PARA,
                       PropertyType.STATE    : ClientStateType.PAUSED,
                       PropertyType.VCPUS    : 2,
                       PropertyType.MEMORY   : 44444 } )

    crawl_ended  = ( int(time.time()),
                     EventType.CRAWL_ENDED,
                     TargetType.SYSTEM,
                     {} )

    # Host reg'd, guest reg'd, crawl.

    handler.handle(host_sysid,  host_exists)
    handler.handle(guest_sysid, guest_exists)
    handler.handle(guest_sysid, crawl_began)
    handler.handle(guest_sysid, crawl_ended)
    handler.handle(host_sysid,  crawl_began)
    handler.handle(host_sysid,  dom0_exists)
    handler.handle(host_sysid,  domU1_exists)
    handler.handle(host_sysid,  domU2_exists)
    handler.handle(host_sysid,  crawl_ended)
    # rhnSQL.commit()

    # Clear out the database for this sysid.
    handler.handle(host_sysid,  crawl_began)
    handler.handle(host_sysid,  crawl_ended)
    # rhnSQL.commit()

    # Host reg'd, crawl, guest reg'd.

    handler.handle(host_sysid,  host_exists)
    handler.handle(host_sysid,  crawl_began)
    handler.handle(host_sysid,  dom0_exists)
    handler.handle(host_sysid,  domU1_exists)
    handler.handle(host_sysid,  domU2_exists)
    handler.handle(host_sysid,  crawl_ended)
    handler.handle(guest_sysid, guest_exists)
    handler.handle(guest_sysid, crawl_began)
    handler.handle(guest_sysid, crawl_ended)
    # rhnSQL.commit()

    # Now do some dynamic updates.

    domU2_changed = ( int(time.time()),
                      EventType.EXISTS,
                      TargetType.DOMAIN,
                      { PropertyType.UUID  : '2e2e2e2e2e2e2e2e',
                        PropertyType.NAME  : 'CHANGED_DOMU2_TEST',
                        PropertyType.STATE : ClientStateType.RUNNING } )

    handler.handle(host_sysid, domU2_changed)
    # rhnSQL.commit()


# XXX: put this somewhere better
###############################################################################
# VirtualizationListener Class
###############################################################################

class VirtualizationListener:

    def __init__(self):
        pass

    def guest_migrated(self, old_host_sid, new_host_sid, guest_sid, guest_uuid):
        """
        This function is called if we infer that the guest has been migrated
        to a different host system.

            old_host_sid - The server id for the old host.
            new_host_sid - The server id for the new host.
            guest_sid    - The server id for the guest, if it is registered.
            guest_uuid   - The UUID of the guest that has been migrated.
        """
        pass

    def guest_discovered(self, host_sid, guest_uuid, guest_sid = None):
        """
        This function is called if we detect a new guest.
        """
        pass

    def guest_registered(self, host_sid, guest_sid):
        pass

    ###########################################################################
    # Protected Interface
    ###########################################################################

    def _notify(self, event, *args):
        if event == ListenerEvent.GUEST_MIGRATED:
            self.guest_migrated(*args)
        elif event == ListenerEvent.GUEST_DISCOVERED:
            self.guest_discovered(*args)
        elif event == ListenerEvent.GUEST_REGISTERED:
            self.guest_registered(*args)

class EntitlementVirtualizationListener(VirtualizationListener):

    def guest_migrated(self, old_host_sid, new_host_sid, guest_sid, guest_uuid):
        try:
            procedure.rhn_entitlements.repoll_virt_guest_entitlements(new_host_sid)
        except rhnSQL.SQLError, e:
            log_error("Error adding entitlement: %s" %str(e))
            # rhnSQL.rollback()
            return

        # rhnSQL.commit()

    def guest_registered(self, host_sid, guest_sid):
        host_system_slots = server_lib.check_entitlement(host_sid, True)
        #host_system_slots = host_system_slots.keys()

        try:
            host_system_slots.remove("virtualization_host")
        except ValueError:
            pass
        try:
            host_system_slots.remove("virtualization_host_platform")
        except ValueError:
            pass

        guest_system_slots = server_lib.check_entitlement(guest_sid)
        guest_system_slots = guest_system_slots.keys()

        for entitlement in host_system_slots:
            if entitlement not in guest_system_slots:
                try:
                    rhnSQL.transaction(entitlement)
                    procedure.rhn_entitlements.entitle_server(guest_sid,
                            entitlement)
                except rhnSQL.SQLError, e:
                    rhnSQL.rollback(entitlement)
                    log_error("Error adding entitlement %s to host ID-%s: %s"
                            % (entitlement, guest_sid, str(e)))
                    # rhnSQL.rollback()
                    return

        # rhnSQL.commit()



# This file provides an interface that allows components of the RHN server to
# listen for virtualization events.

###############################################################################
# Constants
###############################################################################


add_listener(EntitlementVirtualizationListener())<|MERGE_RESOLUTION|>--- conflicted
+++ resolved
@@ -747,11 +747,6 @@
                     # if UUID had leading 0, we must pad 0 again #429192
                     properties[PropertyType.UUID] = "%032x" % uuid_as_number
             else:
-<<<<<<< HEAD
-                # empty string is not allowed in postgres
-                # so lets explicitly set to None
-=======
->>>>>>> c2d6a619
                 properties[PropertyType.UUID] = None
 
         # The server only cares about certain types of states.
