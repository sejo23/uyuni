--- conflicted
+++ resolved
@@ -326,14 +326,10 @@
         if data.has_key('release_name'):
             newserv.server["os"] = data['release_name']
 
-<<<<<<< HEAD
         ## add suse_products profile if available
         if data.has_key( "suse_products" ):
             newserv.add_suse_products( data["suse_products"] )
         ## add the package list
-=======
-        # add the package list
->>>>>>> 32ea2fdb
         if data.has_key('packages'):
             for package in data['packages']:
                 newserv.add_package(package)
@@ -843,7 +839,6 @@
         newver = str(newver)
         if not newver:
             raise rhnFault(21, _("Invalid system release version requested"))
-<<<<<<< HEAD
         #log the entry
         log_debug(1, server.getid(), newver, change_channel)
         if change_channel:
@@ -858,12 +853,6 @@
             server.save_history_byid(server.server["id"])
             server.save()
 
-=======
-        # log the entry
-        log_debug(1, server.getid(), newver)
-        ret = server.change_base_channel(newver)
-        server.save()
->>>>>>> 32ea2fdb
         return server.system_id()
 
     def add_packages(self, system_id, packages):
@@ -1283,15 +1272,12 @@
             server.save()
             return server.system_id()
 
-<<<<<<< HEAD
     def suse_update_products(self, system_id, guid, secret, target, products):
         log_debug(5, system_id, guid, target, products)
         server = self.auth_system(system_id)
         log_debug(1, server.getid(), guid)
         server.update_suse_products(guid, secret, target, products)
         return 0
-=======
->>>>>>> 32ea2fdb
 
 def _faultValueString(value, name):
     return _("Invalid value '%s' for %s (%s)") % (
