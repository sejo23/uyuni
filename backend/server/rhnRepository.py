--- conflicted
+++ resolved
@@ -235,12 +235,8 @@
         if file_name in ["repomd.xml", "comps.xml", "products.xml"]:
             content_type = "text/xml"
         elif file_name not in ["primary.xml.gz", "other.xml.gz",
-<<<<<<< HEAD
-                "filelists.xml.gz", "updateinfo.xml.gz", "Packages.gz",
-                "susedata.xml.gz"]:
-=======
-                               "filelists.xml.gz", "updateinfo.xml.gz", "Packages.gz"]:
->>>>>>> 32ea2fdb
+                               "filelists.xml.gz", "updateinfo.xml.gz", "Packages.gz",
+                               "susedata.xml.gz"]:
             log_debug(2, "Unknown repomd file requested: %s" % file_name)
             raise rhnFault(6)
 
