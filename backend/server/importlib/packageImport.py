--- conflicted
+++ resolved
@@ -221,11 +221,7 @@
 
         for tag in ('recommends', 'suggests', 'supplements'):
             if type(package[tag]) != type([]):
-<<<<<<< HEAD
-                # older spacewalk server do not export weak deps. 
-=======
                 # older spacewalk server do not export weak deps.
->>>>>>> c5d217e7
                 # lets create an empty list
                 package[tag] = []
 
