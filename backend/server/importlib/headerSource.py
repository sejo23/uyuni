#
# Copyright (c) 2008--2012 Red Hat, Inc.
#
# This software is licensed to you under the GNU General Public License,
# version 2 (GPLv2). There is NO WARRANTY for this software, express or
# implied, including the implied warranties of MERCHANTABILITY or FITNESS
# FOR A PARTICULAR PURPOSE. You should have received a copy of GPLv2
# along with this software; if not, see
# http://www.gnu.org/licenses/old-licenses/gpl-2.0.txt.
#
# Red Hat trademarks are not licensed under GPLv2. No permission is
# granted to use or replicate Red Hat trademarks that are incorporated
# in this software or its documentation.
#
#
# Converts headers to the intermediate format
#

import os
import time
import string
from importLib import File, Dependency, ChangeLog, Channel, \
    IncompletePackage, Package, SourcePackage
from backendLib import gmtime, localtime
from types import ListType, TupleType, IntType, LongType, StringType
from spacewalk.common.rhnLog import log_debug
<<<<<<< HEAD
from spacewalk.common.rhn_rpm import RPM_Header
=======
from spacewalk.common.stringutils import to_string
>>>>>>> 416d6988

class rpmPackage(IncompletePackage):
    # Various mappings
    tagMap = {
        # Ignoring these tags
        'last_modified'     : None,
        # We set them differently
	'checksum'          : None,
	'checksum_type'     : None,
	'checksum_list'     : None,
        'sigchecksum'       : None,
        'sigchecksum_type'  : None,
    }

    def populate(self, header, size, checksum_type, checksum, path=None, org_id=None,
        header_start=None, header_end=None, channels=[]):

        # XXX is seems to me that this is the place that 'source_rpm' is getting
        # set
        for f in self.keys():
            field = f
            if self.tagMap.has_key(f):
                field = self.tagMap[f]
                if not field:
                    # Unsupported
                    continue

            # get the db field value from the header
            val = header[field]
            if f == 'build_time':
                if type(val) in (IntType, LongType):
                    # A UNIX timestamp
                    val = gmtime(val)
	    if f == 'payload_size':
                # workaround for older rpms where signed
                # attributes go negative for size > 2G
                if val < 0:
                    val = long(val) + 2 ** 32
            elif val:
                # Convert to strings
                if isinstance(val, unicode):
                    val = to_string(val)
                else:
                    val = str(val)
            elif val == []:
                val = None
            self[f] = val

        self['package_size'] = size
        self['checksum_type'] = checksum_type
        self['checksum'] = checksum
        self['checksums'] = {checksum_type:checksum}
        self['path'] = path
        self['org_id'] = org_id
        self['header_start'] = header_start
        self['header_end'] = header_end
        self['last_modified'] = localtime(time.time())
        if 'sigmd5' in self:
           if self['sigmd5']:
               self['sigchecksum_type'] = 'md5'
               self['sigchecksum'] = self['sigmd5']
           del(self['sigmd5'])

        # Fix some of the information up
        vendor = self['vendor']
        if vendor is None:
            self['vendor'] = 'Not defined'
        payloadFormat = self['payload_format']
        if payloadFormat is None:
            self['payload_format'] = 'cpio'
        if self['payload_size'] is None:
            self['payload_size'] = 0
        return self

class rpmBinaryPackage(Package, rpmPackage):
    # Various mappings
    tagMap = rpmPackage.tagMap.copy()
    tagMap.update({
        'package_group' : 'group',
        'rpm_version'   : 'rpmversion',
        'payload_size'  : 'archivesize',
        'installed_size': 'size',
        'payload_format': 'payloadformat',
        'build_host'    : 'buildhost',
        'build_time'    : 'buildtime',
        'source_rpm'    : 'sourcerpm',
        # Arrays: require a different mapping
        'requires'      : None,
        'provides'      : None,
        'conflicts'     : None,
        'obsoletes'     : None,
        'suggests'      : None,
        'supplements'   : None,
        'enhances'      : None,
        'recommends'    : None,
        'files'         : None,
        'changelog'     : None,
        'channels'      : None,
        # We set them differently
        'package_size'  : None,
        'org_id'        : None,
        'md5sum'        : None,
        'path'          : None,
        'header_start'  : None,
        'header_end'    : None,
        # Unsupported
        'sigpgp'        : None,
        'siggpg'        : None,
        'package_id'    : None,
        'product_files' : None,
    })

    def populate(self, header, size, checksum_type, checksum, path=None, org_id=None,
             header_start=None, header_end=None, channels=[]):

        rpmPackage.populate(self, header, size, checksum_type, checksum, path, org_id,
            header_start, header_end)

        # workaround for bug in rpm-python <= 4.4.2.3-27.el5 (BZ# 783451)
        self['package_group'] = self['package_group'].rstrip()
        # Populate file information
        self._populateFiles(header)
        # Populate dependency information
        self._populateDependencyInformation(header)
        # Populate changelogs
        self._populateChangeLog(header)
        # Channels
        self._populateChannels(channels)

    def _populateFiles(self, header):
        self._populateTag(header, 'files', rpmFile)

    def _populateDependencyInformation(self, header):
        mapping = {
            'provides'  : rpmProvides,
            'requires'  : rpmRequires,
            'conflicts' : rpmConflicts,
            'obsoletes' : rpmObsoletes,
            'supplements' : rpmSupplements,
            'enhances'  : rpmEnhances,
            'suggests'  : rpmSuggests,
            'recommends'  : rpmRecommends,
        }
        for k, v in mapping.items():
            self._populateTag(header, k, v)

    def _populateChangeLog(self, header):
        self._populateTag(header, 'changelog', rpmChangeLog)

    def _populateChannels(self, channels):
        l = []
        for channel in channels:
            dict = {'label' : channel}
            obj = Channel()
            obj.populate(dict)
            l.append(obj)
        self['channels'] = l

    def _populateTag(self, header, tag, Class):
        """
        Populates a tag with a list of Class instances, getting the
        information from a header
        """
        # First fix rpm's brokenness - sometimes singe-elements lists are
        # actually single elements
        fix = {}
        itemcount = 0

        for f, rf in Class.tagMap.items():
            v = sanitizeList(header[rf])
            ic = len(v)
            if not itemcount or ic < itemcount:
                itemcount = ic
            fix[f] = v

        # Now create the array of objects
        self[tag] = []
        unique_deps = []
        for i in range(itemcount):
            hash = {}
            for k, v in fix.items():
                # bugzilla 426963: fix for rpm v3 obsoletes header with
                # empty version and flags values
                if not len(v) and k == 'version':
                    hash[k] = ''
                elif not len(v) and k == 'flags':
                    hash[k] = 0
                else:
                    hash[k] = v[i]

            # RPMSENSE_STRONG(1<<27) indicate recommends; if not set it is suggests only
            if tag in ['recommends', 'supplements'] and not(hash['flags'] & (1 << 27)):
                continue
            if tag in ['suggests', 'enhances'] and (hash['flags'] & (1 << 27)):
                continue
            # Create a file
            obj = Class()
            # Fedora 10+ rpms have duplicate provides deps,
            # Lets clean em up before db inserts.
            if tag in ['requires', 'provides', 'obsoletes', 'conflicts', 'recommends', 'suggests', 'supplements', 'enhances']:
                if not len(hash['name']):
                    continue
                dep_nv = (hash['name'], hash['version'], hash['flags'])

                if dep_nv not in unique_deps:
                    unique_deps.append(dep_nv)
                    obj.populate(hash)
                    self[tag].append(obj)
                else:
                    # duplicate dep, ignore
                    continue
            else:
                if tag == 'files':
                    hash['checksum_type'] = header.checksum_type()
                obj.populate(hash)
                self[tag].append(obj)


class rpmSourcePackage(SourcePackage, rpmPackage):
    tagMap = rpmPackage.tagMap.copy()
    tagMap.update({
        'package_group' : 'group',
        'rpm_version'   : 'rpmversion',
        'payload_size'  : 'archivesize',
        'build_host'    : 'buildhost',
        'build_time'    : 'buildtime',
        'source_rpm'    : 'sourcerpm',
        # Arrays: require a different mapping
        # We set them differently
        'package_size'  : None,
        'org_id'        : None,
        'md5sum'        : None,
        'path'          : None,
        # Unsupported
        'payload_format': None,
        'channels'      : None,
        'package_id'    : None,
    })
    def populate(self, header, size, checksum_type, checksum, path=None, org_id=None,
        header_start=None, header_end=None, channels=[]):
        rpmPackage.populate(self, header, size, checksum_type, checksum, path, org_id,
            header_start, header_end)
        nvr = []
        # workaround for bug in rpm-python <= 4.4.2.3-27.el5 (BZ# 783451)
        self['package_group'] = self['package_group'].rstrip()
        # Fill in source_rpm
        for tag in ['name', 'version', 'release']:
            nvr.append(header[tag])

        #5/13/05 wregglej - 154248 If 1051 is in the list of keys in the header, the package is a nosrc package and needs to be saved as such.
        if 1051 in header.keys():
            self['source_rpm'] = "%s-%s-%s.nosrc.rpm" % tuple(nvr)
        else:
            self['source_rpm'] = "%s-%s-%s.src.rpm" % tuple(nvr)

        # Convert sigchecksum to ASCII
        self['sigchecksum_type'] = 'md5'
        self['sigchecksum'] = string.join(
            map(lambda x: "%02x" % ord(x), self['sigchecksum']), '')

class rpmFile(File, ChangeLog):
    # Mapping from the attribute's names to rpm tags
    tagMap = {
        'name'      : 'filenames',
        'device'    : 'filedevices',
        'inode'     : 'fileinodes',
        'file_mode' : 'filemodes',
        'username'  : 'fileusername',
        'groupname' : 'filegroupname',
        'rdev'      : 'filerdevs',
        'file_size' : 'filesizes',
        'mtime'     : 'filemtimes',
        'filedigest'  : 'filemd5s',     # FILEMD5S is a pre-rpm4.6 name for FILEDIGESTS
                                        # we have to use it for compatibility reason
        'linkto'    : 'filelinktos',
        'flags'     : 'fileflags',
        'verifyflags' : 'fileverifyflags',
        'lang'      : 'filelangs',
    }
    def populate(self, hash):
        ChangeLog.populate(self, hash)
        # Fix the time
        tm = self['mtime']
        if type(tm) in (IntType, LongType):
            # A UNIX timestamp
            self['mtime'] = gmtime(tm)
        if type(self['filedigest']) == StringType:
            self['checksum'] = self['filedigest']
            del(self['filedigest'])

class rpmProvides(Dependency):
    # More mappings
    tagMap = {
        'name'      : 'provides',
        'version'   : 'provideversion',
        'flags'     : 'provideflags',
    }

class rpmRequires(Dependency):
    # More mappings
    tagMap = {
        'name'      : 'requirename',
        'version'   : 'requireversion',
        'flags'     : 'requireflags',
    }

class rpmSuggests(Dependency):
    # More mappings
    tagMap = {
        'name'      : 1156, #'suggestsname',
        'version'   : 1157, #'suggestsversion',
        'flags'     : 1158, #'suggestsflags',
    }

class rpmRecommends(Dependency):
    # More mappings
    tagMap = {
        'name'      : 1156, #'suggestsname',
        'version'   : 1157, #'suggestsversion',
        'flags'     : 1158, #'suggestsflags',
    }

class rpmSupplements(Dependency):
    # More mappings
    tagMap = {
        'name'      : 1159, #'enhancesname',
        'version'   : 1160, #'enhancesversion',
        'flags'     : 1161, #'enhancesflags',
    }

class rpmEnhances(Dependency):
    # More mappings
    tagMap = {
        'name'      : 1159, #'enhancesname',
        'version'   : 1160, #'enhancesversion',
        'flags'     : 1161, #'enhancesflags',
    }

class rpmConflicts(Dependency):
    # More mappings
    tagMap = {
        'name'      : 'conflictname',
        'version'   : 'conflictversion',
        'flags'     : 'conflictflags',
    }

class rpmObsoletes(Dependency):
    # More mappings
    tagMap = {
        'name'      : 'obsoletename',
        'version'   : 'obsoleteversion',
        'flags'     : 'obsoleteflags',
    }

class rpmChangeLog(ChangeLog):
    tagMap = {
        'name'  : 'changelogname',
        'text'  : 'changelogtext',
        'time'  : 'changelogtime',
    }

    def populate(self, hash):
        ChangeLog.populate(self, hash)
        # Fix the time
        tm = self['time']
        if type(tm) in (IntType, LongType):
            # A UNIX timestamp
            self['time'] = gmtime(tm)
        # In changelog, data is either in UTF-8, or in any other
        # undetermined encoding. Assume ISO-Latin-1 if not UTF-8.
        for i in ('text', 'name'):
            try:
                self[i] = unicode(self[i], "utf-8")
            except UnicodeDecodeError:
                self[i] = unicode(self[i], "iso-8859-1")

def sanitizeList(l):
    if l is None:
         return []
    if type(l) in (ListType, TupleType):
        return l
    return [l]

def createPackage(header, size, checksum_type, checksum, relpath, org_id, header_start,
    header_end, channels):
    """
    Returns a populated instance of rpmBinaryPackage or rpmSourcePackage
    """
    if header.is_source:
        log_debug(4, "Creating source package")
        p = rpmSourcePackage()
    else:
        log_debug(4, "Creating package")
        p = rpmBinaryPackage()

    # bug #524231 - we need to call fullFilelist() for RPM v3 file list
    # to expand correctly
    header.hdr.fullFilelist()
    p.populate(header, size, checksum_type, checksum, relpath, org_id, header_start, header_end,
        channels)
    return p
<|MERGE_RESOLUTION|>--- conflicted
+++ resolved
@@ -24,11 +24,8 @@
 from backendLib import gmtime, localtime
 from types import ListType, TupleType, IntType, LongType, StringType
 from spacewalk.common.rhnLog import log_debug
-<<<<<<< HEAD
+from spacewalk.common.stringutils import to_string
 from spacewalk.common.rhn_rpm import RPM_Header
-=======
-from spacewalk.common.stringutils import to_string
->>>>>>> 416d6988
 
 class rpmPackage(IncompletePackage):
     # Various mappings
