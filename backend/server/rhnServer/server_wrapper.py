--- conflicted
+++ resolved
@@ -29,20 +29,12 @@
 from spacewalk.common import UserDictCase
 from spacewalk.server import rhnSQL
 
-<<<<<<< HEAD
-# This is a middle class that ties all the subclasses together, plus it
-# provides a cleaner way to keep all the wrapper functions in one place.
-# The main Server class is based on this one and it looks a little bit
-# cleaner that way.
-class ServerWrapper(Packages, Hardware, History, SolarisPatches, SuseData):
-=======
 class ServerWrapper(Packages, Hardware, History, SolarisPatches):
     """ This is a middle class that ties all the subclasses together, plus it
         provides a cleaner way to keep all the wrapper functions in one place.
         The main Server class is based on this one and it looks a little bit
         cleaner that way.
     """
->>>>>>> ec89b999
     def __init__(self):
         self.server = UserDictCase()
         Packages.__init__(self)
@@ -53,12 +45,7 @@
 
     def __repr__(self):
         return "<%s instance>" % (self.__class__,)
-<<<<<<< HEAD
-
-    # update a value in self.server
-=======
     
->>>>>>> ec89b999
     def set_value(self, name, value):
         """ update a value in self.server """
         if name is None or value is None:
@@ -69,13 +56,7 @@
     ###
     ### PACKAGES
     ###
-<<<<<<< HEAD
-
-    # Wrappers for the similar functions from Packages class that supplementaly
-    # require a valid sysid.
-=======
     
->>>>>>> ec89b999
     def add_package(self, entry):
         """ Wrappers for the similar functions from Packages class that supplementaly
             require a valid sysid.
@@ -108,12 +89,7 @@
     ###
     ### HARDWARE
     ###
-<<<<<<< HEAD
-
-    # Wrappers for the similar functions from Hardware class
-=======
     
->>>>>>> ec89b999
     def delete_hardware(self):
         """ Wrappers for the similar functions from Hardware class """
         return Hardware.delete_hardware(self, self.server.get("id"))
@@ -123,12 +99,7 @@
         # this function is primarily called from outside
         # so we have to commit here
         rhnSQL.commit()
-<<<<<<< HEAD
-        return ret
-    # wrapper for the Hardware.reload_hardware_byid() which requires the sysid
-=======
         return ret   
->>>>>>> ec89b999
     def reload_hardware(self):
         """ wrapper for the Hardware.reload_hardware_byid() which requires the sysid """
         ret = self.reload_hardware_byid(self.server["id"])
