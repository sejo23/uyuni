--- conflicted
+++ resolved
@@ -247,13 +247,8 @@
         # Make a history note
         sub_channels = rhnChannel.channels_for_server(self.server["id"])
         if sub_channels:
-<<<<<<< HEAD
-            channel_list = map(lambda a: a["name"], sub_channels)
+            channel_list = [a["name"] for a in sub_channels]
             msg = """The SUSE Manager Update Agent has detected a
-=======
-            channel_list = [a["name"] for a in sub_channels]
-            msg = """The Red Hat Satellite Update Agent has detected a
->>>>>>> 9aa0c43b
             change in the base version of the operating system running
             on your system and has updated your channel subscriptions
             to reflect that.
