#
# Copyright (c) 2008--2010 Red Hat, Inc.
#
# This software is licensed to you under the GNU General Public License,
# version 2 (GPLv2). There is NO WARRANTY for this software, express or
# implied, including the implied warranties of MERCHANTABILITY or FITNESS
# FOR A PARTICULAR PURPOSE. You should have received a copy of GPLv2
# along with this software; if not, see
# http://www.gnu.org/licenses/old-licenses/gpl-2.0.txt.
# 
# Red Hat trademarks are not licensed under GPLv2. No permission is
# granted to use or replicate Red Hat trademarks that are incorporated
# in this software or its documentation. 
#
#

from spacewalk.common import log_debug
from spacewalk.server import rhnSQL

def schedule_action(action_type, action_name=None, delta_time=0,
                    scheduler=None, org_id=None, prerequisite=None):
    action_id = rhnSQL.Sequence('rhn_event_id_seq').next()
    
    at = rhnSQL.Table('rhnActionType', 'label')
    if not at.has_key(action_type):
        raise ValueError("Unknown action type %s" % action_type)


    params = {
        'action_id'         : action_id,
        'org_id'            : org_id,
        'action_type_id'    : at[action_type]['id'],
        'action_name'       : action_name,
        'delta'             : delta_time,   
        'scheduler'         : scheduler,
        'prerequisite'      : prerequisite,
    }

    h = rhnSQL.prepare("""
        insert into rhnAction 
               (id, org_id, action_type, name, scheduler, earliest_action, prerequisite)
        values (:action_id, :org_id, :action_type_id, :action_name, :scheduler, 
                sysdate + :delta / 86400, :prerequisite) 
    """)
    apply(h.execute, (), params)

    return action_id


def schedule_server_action(server_id, action_type, action_name=None,
        delta_time=0, scheduler=None, org_id=None, prerequisite=None):
    if not org_id:
        h = rhnSQL.prepare("select org_id from rhnServer where id = :id")
        h.execute(id=server_id)
        row = h.fetchone_dict()
        if not row:
            raise ValueError("Invalid server id %s" % server_id)
        org_id = row['org_id']

    action_id = schedule_action(action_type,
                                action_name,
                                delta_time=delta_time,
                                scheduler=scheduler,
                                org_id=org_id,
                                prerequisite=prerequisite,
                                )


    # Insert an action as Queued
    h = rhnSQL.prepare("""
        insert into rhnServerAction (server_id, action_id, status)
        values (:server_id, :action_id, 0)
    """)
    h.execute(server_id=server_id, action_id=action_id)

    return action_id

def update_server_action(server_id, action_id, status, result_code=None,
            result_message=""):
    log_debug(4, server_id, action_id, status, result_code, result_message)
    h = rhnSQL.prepare("""
    update rhnServerAction
        set status = :status,
            result_code = :result_code,
            result_msg  = :result_message,
            completion_time = current_timestamp
    where action_id = :action_id
      and server_id = :server_id
    """)
    h.execute(action_id=action_id, server_id=server_id,
              status=status, result_code=result_code,
              result_message=result_message[:1024])


_query_lookup_action_childs = rhnSQL.Statement("""
    select a.id
      from rhnAction a
      join rhnServerAction sa
        on sa.action_id = a.id
     where prerequisite = :action_id
       and sa.server_id = :server_id
""")

_query_lookup_action = rhnSQL.Statement("""
    select sa.action_id, sa.status
      from rhnServerAction sa
     where sa.server_id = :server_id
       and sa.action_id = :action_id
""")

def invalidate_action(server_id, action_id):
    log_debug(4, server_id, action_id)
    h = rhnSQL.prepare(_query_lookup_action)
    h_child = rhnSQL.prepare(_query_lookup_action_childs)
    return _invalidate_action_recursive(server_id, action_id, h, h_child)

def _invalidate_action_recursive(server_id, action_id, h, h_child):
    h_child.execute(server_id=server_id, action_id=action_id)
    a_ids = []
    # invalidate childs first
    while 1:
        row = h_child.fetchone_dict()
        if not row:
            break
        child_ids = _invalidate_action_recursive(server_id, row['id'], h, h_child)
        a_ids.append(child_ids)
    h.execute(server_id=server_id, action_id=action_id)
    s_row = h.fetchone_dict()
    if s_row and s_row['status'] <> 3:
        # not already failed
        c_action_id = s_row['action_id']
        a_ids.append(c_action_id)
        update_server_action(server_id=server_id, action_id=c_action_id,
            status=3, result_code=-100, result_message="Prerequisite failed")

    return a_ids

<<<<<<< HEAD
_query_schedule_server_packages_update = rhnSQL.Statement("""
    insert into rhnActionPackage (id, action_id, name_id, parameter)
    values (sequence_nextval('rhn_act_p_id_seq'), :action_id, :name_id, 'upgrade')
""")

def schedule_server_packages_update(server_id, package_ids, org_id = None,
        prerequisite = None, action_name = "Package update"):
    action_id = schedule_server_action(server_id, 
            action_type = 'packages.update', action_name = action_name,
            org_id = org_id, prerequisite = prerequisite)

    h = rhnSQL.prepare(_query_schedule_server_packages_update)

    h.execute_bulk({
        'action_id' : [action_id] * len(package_ids),
        'name_id'   : package_ids,
    })
    return action_id

=======
>>>>>>> ec89b999
_query_schedule_server_packages_update_by_arch = rhnSQL.Statement("""
    insert into rhnActionPackage (id, action_id, name_id, package_arch_id, \
           parameter)
    values (sequence_nextval('rhn_act_p_id_seq'), :action_id, :name_id, :arch_id, \
           'upgrade')
""")

def schedule_server_packages_update_by_arch(server_id, package_arch_ids, org_id = None, prerequisite = None, action_name = "Package update"):
    action_id = schedule_server_action(server_id,
            action_type = 'packages.update', action_name = action_name,
            org_id = org_id, prerequisite = prerequisite)
    h = rhnSQL.prepare(_query_schedule_server_packages_update_by_arch)

    for name_id, arch_id in package_arch_ids:
        h.execute(action_id=action_id, name_id=name_id, arch_id=arch_id)
    return action_id<|MERGE_RESOLUTION|>--- conflicted
+++ resolved
@@ -135,28 +135,6 @@
 
     return a_ids
 
-<<<<<<< HEAD
-_query_schedule_server_packages_update = rhnSQL.Statement("""
-    insert into rhnActionPackage (id, action_id, name_id, parameter)
-    values (sequence_nextval('rhn_act_p_id_seq'), :action_id, :name_id, 'upgrade')
-""")
-
-def schedule_server_packages_update(server_id, package_ids, org_id = None,
-        prerequisite = None, action_name = "Package update"):
-    action_id = schedule_server_action(server_id, 
-            action_type = 'packages.update', action_name = action_name,
-            org_id = org_id, prerequisite = prerequisite)
-
-    h = rhnSQL.prepare(_query_schedule_server_packages_update)
-
-    h.execute_bulk({
-        'action_id' : [action_id] * len(package_ids),
-        'name_id'   : package_ids,
-    })
-    return action_id
-
-=======
->>>>>>> ec89b999
 _query_schedule_server_packages_update_by_arch = rhnSQL.Statement("""
     insert into rhnActionPackage (id, action_id, name_id, package_arch_id, \
            parameter)
