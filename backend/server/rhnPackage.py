#
# Copyright (c) 2008--2016 Red Hat, Inc.
#
# This software is licensed to you under the GNU General Public License,
# version 2 (GPLv2). There is NO WARRANTY for this software, express or
# implied, including the implied warranties of MERCHANTABILITY or FITNESS
# FOR A PARTICULAR PURPOSE. You should have received a copy of GPLv2
# along with this software; if not, see
# http://www.gnu.org/licenses/old-licenses/gpl-2.0.txt.
#
# Red Hat trademarks are not licensed under GPLv2. No permission is
# granted to use or replicate Red Hat trademarks that are incorporated
# in this software or its documentation.
#

import os
import sys

from spacewalk.common.usix import ListType

from spacewalk.common import rhnFlags
from spacewalk.common.rhnLog import log_debug, log_error
from spacewalk.common.rhnConfig import CFG
from spacewalk.common.rhnException import rhnFault
from spacewalk.common.rhnTranslate import _
from spacewalk.server import rhnSQL
from rhnLib import parseRPMFilename


#
# Functions that deal with the database
#

# New client
# Returns a package path, given a server_id, package filename and channel label
def get_package_path(server_id, pkg_spec, channel):
    log_debug(3, server_id, pkg_spec, channel)
    if isinstance(pkg_spec, ListType):
        pkg = pkg_spec[:4]
        # Insert EPOCH
        pkg.insert(1, None)
    else:
        pkg = parseRPMFilename(pkg_spec)
        if pkg is None:
            log_debug(4, "Error", "Requested weird package", pkg_spec)
            raise rhnFault(17, _("Invalid RPM package %s requested") % pkg_spec)

    statement = """
        select  p.id, p.path path, pe.epoch epoch
        from
                rhnPackageArch pa,
                rhnChannelPackage cp,
                rhnPackage p,
                rhnPackageEVR pe,
                rhnServerChannel sc,
                rhnPackageName pn,
                rhnChannel c
        where 1=1
            and c.label = :channel
            and pn.name = :name
            and sc.server_id = :server_id
            and pe.version = :ver
            and pe.release = :rel
            and c.id = sc.channel_id
            and c.id = cp.channel_id
            and pa.label = :arch
            and pn.id = p.name_id
            and p.id = cp.package_id
            and p.evr_id = pe.id
            and sc.channel_id = cp.channel_id
            and p.package_arch_id = pa.id
    """
    h = rhnSQL.prepare(statement)
    pkg = list(map(str, pkg))
    h.execute(name=pkg[0], ver=pkg[2], rel=pkg[3], arch=pkg[4],
              channel=channel, server_id=server_id)
    rs = h.fetchall_dict()
    if not rs:
        log_debug(4, "Error", "Non-existant package requested", server_id,
                  pkg_spec, channel)
        raise rhnFault(17, _("Invalid RPM package %s requested") % pkg_spec)
    # It is unlikely for this query to return more than one row,
    # but it is possible
    # (having two packages with the same n, v, r, a and different epoch in
    # the same channel is prohibited by the RPM naming scheme; but extra
    # care won't hurt)
    max_row = rs[0]
    for each in rs[1:]:
        # Compare the epoch as string
        if _none2emptyString(each['epoch']) > _none2emptyString(max_row['epoch']):
            max_row = each

    # Set the flag for the proxy download accelerator
    rhnFlags.set("Download-Accelerator-Path", max_row['path'])
    return check_package_file(max_row['path'], max_row['id'], pkg_spec), max_row['id']


def check_package_file(rel_path, logpkg, raisepkg):
    if rel_path is None:
        log_error("Package path null for package id", logpkg)
        raise rhnFault(17, _("Invalid RPM package %s requested") % raisepkg)
    filePath = "%s/%s" % (CFG.MOUNT_POINT, rel_path)
    if not os.access(filePath, os.R_OK):
        # Package not found on the filesystem
        log_error("Package not found", filePath)
        raise rhnFault(17, _("Package not found"))

    return filePath


def unlink_package_file(path):
    try:
        os.unlink(path)
    except OSError:
        log_debug(1,  "Error unlinking %s;" % path)
    dirname = os.path.dirname(path)
    base_dirs = (CFG.MOUNT_POINT + '/' + CFG.PREPENDED_DIR, CFG.MOUNT_POINT)
    while dirname not in base_dirs:
        try:
            os.rmdir(dirname)
        except OSError:
            e = sys.exc_info()[1]
            if e.errno == 39:  # OSError: [Errno 39] Directory not empty
                break
            else:
                raise
        dirname = os.path.dirname(dirname)


def get_all_package_paths(server_id, pkg_spec, channel):
    """
    return the remote path if available and localpath
    for the requested package with respect to package id
    """
    log_debug(3, server_id, pkg_spec, channel)
    remotepath = None
    # get the path and package
    localpath, pkg_id = get_package_path(server_id, pkg_spec, channel)

    return remotepath, localpath

# New client
# Returns the path to a source rpm


def get_source_package_path(server_id, pkgFilename, channel):
    log_debug(3, server_id, pkgFilename, channel)
    rs = __query_source_package_path_by_name(server_id, pkgFilename, channel)
    if rs is None:
        log_debug(4, "Error", "Non-existant package requested", server_id,
                  pkgFilename, channel)
        raise rhnFault(17, _("Invalid RPM package %s requested") % pkgFilename)

    # Set the flag for the proxy download accelerator
    rhnFlags.set("Download-Accelerator-Path", rs['path'])
    return check_package_file(rs['path'], pkgFilename, pkgFilename)


# 0 or 1: is this source in this channel?
def package_source_in_channel(server_id, pkgFilename, channel):
    log_debug(3, server_id, pkgFilename, channel)
    rs = __query_source_package_path_by_name(server_id, pkgFilename, channel)
    if rs is None:
        return 0
    return 1


# The query used both in get_source_package_path and package_source_in_channel
def __query_source_package_path_by_name(server_id, pkgFilename, channel):
    statement = """
    select
            unique ps.path
    from
            rhnSourceRPM sr,
            rhnPackageSource ps,
            rhnPackage p,
            rhnChannelPackage cp,
            rhnChannel c,
            rhnServerChannel sc
    where
                sc.server_id = :server_id
            and sc.channel_id = cp.channel_id
            and cp.channel_id = c.id
            and c.label = :channel
            and cp.package_id = p.id
            and p.source_rpm_id = sr.id
            and sr.name = :name
            and p.source_rpm_id = ps.source_rpm_id
            and ((p.org_id is null and ps.org_id is null)
                or p.org_id = ps.org_id)
    """
    h = rhnSQL.prepare(statement)
    h.execute(name=pkgFilename, channel=channel, server_id=server_id)
    return h.fetchone_dict()


def get_info_for_package(pkg, channel_id, org_id):
    log_debug(3, pkg)
    pkg = list(map(str, pkg))
    params = {'name': pkg[0],
              'ver': pkg[1],
              'rel': pkg[2],
              'epoch': pkg[3],
              'arch': pkg[4],
              'channel_id': channel_id,
              'org_id': org_id}
    # yum repo has epoch="0" not only when epoch is "0" but also if it's NULL
    if pkg[3] == '0' or pkg[3] == '':
        epochStatement = "(epoch is null or epoch = :epoch)"
    else:
        epochStatement = "epoch = :epoch"
    if params['org_id']:
        orgStatement = "org_id = :org_id"
    else:
        orgStatement = "org_id is null"

    statement = """
    select p.path, cp.channel_id,
<<<<<<< HEAD
           cv.checksum_type, cv.checksum, p.org_id
=======
           cv.checksum_type, cv.checksum, pe.epoch
>>>>>>> 9ad793b1
      from rhnPackage p
      join rhnPackageName pn
        on p.name_id = pn.id
      join rhnPackageEVR pe
        on p.evr_id = pe.id
      join rhnPackageArch pa
        on p.package_arch_id = pa.id
      left join rhnChannelPackage cp
        on p.id = cp.package_id
       and cp.channel_id = :channel_id
      join rhnChecksumView cv
        on p.checksum_id = cv.id
     where pn.name = :name
       and pe.version = :ver
       and pe.release = :rel
       and %s
       and pa.label = :arch
       and %s
     order by cp.channel_id nulls last,
              p.id desc
    """ % (epochStatement, orgStatement)

    h = rhnSQL.prepare(statement)
    h.execute(**params)

    ret = h.fetchone_dict()
<<<<<<< HEAD
    if not ret:
        return {'path':          None,
                'channel_id': None,
                'checksum_type': None,
                'checksum':      None,
                'org_id':        ''
               }
    if ret['org_id'] == None:
        ret['org_id'] = ''
    else:
        ret['org_id'] = str(ret['org_id'])
=======
>>>>>>> 9ad793b1
    return ret


def _none2emptyString(foo):
    if foo is None:
        return ""
    return str(foo)

def add_eula_to_package(package_id, eula_id):
    """ Associates an EULA to a package """

    h = rhnSQL.prepare("""
        SELECT *
          FROM susePackageEula
         WHERE package_id = :package_id
           AND eula_id    = :eula_id
    """)
    h.execute(package_id=package_id, eula_id=eula_id)
    ret = h.fetchone_dict()

    if not ret:
        h = rhnSQL.prepare("""
            INSERT INTO susePackageEula (package_id, eula_id)
                 VALUES (:package_id, :eula_id)
        """)
        h.execute(package_id=package_id, eula_id=eula_id)

if __name__ == '__main__':
    """Test code.
    """
    from spacewalk.common.rhnLog import initLOG
    initLOG("stdout", 1)
    rhnSQL.initDB()
    print("")
    # new client
    print(get_package_path(1000463284, 'kernel-2.4.2-2.i686.rpm', 'redhat-linux-i386-7.1'))
    print(get_source_package_path(1000463284, 'kernel-2.4.2-2.i686.rpm', 'redhat-linux-i386-7.1'))<|MERGE_RESOLUTION|>--- conflicted
+++ resolved
@@ -216,11 +216,7 @@
 
     statement = """
     select p.path, cp.channel_id,
-<<<<<<< HEAD
-           cv.checksum_type, cv.checksum, p.org_id
-=======
-           cv.checksum_type, cv.checksum, pe.epoch
->>>>>>> 9ad793b1
+           cv.checksum_type, cv.checksum, p.org_id, pe.epoch
       from rhnPackage p
       join rhnPackageName pn
         on p.name_id = pn.id
@@ -247,20 +243,18 @@
     h.execute(**params)
 
     ret = h.fetchone_dict()
-<<<<<<< HEAD
     if not ret:
         return {'path':          None,
                 'channel_id': None,
                 'checksum_type': None,
                 'checksum':      None,
-                'org_id':        ''
+                'org_id':        '',
+                'epoch':         None
                }
     if ret['org_id'] == None:
         ret['org_id'] = ''
     else:
         ret['org_id'] = str(ret['org_id'])
-=======
->>>>>>> 9ad793b1
     return ret
 
 
