#
# Copyright (c) 2008--2013 Red Hat, Inc.
#
# This software is licensed to you under the GNU General Public License,
# version 2 (GPLv2). There is NO WARRANTY for this software, express or
# implied, including the implied warranties of MERCHANTABILITY or FITNESS
# FOR A PARTICULAR PURPOSE. You should have received a copy of GPLv2
# along with this software; if not, see
# http://www.gnu.org/licenses/old-licenses/gpl-2.0.txt.
#
# Red Hat trademarks are not licensed under GPLv2. No permission is
# granted to use or replicate Red Hat trademarks that are incorporated
# in this software or its documentation.
#
#
# Database driver for cx_Oracle
#
# As much as possible, keep functionality out of here. These classes should
# inherit from this in sql_base and generally, just wrap to catch Oracle
# specific exceptions and return generic ones. (or to deal with other Oracle
# one-offs)

import sql_base
import sql_types
import cx_Oracle
import sys
import string
import os
import re
import types

from rhn.UserDictCase import UserDictCase
from spacewalk.server import rhnSQL
from spacewalk.common import rhnConfig
from spacewalk.common.rhnLog import log_debug, log_error
from spacewalk.common.rhnException import rhnException
from spacewalk.common.stringutils import to_string
from const import ORACLE

ORACLE_TYPE_MAPPING = [
    (sql_types.NUMBER, cx_Oracle.NUMBER),
    (sql_types.STRING, cx_Oracle.STRING),
    (sql_types.BINARY, cx_Oracle.BINARY),
    (sql_types.LONG_BINARY, cx_Oracle.LONG_BINARY),
]


class Cursor(sql_base.Cursor):
    """
    Wrapper that should just transform Oracle specific exceptions into
    something generic from sql_base.
    """
    OracleError = cx_Oracle.DatabaseError

    def __init__(self, dbh, sql=None, force=None, blob_map=None):

        try:
            sql_base.Cursor.__init__(self, dbh=dbh, sql=sql,
                                     force=force)
            self._type_mapping = ORACLE_TYPE_MAPPING
            self.blob_map = blob_map
        except sql_base.SQLSchemaError, e:
            (errno, errmsg) = e.errno, e.errmsg
            if 900 <= errno <= 999:
                # Per Oracle's documentation, SQL parsing error
                raise sql_base.SQLStatementPrepareError(self.dbh, errmsg, self.sql), None, sys.exc_info()[2]
            # XXX: we should be handling the lost connection cases
            # in here too, but we don't get that many of these and
            # besides, this is much harder to get right

            # XXX: Normally we expect the e.args to include a dump of
            # the SQL code we just passed in since we're dealing with
            # an OracleError. I hope this is always the case, of not,
            # we'll have to log the sql code here
            raise rhnException("Can not prepare statement", e.args), None, sys.exc_info()[2]

    def _prepare(self, force=None):
        try:
            return sql_base.Cursor._prepare(self, force)
        except self.OracleError, e:
            raise self._build_exception(e), None, sys.exc_info()[2]

    def _prepare_sql(self):
        cursor = self.dbh.cursor()

        if self.sql is not None:
            # Oracle specific extension to the Python DB API:
            cursor.prepare(self.sql)

        return cursor

    def _execute_wrapper(self, function, *p, **kw):
        params = ','.join(["%s: %s" % (repr(key), repr(value)) for key, value
                           in kw.items()])
        log_debug(5, "Executing SQL: \"%s\" with bind params: {%s}"
                  % (self.sql, params))
        if self.sql is None:
            raise rhnException("Cannot execute empty cursor")
        if self.blob_map:
            blob_content = {}
            for orig_blob_var in self.blob_map.keys():
                new_blob_var = orig_blob_var + '_blob'
                blob_content[new_blob_var] = kw[orig_blob_var]
                kw[new_blob_var] = self.var(cx_Oracle.BLOB)
                del kw[orig_blob_var]
        modified_params = self._munge_args(kw)

        try:
            retval = function(*p, **kw)
        except self.OracleError, e:
            ret = self._get_oracle_error_info(e)
            if isinstance(ret, types.StringType):
                raise sql_base.SQLError(self.sql, p, kw, ret), None, sys.exc_info()[2]
            (errno, errmsg) = ret[:2]
            if 900 <= errno <= 999:
                # Per Oracle's documentation, SQL parsing error
                raise sql_base.SQLStatementPrepareError(errno, errmsg, self.sql), None, sys.exc_info()[2]
            if errno == 1475:  # statement needs to be reparsed; force a prepare again
                if self.reparsed:  # useless, tried that already. give up
                    log_error("Reparsing cursor did not fix it", self.sql)
                    args = ("Reparsing tried and still got this",) + tuple(ret)
                    raise sql_base.SQLError(*args), None, sys.exc_info()[2]
                self._real_cursor = self.dbh.prepare(self.sql)
                self.reparsed = 1
<<<<<<< HEAD
                self._execute_wrapper(function, *p, **kw)
            elif 20000 <= errno <= 20999: # error codes we know we raise as schema errors
=======
                apply(self._execute_wrapper, (function, ) + p, kw)
            elif 20000 <= errno <= 20999:  # error codes we know we raise as schema errors
>>>>>>> dd0a5a4e
                raise sql_base.SQLSchemaError(*ret), None, sys.exc_info()[2]
            raise sql_base.SQLError(*ret), None, sys.exc_info()[2]
        except ValueError:
            # this is not good.Let the user know
            raise
        else:
            self.reparsed = 0  # reset the reparsed counter

        if self.blob_map:
            for blob_var, content in blob_content.items():
                kw[blob_var].getvalue().write(content)
        # Munge back the values
        self._unmunge_args(kw, modified_params)
        return retval

    def _execute_(self, args, kwargs):
        """
        Oracle specific execution of the query.
        """
        # TODO: args appears unused, raise exception if we see any?

        # Only copy the arguments we're interested in
        _p = UserDictCase(kwargs)
        params = {}

        # Check that all required parameters were provided:
        # NOTE: bindnames() is Oracle specific:
        for k in self._real_cursor.bindnames():
            if not _p.has_key(k):
                # Raise the fault ourselves
                raise sql_base.SQLError(1008, 'Not all variables bound', k)
            params[k] = to_string(_p[k])

        # cx_Oracle expects the first arg to be the statement and no
        # positional args:
        self._real_cursor.execute(*(None, ), **params)
        self.description = self._real_cursor.description
        return self._real_cursor.rowcount

    def _executemany(self, *args, **kwargs):
        # cx_Oracle expects the first arg to be the statement
        if not kwargs:
            return 0
        # Compute number of values
        max_array_size = 25
        i = kwargs.itervalues()
        firstval = i.next()
        array_size = len(firstval)
        if array_size == 0:
            return 0

        chunk_size = min(max_array_size, array_size)
        pdict = {}
        for k in kwargs.iterkeys():
            pdict[k] = None
        arr = []
        for i in xrange(chunk_size):
            arr.append(pdict.copy())

        # Now arr is an array of the desired size
        rowcount = 0
        start = 0
        while start < array_size:
            item_count = min(array_size - start, chunk_size)
            # Trim the array if it is too big
            if item_count != chunk_size:
                arr = arr[:item_count]

            for i in xrange(item_count):
                pdict = arr[i]
                for k, v in kwargs.iteritems():
                    pdict[k] = to_string(v[start + i])

            # We clear self->bindVariables so that list of all nulls
            # in the previous chunk which caused the type to be set to
            # string does not affect our chunk which may have number
            # there.
            self._real_cursor.setinputsizes(**{})

            # arr is now a list of dictionaries. Each dictionary contains the
            # data for one execution of the query where the key is the column
            # name and the value self explanatory.
            self._real_cursor.executemany(None, arr)
            self.description = self._real_cursor.description

            rowcount = rowcount + self._real_cursor.rowcount
            start = start + chunk_size

        return rowcount

    def _get_oracle_error_info(self, error):
        if isinstance(error, cx_Oracle.DatabaseError):
            e = error[0]
            if isinstance(e, cx_Oracle._Error):
                return (e.code, e.message, self.sql)
        return (None, str(error), self.sql)

    # so we can "inherit" the self._real_cursor functions
    def __getattr__(self, name):
        if hasattr(self._real_cursor, name):
            return getattr(self._real_cursor, name)
        raise AttributeError(name)

    # deletion of the object
    def __del__(self):
        self.reparsed = 0
        self.dbh = self.sql = self._real_cursor = None

    def _build_exception(self, error):
        ret = self._get_oracle_error_info(error)
        if isinstance(ret, types.StringType):
            return sql_base.SQLError(ret)
        return sql_base.SQLSchemaError(ret[0], ret[1])

    def _munge_arg(self, val):
        for sqltype, dbtype in self._type_mapping:
            if isinstance(val, sqltype):
                var = self._real_cursor.var(dbtype, val.size)
                var.setvalue(0, val.get_value())
                return var

        # TODO: Find out why somebody flagged this with XXX?
        # XXX
        return val.get_value()

    def _unmunge_args(self, kw_dict, modified_params):
        for k, v in modified_params:
            v.set_value(kw_dict[k].getvalue())

    # TODO: Don't think this is doing anything for PostgreSQL, maybe move to Oracle?
    def _munge_args(self, kw_dict):
        modified = []
        for k, v in kw_dict.items():
            if not isinstance(v, sql_types.DatabaseDataType):
                continue
            vv = self._munge_arg(v)
            modified.append((k, v))
            kw_dict[k] = vv
        return modified

    def update_blob(self, table_name, column_name, where_clause, data,
                    **kwargs):
        sql = "SELECT %s FROM %s %s FOR update of %s" % \
            (column_name, table_name, where_clause, column_name)
<<<<<<< HEAD
        c= rhnSQL.prepare(sql)
        c.execute(**kwargs)
=======
        c = rhnSQL.prepare(sql)
        apply(c.execute, (), kwargs)
>>>>>>> dd0a5a4e
        row = c.fetchone_dict()
        blob = row[column_name]
        blob.write(data)


class Procedure(sql_base.Procedure):
    OracleError = cx_Oracle.DatabaseError

    def __init__(self, name, cursor):
        sql_base.Procedure.__init__(self, name, cursor)
        self._type_mapping = ORACLE_TYPE_MAPPING

    def __call__(self, *args):
        """
        Wrap the __call__ method from the parent class to catch Oracle specific
        actions and convert them to something generic.
        """
        log_debug(2, self.name, args)
        retval = None
        try:
            retval = self._call_proc(args)
        except cx_Oracle.NotSupportedError, error:
            raise sql_base.SQLError(*error.args), None, sys.exc_info()[2]
        except cx_Oracle.DatabaseError, e:
            if not hasattr(e, "args"):
                raise sql_base.SQLError(self.name, args), None, sys.exc_info()[2]
            elif 20000 <= e[0].code <= 20999:  # error codes we know we raise as schema errors

                raise sql_base.SQLSchemaError(e[0].code, str(e[0])), None, sys.exc_info()[2]
            raise sql_base.SQLError(e[0].code, str(e[0])), None, sys.exc_info()[2]
        return retval

    def _munge_args(self, args):
        """
        Converts database specific argument types to those defined in sql_base.
        """
        new_args = []
        for arg in args:
            if not isinstance(arg, sql_types.DatabaseDataType):
                new_args.append(arg)
                continue
            new_args.append(self._munge_arg(arg))
        return new_args

    def _munge_arg(self, val):
        for sqltype, db_specific_type in self._type_mapping:
            var = self.proc.var(db_specific_type, val.size)
            var.setvalue(0, val.get_value())
            return var

        # XXX
        return val.get_value()

    def _call_proc(self, args):
        return self._call_proc_ret(args, ret_type=None)

    def _call_proc_ret(self, args, ret_type=None):
        args = map(to_string, self._munge_args(args))
        if ret_type:
            for sqltype, db_type in self._type_mapping:
                if isinstance(ret_type, sqltype):
                    ret_type = db_type
                    break
                else:
                    raise Exception("Unknown type", ret_type)

        if ret_type:
            return self.cursor.callfunc(self.name, ret_type, args)
        else:
            return self.cursor.callproc(self.name, args)


class Function(Procedure):
    def __init__(self, name, proc, ret_type):
        Procedure.__init__(self, name, proc)
        self.ret_type = ret_type

    def _call_proc(self, args):
        return self._call_proc_ret(args, self.ret_type)


class Database(sql_base.Database):
    _cursor_class = Cursor
    _procedure_class = Procedure
    TimestampFromTicks = cx_Oracle.TimestampFromTicks
    OracleError = cx_Oracle.DatabaseError

    def __init__(self, host=None, port=None, username=None,
                 password=None, database=None, sslmode=None):

        # Oracle requires enough info to connect
        if not (username and password and database):
            raise AttributeError("A valid Oracle username, password, and SID are required.")
        if sslmode is not None:
            raise AttributeError("Option sslmode is not supported for Oracle database backend.")

        sql_base.Database.__init__(self)

        self.username = username
        self.password = password
        self.database = database

        # dbtxt is the connection string without the password, to be used in exceptions
        self.dbtxt = self.username + '@' + self.database

        self.dbh = None

        # self.stderr keeps the sys.stderr handle alive in case it gets
        # collected too early.
        self.stderr = sys.stderr

    def connect(self, reconnect=1):
        log_debug(1, "Connecting to database", self.dbtxt)
        self._fix_environment_vars()
        try:
            self.dbh = self._connect()
        except self.OracleError, e:
            ret = self._get_oracle_error_info(e)
            if isinstance(ret, types.StringType):
                raise sql_base.SQLConnectError(self.dbtxt, -1,
                    "Unable to connect to database", ret), None, sys.exc_info()[2]
            (errno, errmsg) = ret[:2]
            log_error("Connection attempt failed", errno, errmsg)
            if reconnect:
                # we don't try to reconnect blindly.  We have a list of
                # known "good" failure codes that warrant a reconnect
                # attempt
                if errno in [12547]:  # lost contact
                    return self.connect(reconnect=0)
                err_args = [self.dbtxt, errno, errmsg]
                err_args.extend(list(ret[2:]))
                raise sql_base.SQLConnectError(*err_args), None, sys.exc_info()[2]
            # else, this is a reconnect attempt
            raise apply(sql_base.SQLConnectError,
                [self.dbtxt, errno, errmsg,
                "Attempting Re-Connect to the database failed", ] + ret[2:]), None, sys.exc_info()[2]
        dbh_id = id(self.dbh)
        # Reset the statement cache for this database connection
        self._cursor_class._cursor_cache[dbh_id] = {}

    def _connect(self):
        dbh = cx_Oracle.Connection(self.username, self.password, self.database)
        if hasattr(sys, "argv"):
            dbh.cursor().execute(
                "BEGIN DBMS_APPLICATION_INFO.SET_MODULE('%s',NULL); END;"
                % sys.argv[0])
        return dbh

    def is_connected_to(self, backend, host, port, username, password,
                        database, sslmode):
        # NOTE: host and port are unused for Oracle:
        return (backend == ORACLE) and (self.username == username) and \
            (self.password == password) and (self.database == database)

    # try to close it first nicely
    def close(self):
        if self.dbh is not None:
            try:
                self.dbh.close()
            except:
                pass
        log_debug(1, "Closed DB database connection to %s" % self.dbtxt)
        dbh_id = id(self.dbh)
        _cursor_cache = self._cursor_class._cursor_cache
        if _cursor_cache.has_key(dbh_id):
            _cache = _cursor_cache[dbh_id]
            for sql, cursor in _cache.items():
                # Close cursors
                try:
                    cursor.close()
                except:
                    pass
            del _cursor_cache[dbh_id]
        self.dbh = None

    def cursor(self):
        return self._cursor_class(dbh=self.dbh)

    # pass-through functions for when you want to do SQL yourself
    def prepare(self, sql, force=0, blob_map=None):
        # Abuse the map calls to get rid of SQL comments and extra spaces
        sql = string.join(filter(lambda a: len(a),
            map(string.strip,
                map(lambda a: (a + " ")[:string.find(a, '--')],
                    string.split(sql, "\n")))),
            " ")
        if blob_map:
            col_list = []
            bind_list = []
            for bind_var, column in blob_map.items():
                r = re.compile(":%s" % bind_var)
                sql = re.sub(r, 'empty_blob()', sql)
                col_list.append(column)
                bind_list.append(":%s_blob" % bind_var)
            sql += " returning %s into %s" % (','.join(col_list), ','.join(bind_list))
        # this way we only hit the network once for each sql statement
        return self._cursor_class(dbh=self.dbh, sql=sql, force=force, blob_map=blob_map)

    def procedure(self, name):
        try:
            c = self.dbh.cursor()
        except cx_Oracle.DatabaseError, error:
            e = error[0]
            raise sql_base.SQLSchemaError(e.code, e.message, e.context), None, sys.exc_info()[2]
        # Pass the cursor in so we can close it after execute()
        return self._procedure_class(name, c)

    def _function(self, name, ret_type):
        try:
            c = self.dbh.cursor()
        except cx_Oracle.DatabaseError, error:
            e = error[0]
            raise sql_base.SQLSchemaError(e.code, e.message, e.context), None, sys.exc_info()[2]
        return Function(name, c, ret_type)

    # why would anybody need this?!
    def execute(self, sql, *args, **kwargs):
        cursor = self.prepare(sql)
        apply(cursor.execute, args, kwargs)
        return cursor

    # transaction support
    def transaction(self, name):
        if not name:
            raise rhnException("Can not set a transaction without a name", name)
        return self.execute("savepoint %s" % name)

    def commit(self):
        log_debug(3, self.dbtxt)
        return self.dbh.commit()

    def rollback(self, name=None):
        log_debug(3, self.dbtxt, name)
        if name:  # we need to roll back to a savepoint
            return self.execute("rollback to savepoint %s" % name)
        return self.dbh.rollback()

    def check_connection(self):
        try:
            h = self.prepare("select 1 from dual")
            h.execute()
        except:  # try to reconnect, that one MUST WORK always
            log_error("DATABASE CONNECTION TO '%s' LOST" % self.dbtxt,
                      "Exception information: %s" % sys.exc_info()[1])
            self.connect()  # only allow one try
        return 0

    # function that attempts to fix the environment variables
    def _fix_environment_vars(self):
        # Bugzilla 150452  On RHEL 4, for some reason, mod_perl tries to free
        # an invalid pointer if we set an environment variable.
        # If the environment variables are already set, this will be a noop

        if "NLS_LANG" not in os.environ:
            value = None
            # Do we have a config object?
            if rhnConfig.CFG.is_initialized():
                if rhnConfig.CFG.has_key("nls_lang"):
                    # Get the value from the configuration object
                    value = rhnConfig.CFG.nls_lang
            if not value:
                # Assign a default value
                value = "english.UTF8"
            os.environ["NLS_LANG"] = value

    # Should return a sequence [code, message, ...] or an error message if no
    # code is to be found
    def _get_oracle_error_info(self, error):
        if isinstance(error, cx_Oracle.DatabaseError):
            e = error[0]
            return (e.code, e.message, e.context)
        return str(error)

    def _read_lob(self, lob):
        if not lob:
            return None
        return lob.read()

    def Date(self, year, month, day):
        return cx_Oracle.Date(year, month, day)

    def DatetimeFromTicks(self, ticks):
        return cx_Oracle.DatetimeFromTicks(ticks)<|MERGE_RESOLUTION|>--- conflicted
+++ resolved
@@ -122,13 +122,8 @@
                     raise sql_base.SQLError(*args), None, sys.exc_info()[2]
                 self._real_cursor = self.dbh.prepare(self.sql)
                 self.reparsed = 1
-<<<<<<< HEAD
                 self._execute_wrapper(function, *p, **kw)
-            elif 20000 <= errno <= 20999: # error codes we know we raise as schema errors
-=======
-                apply(self._execute_wrapper, (function, ) + p, kw)
             elif 20000 <= errno <= 20999:  # error codes we know we raise as schema errors
->>>>>>> dd0a5a4e
                 raise sql_base.SQLSchemaError(*ret), None, sys.exc_info()[2]
             raise sql_base.SQLError(*ret), None, sys.exc_info()[2]
         except ValueError:
@@ -273,13 +268,8 @@
                     **kwargs):
         sql = "SELECT %s FROM %s %s FOR update of %s" % \
             (column_name, table_name, where_clause, column_name)
-<<<<<<< HEAD
-        c= rhnSQL.prepare(sql)
+        c = rhnSQL.prepare(sql)
         c.execute(**kwargs)
-=======
-        c = rhnSQL.prepare(sql)
-        apply(c.execute, (), kwargs)
->>>>>>> dd0a5a4e
         row = c.fetchone_dict()
         blob = row[column_name]
         blob.write(data)
