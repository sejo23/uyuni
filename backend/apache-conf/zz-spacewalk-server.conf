# ** DO NOT EDIT **
# Master configuration file for the rhn_server setup
#

##
## Spacewalk settings
##
<<<<<<< HEAD

#<VirtualHost *>
#
#<IfModule mod_jk.c>
#    # Inherit the mod_jk settings defined in zz-spacewalk-www.conf
#    JkMountCopy On
#</IfModule>
#
#<Directory "/srv/www/html/*">
#        AllowOverride all
#</Directory>
#
#RewriteEngine on
#RewriteOptions inherit
#</VirtualHost>
=======
#
<IfDefine !ISSUSE>
<VirtualHost *>

<IfModule mod_jk.c>
    # Inherit the mod_jk settings defined in zz-spacewalk-www.conf
    JkMountCopy On
</IfModule>

<Directory "/var/www/html/*">
        AllowOverride all
</Directory>

RewriteEngine on
RewriteOptions inherit
</VirtualHost>
>>>>>>> 8a949c9e

# Override default httpd prefork settings
#
# On SUSE use /etc/apache2/server-tuning.conf
#
<<<<<<< HEAD
#<IfModule prefork.c>
#StartServers       8
#MinSpareServers    5
#MaxSpareServers   20
#ServerLimit      256
#MaxClients       256
#MaxRequestsPerChild  200
#</IfModule>
=======
<IfModule prefork.c>
StartServers       8
MinSpareServers    5
MaxSpareServers   20
ServerLimit      256
MaxClients       256
MaxRequestsPerChild  200
</IfModule>
</IfDefine>
>>>>>>> 8a949c9e
<|MERGE_RESOLUTION|>--- conflicted
+++ resolved
@@ -5,23 +5,6 @@
 ##
 ## Spacewalk settings
 ##
-<<<<<<< HEAD
-
-#<VirtualHost *>
-#
-#<IfModule mod_jk.c>
-#    # Inherit the mod_jk settings defined in zz-spacewalk-www.conf
-#    JkMountCopy On
-#</IfModule>
-#
-#<Directory "/srv/www/html/*">
-#        AllowOverride all
-#</Directory>
-#
-#RewriteEngine on
-#RewriteOptions inherit
-#</VirtualHost>
-=======
 #
 <IfDefine !ISSUSE>
 <VirtualHost *>
@@ -38,22 +21,11 @@
 RewriteEngine on
 RewriteOptions inherit
 </VirtualHost>
->>>>>>> 8a949c9e
 
 # Override default httpd prefork settings
 #
 # On SUSE use /etc/apache2/server-tuning.conf
 #
-<<<<<<< HEAD
-#<IfModule prefork.c>
-#StartServers       8
-#MinSpareServers    5
-#MaxSpareServers   20
-#ServerLimit      256
-#MaxClients       256
-#MaxRequestsPerChild  200
-#</IfModule>
-=======
 <IfModule prefork.c>
 StartServers       8
 MinSpareServers    5
@@ -63,4 +35,3 @@
 MaxRequestsPerChild  200
 </IfModule>
 </IfDefine>
->>>>>>> 8a949c9e
