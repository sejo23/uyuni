-------------------------------------------------------------------
<<<<<<< HEAD
Wed Apr 20 11:24:05 CEST 2011 - iartarisi@suse.cz

- reposync - parse and insert zypper code10 patches into the database
=======
Mon Jun  6 17:10:46 CEST 2011 - mc@suse.de

- set RPM vendor to "Not defined" if the RPM say "(none)"
  (FATE#312378, bnc#693291)

-------------------------------------------------------------------
Tue May 24 15:31:16 CEST 2011 - mc@suse.de

- some wierd packages have files in iso8859-1 not utf-8
- fix encoding of summary and description of a package if it is
  wrong

-------------------------------------------------------------------
Mon May 23 17:22:18 CEST 2011 - mc@suse.de

- Improve error message when gpg key is wrong or missing
  (bnc#693574)
- do not trigger a resync if file is missing. This can cause
  an endless loop (bnc#695392)
- do not send tracebacks as email if reposync failed. Send only
  the error message. (bnc#691579)

-------------------------------------------------------------------
Mon May  9 10:23:05 CEST 2011 - mc@suse.de

- fix errata export/import for sync
- handle sync with older spacewalk server which do not support
  weak dependencies
>>>>>>> 0048b103

-------------------------------------------------------------------
Thu Apr 14 15:19:47 CEST 2011 - jrenner@suse.de

- Remove the channel APP handler (bnc#685078)
  (CVE-2009-0788, CVE-2010-1171)

-------------------------------------------------------------------
Fri Apr  1 12:09:01 CEST 2011 - mc@suse.de

- fix adding patches to a channel. Treat no epoch as the same as
  epoch is 0 (bnc#682846)

-------------------------------------------------------------------
Thu Mar 31 16:19:17 CEST 2011 - mc@suse.de

- fix a syntax error with old python versions

-------------------------------------------------------------------
Tue Mar 22 13:51:48 CET 2011 - iartarisi@suse.cz

- fixed bnc#673022 mirror timeout errors shouldn't cause tracebacks

-------------------------------------------------------------------
Thu Mar 17 10:58:24 CET 2011 - mc@suse.de

- check that path is not None

-------------------------------------------------------------------
Wed Mar 16 10:26:17 CET 2011 - iartarisi@suse.cz

- fixed bnc#679866 (downloading subscriptions fails when using integer
  credentials)

-------------------------------------------------------------------
Tue Mar  8 14:28:08 CET 2011 - iartarisi@suse.cz

- fixed bnc#644072 (password guessing vulnerability) with two commits
  from upstream

-------------------------------------------------------------------
Wed Feb 23 16:46:50 CET 2011 - ug@suse.de

- fixed virtual SUSE KVM machines in the webui (bnc#674344)

-------------------------------------------------------------------
Fri Feb 18 15:51:45 CET 2011 - mc@suse.de

- fix extract keyid from RPM header 

-------------------------------------------------------------------
Thu Feb 17 16:02:25 CET 2011 - mc@suse.de

- do not remove not existing files

-------------------------------------------------------------------
Thu Feb 17 15:38:05 CET 2011 - mantel@suse.de

- fix debranding issues (bnc#672637)

-------------------------------------------------------------------
Tue Feb 15 10:14:55 CET 2011 - ug@suse.de

- typo fixed (indentation error bnc#671799)

-------------------------------------------------------------------
Mon Feb 14 17:22:39 CET 2011 - mc@suse.de

- expect not signed metadata with spacewalk-repo-sync if
  url is given on the commandline

-------------------------------------------------------------------
Sat Feb 12 16:54:53 CET 2011 - mc@suse.de

- send Mail if repo-sync failed 

-------------------------------------------------------------------
Fri Feb 11 17:54:06 CET 2011 - jkupec@suse.cz

- correct strings in rhnException.py

-------------------------------------------------------------------
Fri Feb 11 11:47:57 CET 2011 - mc@suse.de

- catch exception primary not available and print nice message
  (bnc#671225) 

-------------------------------------------------------------------
Thu Feb 10 18:15:23 CET 2011 - mc@suse.de

- remove org change again; fixed at another place

-------------------------------------------------------------------
Wed Feb  9 13:46:12 CET 2011 - jkupec@suse.cz

- removed unsupported satellite-sync from the
  spacewalk-backend-tools package (bnc #669610)

-------------------------------------------------------------------
Wed Feb  9 11:36:28 CET 2011 - mc@suse.de

- fix typo in sql statement 

-------------------------------------------------------------------
Wed Feb  9 10:51:13 CET 2011 - mantel@suse.de

- some more renames of RHN to NCC (BNC#668824)

-------------------------------------------------------------------
Wed Feb  9 10:08:15 CET 2011 - mantel@suse.de

- change name of default organization (BNC#663983)

-------------------------------------------------------------------
Tue Feb  8 15:58:22 CET 2011 - mc@suse.de

- change mountpoint and prepended_dir (bnc#669558)

-------------------------------------------------------------------
Tue Feb  1 13:26:06 CET 2011 - mc@suse.de

- fix building on RH 

-------------------------------------------------------------------
Mon Jan 31 18:14:57 CET 2011 - mc@suse.de

- call yum update_md with the option to get all updateinfos 
  and not only the newest (bnc#668333)

-------------------------------------------------------------------
Sun Jan 30 15:26:01 CET 2011 - mc@suse.de

- backport upstrem fixes 

-------------------------------------------------------------------
Tue Jan 25 16:19:49 CET 2011 - mc@suse.de

- fix checksum handling.  

-------------------------------------------------------------------
Sat Jan 22 12:37:48 CET 2011 - mc@suse.de

- fix macros

-------------------------------------------------------------------
Mon Jan 17 12:25:39 CET 2011 - mc@suse.de

- change suseServer ostarget to a foreign key to suseOSTarget(id) 

-------------------------------------------------------------------
Thu Jan 13 13:19:00 CET 2011 - mc@suse.de

- Sending and receiving suse product profile data during
  client registration. 
- subscribe channels according to submitted suse product data

-------------------------------------------------------------------
Tue Jan 11 16:46:43 CET 2011 - mc@suse.de

- reposync: search for credentials and add them to the URL
- fix signature handling
- reposync: find checksums for packages in channels with 
  org_id null 

-------------------------------------------------------------------
Wed Dec 15 17:22:47 CET 2010 - mc@suse.de

- fix KeyError while syncing repos (bnc#657064)
- skip patch instead of abort if no checksum for a package 
  was found

-------------------------------------------------------------------
Thu Sep 16 09:13:37 CEST 2010 - mantel@suse.de

- reflect rename of config files (/etc/rhn/default/rhn_server*conf)

-------------------------------------------------------------------
Wed Sep 15 09:10:44 CEST 2010 - mantel@suse.de

- Initial release of spacewalk-backend

-------------------------------------------------------------------<|MERGE_RESOLUTION|>--- conflicted
+++ resolved
@@ -1,9 +1,4 @@
 -------------------------------------------------------------------
-<<<<<<< HEAD
-Wed Apr 20 11:24:05 CEST 2011 - iartarisi@suse.cz
-
-- reposync - parse and insert zypper code10 patches into the database
-=======
 Mon Jun  6 17:10:46 CEST 2011 - mc@suse.de
 
 - set RPM vendor to "Not defined" if the RPM say "(none)"
@@ -32,7 +27,11 @@
 - fix errata export/import for sync
 - handle sync with older spacewalk server which do not support
   weak dependencies
->>>>>>> 0048b103
+
+-------------------------------------------------------------------
+Wed Apr 20 11:24:05 CEST 2011 - iartarisi@suse.cz
+
+- reposync - parse and insert zypper code10 patches into the database
 
 -------------------------------------------------------------------
 Thu Apr 14 15:19:47 CEST 2011 - jrenner@suse.de
