# SOME DESCRIPTIVE TITLE.
# Copyright (C) YEAR THE PACKAGE'S COPYRIGHT HOLDER
# This file is distributed under the same license as the PACKAGE package.
#
# Bernd Groh <bgroh@redhat.com>, 2003.
# Timo Trinks <ttrinks@redhat.com>, 2006.
# Verena <vfuehrer@redhat.com>, 2004, 2005.
# sknirT omiT <moc.tahder@sknirtt>, 2010.
# Miroslav Suchý <msuchy@redhat.com>, 2011.
msgid ""
msgstr ""
"Project-Id-Version: Spacewalk\n"
"Report-Msgid-Bugs-To: \n"
<<<<<<< HEAD
"POT-Creation-Date: 2011-07-19 11:40+0200\n"
"PO-Revision-Date: 2011-02-05 14:47+0100\n"
"Last-Translator: Luc de Louw <luc@delouw.ch>\n"
"Language-Team: German <trans-de@lists.fedoraproject.org\" \">\n"
"Language: \n"
"MIME-Version: 1.0\n"
"Content-Type: text/plain; charset=UTF-8\n"
"Content-Transfer-Encoding: 8bit\n"
"X-Generator: Lokalize 1.1\n"
"Plural-Forms: nplurals=2; plural=n != 1;\n"
=======
"POT-Creation-Date: 2011-07-19 14:57+0200\n"
"PO-Revision-Date: 2011-03-22 15:47+0000\n"
"Last-Translator: msuchy <msuchy@redhat.com>\n"
"Language-Team: German <trans-de@lists.fedoraproject.org>\n"
"Language: de\n"
"MIME-Version: 1.0\n"
"Content-Type: text/plain; charset=UTF-8\n"
"Content-Transfer-Encoding: 8bit\n"
"Plural-Forms: nplurals=2; plural=(n != 1)\n"
>>>>>>> c9e6dd34

#: ../server/handlers/xmlrpc/queue.py:399
#, python-format
msgid "Invalid action value type %s (%s)"
msgstr "Ungültiger Aktionswerttyp %s (%s)"

#: ../server/handlers/xmlrpc/queue.py:424
#, python-format
msgid "Action %s does not belong to server %s"
msgstr "Aktion %s gehört nicht zu Server %s"

#: ../server/handlers/xmlrpc/proxy.py:60
#, python-format
msgid "RHN Proxy service not enabled for server profile: \"%s\""
msgstr "RHN-Proxy-Dienst nicht für Server-Profil \"%s\" aktiviert"

#: ../server/handlers/xmlrpc/proxy.py:80
msgid "Invalid session key"
msgstr "Ungültiger Sitzungsschlüssel"

#: ../server/handlers/xmlrpc/proxy.py:88
msgid "This server ID no longer exists"
msgstr "Diese Server-ID existiert nicht mehr"

#: ../server/handlers/xmlrpc/errata.py:59
#, python-format
msgid "Expected a package name, not: %s"
msgstr "Paketname erwartet, nicht: %s"

#: ../server/handlers/xmlrpc/errata.py:119
#, python-format
msgid "Expected a package, not: %s"
msgstr "Paket erwartet, nicht: %s"

#: ../server/handlers/xmlrpc/up2date.py:232
#, python-format
msgid "Invalid value %s (type %s)"
msgstr "Ungültiger Wert %s (Typ %s)"

#: ../server/handlers/xmlrpc/up2date.py:260
#, python-format
msgid "Unable to retrieve package header %s"
msgstr "Konnte Paket-Header %s nicht abrufen"

#: ../server/handlers/xmlrpc/up2date.py:407
#, python-format
msgid "Invalid value %s (%s)"
msgstr "Ungültiger Wert %s (%s)"

#: ../server/handlers/xmlrpc/up2date.py:479
#, python-format
msgid "Invalid value for %s in package tuple: %s (%s)"
msgstr ""

#: ../server/handlers/xmlrpc/up2date.py:491
#, python-format
msgid "Invalid package parameter %s (%s)"
msgstr "ungültiger Paketparameter (%s) %s"

#: ../server/handlers/xmlrpc/registration.py:182
msgid "Required data missing"
msgstr "Erforderliche Daten nicht vorhanden"

#: ../server/handlers/xmlrpc/registration.py:186
msgid "Required members missing"
msgstr "Erforderliche Mitglieder fehlen"

#: ../server/handlers/xmlrpc/registration.py:195
msgid "Attempt to register a system to an invalid username"
msgstr "Versuch, ein System mit einem ungültigen Benutzernamen zu registrieren"

#: ../server/handlers/xmlrpc/registration.py:203
#, python-format
msgid ""
"\n"
"                   %s Account has been deactivated on this server.\n"
"                   Please contact your Org administrator for more help."
msgstr ""
"\n"
"                   %s Benutzer wurde auf diesem Server deaktiviert.\n"
"                   Bitte kontaktieren Sie Ihren Org-Administrator für Hilfe."

#: ../server/handlers/xmlrpc/registration.py:813
msgid "Invalid system release version requested"
msgstr "Ungültige System-Release-Version angefordert"

#: ../server/handlers/xmlrpc/registration.py:1001
msgid "Red Hat Network Welcome Message"
msgstr "Red Hat Network Willkommensmitteilung"

#: ../server/handlers/xmlrpc/registration.py:1011
msgid "Red Hat Network Privacy Statement"
msgstr "Red Hat Network Privatsphäre"

#: ../server/handlers/xmlrpc/registration.py:1032
msgid "Expected a dictionary as a product argument"
msgstr ""

#: ../server/handlers/xmlrpc/registration.py:1064
#: ../server/handlers/xmlrpc/registration.py:1122
#, python-format
msgid "Not a valid Country: %s"
msgstr "Kein gültiges Land: %s"

#: ../server/handlers/xmlrpc/registration.py:1345
#, python-format
msgid "Insufficient subscription permissions for release, arch (%s, %s)"
msgstr "Ungenügende Berechtigung für Release, Arch (%s, %s)"

#: ../server/handlers/xmlrpc/registration.py:1362
#, python-format
msgid "Invalid value '%s' for %s (%s)"
msgstr "Ungültiger Wert '%s' für %s (%s)"

#: ../server/handlers/sat/auth.py:45
msgid "ISS is disabled on this satellite."
msgstr "ISS ist auf diesem Satellite deaktiviert."

#: ../server/handlers/sat/auth.py:57
#, python-format
msgid "Server \"%s\" is not enabled for ISS."
msgstr "Server \"%s\" nicht für ISS aktiviert."

#: ../server/handlers/applet/applet.py:68
msgid "Your system was not found in the RHN database"
msgstr "Ihr System wurde in der RHN Datenbank nicht gefunden"

#: ../server/rhnChannel.py:1706
#, python-format
msgid ""
"Your account does not have access to any channels matching "
"(release='%(release)s', arch='%(arch)s')%(www_activation)s"
msgstr ""

#: ../server/rhnChannel.py:1716
msgid ""
"\n"
"If you have a registration number, please register with it first at http://"
"www.redhat.com/apps/activate/ and then try again.\n"
"\n"
msgstr ""

#: ../server/rhnChannel.py:1726
#, python-format
msgid "Insufficient subscription permissions for release (%s, %s"
msgstr "Ungenügende Berechtigung für Release (%s, %s"

#. Various messages that can be reused
#.
#. bretm 02/07/2007 -- when we have better old-client documentation, probably
#. will be safe to get rid of all this crap
#: ../server/rhnChannel.py:1973 ../server/rhnChannel.py:1984
#: ../server/rhnChannel.py:1999 ../server/rhnChannel.py:2007
msgid "System Registered but Inactive"
msgstr "System registriert, aber inaktiv"

#: ../server/rhnChannel.py:1974
#, python-format
msgid ""
"\n"
"Invalid Architecture and OS release combination (%s, %s).\n"
"Your system has been registered, but will not receive updates \n"
"because it is not subscribed to a channel. If you have not yet\n"
"activated your product for service, please visit our website at:\n"
"  \n"
"     http://www.redhat.com/apps/activate/\n"
"\n"
"...to activate your product."
msgstr ""
"\n"
"Ungültige Kombination aus Architektur und Betriebssystemversion (%s, %s).\n"
"Ihr System wurde registriert, wird aber keine Updates erhalten, da es "
"keinen\n"
"Channel abonniert hat. Falls Sie Ihr System bislang nicht aktiviert haben,\n"
"besuchen Sie bitte unsere Webseite unter:\n"
"  \n"
"     http://www.redhat.com/apps/activate/\n"
"\n"
"...um Ihr Produkt zu aktivieren."

#: ../server/rhnChannel.py:1985
#, python-format
msgid ""
"\n"
"Invalid Architecture and OS release combination (%s, %s).\n"
"Your system has been registered, but will not receive updates\n"
"because it could not be subscribed to a base channel.\n"
"Please contact your organization administrator for assistance.\n"
msgstr ""
"\n"
"Ungültige Kombination aus Architektur und Betriebssystemversion (%s, %s).\n"
"Ihr System wurde registriert, wird aber keine Updates erhalten da es keinen\n"
"Basis-Channel abonnieren konnte.\n"
"Bitte kontaktieren Sie zwecks Unterstützung den Org-Administrator.\n"

#: ../server/rhnChannel.py:1992
#, python-format
msgid ""
"\n"
"  This system has been successfully registered, but is not yet entitled\n"
"  to service.  To entitle this system to service, login to the web site at:\n"
"\n"
"  %(entitlement_url)s\n"
msgstr ""

#: ../server/rhnChannel.py:2000
#, python-format
msgid ""
"\n"
"  This system has been successfully registered, but no service entitlements\n"
"  were available.  To entitle this system to service, login to the web site "
"at:\n"
"\n"
"  %(entitlement_url)s\n"
msgstr ""

#: ../server/rhnChannel.py:2008
msgid ""
"\n"
"  This system has been successfully registered, but the channel "
"subscriptions\n"
"  were exhausted\n"
msgstr ""

#: ../server/importlib/userAuth.py:108 ../server/importlib/userAuth.py:112
msgid "You are not authorized to manage packages in the null org"
msgstr "Sie haben keine Berechtigungen, Pakete in der Null-Org zu verwalten"

#: ../server/importlib/userAuth.py:119
#, python-format
msgid "You are not allowed to manage packages in the %s org"
msgstr "Sie dürfen keine Pakete in der %s-Org verwalten"

#: ../server/importlib/userAuth.py:137
msgid "You are not allowed to perform administrative tasks"
msgstr "Sie dürfen keine administrativen Aufgaben durchführen"

#: ../server/importlib/userAuth.py:164
#, python-format
msgid ""
"You are not allowed to manage channel %s, or that channel does not exist"
msgstr ""
"Sie dürfen Channel %s nicht verwalten, oder dieser Channel existiert nicht"

#: ../server/apacheAuth.py:58
#, python-format
msgid "incomplete proxy authentication token: %s"
msgstr "unvollständige Kennung zur Proxyauthentisierung: %s"

#: ../server/apacheAuth.py:74
#, python-format
msgid "Sent proxy signature %s does not match ours %s."
msgstr "die gesendete Proxysignatur %s stimmt mit unserer (%s) nicht überein"

#: ../server/apacheAuth.py:105
msgid "declined proxy authentication"
msgstr "abgewiesene Proxyauthentisierung"

#: ../server/rhnServer/server_token.py:79
#, python-format
msgid "Token `%s' has more than one base channel assigned"
msgstr "Kennung '%s' hat mehr als einen zugewiesenen Channel"

#: ../server/rhnServer/server_token.py:81
msgid "Conflicting base channels"
msgstr "Konflikt zwischen Basis-Channels"

#: ../server/rhnServer/server_token.py:205
#, python-format
msgid "Failed to add server to group %s"
msgstr "Fehler beim Hinzufügen des Servers zur Gruppe %s"

#: ../server/rhnServer/server_token.py:512
#, python-format
msgid "Maximum usage count of %s reached"
msgstr "Maximale Nutzung von %s erreicht"

#: ../server/rhnServer/server_token.py:644
msgid ""
"Registration failed: RHN Software Management service entitlements exhausted"
msgstr ""

#: ../server/rhnServer/server_token.py:760
msgid ""
"Stacking of re-registration tokens with different base entitlements is not "
"supported"
msgstr ""

#: ../server/rhnServer/server_token.py:838
#, python-format
msgid "Could not find token '%s'"
msgstr "Konnte Token '%s' nicht finden"

#. Cannot use activation keys from different orgs
#: ../server/rhnServer/server_token.py:870
msgid "Tokens from mismatching orgs"
msgstr "Tokens von nicht übereinstimmenden Orgs"

#. Two tokens with different kickstart sessions
#: ../server/rhnServer/server_token.py:880
msgid "Kickstart session mismatch"
msgstr "Kickstart-Sitzung stimmt nicht überein"

#: ../server/rhnServer/server_token.py:900
msgid "Stacking of re-registration tokens is not supported"
msgstr ""

#: ../server/rhnServer/server_class.py:94
#, python-format
msgid "Architecture `%s' is not supported"
msgstr "die Architektur '%s' wird nicht unterstützt"

#: ../server/rhnPackage.py:45 ../server/rhnPackage.py:80
#: ../server/rhnPackage.py:99 ../server/rhnPackage.py:165
#: ../server/rhnPackage.py:189 ../server/rhnPackage.py:271
#, python-format
msgid "Invalid RPM package %s requested"
msgstr "ungültiges rpm Paket %s angefordert"

#: ../server/rhnPackage.py:104 ../server/rhnPackage.py:277
msgid "Package not found"
msgstr "Paket nicht gefunden"

#: ../server/apacheRequest.py:50
#, python-format
msgid "Invalid request received (%s)."
msgstr "Ungültige Anfrage erhalten (%s)."

#: ../server/apacheRequest.py:108
#, python-format
msgid ""
"IMPORTANT MESSAGE FOLLOWS:\n"
"%s"
msgstr ""
"NACHFOLGEND EINE WICHTIGE NACHRICHT:\n"
"%s"

#: ../server/apacheRequest.py:133
#, python-format
msgid ""
"While running '%s': caught\n"
"%s : %s\n"
msgstr ""

#: ../server/apacheRequest.py:558
#, python-format
msgid "Invalid URI %s"
msgstr "Ungültige URI %s"

#: ../server/rhnHandler.py:61
msgid "Please run rhn_register as root on this client"
msgstr ""

#: ../server/rhnHandler.py:78
#, python-format
msgid "Service not enabled for system profile: \"%s\""
msgstr "Der Dienst ist für das Systemprofil: \"%s\" nicht aktiviert"

#: ../server/rhnUser.py:383 ../server/rhnUser.py:386
msgid "Invalid username/password combination"
msgstr "Ungültige Kombination von Benutzername und Passwort"

#. nope, not reserved either
#: ../server/rhnUser.py:539
#, python-format
msgid "Username `%s' has not been reserved"
msgstr "der Benutzername '%s' wurde nicht reserviert"

#. New accounts have to specify an e-mail address
#: ../server/rhnUser.py:545
msgid "E-mail address not specified"
msgstr "die Emailadresse wurde nicht angegeben"

#. wrong organization
#. Invalid org password
#: ../server/rhnUser.py:600 ../server/rhnUser.py:604
msgid "Invalid Organization Credentials"
msgstr "Ungültige Organisations-Zugangsdaten"

#: ../server/rhnUser.py:610
#, python-format
msgid "User `%s' not a member of organization %s"
msgstr "der Benutzer '%s' ist nicht Mitglied der Organisation %s"

#: ../server/rhnUser.py:638
#, python-format
msgid "username should be at least %d characters"
msgstr "der Benutzername muss mindestens %d Zeichen lang sein"

#: ../server/rhnUser.py:641
#, python-format
msgid "username should be less than %d characters"
msgstr "der Benutzername darf höchstens %d Zeichen lang sein"

#: ../server/rhnUser.py:652
#, python-format
msgid "username = `%s', invalid character `%s'"
msgstr "Benutzername = '%s', ungültiges Zeichen '%s'"

#: ../server/rhnUser.py:670
#, python-format
msgid "Please limit your e-mail address to %s chars"
msgstr "Bitte beschränken Sie Ihre Emailadresse auf %s Zeichen"

#: ../server/rhnUser.py:743
#, python-format
msgid "password must be at least %d characters"
msgstr "das Passwort muss mindestens %d Zeichen lang sein"

#: ../server/rhnUser.py:746
#, python-format
msgid "Password must be shorter than %d characters"
msgstr "Das Passwort darf höchstens %d Zeichen lang sein"

#: ../server/rhnUser.py:764
#, python-format
msgid "password contains character `%s'"
msgstr "das Passwort enthält das Zeichen `%s'"

#: ../server/rhnUser.py:771
#, python-format
msgid "username should be at least %d characters long"
msgstr "der Benutzername muss mindestens %d Zeichen lang sein"

#: ../server/rhnUser.py:782
#, python-format
msgid "Cannot register usernames ending with %s"
msgstr "Benutzernamen, die auf %s enden können nicht registriert werden"

#: ../common/rhnTB.py:199
#, python-format
msgid "ERROR: %s %s: %s"
msgstr ""

#: ../common/rhnTB.py:201
#, python-format
msgid "TRACEBACK: %s"
msgstr ""

#: ../common/rhnException.py:42
msgid "Outage mode"
msgstr "Nichtverfügbarkeits-Modus"

#. 0-999: RHN client/client-like interaction errors:
#: ../common/rhnException.py:44
msgid "This does not appear to be a valid username."
msgstr "Dies scheint kein gültiger Benutzername zu sein."

#: ../common/rhnException.py:45
msgid "Invalid username and password combination."
msgstr "Ungültige Kombination von Benutzername und Passwort"

#: ../common/rhnException.py:46
msgid "This login is already taken, or the password is incorrect."
msgstr "Dieses Login wird bereits verwendet oder das Passwort ist falsch."

#: ../common/rhnException.py:47
msgid "Permission denied."
msgstr "Zugriff verweigert."

#: ../common/rhnException.py:48
msgid "Can not create new entry."
msgstr "Neuer Eintrag kann nicht erstellt werden."

#: ../common/rhnException.py:49
msgid "Object not found."
msgstr "Objekt nicht gefunden."

#: ../common/rhnException.py:50
msgid "Account limits exceeded."
msgstr "Benutzerkonto-Limits überschritten."

#: ../common/rhnException.py:51
msgid "Invalid System Digital ID."
msgstr "Ungültige System Digital-ID."

#: ../common/rhnException.py:52
msgid "Invalid System Credentials."
msgstr "Ungültige System-Berechtigungsnachweise."

#: ../common/rhnException.py:53
msgid "Could not retrieve user data from database."
msgstr "Benutzerdaten konnten nicht von Datenbank abrufen werden."

#: ../common/rhnException.py:54
msgid "Valid username required."
msgstr "Gültiger Benutzername erforderlich."

#: ../common/rhnException.py:55
msgid "Valid password required."
msgstr "Gültiges Passwort erforderlich."

#: ../common/rhnException.py:56
msgid "Minimum username length violation."
msgstr "Minimallänge des Benutzernamen nicht erfüllt."

#: ../common/rhnException.py:57
msgid "Minimum password length violation."
msgstr "Minimallänge des Passworts nicht erfüllt."

#: ../common/rhnException.py:58
msgid "The username contains invalid characters."
msgstr "Der Benutzername enthält ungültige Zeichen."

#: ../common/rhnException.py:59
msgid "Invalid product registration code."
msgstr "Ungültiger Produktregistrierungs-Code."

#: ../common/rhnException.py:60
msgid "File not found."
msgstr "Datei nicht gefunden."

#: ../common/rhnException.py:61
msgid "Invalid Architecture and OS release combination."
msgstr "Ungültige Kombination aus Architektur und OS Version. "

#: ../common/rhnException.py:62
msgid "Architecture and OS version combination is not supported."
msgstr ""
"Diese Kombination aus Architektur und OS Version wird nicht unterstützt."

#: ../common/rhnException.py:63
msgid "Could not retrieve system data from database."
msgstr "Systemdaten konnten in der Datenbank nicht gefunden werden."

#: ../common/rhnException.py:64
msgid "Invalid arguments passed to function."
msgstr ""

#: ../common/rhnException.py:65
msgid "Unable to retrieve requested entry."
msgstr "Eintrag konnte nicht abgerufen werden."

#: ../common/rhnException.py:66
msgid "Could not update database entry."
msgstr "Datenbankeintrag konnte nicht aktualisiert werden."

#: ../common/rhnException.py:67
msgid "Unsupported server architecture."
msgstr "Serverarchitektur wird nicht unterstützt."

#: ../common/rhnException.py:68
msgid "LDAP operation failed."
msgstr "LDAP-Vorgang fehlgeschlagen."

#: ../common/rhnException.py:69
msgid "Backend RPM database failure: can not retrieve requested information."
msgstr "Abfrage der RPM Datenbank fehlgeschlagen."

#: ../common/rhnException.py:71
msgid "Server Entry is busy."
msgstr ""

#: ../common/rhnException.py:72
#, python-format
msgid ""
"\n"
"     The anonymous server functionality is no longer available.\n"
"\n"
"     Please re-register this system by running rhn_register\n"
"     as root.\n"
"     Please visit https://%(hostname)s/rhn/systems/SystemEntitlements.do\n"
"     or login at https://%(hostname)s, and from the \"Overview\" tab,\n"
"     select \"Subscription Management\" to enable RHN service for this "
"system.\n"
"     "
msgstr ""

#: ../common/rhnException.py:81
msgid "Record not available in the database."
msgstr "Kein Eintrag in der Datenbank."

#: ../common/rhnException.py:82
msgid "Invalid value for entry."
msgstr "Ungültiger Wert."

#: ../common/rhnException.py:83
#, python-format
msgid ""
"\n"
"     This system does not have a valid entitlement for Red Hat Network.\n"
"     Please visit https://%(hostname)s/rhn/systems/SystemEntitlements.do\n"
"     or login at https://%(hostname)s, and from the \"Overview\" tab,\n"
"     select \"Subscription Management\" to enable RHN service for this "
"system.\n"
"     "
msgstr ""

#: ../common/rhnException.py:89
msgid "Channel error"
msgstr "Channel Fehler"

#: ../common/rhnException.py:90
msgid "Client session token is invalid."
msgstr "Client Session Token ist ungültig."

#: ../common/rhnException.py:91
msgid "Client session token has expired."
msgstr "Client Session ist abgelaufen."

#: ../common/rhnException.py:92
msgid "You are not authorized to retrieve the requested object."
msgstr "Sie sind nicht berechtigt dieses Objekt abzurufen."

#: ../common/rhnException.py:93
msgid "Invalid action"
msgstr "Ungültige Aktion"

#: ../common/rhnException.py:94
msgid "You are not allowed to perform administrative tasks on this system."
msgstr "Sie sind für Administative Tätigkeiten nicht freigegeben."

#: ../common/rhnException.py:96
msgid "The system is already subscribed to the specified channel."
msgstr "Dieses System ist bereits bei diesem Channel registriert."

#: ../common/rhnException.py:97
msgid "The system is not currently subscribed to the specified channel."
msgstr "Dieses System ist bei diesem Channel nicht registriert."

#: ../common/rhnException.py:98
msgid "The specified channel does not exist."
msgstr "Der angegebene Channel existiert nicht."

#: ../common/rhnException.py:99
msgid "Invalid channel version."
msgstr "Ungültige Channel-Version."

#: ../common/rhnException.py:100
msgid "Invalid ORG_ID requested"
msgstr "Ungültige ORG_ID"

#: ../common/rhnException.py:101
msgid ""
"\n"
"     User group membership limits exceeded.\n"
"\n"
"     The current settings for your account do not allow you to add another\n"
"     user account. Please check with the organization administrator for "
"your\n"
"     account if the maximum number of users allowed to subscribe to RHN "
"needs\n"
"     to be changed.\n"
"     "
msgstr ""

#: ../common/rhnException.py:109
msgid ""
"\n"
"     System group membership limits exceeded.\n"
"\n"
"     The current settings for your account do not allow you to add another\n"
"     system profile. Please check with the organization administrator for "
"your\n"
"     account for modifying the maximum number of system profiles that can "
"be\n"
"     subscribed to your RHN account.\n"
"     "
msgstr ""

#: ../common/rhnException.py:117
msgid ""
"\n"
"     Invalid architecture.\n"
"\n"
"     The architecture of the package is not supported by Red Hat Network\n"
"     "
msgstr ""
"\n"
"     Ungültige Architektur.\n"
"\n"
"     Die Architektur dieses Paketes ist vom Red Hat Network nicht "
"unterstützt\n"
"     "

#: ../common/rhnException.py:122
msgid ""
"\n"
"     Incompatible architectures.\n"
"\n"
"     The architecture of the package you are trying to upload is not\n"
"     compatible with the channel architecture.\n"
"     "
msgstr ""
"\n"
"     Inkompatible Architekturen.\n"
"\n"
"     Die Architektur des Paketes welches Sie hochladen wollten ist nicht\n"
"     kompatibel mit der Architektur des Channels.\n"
"     "

#: ../common/rhnException.py:128
msgid "Invalid RPM header"
msgstr "Ungültiger RPM Header"

#: ../common/rhnException.py:129
msgid ""
"\n"
"     Invalid channel.\n"
"\n"
"     The channel you have specified does not exist.\n"
"     "
msgstr ""
"\n"
"     Ungültiger Channel.\n"
"\n"
"     Der angegebene Channel existiert nicht.\n"
"     "

#: ../common/rhnException.py:134
#, python-format
msgid ""
"\n"
"     You are getting this error because RHN has detected an abuse of\n"
"     service from this system and account. This error is triggered when\n"
"     your system makes too many connections to Red Hat Network. This\n"
"     error can not be triggered under a normal use of the Red Hat Network\n"
"     service as configured by default on Red Hat Linux.\n"
"\n"
"     The Red Hat Network services for this system will remain disabled\n"
"     until you will reduce the RHN network traffic from your system to\n"
"     acceptable limits.\n"
"\n"
"     Please log into RHN and visit https://%(hostname)s/help/contact.pxt\n"
"     to contact technical support if you think you have received this\n"
"     message in error.\n"
"     "
msgstr ""

#. For the uploading tools
#: ../common/rhnException.py:150
msgid "Invalid information uploaded to the server"
msgstr "Es wurden ungültige Informationen hochgeladen"

#: ../common/rhnException.py:151
#, python-format
msgid ""
"\n"
"     Demo service currently disabled due to high load. If you would like\n"
"     to see Red Hat's policies on Demo service, or find out how you can\n"
"     purchase a subscription service and receive priority download access,\n"
"     please go to http://%(hostname)s/preview/index.pxt\n"
"     "
msgstr ""

#: ../common/rhnException.py:157
#, python-format
msgid ""
"\n"
"     Access to Red Hat Network is currently limited to subscription "
"customers.\n"
"     Please try again later.  If you would like to become a subscription\n"
"     customer, go to https://%(hostname)s/preview/priority_service.pxt for\n"
"     more information.\n"
"     "
msgstr ""

#: ../common/rhnException.py:163
msgid "Error uploading network interfaces configuration."
msgstr "Fehler beim Hochladen der Konfiguration der Netzwerk-Schnittstellen."

#: ../common/rhnException.py:164
msgid ""
"\n"
"     Package Upload Failed due to uniqueness constraint violation.\n"
"     Make sure the package does not have any duplicate dependencies or\n"
"     does not already exists on the server\n"
"     "
msgstr ""
"\n"
"     Hochladen des Paketes fehlgeschlagen. \n"
"     Bitte prüfen Sie ob das Paket keine doppelten Abhängigkeiten besitzt\n"
"      und nicht schon bereits auf dem Server vorhanden ist\n"
"     "

#: ../common/rhnException.py:169
msgid ""
"\n"
"     The --force rhnpush option is disabled on this server. \n"
"     Please contact your Satellite administrator for more help.\n"
"     "
msgstr ""
"\n"
"     Die Option --force für rhnpush wurde auf diesem Server deaktiviert. \n"
"     Bitte kontaktieren Sie den Satellite Administrator für Hilfestellung.\n"
"     "

#. 60-70: token errors
#: ../common/rhnException.py:175
msgid ""
"\n"
"     The activation token specified could not be found on the server.\n"
"     Please retry with a valid key.\n"
"     "
msgstr ""

#: ../common/rhnException.py:179
msgid "Too many systems registered using this registration token"
msgstr "Zuviele Systeme sind dieser Registration zugeordnet"

#: ../common/rhnException.py:180
msgid "Token contains invalid, obsoleted or insufficient settings"
msgstr ""
"Dieser Token enthält ungültige, obsolete oder nicht ausreichende "
"Einstellungen"

#: ../common/rhnException.py:181
msgid "Conflicting activation tokens"
msgstr "Aktivierungs-Tokens mit Konflikten"

#. 70-80: channel subscription errors
#: ../common/rhnException.py:184
msgid ""
"\n"
"     All available subscriptions for the requested channel have been "
"exhausted.\n"
"     Please contact a Red Hat Network Sales associate.\n"
"     "
msgstr ""

#: ../common/rhnException.py:188
msgid ""
"\n"
"     You do not have subscription permission to the designated channel.\n"
"     Please refer to your organization's channel or organization\n"
"     administrators for further details.\n"
"     "
msgstr ""

#: ../common/rhnException.py:193
msgid "You can not unsubscribe from base channel."
msgstr "Sie können sich von diesem Base-Channel nicht abmelden."

#. 80-90: server group errors
#: ../common/rhnException.py:196
msgid "There was an error while trying to join the system to its groups"
msgstr "Fehler beim Hinzufügen des Systems in die entsprechenden Gruppen"

#. 90-100: entitlement errors
#: ../common/rhnException.py:199
msgid "Unable to entitle system"
msgstr "System kann nicht berechtigt werden"

#: ../common/rhnException.py:200
msgid ""
"Registration token unable to entitle system: maximum membership exceeded"
msgstr ""

#. 100-109: e-mail and uuid related faults
#: ../common/rhnException.py:204
msgid "Maximum e-mail length violation."
msgstr "Maximale Länge der Email überschritten."

#: ../common/rhnException.py:205
msgid "Changing e-mail address is not supported."
msgstr "Ändern der Emailadresse ist nicht unterstützt."

#: ../common/rhnException.py:206
msgid "This system has been previously registered."
msgstr "Dieses System wurde bereits registriert."

#: ../common/rhnException.py:207
msgid "Invalid username"
msgstr "Benutzername ungültig"

#. 110-129: disabled org errors
#: ../common/rhnException.py:210
msgid "Service for your account has been disabled."
msgstr ""

#: ../common/rhnException.py:211
msgid "Email address not validated; service disabled"
msgstr "Emailadresse wurde nicht überprüft, Service nicht verfügbar"

#: ../common/rhnException.py:212
msgid "Survey not filled out; service disabled"
msgstr "Umfrage nicht ausgefüllt, Service nicht verfügbar"

#. 130-140: bugzilla errata import errors
#: ../common/rhnException.py:215
msgid "Bugzilla erratum import error"
msgstr "Fehler beim Import eines Bugzilla Erratum"

#. 140-159 applet errors
#: ../common/rhnException.py:218
msgid "Unable to look up server"
msgstr ""

#. 160-179: OSAD errors
#: ../common/rhnException.py:221
msgid "Required argument is missing"
msgstr "Benötigte Angabe fehlt"

#. 500-599: Package Uploader errors
#: ../common/rhnException.py:224
msgid "Missing HTTP header information"
msgstr "Benötigte HTTP Header Informationen konnten nicht gefunden werden"

#: ../common/rhnException.py:225
msgid "The package's checksum signature does not match the header one"
msgstr ""
"Die Prüfsumme der Signatur des Paketes stimmt nicht mir derjenigen aus dem "
"Header überein"

#: ../common/rhnException.py:226
msgid "Header information does not match package metainformation"
msgstr "Header-Information stimmen nicht mit den Metadaten überein"

#: ../common/rhnException.py:227
msgid "Package with a different signature already uploaded"
msgstr "Paket mit unterschiedlicher Signatur bereits hochgeladen"

#: ../common/rhnException.py:228
msgid "Not an RPM package"
msgstr "Kein RPM Paket"

#: ../common/rhnException.py:229
msgid "Unsigned RPM package"
msgstr "Unsigniertes RPM Paket"

#: ../common/rhnException.py:230
msgid "Incompatible package and channel architectures"
msgstr "Paket und Channel Architekturen sind nicht kompatibel"

#: ../common/rhnException.py:231
msgid "Incompatible checksum type"
msgstr "Typ der Prüfsumme nicht kompatibel"

#. 600-699: RHEL5+ EN errors
#: ../common/rhnException.py:234
msgid "Invalid Entitlement Number"
msgstr "Falsche Berechtigungsnummer"

#: ../common/rhnException.py:235
msgid "No entitlement information tied to hardware"
msgstr ""

#: ../common/rhnException.py:236
msgid "Installation number is not entitling"
msgstr ""

#. 700-799: Additional user input verification errors.
#: ../common/rhnException.py:239
msgid "Maximum username length violation"
msgstr "Maximale Länge des Benutzernamen überschritten"

#: ../common/rhnException.py:240
msgid "Maximum password length violation"
msgstr "Maximale Passwortlänge überschritten"

#. 1000-1999: RHN Proxy specific errors:
#. issued by an RHN Proxy to the client
#: ../common/rhnException.py:244
msgid "RHN Proxy error."
msgstr "RHN Proxy Fehler."

#: ../common/rhnException.py:245
msgid "RHN Proxy unable to login."
msgstr "Login zum RHN Proxy nicht möglich."

#. issued by an RHN Server/Satellite to the proxy
#: ../common/rhnException.py:247
msgid ""
"\n"
"     RHN Proxy system ID does not match an RHN Proxy Server\n"
"     in the database. Please contact your designated Red Hat representative\n"
"     or visit https://rhn.redhat.com/help/contact.pxt immediately if\n"
"     experiencing difficulties with the process of enabling or continued\n"
"     enablement of this RHN Proxy Server.\n"
"     "
msgstr ""

#: ../common/rhnException.py:254
msgid "RHN Proxy session token is invalid."
msgstr "RHN Proxy Session-Token ist ungültig."

#: ../common/rhnException.py:255
msgid "RHN Proxy session token has expired."
msgstr "RHN Proxy Session Token abgelaufen."

#. 2000-2999: RHN Satellite specific errors:
#: ../common/rhnException.py:259
msgid ""
"\n"
"     RHN Satellite user creation is not allowed via rhn_register;\n"
"     please contact your sysadmin to have your account created.\n"
"     "
msgstr ""

#: ../common/rhnException.py:263
msgid ""
"\n"
"     RHN Satellite system ID does not match an RHN Satellite Server\n"
"     in the database. Please contact your designated Red Hat representative\n"
"     or visit https://rhn.redhat.com/help/contact.pxt immediately if\n"
"     experiencing difficulties with the process of enabling or continued\n"
"     enablement of this RHN Satellite Server.\n"
"     "
msgstr ""

#: ../common/rhnException.py:270
msgid ""
"\n"
"     This satellite server is not allowed to access the specified channel\n"
"     "
msgstr ""

#: ../common/rhnException.py:273
msgid ""
"\n"
"     This satellite server is not allowed to use Inter Satellite Sync on "
"this satellite\n"
"     "
msgstr ""
"\n"
"     Diesem Satellite Server fehlt die Berechtigung für Inter Satellite Sync "
"auf diesem Satellite\n"
"     "

#: ../common/rhnException.py:276
msgid ""
"\n"
"     Inter Satellite Sync is disabled on this satellite.\n"
"     "
msgstr ""
"\n"
"     Inter Satellite Sync ist auf diesem Satellite deaktiviert.\n"
"     "

#. Kickstart errors
#: ../common/rhnException.py:281
msgid "Access denied to kickstart tree"
msgstr "Zugriff zum Kickstart-Tree verweigert"

#: ../common/rhnException.py:282
msgid "Could not find kickstart file"
msgstr "Kickstart-Datei nicht gefunden"

#: ../common/rhnException.py:283
msgid ""
"\n"
"     Kickstart tree would not lint, there are packages\n"
"     missing in the channel\n"
"     "
msgstr ""

#. 3000-3999: XML dumper errors:
#: ../common/rhnException.py:289
msgid "Invalid datatype passed"
msgstr "Es wurde ein ungültiger Datentyp übergeben"

#: ../common/rhnException.py:290
msgid "Unable to retrieve channel"
msgstr "Channels konnten nicht abgerufen werden"

#: ../common/rhnException.py:291
msgid "Invalid package name"
msgstr "Ungültiger Paketname"

#: ../common/rhnException.py:292
msgid "Unable to retrieve package"
msgstr "Pakete konnten nicht abgerufen werden"

#: ../common/rhnException.py:293
msgid "Invalid erratum name"
msgstr "Ungültiger Name des Erratum"

#: ../common/rhnException.py:294
msgid "Unable to retrieve erratum"
msgstr "Erratum konnte nicht abgerufen werden"

#: ../common/rhnException.py:295
msgid "Invalid satellite certificate"
msgstr "Satellite-Zertifikat ungültig"

#: ../common/rhnException.py:296
msgid "File is missing"
msgstr "Datei nicht vorhanden"

#: ../common/rhnException.py:297
msgid "Function retrieval error"
msgstr ""

#: ../common/rhnException.py:298
msgid "Function execution error"
msgstr ""

#: ../common/rhnException.py:299
msgid "Missing version string"
msgstr "Es wurde keine Version angegeben"

#: ../common/rhnException.py:300
msgid "Invalid version string"
msgstr "Ungültige Version"

#: ../common/rhnException.py:301
msgid "Mismatching versions"
msgstr "Versionen stimmen nicht überein"

#: ../common/rhnException.py:302
msgid "Invalid channel version"
msgstr "Ungültige Channel-Version"

#: ../common/rhnException.py:303
msgid "Missing snapshot for channels"
msgstr ""

#: ../common/rhnException.py:304
msgid "No comps file for channel"
msgstr "Keine Chomps-Datei für dem Channel"

#: ../common/rhnException.py:305
msgid "Unable to retrieve comps file"
msgstr "Comps-Datei kann nicht abgerufen werden."

#. 4000 - 4999: config management errors
#: ../common/rhnException.py:308
msgid "Configuration action missing"
msgstr ""

#: ../common/rhnException.py:309
msgid "File too large"
msgstr "Datei zu gross"

#: ../common/rhnException.py:310
msgid "File contains binary data"
msgstr "Datei enthält binäre Daten"

#: ../common/rhnException.py:311
msgid "Configuration channel is not empty"
msgstr "Konfigurations-Channel enthält Daten"

#: ../common/rhnException.py:312
msgid "Permission error"
msgstr "Zugriff nicht erlaubt"

#: ../common/rhnException.py:313
msgid "Content missing for configuration file"
msgstr "Kein Inhalt für Konfigurationsdatei"

#: ../common/rhnException.py:314
msgid "Template delimiters not specified"
msgstr ""

#: ../common/rhnException.py:315
msgid "Configuration channel does not exist"
msgstr "Konfigurations-Channel existiert nicht"

#: ../common/rhnException.py:316
msgid "Configuration channel already exists"
msgstr "Konfigrations-Channel bereits vorhanden"

#: ../common/rhnException.py:317
msgid "File missing from configuration channel"
msgstr ""

#: ../common/rhnException.py:318
msgid "Different revision of this file is uploaded"
msgstr "Eine andere Version dieser Datei wurde breits hochgeladen"

#: ../common/rhnException.py:319
msgid "File already uploaded to configuration channel"
msgstr "Datei wurde breits in den Konfigations-Channel hochgeladen"

#: ../common/rhnException.py:320
msgid "File size exceeds remaining quota space"
msgstr "Die Dateigröße überschreitet die verbleibende Quota (Speicherplatz)"

#: ../common/rhnException.py:321
msgid "Full path of file must be specified"
msgstr "Der vollständige Datei-Pfad muss angegeben werden"

#: ../common/rhnException.py:322
msgid "Invalid revision number"
msgstr "Ungültige Revisionsnummer"

#: ../common/rhnException.py:323
msgid "Cannot compare files of different file type"
msgstr ""
"Ein Vergeich zwischen verschiedenen Datei-Typen kann nicht erstellt werden"

#. 5000 - 5099: entitlement mapper errors
#: ../common/rhnException.py:326
msgid "The speicified item is not present in the input"
msgstr "Das angegebene Feld existiert nicht in der Eingabe"

#: ../common/rhnException.py:327
msgid "Invalid item code"
msgstr "Ungültiger Feldcode"

#: ../common/rhnException.py:328
msgid "Invalid user role"
msgstr "Ungültige Benutzerrolle"

#: ../common/rhnException.py:329
msgid "Invalid server group"
msgstr "Ungültige Servergruppe"

#: ../common/rhnException.py:330
msgid "Invalid channel family"
msgstr "Ungültige Channel-Familie"

#: ../common/rhnException.py:374
msgid ""
"\n"
"     An error has occurred while processing your request. If this problem\n"
"     persists please enter a bug report at bugzilla.redhat.com.\n"
"     If you choose to submit the bug report, please be sure to include\n"
"     details of what you were trying to do when this error occurred and\n"
"     details on how to reproduce this problem.\n"
msgstr ""
"\n"
"     Bei der Bearbeitung Ihrer Anfrage trat ein Fehler auf. Falls dieses "
"Problem\n"
"     weiterhin auftritt, reichen Sie bitte einen Fehlerbericht unter "
"bugzilla.redhat.com ein.\n"
"     Falls Sie sich dazu entschließen, einen Fehlerbericht einzureichen, "
"stellen Sie bitte sicher,\n"
"     dass Sie Details zu den von Ihnen durchgeführten Schritten liefern, als "
"dieser Fehler auftrat,\n"
"     sowie Informationen, wie dieses Problem reproduziert werden kann.\n"

#: ../common/rhnException.py:428
#, python-format
msgid ""
"Error Message:\n"
"    %s\n"
msgstr ""
"Fehlermeldung:\n"
"    %s\n"

#: ../common/rhnException.py:430
#, python-format
msgid "Error Class Code: %s\n"
msgstr "Fehlerklasse-Code: %s\n"

#: ../common/rhnException.py:433
#, python-format
msgid "Error Class Info: %s\n"
msgstr "Fehlerklasse-Information: %s\n"

#: ../common/rhnException.py:435
#, python-format
msgid "Explanation: %s"
msgstr "Erklärung: %s"

#~ msgid ""
#~ "Please run rhn_register (or up2date --register on Red Hat Enterprise "
#~ "Linux 3 or later)\n"
#~ "as root on this client"
<<<<<<< HEAD
#~ msgstr ""
#~ "Bitte führen Sie den Befehl rhn_register (oder up2date --register unter "
#~ "Red Hat\n"
#~ "Enterprise Linux 3 oder später) als Benutzer root auf diesem Rechner aus"

#~ msgid ""
#~ "A user with the supplied e-mail address (%s)\n"
#~ "    is already registered with Red Hat Network"
=======
>>>>>>> c9e6dd34
#~ msgstr ""
#~ "Bitte führen Sie den Befehl rhn_register (oder up2date --register unter "
#~ "Red Hat\n"
#~ "Enterprise Linux 3 oder später) als Benutzer root auf diesem Rechner aus"<|MERGE_RESOLUTION|>--- conflicted
+++ resolved
@@ -11,18 +11,6 @@
 msgstr ""
 "Project-Id-Version: Spacewalk\n"
 "Report-Msgid-Bugs-To: \n"
-<<<<<<< HEAD
-"POT-Creation-Date: 2011-07-19 11:40+0200\n"
-"PO-Revision-Date: 2011-02-05 14:47+0100\n"
-"Last-Translator: Luc de Louw <luc@delouw.ch>\n"
-"Language-Team: German <trans-de@lists.fedoraproject.org\" \">\n"
-"Language: \n"
-"MIME-Version: 1.0\n"
-"Content-Type: text/plain; charset=UTF-8\n"
-"Content-Transfer-Encoding: 8bit\n"
-"X-Generator: Lokalize 1.1\n"
-"Plural-Forms: nplurals=2; plural=n != 1;\n"
-=======
 "POT-Creation-Date: 2011-07-19 14:57+0200\n"
 "PO-Revision-Date: 2011-03-22 15:47+0000\n"
 "Last-Translator: msuchy <msuchy@redhat.com>\n"
@@ -32,7 +20,6 @@
 "Content-Type: text/plain; charset=UTF-8\n"
 "Content-Transfer-Encoding: 8bit\n"
 "Plural-Forms: nplurals=2; plural=(n != 1)\n"
->>>>>>> c9e6dd34
 
 #: ../server/handlers/xmlrpc/queue.py:399
 #, python-format
@@ -1283,17 +1270,6 @@
 #~ "Please run rhn_register (or up2date --register on Red Hat Enterprise "
 #~ "Linux 3 or later)\n"
 #~ "as root on this client"
-<<<<<<< HEAD
-#~ msgstr ""
-#~ "Bitte führen Sie den Befehl rhn_register (oder up2date --register unter "
-#~ "Red Hat\n"
-#~ "Enterprise Linux 3 oder später) als Benutzer root auf diesem Rechner aus"
-
-#~ msgid ""
-#~ "A user with the supplied e-mail address (%s)\n"
-#~ "    is already registered with Red Hat Network"
-=======
->>>>>>> c9e6dd34
 #~ msgstr ""
 #~ "Bitte führen Sie den Befehl rhn_register (oder up2date --register unter "
 #~ "Red Hat\n"
