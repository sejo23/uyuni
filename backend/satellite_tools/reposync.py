#
# Copyright (c) 2008--2016 Red Hat, Inc.
# Copyright (c) 2010--2011 SUSE Linux Products GmbH
#
# This software is licensed to you under the GNU General Public License,
# version 2 (GPLv2). There is NO WARRANTY for this software, express or
# implied, including the implied warranties of MERCHANTABILITY or FITNESS
# FOR A PARTICULAR PURPOSE. You should have received a copy of GPLv2
# along with this software; if not, see
# http://www.gnu.org/licenses/old-licenses/gpl-2.0.txt.
#
# Red Hat trademarks are not licensed under GPLv2. No permission is
# granted to use or replicate Red Hat trademarks that are incorporated
# in this software or its documentation.
#
import os
import re
import shutil
import socket
import sys
import time
import traceback
import base64
from datetime import datetime
from HTMLParser import HTMLParser
from dateutil.parser import parse as parse_date
from dateutil.tz import tzutc

from yum import Errors
from yum.i18n import to_unicode

from spacewalk.server import rhnPackage, rhnSQL, rhnChannel, rhnPackageUpload, suseEula
from spacewalk.common import fileutils, rhnMail, rhnLog, suseLib, rhn_pkg
from spacewalk.common.rhnTB import fetchTraceback
from spacewalk.common.rhnLog import log_debug, log_error
from spacewalk.common.rhnLib import isSUSE
from spacewalk.common.checksum import getFileChecksum
from spacewalk.common.rhnConfig import CFG, initCFG
from spacewalk.server.importlib.importLib import IncompletePackage, Erratum, Bug, Keyword
from spacewalk.server.importlib.packageImport import ChannelPackageSubscription
from spacewalk.server.importlib.backendOracle import SQLBackend
from spacewalk.server.importlib.errataImport import ErrataImport
from spacewalk.server import taskomatic

hostname = socket.gethostname()
if '.' not in hostname:
    hostname = socket.getfqdn()

default_log_location = '/var/log/rhn/reposync/'
relative_comps_dir = 'rhn/comps'
default_hash = 'sha256'

# namespace prefixes for parsing SUSE patches XML files
YUM = "{http://linux.duke.edu/metadata/common}"
RPM = "{http://linux.duke.edu/metadata/rpm}"
SUSE = "{http://novell.com/package/metadata/suse/common}"
PATCH = "{http://novell.com/package/metadata/suse/patch}"

class ChannelException(Exception):
    """Channel Error"""
    def __init__(self, value=None):
        Exception.__init__(self)
        self.value = value
    def __str__(self):
        return "%s" %(self.value,)

    def __unicode__(self):
        return '%s' % to_unicode(self.value)

class ChannelTimeoutException(ChannelException):
    """Channel timeout error e.g. a remote repository is not responding"""
    pass

class KSDirParser(HTMLParser):
    def __init__(self):
        HTMLParser.__init__(self)
        self.tmp_type = ""
        self.tmp_datetime = ""
        self.tmp_name = ""
        self.current_tag = "dummy_tag"  # this tag doesn't exist in document
        self.dir_content = []

    def get_content(self):
        return self.dir_content

    def handle_starttag(self, tag, attributes):
        self.current_tag = tag
        if tag == 'img':
            for name, value in attributes:
                if name == 'alt':
                    self.tmp_type = value.strip('[]')

        elif tag == 'a':
            for name, value in attributes:
                if name == 'href':
                    self.tmp_name = value

    def handle_data(self, data):
        if self.current_tag == "":
            # data without tag is the last modification date
            self.tmp_datetime = data.strip().split()[0] + " " + data.strip().split()[1]
            self.dir_content.append({
                'name': self.tmp_name,
                'type': self.tmp_type,
                'datetime': self.tmp_datetime,
            })
        else:
            self.current_tag = ""


def set_filter_opt(option, opt_str, value, parser):
    # pylint: disable=W0613
    if opt_str in ['--include', '-i']:
        f_type = '+'
    else:
        f_type = '-'
    parser.values.filters.append((f_type, re.split(r'[,\s]+', value)))


def getChannelRepo():

    initCFG('server.satellite')
    rhnSQL.initDB()
    items = {}
    sql = """
           select s.source_url, c.label
             from rhnChannel c
        left join rhnChannelContentSource cs on cs.channel_id=c.id
        left join rhnContentSource s on s.id = cs.source_id
            where s.source_url is not null
               or c.org_id is null
           """
    h = rhnSQL.prepare(sql)
    h.execute()
    while 1:
        row = h.fetchone_dict()
        if not row:
            break
        if not row['label'] in items:
            items[row['label']] = []
        if row['source_url']:
            items[row['label']] += [row['source_url']]

    return items


def getParentsChilds(b_only_custom=False):

    initCFG('server.satellite')
    rhnSQL.initDB()

    sql = """
        select c1.label, c2.label parent_channel, c1.id
        from rhnChannel c1 left outer join rhnChannel c2 on c1.parent_channel = c2.id
        order by c2.label desc, c1.label asc
    """
    h = rhnSQL.prepare(sql)
    h.execute()
    d_parents = {}
    while 1:
        row = h.fetchone_dict()
        if not row:
            break
        if not b_only_custom or rhnChannel.isCustomChannel(row['id']):
            parent_channel = row['parent_channel']
            if not parent_channel:
                d_parents[row['label']] = []
            else:
                # If the parent is not a custom channel treat the child like
                # it's a parent for our purposes
                if parent_channel not in d_parents:
                    d_parents[row['label']] = []
                else:
                    d_parents[parent_channel].append(row['label'])

    return d_parents


def getCustomChannels():

    # with SUSE we sync also Vendor channels with reposync
    # change parameter to False to get not only Custom Channels
    d_parents = getParentsChilds(False)
    l_custom_ch = []

    for ch in d_parents:
        l_custom_ch += [ch] + d_parents[ch]

    return l_custom_ch


class RepoSync(object):

    def __init__(self, channel_label, repo_type, url=None, fail=False,
                 quiet=False, filters=None, no_errata=False, sync_kickstart=False, latest=False,
                 metadata_only=False, strict=0, excluded_urls=None, no_packages=False,
                 noninteractive=False, deep_verify=False):
        self.regen = False
        self.fail = fail
        self.quiet = quiet
        self.filters = filters or []
        self.no_packages = no_packages
        self.no_errata = no_errata
        self.sync_kickstart = sync_kickstart
        self.latest = latest
        self.metadata_only = metadata_only
        self.ks_tree_type = 'externally-managed'
        self.ks_install_type = 'generic_rpm'
        self.interactive = not noninteractive
        self.deep_verify = deep_verify
        self.error_messages = []
        self.available_packages = {}

        initCFG('server.susemanager')
        rhnSQL.initDB()

        # setup logging
        log_filename = channel_label + '.log'
        try:
            if CFG.DEBUG > 1:
                log_level = CFG.DEBUG
            else:
                log_level = 0
        except:
            log_level = 0
        rhnLog.initLOG(default_log_location + log_filename, log_level)
        # os.fchown isn't in 2.4 :/
        if isSUSE():
            os.system("chgrp www " + default_log_location + log_filename)
        else:
            os.system("chgrp apache " + default_log_location + log_filename)

        self.log_msg("\nSync started: %s" % (time.asctime(time.localtime())))
        self.log_msg(str(sys.argv))

        self.channel_label = channel_label
        self.channel = self.load_channel()
        if not self.channel:
            self.print_msg("Channel %s does not exist." % channel_label)
            sys.exit(1)

        if not url:
            # TODO:need to look at user security across orgs
            h = rhnSQL.prepare(
                """
                select s.id, s.source_url, s.metadata_signed, s.label, fm.channel_family_id
                from rhnContentSource s,
                     rhnChannelContentSource cs,
                     rhnChannelFamilyMembers fm
                where s.id = cs.source_id
                  and cs.channel_id = fm.channel_id
                  and cs.channel_id = :channel_id""")
            h.execute(channel_id=int(self.channel['id']))
            sources = h.fetchall_dict()
            self.urls = []
            if excluded_urls is None:
                excluded_urls = []
            if sources:
                self.urls = self._format_sources(sources, excluded_urls)
            else:
                # generate empty metadata and quit
                taskomatic.add_to_repodata_queue_for_channel_package_subscription(
                    [channel_label], [], "server.app.yumreposync")
                rhnSQL.commit()
                self.error_msg("Channel has no URL associated")
                if not self.channel['org_id']:
                    # RES base vendor channels do not have a URL. This is not an error
                    sys.exit(0)
                sys.exit(1)
        else:
            self.urls = [{'id': None, 'source_url': url, 'metadata_signed' : 'N', 'label': None, 'channel_family_id': None}]

        self.repo_plugin = self.load_plugin(repo_type)
        self.strict = strict
        self.all_packages = []
        self.arches = self.get_compatible_arches(int(self.channel['id']))

    def sync(self):
        """Trigger a reposync"""
        start_time = datetime.now()
        for data in self.urls:
            data['source_url'] = self.set_repo_credentials(data)
            insecure = False
            if data['metadata_signed'] == 'N':
                insecure = True
            plugin = None

            for url in data['source_url']:
                # If the repository uses a uln:// URL, switch to the ULN plugin, overriding the command-line
                if url.startswith("uln://"):
                    self.repo_plugin = self.load_plugin("uln")

                # pylint: disable=W0703
                try:
                    plugin = self.repo_plugin(
                        url, self.channel_label, insecure, self.quiet, self.interactive)
                    if data['id'] is not None:
                        keys = rhnSQL.fetchone_dict("""
                        select k1.key as ca_cert, k2.key as client_cert, k3.key as client_key
                        from rhncontentssl
                                join rhncryptokey k1
                                on rhncontentssl.ssl_ca_cert_id = k1.id
                                left outer join rhncryptokey k2
                                on rhncontentssl.ssl_client_cert_id = k2.id
                                left outer join rhncryptokey k3
                                on rhncontentssl.ssl_client_key_id = k3.id
                        where rhncontentssl.content_source_id = :repo_id
                        or rhncontentssl.channel_family_id = :channel_family_id
                        """, repo_id=int(data['id']), channel_family_id=data['channel_family_id'])
                        if keys and ('ca_cert' in keys):
                            plugin.set_ssl_options(keys['ca_cert'], keys['client_cert'], keys['client_key'])

                    # update the checksum type of channels with org_id NULL
                    self.updateChannelChecksumType(plugin.get_md_checksum_type())

                    if not self.no_packages:
                        self.import_packages(plugin, data['id'], url)
                        self.import_groups(plugin, url)

                    if not self.no_errata:
                        self.import_updates(plugin, url)

                    # only for repos obtained from the DB
                    if self.sync_kickstart and data['label']:
                        try:
                            self.import_kickstart(plugin, url, data['label'])
                        except:
                            rhnSQL.rollback()
                            raise
                    self.import_products(plugin)
                    self.import_susedata(plugin)

                except ChannelTimeoutException, e:
                    self.print_msg(e)
                    self.sendErrorMail(str(e))
                    sys.exit(1)
                except ChannelException, e:
                    self.print_msg("ChannelException: %s" % e)
                    self.sendErrorMail("ChannelException: %s" % str(e))
                    sys.exit(1)
                except Errors.YumGPGCheckError, e:
                    self.print_msg("YumGPGCheckError: %s" % e)
                    self.sendErrorMail("YumGPGCheckError: %s" % e)
                    sys.exit(1)
                except Errors.RepoError, e:
                    self.print_msg("RepoError: %s" % e)
                    self.sendErrorMail("RepoError: %s" % e)
                    sys.exit(1)
                except Errors.RepoMDError, e:
                    if "primary not available" in str(e):
                        taskomatic.add_to_repodata_queue_for_channel_package_subscription(
                            [self.channel_label], [], "server.app.yumreposync")
                        rhnSQL.commit()
                        self.print_msg("Repository has no packages. (%s)" % e)
                        sys.exit(0)
                    else:
                        self.print_msg("RepoMDError: %s" % e)
                        self.sendErrorMail("RepoMDError: %s" % e)
                    sys.exit(1)
                except:
                    self.print_msg("Unexpected error: %s" % sys.exc_info()[0])
                    self.print_msg("%s" % traceback.format_exc())
                    self.sendErrorMail(fetchTraceback())
                    sys.exit(1)

                if plugin is not None:
                    plugin.clear_ssl_cache()
            if self.regen:
                taskomatic.add_to_repodata_queue_for_channel_package_subscription(
                    [self.channel_label], [], "server.app.yumreposync")
                taskomatic.add_to_erratacache_queue(self.channel_label)
            self.update_date()
            rhnSQL.commit()
            elapsed_time = datetime.now() - start_time
            self.print_msg("Sync completed.")
            self.print_msg("Total time: %s" % str(elapsed_time).split('.')[0])
            if self.error_messages:
                self.sendErrorMail("Repo Sync Errors: %s" % '\n'.join(self.error_messages))
                sys.exit(1)
            return elapsed_time

    def set_ks_tree_type(self, tree_type='externally-managed'):
        self.ks_tree_type = tree_type

    def set_ks_install_type(self, install_type='generic_rpm'):
        self.ks_install_type = install_type

    def update_date(self):
        """ Updates the last sync time"""
        h = rhnSQL.prepare("""update rhnChannel set LAST_SYNCED = current_timestamp
                             where label = :channel""")
        h.execute(channel=self.channel['label'])

    def load_plugin(self, repo_type):
        """Try to import the repository plugin required to sync the repository

        :repo_type: type of the repository; only 'yum' is currently supported

        """
        name = repo_type + "_src"
        mod = __import__('spacewalk.satellite_tools.repo_plugins', globals(), locals(), [name])
        try:
            submod = getattr(mod, name)
        except AttributeError:
            self.error_msg("Repository type %s is not supported. "
                           "Could not import "
                           "spacewalk.satellite_tools.repo_plugins.%s."
                           % (repo_type, name))
            sys.exit(1)
        return getattr(submod, "ContentSource")

    def import_updates(self, plug, url):
        (notices_type, notices) = plug.get_updates()
        saveurl = suseLib.URL(url)
        if saveurl.password:
            saveurl.password = "*******"
        self.print_msg("Repo %s has %s patches." % (saveurl.getURL(),
                                                    len(notices)))
        if notices:
            if notices_type == 'updateinfo':
                self.upload_updates(notices)
            elif notices_type == 'patches':
                self.upload_patches(notices)

    def import_groups(self, plug, url):
        groupsfile = plug.get_groups()
        if groupsfile:
            basename = os.path.basename(groupsfile)
            self.print_msg("Repo %s has comps file %s." % (url, basename))
            relativedir = os.path.join(relative_comps_dir, self.channel_label)
            absdir = os.path.join(CFG.MOUNT_POINT, relativedir)
            if not os.path.exists(absdir):
                os.makedirs(absdir)
            relativepath = os.path.join(relativedir, basename)
            abspath = os.path.join(absdir, basename)
            for suffix in ['.gz', '.bz', '.xz']:
                if basename.endswith(suffix):
                    abspath = abspath.rstrip(suffix)
                    relativepath = relativepath.rstrip(suffix)
            src = fileutils.decompress_open(groupsfile)
            dst = open(abspath, "w")
            shutil.copyfileobj(src, dst)
            dst.close()
            src.close()
            # update or insert
            hu = rhnSQL.prepare("""update rhnChannelComps
                                      set relative_filename = :relpath,
                                          modified = current_timestamp
                                    where channel_id = :cid""")
            hu.execute(cid=self.channel['id'], relpath=relativepath)

            hi = rhnSQL.prepare("""insert into rhnChannelComps
                                  (id, channel_id, relative_filename)
                                  (select sequence_nextval('rhn_channelcomps_id_seq'),
                                          :cid,
                                          :relpath
                                     from dual
                                    where not exists (select 1 from rhnChannelComps
                                                       where channel_id = :cid))""")
            hi.execute(cid=self.channel['id'], relpath=relativepath)

    def upload_updates(self, notices):
        batch = []
        typemap = {
            'security': 'Security Advisory',
            'recommended': 'Bug Fix Advisory',
            'bugfix': 'Bug Fix Advisory',
            'optional': 'Product Enhancement Advisory',
            'feature': 'Product Enhancement Advisory',
            'enhancement': 'Product Enhancement Advisory'
        }
        backend = SQLBackend()
        for notice in notices:
            notice = self.fix_notice(notice)
            patch_name = self._patch_naming(notice)
            existing_errata = self.get_errata(patch_name)
            if existing_errata and not self._is_old_suse_style(notice):
                if int(existing_errata['advisory_rel']) < int(notice['version']):
                    # A disaster happens
                    #
                    # re-releasing an errata with a higher release number
                    # only happens in case of a disaster.
                    # This should force mirrored repos to remove the old
                    # errata and take care that the new one is the only
                    # available.
                    # This mean a hard overwrite
                    self._delete_invalid_errata(existing_errata['id'])
                elif int(existing_errata['advisory_rel']) > int(notice['version']):
                    # the existing errata has a higher release than the now
                    # parsed one. We need to skip the current errata
                    continue
                # else: release match, so we update the errata

            if notice['updated']:
                updated_date = self._to_db_date(notice['updated'])
            else:
                updated_date = self._to_db_date(notice['issued'])
            if (existing_errata and
                not self.errata_needs_update(existing_errata, notice['version'], updated_date)):
                continue
            self.print_msg("Add Patch %s" % patch_name)
            e = Erratum()
            e['errata_from']   = notice['from']
            e['advisory'] = e['advisory_name'] = patch_name
            e['advisory_rel']  = notice['version']
            e['advisory_type'] = typemap.get(notice['type'], 'Product Enhancement Advisory')
            e['product']       = notice['release'] or 'Unknown'
            e['description']   = notice['description'] or 'not set'
            e['synopsis']      = notice['title'] or notice['update_id']
            if (notice['type'] == 'security' and notice['severity'] and
                not e['synopsis'].startswith(notice['severity'] + ': ')):
                e['synopsis'] = notice['severity'] + ': ' + e['synopsis']
            e['topic']         = ' '
            e['solution']      = ' '
            e['issue_date']    = self._to_db_date(notice['issued'])
            e['update_date']   = updated_date
            e['org_id']        = self.channel['org_id']
            e['notes']         = ''
            e['refers_to']     = ''
            e['channels']      = [{'label':self.channel_label}]
            e['packages']      = []
            e['files']         = []
            if existing_errata:
                e['channels'].extend(existing_errata['channels'])
                e['packages'] = existing_errata['packages']

            e['packages'] = self._updates_process_packages(
                notice['pkglist'][0]['packages'], e['advisory_name'], e['packages'])
            # One or more package references could not be found in the Database.
            # To not provide incomplete patches we skip this update
            if not e['packages']:
                # FIXME: print only with higher debug option
                print("Advisory %s has empty package list." % e['advisory_name'])

            e['keywords'] = self._update_keywords(notice)
            e['bugs'] = self._update_bugs(notice)
            e['cve'] = self._update_cve(notice)
            if notice['severity']:
                e['security_impact'] = notice['severity']
            else:
                # 'severity' not available in older yum versions
                # set default to Low to get a correct currency rating
                e['security_impact'] = "Low"
            e['locally_modified'] = None
            batch.append(e)
            if self.deep_verify:
                # import step by step
                importer = ErrataImport(batch, backend)
                importer.run()
                batch = []

        if len(batch) > 0:
            importer = ErrataImport(batch, backend)
            importer.run()
        self.regen = True

    def import_packages(self, plug, source_id, url):
        if (not self.filters) and source_id:
            h = rhnSQL.prepare("""
                    select flag, filter
                      from rhnContentSourceFilter
                     where source_id = :source_id
                     order by sort_order """)
            h.execute(source_id=source_id)
            filter_data = h.fetchall_dict() or []
            filters = [(row['flag'], re.split(r'[,\s]+', row['filter']))
                       for row in filter_data]
        else:
            filters = self.filters

        skipped = 0
        saveurl = suseLib.URL(url)
        if saveurl.password:
            saveurl.password = "*******"

        packages = plug.list_packages(filters, self.latest)
        self.all_packages.extend(packages)
        to_process = []
        num_passed = len(packages)
        self.print_msg("Repo URL: %s" % saveurl.getURL())
        self.print_msg("Packages in repo:             %5d" % plug.num_packages)
        if plug.num_excluded:
            self.print_msg("Packages passed filter rules: %5d" % num_passed)
        channel_id = int(self.channel['id'])
        if self.channel['org_id']:
            self.channel['org_id'] = int(self.channel['org_id'])
        else:
            self.channel['org_id'] = None
        for pack in packages:
            if pack.arch in ['src', 'nosrc']:
                # skip source packages
                skipped += 1
                continue
            if pack.arch not in self.arches:
                # skip packages with incompatible architecture
                skipped += 1
                continue
            epoch = ''
            if pack.epoch and pack.epoch != '0':
                epoch = "%s:" % pack.epoch
            ident = "%s-%s%s-%s.%s" % (pack.name, epoch, pack.version, pack.release, pack.arch)
            self.available_packages[ident] = 1

            db_pack = rhnPackage.get_info_for_package(
                [pack.name, pack.version, pack.release, pack.epoch, pack.arch],
                channel_id, self.channel['org_id'])

            to_download = True
            to_link = True
            # Package exists in DB
            if db_pack:
                # Path in filesystem is defined
                if db_pack['path']:
                    pack.path = os.path.join(CFG.MOUNT_POINT, db_pack['path'])
                else:
                    pack.path = ""

                # if the package exists, but under a different org_id we have to download it again
                if self.metadata_only or self.match_package_checksum(pack, db_pack):
                    # package is already on disk or not required
                    to_download = False
                    if db_pack['channel_id'] == channel_id:
                        # package is already in the channel
                        to_link = False

                elif db_pack['channel_id'] == channel_id:
                    # different package with SAME NVREA
                    self.disassociate_package(db_pack)

                # just pass data from DB, they will be used if there is no RPM available
                pack.set_checksum(db_pack['checksum_type'], db_pack['checksum'])
                pack.epoch = db_pack['epoch']
            else:
                # fix epoch
                if pack.epoch == '0':
                    pack.epoch = ''

            if to_download or to_link:
                to_process.append((pack, to_download, to_link))

        num_to_process = len(to_process)
        if num_to_process == 0:
            self.print_msg("No new packages to sync.")
            if plug.num_packages == 0:
                self.regen = True
            # If we are just appending, we can exit
            if not self.strict:
                return
        else:
            self.print_msg("Packages already synced:      %5d" %
                           (num_passed - num_to_process))
            self.print_msg("Packages to sync:             %5d" % num_to_process)

        self.regen = True
        is_non_local_repo = (url.find("file:/") < 0)

        for (index, what) in enumerate(to_process):
            pack, to_download, to_link = what
            localpath = None
            # pylint: disable=W0703
            try:
                self.print_msg("%d/%d : %s" % (index + 1, num_to_process, pack.getNVREA()))
                if to_download:
                    pack.path = localpath = plug.get_package(pack, metadata_only=self.metadata_only)
                    pack.load_checksum_from_header()
                    pack.upload_package(self.channel, metadata_only=self.metadata_only)
            except KeyboardInterrupt:
                raise
            except Exception:
                e = sys.exc_info()[1]
                self.error_msg(e)
                if self.fail:
                    raise
                to_process[index] = (pack, False, False)
                continue
            finally:
                if is_non_local_repo and localpath and os.path.exists(localpath):
                    os.remove(localpath)
            pack.clear_header()

        self.print_msg("Linking packages to channel.")
        if self.strict:
            import_batch = [self.associate_package(pack)
                            for pack in self.all_packages]
        else:
            import_batch = [self.associate_package(pack)
                            for (pack, to_download, to_link) in to_process
                            if to_link]
        backend = SQLBackend()
        caller = "server.app.yumreposync"
        importer = ChannelPackageSubscription(import_batch,
                                              backend, caller=caller, repogen=False,
                                              strict=self.strict)
        importer.run()
        backend.commit()

    def match_package_checksum(self, md_pack, db_pack):
        """compare package checksum"""

        abspath = md_pack.path
        if (self.deep_verify or
            md_pack.checksum_type != db_pack['checksum_type'] or
            md_pack.checksum != db_pack['checksum']):

            if (os.path.exists(abspath) and
                getFileChecksum(md_pack.checksum_type, filename=abspath) == md_pack.checksum):

                return True
            else:
                return False
        return True

    def associate_package(self, pack):
        package = {}
        package['name'] = pack.name
        package['version'] = pack.version
        package['release'] = pack.release
        package['arch'] = pack.arch
        if pack.a_pkg:
            package['checksum'] = pack.a_pkg.checksum
            package['checksum_type'] = pack.a_pkg.checksum_type
            # use epoch from file header because createrepo puts epoch="0" to
            # primary.xml even for packages with epoch=''
            package['epoch'] = pack.a_pkg.header['epoch']
        else:
            # RPM not available but package metadata are in DB, reuse these values
            package['checksum'] = pack.checksum
            package['checksum_type'] = pack.checksum_type
            package['epoch'] = pack.epoch
        package['channels'] = [{'label': self.channel_label,
                                'id': self.channel['id']}]
        package['org_id'] = self.channel['org_id']

        return IncompletePackage().populate(package)

    def disassociate_package(self, pack):
        h = rhnSQL.prepare("""
            delete from rhnChannelPackage cp
             where cp.channel_id = :channel_id
               and cp.package_id in (select p.id
                                       from rhnPackage p
                                       join rhnChecksumView c
                                         on p.checksum_id = c.id
                                      where c.checksum = :checksum
                                        and c.checksum_type = :checksum_type
                                    )
        """)
        h.execute(channel_id=int(self.channel['id']),
                  checksum_type=pack['checksum_type'], checksum=pack['checksum'])

    def load_channel(self):
        return rhnChannel.channel_info(self.channel_label)

    def print_msg(self, message):
        rhnLog.log_clean(0, message)
        if not self.quiet:
            print(message)

    def error_msg(self, message):
        rhnLog.log_clean(0, message)
        if not self.quiet:
            sys.stderr.write(str(message) + "\n")

    @staticmethod
    def log_msg(message):
        rhnLog.log_clean(0, message)

    @staticmethod
    def _to_db_date(date):
        if not date:
            ret = datetime.utcnow()
        elif date.isdigit():
            ret = datetime.fromtimestamp(float(date))
        else:
            ret = parse_date(date)
            try:
                ret = ret.astimezone(tzutc())
            except ValueError, e:
                log_debug(2, e)
        return ret.isoformat(' ')[:19]  # return 1st 19 letters of date, therefore preventing ORA-01830 caused by fractions of seconds

    @staticmethod
    def fix_notice(notice):
        if "." in notice['version']:
            new_version = 0
            for n in notice['version'].split('.'):
                new_version = (new_version + int(n)) * 100
            try:
                notice['version'] = new_version / 100
            except TypeError: # yum in RHEL5 does not have __setitem__
                notice._md['version'] = new_version / 100
        if RepoSync._is_old_suse_style(notice):
            # old suse style; we need to append the version to id
            # to get a seperate patch for every issue
            try:
                notice['update_id'] = notice['update_id'] + '-' + notice['version']
            except TypeError: # yum in RHEL5 does not have __setitem__
                notice._md['update_id'] = notice['update_id'] + '-' + notice['version']
        return notice

    @staticmethod
    def get_errata(update_id):
        """ Return an Errata dict

        search in the database for the given advisory and
        return a dict with important values.
        If the advisory was not found it returns None

        :update_id - the advisory (name)
        """
        h = rhnSQL.prepare("""
            select e.id, e.advisory,
                   e.advisory_name, e.advisory_rel,
                   TO_CHAR(e.update_date, 'YYYY-MM-DD HH24:MI:SS') as update_date
              from rhnerrata e
             where e.advisory = :name
        """)
        h.execute(name=update_id)
        ret = h.fetchone_dict()
        if not ret:
            return None

        h = rhnSQL.prepare("""
            select distinct c.label
              from rhnchannelerrata ce
              join rhnchannel c on c.id = ce.channel_id
             where ce.errata_id = :eid
        """)
        h.execute(eid=ret['id'])
        ret['channels'] = h.fetchall_dict() or []
        ret['packages'] = []

        h = rhnSQL.prepare("""
            select p.id as package_id,
                   pn.name,
                   pevr.epoch,
                   pevr.version,
                   pevr.release,
                   pa.label as arch,
                   p.org_id,
                   cv.checksum,
                   cv.checksum_type
              from rhnerratapackage ep
              join rhnpackage p on p.id = ep.package_id
              join rhnpackagename pn on pn.id = p.name_id
              join rhnpackageevr pevr on pevr.id = p.evr_id
              join rhnpackagearch pa on pa.id = p.package_arch_id
              join rhnchecksumview cv on cv.id = p.checksum_id
             where ep.errata_id = :eid
        """)
        h.execute(eid=ret['id'])
        packages = h.fetchall_dict() or []
        for pkg in packages:
            ipackage = IncompletePackage().populate(pkg)
            ipackage['epoch'] = pkg.get('epoch', '')

            ipackage['checksums'] = {ipackage['checksum_type']: ipackage['checksum']}
            ret['packages'].append(ipackage)

        return ret

    def import_kickstart(self, plug, url, repo_label):
        pxeboot_path = 'images/pxeboot/'
        pxeboot = plug.get_file(pxeboot_path)
        if pxeboot is None:
            if not re.search(r'/$', url):
                url += '/'
            self.print_msg("Kickstartable tree not detected (no %s%s)" % (url, pxeboot_path))
            return

        ks_path = 'rhn/kickstart/'
        ks_tree_label = re.sub(r'[^-_0-9A-Za-z@.]', '', repo_label.replace(' ', '_'))

        if len(ks_tree_label) < 4:
            ks_tree_label += "_repo"

        id_request = """
                select id
                from rhnKickstartableTree
                where channel_id = :channel_id and label = :label
                """

        if 'org_id' in self.channel and self.channel['org_id']:
            ks_path += str(self.channel['org_id']) + '/' + CFG.MOUNT_POINT + ks_tree_label
            row = rhnSQL.fetchone_dict(id_request + " and org_id = :org_id", channel_id=self.channel['id'],
                                       label=ks_tree_label, org_id=self.channel['org_id'])
        else:
            ks_path += ks_tree_label
            row = rhnSQL.fetchone_dict(id_request + " and org_id is NULL", channel_id=self.channel['id'],
                                       label=ks_tree_label)

        if row:
            print("Kickstartable tree %s already synced with id = %d. Updating content..." % (ks_tree_label, row['id']))
            ks_id = row['id']
        else:
            row = rhnSQL.fetchone_dict("""
                select sequence_nextval('rhn_kstree_id_seq') as id from dual
                """)
            ks_id = row['id']

            rhnSQL.execute("""
                       insert into rhnKickstartableTree (id, org_id, label, base_path, channel_id, kstree_type,
                                                         install_type, last_modified, created, modified)
                       values (:id, :org_id, :label, :base_path, :channel_id,
                                 ( select id from rhnKSTreeType where label = :ks_tree_type),
                                 ( select id from rhnKSInstallType where label = :ks_install_type),
                                 current_timestamp, current_timestamp, current_timestamp)""", id=ks_id,
                           org_id=self.channel['org_id'], label=ks_tree_label, base_path=ks_path,
                           channel_id=self.channel['id'], ks_tree_type=self.ks_tree_type,
                           ks_install_type=self.ks_install_type)

            print("Added new kickstartable tree %s with id = %d. Downloading content..." % (ks_tree_label, row['id']))

        insert_h = rhnSQL.prepare("""
                insert into rhnKSTreeFile (kstree_id, relative_filename, checksum_id, file_size, last_modified, created,
                 modified) values (:id, :path, lookup_checksum('sha256', :checksum), :st_size,
                 epoch_seconds_to_timestamp_tz(:st_time), current_timestamp, current_timestamp)
        """)

        delete_h = rhnSQL.prepare("""
                delete from rhnKSTreeFile where kstree_id = :id and relative_filename = :path
        """)

        # Downloading/Updating content of KS Tree
        # start from root dir
        dirs_queue = ['']
        while len(dirs_queue) > 0:
            cur_dir_name = dirs_queue.pop(0)
            cur_dir_html = None
            if cur_dir_name == pxeboot_path:
                cur_dir_html = pxeboot
            else:
                cur_dir_html = plug.get_file(cur_dir_name)
            if cur_dir_html is None:
                continue

            parser = KSDirParser()
            parser.feed(cur_dir_html.split('<HR>')[1])

            for ks_file in parser.get_content():
                # do not download rpms, they are already downloaded by self.import_packages()
                if re.search(r'\.rpm$', ks_file['name']) or re.search(r'\.\.', ks_file['name']):
                    continue

                # if this is a directory, just add a name into queue (like BFS algorithm)
                if ks_file['type'] == 'DIR':
                    dirs_queue.append(cur_dir_name + ks_file['name'])
                    continue

                local_path = os.path.join(CFG.MOUNT_POINT, ks_path, cur_dir_name, ks_file['name'])
                need_download = True

                if os.path.exists(local_path):
                    t = os.path.getmtime(local_path)
                    if ks_file['datetime'] == datetime.utcfromtimestamp(t).strftime('%d-%b-%Y %H:%M'):
                        print("File %s%s already present locally" % (cur_dir_name, ks_file['name']))
                        need_download = False
                        st = os.stat(local_path)
                    else:
                        os.unlink(os.path.join(CFG.MOUNT_POINT, ks_path, cur_dir_name + ks_file['name']))

                if need_download:
                    for retry in range(3):
                        try:
                            print("Retrieving %s" % cur_dir_name + ks_file['name'])
                            plug.get_file(cur_dir_name + ks_file['name'], os.path.join(CFG.MOUNT_POINT, ks_path))
                            st = os.stat(local_path)
<<<<<<< HEAD
                        else:
                            os.unlink(os.path.join(CFG.MOUNT_POINT, ks_path, cur_dir_name + ks_file['name']))

                    if need_download:
                        for retry in range(3):
                            try:
                                print("Retrieving %s" % cur_dir_name + ks_file['name'])
                                plug.get_file(cur_dir_name + ks_file['name'], os.path.join(CFG.MOUNT_POINT, ks_path))
                                st = os.stat(local_path)
                                break
                            except OSError:  # os.stat if the file wasn't downloaded
                                if retry < 3:
                                    print("Retry download %s: attempt #%d" % (cur_dir_name + ks_file['name'], retry+1))
                                else:
                                    raise

                    # update entity about current file in a database
                    delete_h.execute(id=ks_id, path=(cur_dir_name + ks_file['name']))
                    insert_h.execute(id=ks_id, path=(cur_dir_name + ks_file['name']),
                                     checksum=getFileChecksum('sha256', local_path),
                                     st_size=st.st_size, st_time=st.st_mtime)
        rhnSQL.commit()


##############################################################################
### SUSE only code                                                         ###
##############################################################################

    def _format_sources(self, sources, excluded_urls):
        ret = []
        for item in sources:
            if item['source_url'] not in excluded_urls:
                ret.append(
                    dict(
                        id=item['id'],
                        source_url=[item['source_url']],
                        metadata_signed=item['metadata_signed'],
                        label=item['label'],
                        channel_family_id=item['channel_family_id']
                    )
                )
        return ret

    def set_repo_credentials(self, url_dict):
        """Set the credentials in the url_dict['source_url'] url list from the config file"""
        return [self._url_with_repo_credentials(url) for url in url_dict['source_url']]

    def _url_with_repo_credentials(self, url_in):
        """Adds the credentials to the given url from the config file

        We look for the `credentials` query argument and use its value
        as the location of the username and password in the current
        configuration file.

        Examples:
        ?credentials=mirrcred - read 'mirrcred_user' and 'mirrcred_pass'
        ?credeentials=mirrcred_5 - read 'mirrcred_user_5' and 'mirrcred_pass_5'

        """
        url = suseLib.URL(url_in)
        creds = url.get_query_param('credentials')
        if creds:
            creds_no = 0
            try:
                creds_no = int(creds.split("_")[1])
            except (ValueError, IndexError):
                self.error_msg(
                    "Could not figure out which credentials to use "
                    "for this URL: {0}".format(url.getURL())
                )
                sys.exit(1)
            # SCC - read credentials from DB
            h = rhnSQL.prepare("SELECT username, password FROM suseCredentials WHERE id = :id")
            h.execute(id=creds_no)
            credentials = h.fetchone_dict() or None
            if not credentials:
                self.error_msg("Could not figure out which credentials to use "
                               "for this URL: "+url.getURL())
                sys.exit(1)
            url.username = credentials['username']
            url.password = base64.decodestring(credentials['password'])
            # remove query parameter from url
            url.query = ""
        return url.getURL()

    def upload_patches(self, notices):
        """Insert the information from patches into the database

        :arg notices: a list of ElementTree roots from individual patch files

        """
        typemap = {'security'    : 'Security Advisory',
                   'recommended' : 'Bug Fix Advisory',
                   'bugfix'      : 'Bug Fix Advisory',
                   'optional'    : 'Product Enhancement Advisory',
                   'feature'     : 'Product Enhancement Advisory',
                   'enhancement' : 'Product Enhancement Advisory'
                   }
        backend = SQLBackend()
        skipped_updates = 0
        batch = []

        for notice in notices:
            e = Erratum()

            version = notice.find(YUM+'version').get('ver')
            category = notice.findtext(PATCH+'category')

            e['advisory']     = e['advisory_name'] = self._patch_naming(notice)
            e['errata_from']  = 'maint-coord@suse.de'
            e['advisory_rel'] = version
            e['advisory_type'] = typemap.get(category,
                                             'Product Enhancement Advisory')

            existing_errata = self.get_errata(e['advisory'])

            if (existing_errata and
                not self.errata_needs_update(existing_errata, version,
                                             self._to_db_date(notice.get('timestamp')))):
                continue
            self.print_msg("Add Patch %s" % e['advisory'])

            # product name
            query = rhnSQL.prepare("""
                SELECT p.friendly_name
                  FROM suseproducts p
                  JOIN suseproductchannel pc on p.id = pc.product_id
                 WHERE pc.channel_id = :channel_id
                """)
            query.execute(channel_id=int(self.channel['id']))
            try:
                e['product'] = query.fetchone()[0]
            except TypeError:
                e['product'] = 'unknown product'

            for desc_lang in notice.findall(PATCH+'description'):
                if desc_lang.get('lang') == 'en':
                    e['description'] = desc_lang.text or 'not set'
                    break
            for sum_lang in notice.findall(PATCH+'summary'):
                if sum_lang.get('lang') == 'en':
                    e['synopsis'] = sum_lang.text or 'not set'
                    break
            e['topic']       = ' '
            e['solution']    = ' '
            e['issue_date']  = self._to_db_date(notice.get('timestamp'))
            e['update_date'] = e['issue_date']
            e['notes']       = ''
            e['org_id']      = self.channel['org_id']
            e['refers_to']   = ''
            e['channels']    = [{'label': self.channel_label}]
            e['packages']    = []
            e['files']       = []
            if existing_errata:
                e['channels'].extend(existing_errata['channels'])
                e['packages'] = existing_errata['packages']

            atoms = notice.find(PATCH+'atoms')
            packages = atoms.findall(YUM+'package')

            e['packages'] = self._patches_process_packages(packages,
                                                           e['advisory_name'],
                                                           e['packages'])
            # an update can't have zero packages, so we skip this update
            if not e['packages']:
                skipped_updates = skipped_updates + 1
                continue

            e['keywords'] = []
            if notice.find(PATCH+'reboot-needed') is not None:
                kw = Keyword()
                kw.populate({'keyword': 'reboot_suggested'})
                e['keywords'].append(kw)
            if notice.find(PATCH+'package-manager') is not None:
                kw = Keyword()
                kw.populate({'keyword': 'restart_suggested'})
                e['keywords'].append(kw)

            e['bugs'] = self.find_bugs(e['description'])
            e['cve'] = self.find_cves(e['description'])
            # set severity to Low to get a currency rating
            e['security_impact'] = "Low"

            e['locally_modified'] = None
            batch.append(e)
            if self.deep_verify:
                # import step by step
                importer = ErrataImport(batch, backend)
                importer.run()
                batch = []

        if skipped_updates > 0:
            self.print_msg("%d patches skipped because of incomplete package list." % skipped_updates)
        if len(batch) > 0:
            importer = ErrataImport(batch, backend)
            importer.run()
        self.regen = True

    def errata_needs_update(self, existing_errata, new_errata_version, new_errata_changedate):
        """check, if the errata in the DB needs an update

           new_errata_version: integer version number
           new_errata_changedate: date of the last change in DB format "%Y-%m-%d %H:%M:%S"
        """
        if self.deep_verify:
            # with deep_verify always re-import all errata
            return True

        if int(existing_errata['advisory_rel']) < int(new_errata_version):
            log_debug(2, "Patch need update: higher version")
            return True
        newdate = datetime.strptime(new_errata_changedate,
                                    "%Y-%m-%d %H:%M:%S")
        olddate = datetime.strptime(existing_errata['update_date'],
                                    "%Y-%m-%d %H:%M:%S")
        if newdate > olddate:
            log_debug(2, "Patch need update: newer update date - %s > %s" % (newdate, olddate))
            return True
        for c in existing_errata['channels']:
            if self.channel_label == c['label']:
                log_debug(2, "No update needed")
                return False
        log_debug(2, "Patch need update: channel not yet part of the patch")
        return True

    def _updates_process_packages(self, packages, advisory_name,
                                  existing_packages):
        """Check if the packages are in the database

        Go through the list of 'packages' and for each of them
        check to see if it is already present in the database. If it is,
        return a list of IncompletePackage objects, otherwise return an
        empty list.

        :packages: a list of dicts that represent packages (updateinfo style)
        :advisory_name: the name of the current erratum
        :existing_packages: list of already existing packages for this errata

        """
        erratum_packages = existing_packages
        for pkg in packages:
            param_dict = {
                'name': pkg['name'],
                'version': pkg['version'],
                'release': pkg['release'],
                'arch': pkg['arch'],
                'epoch': pkg['epoch'],
                'channel_id': int(self.channel['id'])}
            if param_dict['arch'] not in self.arches:
                continue
            ret = self._process_package(param_dict, advisory_name)
            if not ret:
                if 'epoch' not in param_dict:
                    param_dict['epoch'] = ''
                else:
                    param_dict['epoch'] = '%s:' % param_dict['epoch']
                if "%(name)s-%(epoch)s%(version)s-%(release)s.%(arch)s" % param_dict not in self.available_packages:
                    continue
                # This package could not be found in the database
                # but should be available in this repo
                # so we skip the broken patch.
                errmsg = ("The package "
                          "%(name)s-%(epoch)s%(version)s-%(release)s.%(arch)s "
                          "which is referenced by patch %(patch)s was not found "
                          "in the database. This patch has been skipped." % dict(
                              patch=advisory_name,
                              **param_dict))
                self.print_msg(errmsg)
                self.error_messages.append(errmsg)
                return []

            # add new packages to the errata
            found = False
            for oldpkg in erratum_packages:
                if oldpkg['package_id'] == ret['package_id']:
                    found = True
            if not found:
                erratum_packages.append(ret)
        return erratum_packages

    def _patches_process_packages(self, packages, advisory_name, existing_packages):
        """Check if the packages are in the database

        Go through the list of 'packages' and for each of them
        check to see if it is already present in the database. If it is,
        return a list of IncompletePackage objects, otherwise return an
        empty list.

        :packages: a list of dicts that represent packages (patch style)
        :advisory_name: the name of the current erratum
        :existing_packages: list of already existing packages for this errata

        """
        erratum_packages = existing_packages
        for pkg in packages:
            nevr = pkg.find(YUM+'format').find(RPM+'requires').find(RPM+'entry')
            param_dict = {
                'name': nevr.get('name'),
                'version': nevr.get('ver'),
                'release': nevr.get('rel'),
                'epoch': nevr.get('epoch'),
                'arch': pkg.findtext(YUM+'arch'),
                'channel_id': int(self.channel['id'])
            }
            if param_dict['arch'] not in self.arches:
                continue
            ret = self._process_package(param_dict, advisory_name)
            if not ret:
                if 'epoch' not in param_dict:
                    param_dict['epoch'] = ''
                else:
                    param_dict['epoch'] = '%s:' % param_dict['epoch']
                if "%(name)s-%(epoch)s%(version)s-%(release)s.%(arch)s" % param_dict not in self.available_packages:
                    continue
                # This package could not be found in the database
                # but should be available in this repo
                # so we skip the broken patch.
                errmsg = ("The package "
                          "%(name)s-%(epoch)s%(version)s-%(release)s.%(arch)s "
                          "which is referenced by patch %(patch)s was not found "
                          "in the database. This patch has been skipped." % dict(
                              patch=advisory_name,
                              **param_dict))
                self.print_msg(errmsg)
                self.error_messages.append(errmsg)
                return []

            # add new packages to the errata
            found = False
            for oldpkg in erratum_packages:
                if oldpkg['package_id'] == ret['package_id']:
                    found = True
            if not found:
                erratum_packages.append(ret)
        return erratum_packages

    def import_products(self, repo):
        products = repo.get_products()
        for product in products:
            query = rhnSQL.prepare("""
                select spf.id
                  from suseProductFile spf
                  join rhnpackageevr pe on pe.id = spf.evr_id
                  join rhnpackagearch pa on pa.id = spf.package_arch_id
                 where spf.name = :name
                   and spf.evr_id = LOOKUP_EVR(:epoch, :version, :release)
                   and spf.package_arch_id = LOOKUP_PACKAGE_ARCH(:arch)
                   and spf.vendor = :vendor
                   and spf.summary = :summary
                   and spf.description = :description
            """)
            query.execute(**product)
            row = query.fetchone_dict()
            if not row or not row.has_key('id'):
                get_id_q = rhnSQL.prepare("""SELECT sequence_nextval('suse_prod_file_id_seq') as id FROM dual""")
                get_id_q.execute()
                row = get_id_q.fetchone_dict() or {}
                if not row or not row.has_key('id'):
                    print "no id for sequence suse_prod_file_id_seq"
                    continue

                h = rhnSQL.prepare("""
                    insert into suseProductFile
                        (id, name, evr_id, package_arch_id, vendor, summary, description)
                    VALUES (:id, :name, LOOKUP_EVR(:epoch, :version, :release),
                            LOOKUP_PACKAGE_ARCH(:arch), :vendor, :summary, :description)
                """)
                h.execute(id=row['id'], **product)

            params = {
                'product_cap'   : "product(%s)" % product['name'],
                'cap_version'   : product['version'] + "-" + product['release'],
                'channel_id'    : int(self.channel['id'])
            }
            if self.channel['org_id']:
                org_statement = "and p.org_id = :channel_org"
                params['channel_org'] = self.channel['org_id']
            else:
                org_statement = "and p.org_id is NULL"

            query = rhnSQL.prepare("""
                select p.id
                  from rhnPackage p
                  join rhnPackageProvides pp on pp.package_id = p.id
                  join rhnPackageCapability pc on pc.id = pp.capability_id
                  join rhnChannelPackage cp on cp.package_id = p.id
                 where pc.name = :product_cap
                   and pc.version = :cap_version
                   and cp.channel_id = :channel_id
                   %s
            """ % org_statement)

            query.execute(**params)
            packrow = query.fetchone_dict()
            if not packrow or not packrow.has_key('id'):
                # package not in DB
                continue

            h = rhnSQL.prepare("""select 1 from susePackageProductFile where package_id = :paid and prodfile_id = :prid""")
            h.execute(paid=packrow['id'], prid=row['id'])
            ex = h.fetchone_dict() or None
            if not ex:
                h = rhnSQL.prepare("""insert into susePackageProductFile (package_id, prodfile_id)
                    VALUES (:package_id, :product_id)
                """)
                h.execute(package_id=packrow['id'], product_id=row['id'])
                self.regen = True

    def import_susedata(self, repo):
        kwcache = {}
        susedata = repo.get_susedata()
        for package in susedata:
            query = rhnSQL.prepare("""
                SELECT p.id
                  FROM rhnPackage p
                  JOIN rhnPackagename pn ON p.name_id = pn.id
                  JOIN rhnChecksumView c ON p.checksum_id = c.id
                  JOIN rhnChannelPackage cp ON p.id = cp.package_id
                 WHERE pn.name = :name
                   AND p.evr_id = LOOKUP_EVR(:epoch, :version, :release)
                   AND p.package_arch_id = LOOKUP_PACKAGE_ARCH(:arch)
                   AND cp.channel_id = :channel_id
                   AND c.checksum = :pkgid
                """)
            query.execute(name=package['name'], epoch=package['epoch'],
                          version=package['version'], release=package['release'],
                          arch=package['arch'], pkgid=package['pkgid'],
                          channel_id=int(self.channel['id']))
            row = query.fetchone_dict() or None
            if not row or not row.has_key('id'):
                # package not found in DB
                continue
            pkgid = int(row['id'])
            log_debug(4, "import_susedata pkgid: %s channelId: %s" % (pkgid, int(self.channel['id'])))

            h = rhnSQL.prepare("""
                SELECT smk.id, smk.label
                  FROM suseMdData smd
                  JOIN suseMdKeyword smk ON smk.id = smd.keyword_id
                 WHERE smd.package_id = :package_id
                   AND smd.channel_id = :channel_id
            """)
            h.execute(package_id=pkgid, channel_id=int(self.channel['id']))
            ret = h.fetchall_dict() or {}
            pkgkws = {}
            for row in ret:
                log_debug(4, "DB keyword: %s kid: %s" % (row['label'], row['id']))
                pkgkws[row['label']] = False
                kwcache[row['label']] = row['id']

            for keyword in package['keywords']:
                log_debug(4, "Metadata keyword: %s" % keyword)
                if keyword not in kwcache:
                    kw = rhnSQL.prepare("""select LOOKUP_MD_KEYWORD(:label) id from dual""")
                    kw.execute(label=keyword)
                    kwid = kw.fetchone_dict()['id']
                    kwcache[keyword] = kwid

                if keyword in pkgkws:
                    pkgkws[keyword] = True
                else:
                    log_debug(4, "Insert new keywordId: %s pkgId: %s channelId: %s" % (kwcache[keyword], pkgid, int(self.channel['id'])))
                    kadd = rhnSQL.prepare("""INSERT INTO suseMdData (package_id, channel_id, keyword_id)
                                              VALUES(:package_id, :channel_id, :keyword_id)""")
                    kadd.execute(package_id=pkgid, channel_id=int(self.channel['id']), keyword_id=kwcache[keyword])
                    self.regen = True

            if package.has_key('eula'):
                eula_id = suseEula.find_or_create_eula(package['eula'])
                rhnPackage.add_eula_to_package(
                  package_id=pkgid,
                  eula_id=eula_id
                )

            # delete all removed keywords
            for label in pkgkws:
                if not pkgkws[label]:
                    log_debug(4, "Delete obsolete keywordId: %s pkgId: %s channelId: %s" % (kwcache[label], pkgid, int(self.channel['id'])))
                    kdel = rhnSQL.prepare("""DELETE FROM suseMdData WHERE package_id = :package_id
                                             AND channel_id = :channel_id AND keyword_id = :keyword_id""")
                    kdel.execute(package_id=pkgid, channel_id=int(self.channel['id']), keyword_id=kwcache[label])
                    self.regen = True

    def _patch_naming(self, notice):
        """Return the name of the patch according to our rules

        :notice: a notice/patch object (this could be a dictionary
        (new-style) or an ElementTree element (old code10 style))

        """
        try:
            version = int(notice.find(YUM+'version').get('ver'))
        except AttributeError:
            # normal yum updates (dicts)
            patch_name = notice['update_id']
        else:
            # code10 patches
            if version >= 1000:
                # old suse style patch naming
                patch_name = notice.get('patchid')
            else:
                # new suse style patch naming
                patch_name = notice.find(YUM+'name').text

        # remove the channel-specific prefix
        # this way we can merge patches from different channels like
        # SDK, HAE and SLES
        update_tag = self.channel['update_tag']
        if update_tag and patch_name.startswith(update_tag):
            patch_name = patch_name[len(update_tag)+1:] # +1 for the hyphen
        elif update_tag and update_tag in patch_name:
            # SLE12 has SUSE-<update-tag>-...
            patch_name = patch_name.replace('SUSE-' + update_tag , 'SUSE', 1)

        return patch_name

    def _process_package(self, param_dict, advisory_name):
        """Search for a package in the the database

        Search for the package specified by 'param_dict' to see if it is
        already present in the database. If it is, return a
        IncompletePackage objects, otherwise return None.

        :param_dict: dict that represent packages (nerva + channel_id)
        :advisory_name: the name of the current erratum

        """
        pkgepoch = param_dict['epoch']
        del param_dict['epoch']

        if not pkgepoch or pkgepoch == '0':
            epochStatement = "(pevr.epoch is NULL or pevr.epoch = '0')"
        else:
            epochStatement = "pevr.epoch = :epoch"
            param_dict['epoch'] = pkgepoch
        if self.channel['org_id']:
            orgidStatement = " = :org_id"
            param_dict['org_id'] = self.channel['org_id']
        else:
            orgidStatement = " is NULL"

        h = rhnSQL.prepare("""
            select p.id, c.checksum, c.checksum_type, pevr.epoch
              from rhnPackage p
              join rhnPackagename pn on p.name_id = pn.id
              join rhnpackageevr pevr on p.evr_id = pevr.id
              join rhnpackagearch pa on p.package_arch_id = pa.id
              join rhnArchType at on pa.arch_type_id = at.id
              join rhnChecksumView c on p.checksum_id = c.id
              join rhnChannelPackage cp on p.id = cp.package_id
             where pn.name = :name
               and p.org_id %s
               and pevr.version = :version
               and pevr.release = :release
               and pa.label = :arch
               and %s
               and at.label = 'rpm'
               and cp.channel_id = :channel_id
            """ % (orgidStatement, epochStatement))
        h.execute(**param_dict)
        cs = h.fetchone_dict()

        if not cs:
            return None

        package = IncompletePackage()
        for k in param_dict:
            if k not in ['epoch', 'channel_label', 'channel_id']:
                package[k] = param_dict[k]
        package['epoch'] = cs['epoch']
        package['org_id'] = self.channel['org_id']

        package['checksums'] = {cs['checksum_type'] : cs['checksum']}
        package['checksum_type'] = cs['checksum_type']
        package['checksum'] = cs['checksum']

        package['package_id'] = cs['id']
        return package

    def sendErrorMail(self, body):
        to = CFG.TRACEBACK_MAIL
        fr = to
        if isinstance(to, type([])):
            fr = to[0].strip()
            to = ', '.join([s.strip() for s in to])

        headers = {
            "Subject" : "SUSE Manager repository sync failed (%s)" % hostname,
            "From"    : "%s <%s>" % (hostname, fr),
            "To"      : to,
        }
        extra = "Syncing Channel '%s' failed:\n\n" % self.channel_label
        rhnMail.send(headers, extra + body)

    def updateChannelChecksumType(self, repo_checksum_type):
        """
        check, if the checksum_type of the channel matches the one of the repo
        if not, change the type of the channel
        """
        if self.channel['org_id']:
            # custom channels are user managed.
            # Do not autochange this
            return

        h = rhnSQL.prepare("""SELECT ct.label
                                FROM rhnChannel c
                                JOIN rhnChecksumType ct ON c.checksum_type_id = ct.id
                               WHERE c.id = :cid""")
        h.execute(cid=self.channel['id'])
        d = h.fetchone_dict() or None
        if d and d['label'] == repo_checksum_type:
            # checksum_type is the same, no need to change anything
            return
        h = rhnSQL.prepare("""SELECT id FROM rhnChecksumType WHERE label = :clabel""")
        h.execute(clabel=repo_checksum_type)
        d = h.fetchone_dict() or None
        if not (d and d['id']):
            # unknown or invalid checksum_type
            # better not change the channel
            return
        # update the checksum_type
        h = rhnSQL.prepare("""UPDATE rhnChannel
                                 SET checksum_type_id = :ctid
                               WHERE id = :cid""")
        h.execute(ctid=d['id'], cid=self.channel['id'])

    @staticmethod
    def get_compatible_arches(channel_id):
        """Return a list of compatible package arch labels for this channel"""
        h = rhnSQL.prepare("""select pa.label
                              from rhnChannelPackageArchCompat cpac,
                              rhnChannel c,
                              rhnpackagearch pa
                              where c.id = :channel_id
                              and c.channel_arch_id = cpac.channel_arch_id
                              and cpac.package_arch_id = pa.id""")
        h.execute(channel_id=channel_id)
        # We do not mirror source packages. If they are listed in patches
        # we need to know, that it is safe to skip them
        arches = [k['label'] for k in  h.fetchall_dict() if k['label'] not in ['src', 'nosrc']]
        return arches

    @staticmethod
    def _update_keywords(notice):
        """Return a list of Keyword objects for the notice"""
        keywords = []
        if notice['reboot_suggested']:
            kw = Keyword()
            kw.populate({'keyword':'reboot_suggested'})
            keywords.append(kw)
        if notice['restart_suggested']:
            kw = Keyword()
            kw.populate({'keyword':'restart_suggested'})
            keywords.append(kw)
        return keywords

    @staticmethod
    def _update_bugs(notice):
        """Return a list of Bug objects from the notice's references"""
        bugs = {}
        if notice['references'] is None:
            return []
        for bz in notice['references']:
            if bz['type'] == 'bugzilla':
                # Fix: in case of non-integer id try to parse it from href
                if not bz['id'].isdigit():
                    log_debug(2, "Bugzilla ID is wrong: {0}. Trying to parse ID from from URL".format(bz["id"]))
                    bz_id_match = re.search("/show_bug.cgi\?id=(\d+)", bz["href"])
                    if bz_id_match:
                        bz["id"] = bz_id_match.group(1)
                        log_debug(2, "Bugzilla ID found: {0}".format(bz["id"]))
                    else:
                        log_error("Unable to found Bugzilla ID for {0}. Omitting".format(bz["id"]))
                        continue
                if bz['id'] not in bugs:
                    bug = Bug()
                    bug.populate({'bug_id': bz['id'],
                                  'summary': bz['title'] or ("Bug %s" % bz['id']),
                                  'href': bz['href']})
                    bugs[bz['id']] = bug
        return bugs.values()

    @staticmethod
    def _update_cve(notice):
        """Return a list of unique ids from notice references of type 'cve'"""
        cves = []
        if notice['description'] is not None:
            # sometimes CVE numbers appear in the description, but not in
            # the reference list
            cves = RepoSync.find_cves(notice['description'])
        if notice['references'] is not None:
            cves.extend([cve['id'][:20] for cve in notice['references'] if cve['type'] == 'cve'])
        # remove duplicates
        cves = list(set(cves))

        return cves

    @staticmethod
    def _is_old_suse_style(notice):
        if((notice['from'] and "suse" in notice['from'].lower() and
            int(notice['version']) >= 1000) or
            (notice['update_id'][:4] in ('res5', 'res6') and int(notice['version']) > 6 ) or
            (notice['update_id'][:4] == 'res4')):
            # old style suse updateinfo starts with version >= 1000 or
            # have the res update_tag
            return True
        return False

    @staticmethod
    def find_bugs(text):
        """Find and return a list of Bug objects from the bug ids in the `text`
    
        Matches:
         - [#123123], (#123123)

        N.B. We assume that all the bugs are Novell Bugzilla bugs.

        """
        bug_numbers = set(re.findall('[\[\(]#(\d{6})[\]\)]', text))
        bugs = []
        for bug_number in bug_numbers:
            bug = Bug()
            bug.populate(
                {'bug_id': bug_number,
                 'summary': 'bug number %s' % bug_number,
                 'href':
                     'https://bugzilla.novell.com/show_bug.cgi?id=%s' % bug_number})
            bugs.append(bug)
        return bugs

    @staticmethod
    def find_cves(text):
        """Find and return a list of CVE ids

        Matches:
         - CVE-YEAR-NUMBER

         Beginning 2014, the NUMBER has no maximal length anymore.
         We limit the length at 20 chars, because of the DB column size
        """
        cves = list()
        cves.extend([cve[:20] for cve in set(re.findall('CVE-\d{4}-\d+', text))])
        return cves


    @staticmethod
    def _delete_invalid_errata(errata_id):
        """
        Remove the errata from all channels
        This should only be alled in case of a disaster
        """
        # first get a list of all channels where this errata exists
        h = rhnSQL.prepare("""
            SELECT channel_id
              FROM rhnChannelErrata
             WHERE errata_id = :errata_id
        """)
        h.execute(errata_id=errata_id)
        channels = map(lambda x: x['channel_id'], h.fetchall_dict() or [])

        # delete channel from errata
        h = rhnSQL.prepare("""
            DELETE FROM rhnChannelErrata
             WHERE errata_id = :errata_id
        """)
        h.execute(errata_id=errata_id)

        # delete all packages from errata
        h = rhnSQL.prepare("""
            DELETE FROM rhnErrataPackage ep
             WHERE ep.errata_id = :errata_id
        """)
        h.execute(errata_id=errata_id)

        # delete files from errata
        h = rhnSQL.prepare("""
            DELETE FROM rhnErrataFile
             WHERE errata_id = :errata_id
        """)
        h.execute(errata_id=errata_id)

        # delete erratatmp
        h = rhnSQL.prepare("""
            DELETE FROM rhnErrataTmp
             WHERE id = :errata_id
        """)
        h.execute(errata_id=errata_id)

        # delete errata
        # removes also references from rhnErrataCloned
        # and rhnServerNeededCache
        h = rhnSQL.prepare("""
            DELETE FROM rhnErrata
             WHERE id = :errata_id
        """)
        h.execute(errata_id=errata_id)
        rhnSQL.commit()
        update_needed_cache = rhnSQL.Procedure("rhn_channel.update_needed_cache")

        for cid in channels:
            update_needed_cache(cid)
=======
                            break
                        except OSError:  # os.stat if the file wasn't downloaded
                            if retry < 3:
                                print("Retry download %s: attempt #%d" % (cur_dir_name + ks_file['name'], retry+1))
                            else:
                                raise

                # update entity about current file in a database
                delete_h.execute(id=ks_id, path=(cur_dir_name + ks_file['name']))
                insert_h.execute(id=ks_id, path=(cur_dir_name + ks_file['name']),
                                 checksum=getFileChecksum('sha256', local_path),
                                 st_size=st.st_size, st_time=st.st_mtime)
>>>>>>> f2988a09
        rhnSQL.commit()<|MERGE_RESOLUTION|>--- conflicted
+++ resolved
@@ -965,28 +965,18 @@
                             print("Retrieving %s" % cur_dir_name + ks_file['name'])
                             plug.get_file(cur_dir_name + ks_file['name'], os.path.join(CFG.MOUNT_POINT, ks_path))
                             st = os.stat(local_path)
-<<<<<<< HEAD
-                        else:
-                            os.unlink(os.path.join(CFG.MOUNT_POINT, ks_path, cur_dir_name + ks_file['name']))
-
-                    if need_download:
-                        for retry in range(3):
-                            try:
-                                print("Retrieving %s" % cur_dir_name + ks_file['name'])
-                                plug.get_file(cur_dir_name + ks_file['name'], os.path.join(CFG.MOUNT_POINT, ks_path))
-                                st = os.stat(local_path)
-                                break
-                            except OSError:  # os.stat if the file wasn't downloaded
-                                if retry < 3:
-                                    print("Retry download %s: attempt #%d" % (cur_dir_name + ks_file['name'], retry+1))
-                                else:
-                                    raise
-
-                    # update entity about current file in a database
-                    delete_h.execute(id=ks_id, path=(cur_dir_name + ks_file['name']))
-                    insert_h.execute(id=ks_id, path=(cur_dir_name + ks_file['name']),
-                                     checksum=getFileChecksum('sha256', local_path),
-                                     st_size=st.st_size, st_time=st.st_mtime)
+                            break
+                        except OSError:  # os.stat if the file wasn't downloaded
+                            if retry < 3:
+                                print("Retry download %s: attempt #%d" % (cur_dir_name + ks_file['name'], retry+1))
+                            else:
+                                raise
+
+                # update entity about current file in a database
+                delete_h.execute(id=ks_id, path=(cur_dir_name + ks_file['name']))
+                insert_h.execute(id=ks_id, path=(cur_dir_name + ks_file['name']),
+                                 checksum=getFileChecksum('sha256', local_path),
+                                 st_size=st.st_size, st_time=st.st_mtime)
         rhnSQL.commit()
 
 
@@ -1767,18 +1757,4 @@
 
         for cid in channels:
             update_needed_cache(cid)
-=======
-                            break
-                        except OSError:  # os.stat if the file wasn't downloaded
-                            if retry < 3:
-                                print("Retry download %s: attempt #%d" % (cur_dir_name + ks_file['name'], retry+1))
-                            else:
-                                raise
-
-                # update entity about current file in a database
-                delete_h.execute(id=ks_id, path=(cur_dir_name + ks_file['name']))
-                insert_h.execute(id=ks_id, path=(cur_dir_name + ks_file['name']),
-                                 checksum=getFileChecksum('sha256', local_path),
-                                 st_size=st.st_size, st_time=st.st_mtime)
->>>>>>> f2988a09
         rhnSQL.commit()