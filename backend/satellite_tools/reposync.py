# -*- coding: utf-8 -*-
#
# Copyright (c) 2008--2011 Red Hat, Inc.
# Copyright (c) 2010--2011 SUSE Linux Products GmbH
#
# This software is licensed to you under the GNU General Public License,
# version 2 (GPLv2). There is NO WARRANTY for this software, express or
# implied, including the implied warranties of MERCHANTABILITY or FITNESS
# FOR A PARTICULAR PURPOSE. You should have received a copy of GPLv2
# along with this software; if not, see
# http://www.gnu.org/licenses/old-licenses/gpl-2.0.txt.
#
# Red Hat trademarks are not licensed under GPLv2. No permission is
# granted to use or replicate Red Hat trademarks that are incorporated
# in this software or its documentation.
#
import sys, os, time
import hashlib
import socket
import re
from datetime import datetime
import traceback
from datetime import datetime
from optparse import OptionParser

from yum import Errors
from yum.i18n import to_unicode

from spacewalk.server import rhnPackage, rhnSQL, rhnChannel, rhnPackageUpload
from spacewalk.common import rhnMail, rhnLog, suseLib
from spacewalk.common.rhnTB import fetchTraceback
from spacewalk.common.rhnLog import log_debug
from spacewalk.common.checksum import getFileChecksum
from spacewalk.common.rhn_mpm import InvalidPackageError
from spacewalk.common.rhnConfig import CFG, initCFG
from spacewalk.common.rhnException import rhnFault
from spacewalk.server.importlib.importLib import IncompletePackage, Erratum, Checksum, Bug, Keyword
from spacewalk.server.importlib.packageImport import ChannelPackageSubscription
from spacewalk.server.importlib.backendOracle import SQLBackend
from spacewalk.server.importlib.errataImport import ErrataImport
from spacewalk.server import taskomatic

hostname = socket.gethostname()

default_log_location = '/var/log/rhn/reposync/'
default_hash = 'sha256'

class ChannelException(Exception):
    """
    Channel Error.
    """
    def __init__(self, value=None):
        Exception.__init__(self)
        self.value = value
    def __str__(self):
        return "%s" %(self.value,)

    def __unicode__(self):
        return '%s' % to_unicode(self.value)

class ChannelTimeoutException(ChannelException):
    """Channel timeout error e.g. a remote repository is not responding"""
    pass

def set_filter_opt(option, opt_str, value, parser):
    if opt_str in [ '--include', '-i']: f_type = '+'
    else:                               f_type = '-'
    parser.values.filters.append((f_type, re.split('[,\s]+', value)))

class RepoSync:

    parser = None
    type = None
    urls = None
    channel_label = None
    channel = None
    fail = False
    quiet = False
    regen = False
    noninteractive = False
    filters = []

    def main(self):
        initCFG('server.satellite')
        db_string = CFG.DEFAULT_DB #"rhnsat/rhnsat@rhnsat"
        rhnSQL.initDB(db_string)
        (options, args) = self.process_args()

        log_filename = 'reposync.log'
        if options.channel_label:
            date = time.localtime()
            datestr = '%d.%02d.%02d-%02d:%02d:%02d' % (date.tm_year, date.tm_mon, date.tm_mday, date.tm_hour, date.tm_min, date.tm_sec)
            log_filename = options.channel_label + '-' +  datestr + '.log'

        rhnLog.initLOG(default_log_location + log_filename)
        #os.fchown isn't in 2.4 :/
        os.system("chgrp www " + default_log_location + log_filename)

        if options.type not in ["yum"]:
            print "Error: Unknown type %s" % options.type
            sys.exit(2)

        quit = False
        if not options.url:
            if options.channel_label:
                # TODO:need to look at user security across orgs
<<<<<<< HEAD
                h = rhnSQL.prepare("""select s.source_url, s.metadata_signed
=======
                h = rhnSQL.prepare("""select s.id, s.source_url
>>>>>>> e9a53d65
                                      from rhnContentSource s,
                                           rhnChannelContentSource cs,
                                           rhnChannel c
                                     where s.id = cs.source_id
                                       and cs.channel_id = c.id
                                       and c.label = :label""")
                h.execute(label=options.channel_label)
<<<<<<< HEAD
                source_urls = h.fetchall_dict() or []
                if source_urls:
                    self.urls = source_urls
=======
                source_data = h.fetchall_dict() or []
                if source_data:
                    self.urls = [(row['id'], row['source_url']) for row in source_data]
>>>>>>> e9a53d65
                else:
                    if options.channel_label:
                        # generate empty metadata
                        taskomatic.add_to_repodata_queue_for_channel_package_subscription(
                            [options.channel_label], [], "server.app.yumreposync")
                        rhnSQL.commit()
                    quit = True
                    self.error_msg("Channel has no URL associated")
        else:
<<<<<<< HEAD
            self.urls = [{'source_url':options.url, 'metadata_signed' : 'N'}]
=======
            self.urls = [(None, options.url)]
>>>>>>> e9a53d65
        if not options.channel_label:
            quit = True
            self.error_msg("--channel must be specified")

        self.filters = options.filters
        self.log_msg("\nSync started: %s" % (time.asctime(time.localtime())))
        self.log_msg(str(sys.argv))


        if quit:
            sys.exit(1)

        self.type = options.type
        self.channel_label = options.channel_label
        self.fail = options.fail
        self.quiet = options.quiet
        self.channel = self.load_channel()
        self.noninteractive = options.noninteractive

        if not self.channel:
            print "Channel does not exist"
            sys.exit(1)

        start_time = datetime.now()
<<<<<<< HEAD
        for data in self.urls:
            url = suseLib.URL(data['source_url'])
            if url.get_query_param("credentials"):
                initCFG('server.susemanager')
                url.username = CFG.get("%s%s" % (url.get_query_param("credentials"), "_user"))
                url.password = CFG.get("%s%s" % (url.get_query_param("credentials"), "_pass"))
                initCFG('server.satellite')
            url.query = ""
            insecure = False
            if data['metadata_signed'] == 'N':
                insecure = True
            try:
                plugin = self.load_plugin()(url.getURL(), self.channel_label, insecure, (not self.noninteractive))
                self.import_packages(plugin, url.getURL())
                self.import_updates(plugin, url.getURL())
            except ChannelTimeoutException, e:
                self.print_msg(e)
                self.sendErrorMail(str(e))
                sys.exit(1)
            except ChannelException, e:
                self.print_msg("ChannelException: %s" % e)
                self.sendErrorMail(str(e))
                sys.exit(1)
            except Errors.YumGPGCheckError, e:
                self.print_msg("YumGPGCheckError: %s" % e)
                self.sendErrorMail("YumGPGCheckError: %s" % e)
                sys.exit(1)
            except Errors.RepoError, e:
                self.print_msg("RepoError: %s" % e)
                self.sendErrorMail("RepoError: %s" % e)
                sys.exit(1)
            except Errors.RepoMDError, e:
                if "primary not available" in str(e):
                    self.print_msg("Repository has no packages. (%s)" % e)
                    sys.exit(0)
                else:
                    self.print_msg("RepoMDError: %s" % e)
                    self.sendErrorMail("RepoMDError: %s" % e)
                sys.exit(1)
            except:
                self.print_msg("Unexpected error: %s" % sys.exc_info()[0])
                self.print_msg("%s" % traceback.format_exc())
                self.sendErrorMail(fetchTraceback())
                sys.exit(1)

=======
        for (id, url) in self.urls:
            plugin = self.load_plugin()(url, self.channel_label)
            self.import_packages(plugin, id, url)
            self.import_updates(plugin, url)
>>>>>>> e9a53d65
        if self.regen:
            taskomatic.add_to_repodata_queue_for_channel_package_subscription(
                [self.channel_label], [], "server.app.yumreposync")
            taskomatic.add_to_erratacache_queue(self.channel_label)
        self.update_date()
        rhnSQL.commit()
        total_time = datetime.now() - start_time
        self.print_msg("Sync completed.")
        self.print_msg("Total time: %s" % str(total_time).split('.')[0])


    def update_date(self):
        """ Updates the last sync time"""
        h = rhnSQL.prepare( """update rhnChannel set LAST_SYNCED = current_timestamp
                             where label = :channel""")
        h.execute(channel=self.channel['label'])

    def process_args(self):
        self.parser = OptionParser()
        self.parser.add_option('-u', '--url', action='store', dest='url', help='The url to sync')
        self.parser.add_option('-c', '--channel', action='store', dest='channel_label', help='The label of the channel to sync packages to')
        self.parser.add_option('-t', '--type', action='store', dest='type', help='The type of repo, currently only "yum" is supported', default='yum')
        self.parser.add_option('-f', '--fail', action='store_true', dest='fail', default=False , help="If a package import fails, fail the entire operation")
        self.parser.add_option('-q', '--quiet', action='store_true', dest='quiet', default=False, help="Print no output, still logs output")
        self.parser.add_option('-n', '--non-interactive', action='store_true', dest='noninteractive', default=False, help="Do not ask anything, use default answers automatically.")
        self.parser.add_option('-i', '--include', action='callback', callback=set_filter_opt, type='str', nargs=1, dest='filters', default=[], help="List of included packages")
        self.parser.add_option('-e', '--exclude', action='callback', callback=set_filter_opt, type='str', nargs=1, dest='filters', default=[], help="List of excluded packages")

        return self.parser.parse_args()

    def load_plugin(self):
        name = self.type + "_src"
        mod = __import__('spacewalk.satellite_tools.repo_plugins', globals(), locals(), [name])
        submod = getattr(mod, name)
        return getattr(submod, "ContentSource")

    def import_updates(self, plug, url):
        (notices_type, notices) = plug.get_updates()
        saveurl = suseLib.URL(url)
        if saveurl.password:
            saveurl.password = "*******"
        self.print_msg("Repo %s has %s patches." % (saveurl.getURL(),
                                                    len(notices)))
        if notices:
            if notices_type == 'updateinfo':
                self.upload_updates(notices)
            elif notices_type == 'patches' and notices:
                self.upload_patches(notices)

    def upload_patches(self, notices):
        """Insert the information from patches into the database

        :arg notices: a list of ElementTree roots from individual patch files

        """
        prefix = {'yum': "{http://linux.duke.edu/metadata/common}",
                  'rpm': "{http://linux.duke.edu/metadata/rpm}",
                  'suse': "{http://novell.com/package/metadata/suse/common}",
                  'patch': "{http://novell.com/package/metadata/suse/patch}"
                  }

        typemap = {'security'    : 'Security Advisory',
                   'recommended' : 'Bug Fix Advisory',
                   'bugfix'      : 'Bug Fix Advisory',

                   'optional'    : 'Product Enhancement Advisory',
                   'feature'     : 'Product Enhancement Advisory',
                   'enhancement' : 'Product Enhancement Advisory'
                   }
        batch = []
        for notice in notices:
            e = Erratum()

            version = notice.find('%sversion' % prefix['yum']).get('ver')
            category = notice.find('%scategory' % prefix['patch']).text
            
            e['errata_from'] = 'maint-coord@suse.de'
            e['advisory'] = e['advisory_name'] = '-'.join([notice.get('patchid'),
                                                           version])
            e['advisory_rel'] = version
            try:
                e['advisory_type'] = typemap[category]
            except KeyError:
                e['advisory_type'] = 'Product Enhancement Advisory'

            # product name
            query = rhnSQL.prepare("""
                SELECT p.friendly_name
                FROM rhnchannel c, suseproductchannel pc, suseproducts p
                WHERE pc.channel_id = c.id
                  AND pc.product_id = p.id
                  AND c.label = :label
                """)
            query.execute(label=self.channel_label)
            try:
                e['product'] = query.fetchone()[0]
            except TypeError:
                e['product'] = 'unknown product'

            for desc_lang in notice.findall('%sdescription' % prefix['patch']):
                if desc_lang.get('lang') == 'en':
                    e['description'] = desc_lang.text or ""
                    break
            for sum_lang in notice.findall('%ssummary' % prefix['patch']):
                if sum_lang.get('lang') == 'en':
                    e['synopsis'] = sum_lang.text or ""
                    break
            e['topic'] = ' '
            e['solution'] = ' '
            # XXX is there anything else that we can use as update_date?
            e['issue_date'] = self._to_db_date(notice.get('timestamp'))
            e['update_date'] = e['issue_date']
            e['notes'] = ''
            e['org_id'] = self.channel['org_id']
            e['refers_to'] = ''
            e['channels'] = [{'label': self.channel_label}]
            e['packages'] = []
            e['files'] = []

            atoms = notice.find('%satoms' % prefix['patch'])
            packages = atoms.findall('%spackage' % prefix['yum'])
            for pkg in packages:
                nevr = pkg.find(
                    '%sformat' % prefix['yum']).find(
                    '%srequires' % prefix['rpm']).find(
                        '%sentry' % prefix['rpm'])
                param_dict = {
                    'name': nevr.get('name'),
                    'version': nevr.get('ver'),
                    'release': nevr.get('rel'),
                    'epoch': nevr.get('epoch'),
                    'arch': pkg.find('%sarch' % prefix['yum']).text,
                    'channel_label': self.channel_label
                    }
                if self.channel['org_id']:
                    orgidStatement = " = :org_id"
                    param_dict['org_id'] = self.channel['org_id']
                else:
                    orgidStatement = " is NULL"
                if not param_dict['epoch'] or param_dict['epoch'] == '0':
                    epochStatement = "(pevr.epoch is NULL or pevr.epoch = 0)"
                else:
                    epochStatement = "pevr.epoch = :epoch"

                h = rhnSQL.prepare("""
                select p.id, c.checksum, c.checksum_type, pevr.epoch
                from rhnPackage p,
                rhnPackagename pn,
                rhnpackageevr  pevr,
                rhnpackagearch pa,
                rhnChecksumView c,
                rhnChannel ch,
                rhnChannelPackage cp,
                rhnArchType rat
                where pn.name = :name
                and p.org_id %s
                and pevr.version = :version
                and pevr.release = :release
                and pa.label = :arch
                and %s
                and rat.label = 'rpm'
                and pa.arch_type_id = rat.id
                and p.checksum_id = c.id
                and p.name_id = pn.id
                and p.evr_id = pevr.id
                and p.package_arch_id = pa.id
                and p.id = cp.package_id
                and cp.channel_id = ch.id
                and ch.label = :channel_label
                """ % (orgidStatement, epochStatement))

                h.execute(**param_dict)
                cs = h.fetchone_dict()

                if not cs:
                    self.print_msg(
                        "No checksum found for "
                        "%(name)s-%(epoch)s:%(version)s-%(release)s.%(arch)s "
                        "Skipping Patch %(patch)s" % dict(
                            patch=e['advisory_name'],
                            **param_dict))
                    break
                package = IncompletePackage()
                for k in ['name', 'version', 'release', 'arch']:
                    package[k] = param_dict[k]
                # get the epoch from the package, not from the patch
                package['epoch'] = cs['epoch']
                package['org_id'] = self.channel['org_id']
                package['package_size'] = pkg.find('%ssize' % prefix['yum']
                                                   ).get('package')
                package['last_modified'] = pkg.find('%stime' % prefix['yum']
                                                    ).get('file')
                package['checksums'] = {cs['checksum_type']: cs['checksum']}
                package['checksum_type'] = cs['checksum_type']
                package['checksum'] = cs['checksum']
                package['package_id'] = cs['id']
                e['packages'].append(package)
            else:
                # there were no problems with the checksums
                batch.append(e)

            e['keywords'] = []
            if notice.find('%sreboot-needed' % prefix['patch']) is not None:
                kw = Keyword()
                kw.populate({'keyword': 'reboot_suggested'})
                e['keywords'].append(kw)
            if notice.find('%spackage-manager' % prefix['patch']) is not None:
                kw = Keyword()
                kw.populate({'keyword': 'restart_suggested'})
                e['keywords'].append(kw)

            e['bugs'] = find_bugs(e['description'])
            e['cve'] = find_cves(e['description'])
            
            e['locally_modified'] = None
        backend = SQLBackend()
        importer = ErrataImport(batch, backend)
        importer.run()
        self.regen = True
            
    def upload_updates(self, notices):
        skipped_updates = 0
        batch = []
        typemap = {
                  'security'    : 'Security Advisory',
                  'recommended' : 'Bug Fix Advisory',
                  'bugfix'      : 'Bug Fix Advisory',
                  'optional'    : 'Product Enhancement Advisory',
                  'feature'     : 'Product Enhancement Advisory',
                  'enhancement' : 'Product Enhancement Advisory'
                  }
        for notice in notices:
            notice = self.fix_notice(notice)
            existing_errata = self.get_errata(notice['update_id'])
            e = Erratum()
            e['errata_from']   = notice['from']
            e['advisory']      = notice['update_id']
            e['advisory_name'] = notice['update_id']
            e['advisory_rel']  = notice['version']
            e['advisory_type'] = typemap.get(notice['type'], 'Product Enhancement Advisory')
            e['product']       = notice['release']
            e['description']   = notice['description']
            e['synopsis']      = notice['title']
            e['topic']         = ' '
            e['solution']      = ' '
            e['issue_date']    = self._to_db_date(notice['issued'])
            if notice['updated']:
                e['update_date']   = self._to_db_date(notice['updated'])
            else:
                e['update_date']   = self._to_db_date(notice['issued'])
            e['org_id']        = self.channel['org_id']
            e['notes']         = ''
            e['refers_to']     = ''
            e['channels']      = []
            e['packages']      = []
            e['files']         = []
            if existing_errata:
                e['channels'] = existing_errata['channels']
                e['packages'] = existing_errata['packages']
            e['channels'].append({'label':self.channel_label})

            for pkg in notice['pkglist'][0]['packages']:
                param_dict = {
                             'name'          : pkg['name'],
                             'version'       : pkg['version'],
                             'release'       : pkg['release'],
                             'arch'          : pkg['arch'],
                             'channel_label' : self.channel_label
                             }
                if pkg['epoch'] is None or pkg['epoch'] == '':
                    epochStatement = "is NULL"
                else:
                    epochStatement = "= :epoch"
                    param_dict['epoch'] = pkg['epoch']
                if self.channel['org_id']:
                    param_dict['org_id'] = self.channel['org_id']
                    orgStatement = "= :org_id"
                else:
                    orgStatement = "is NULL"

                h = rhnSQL.prepare("""
                    select p.id, c.checksum, c.checksum_type
                      from rhnPackage p
                      join rhnPackagename pn on p.name_id = pn.id
                      join rhnpackageevr pevr on p.evr_id = pevr.id
                      join rhnpackagearch pa on p.package_arch_id = pa.id
                      join rhnArchType at on pa.arch_type_id = at.id
                      join rhnChecksumView c on p.checksum_id = c.id
                      join rhnChannelPackage cp on p.id = cp.package_id
                      join rhnChannel ch on cp.channel_id = ch.id
                     where pn.name = :name
                       and p.org_id %s
                       and pevr.version = :version
                       and pevr.release = :release
                       and pa.label = :arch
                       and pevr.epoch %s
                       and at.label = 'rpm'
                       and ch.label = :channel_label
                """ % (orgStatement, epochStatement))
                h.execute(**param_dict)
                cs = h.fetchone_dict() or None

                if not cs:
                    if param_dict.has_key('epoch'):
                        log_debug(1, "No cheksum found for %s-%s:%s-%s.%s. Skipping Package" % (param_dict['name'],
                                                                                                param_dict['epoch'],
                                                                                                param_dict['version'],
                                                                                                param_dict['release'],
                                                                                                param_dict['arch']
                                                                                               ))
                    else:
                        log_debug(1, "No cheksum found for %s-%s-%s.%s. Skipping Package" % (param_dict['name'],
                                                                                             param_dict['version'],
                                                                                             param_dict['release'],
                                                                                             param_dict['arch'],
                                                                                            ))
                    continue

                newpkgs = []
                for oldpkg in e['packages']:
                    if oldpkg['package_id'] != cs['id']:
                        newpkgs.append(oldpkg)

                package = IncompletePackage()
                for k in pkg.keys():
                    package[k] = pkg[k]
                package['epoch'] = pkg.get('epoch', '')
                package['org_id'] = self.channel['org_id']

                package['checksums'] = {cs['checksum_type'] : cs['checksum']}
                package['checksum_type'] = cs['checksum_type']
                package['checksum'] = cs['checksum']

                package['package_id'] = cs['id']
                newpkgs.append(package)

                e['packages'] = newpkgs

            if len(e['packages']) == 0:
                skipped_updates = skipped_updates + 1
                continue

            e['keywords'] = []
            if notice['reboot_suggested']:
                kw = Keyword()
                kw.populate({'keyword':'reboot_suggested'})
                e['keywords'].append(kw)
            if notice['restart_suggested']:
                kw = Keyword()
                kw.populate({'keyword':'restart_suggested'})
                e['keywords'].append(kw)
            e['bugs'] = []
            e['cve'] = []
            if notice['references']:
                bzs = filter(lambda r: r['type'] == 'bugzilla', notice['references'])
                if len(bzs):
                    tmp = {}
                    for bz in bzs:
                        if bz['id'] not in tmp:
                            bug = Bug()
                            bug.populate({'bug_id' : bz['id'], 'summary' : bz['title'], 'href' : bz['href']})
                            e['bugs'].append(bug)
                            tmp[bz['id']] = None
                cves = filter(lambda r: r['type'] == 'cve', notice['references'])
                if len(cves):
                    tmp = {}
                    for cve in cves:
                        if cve['id'] not in tmp:
                            e['cve'].append(cve['id'])
                            tmp[cve['id']] = None
            e['locally_modified'] = None
            batch.append(e)

        if skipped_updates > 0:
            self.print_msg("%d errata skipped because of empty package list." % skipped_updates)
        backend = SQLBackend()
        importer = ErrataImport(batch, backend)
        importer.run()
        self.regen = True

    def import_packages(self, plug, source_id, url):
        if (not self.filters) and source_id:
            h = rhnSQL.prepare("""
                    select flag, filter
                      from rhnContentSourceFilter
                     where source_id = :source_id
                     order by sort_order """)
            h.execute(source_id = source_id)
            filter_data = h.fetchall_dict() or []
            filters = [(row['flag'], re.split('[,\s]+', row['filter']))
                                                         for row in filter_data]
        else:
            filters = self.filters

        packages = plug.list_packages(filters)
        to_process = []
        skipped = 0
        saveurl = suseLib.URL(url)
        if saveurl.password:
            saveurl.password = "*******"
        num_passed = len(packages)
        self.print_msg("Repo URL: %s" % saveurl)
        self.print_msg("Packages in repo:             %5d" % plug.num_packages)
        if plug.num_excluded:
            self.print_msg("Packages passed filter rules: %5d" % num_passed)
        compatArchs = self.compatiblePackageArchs()
        for pack in packages:
            if pack.arch in ['src', 'nosrc']:
                # skip source packages
                skipped += 1
                continue
            if pack.arch not in compatArchs:
                # skip packages with incompatible architecture
                skipped += 1
                continue

            db_pack = rhnPackage.get_info_for_package(
                   [pack.name, pack.version, pack.release, pack.epoch, pack.arch],
                   self.channel_label)

            to_download = True
            to_link     = True
            if db_pack['path']:
                pack.path = os.path.join(CFG.MOUNT_POINT, db_pack['path'])
                if self.match_package_checksum(pack.path,
                                pack.checksum_type, pack.checksum):
                    # package is already on disk
                    to_download = False
                    if db_pack['channel_label'] == self.channel_label:
                        # package is already in the channel
                        to_link = False
		elif db_pack['channel_label'] == self.channel_label:
		    # different package with SAME NVREA
		    self.disassociate_package(db_pack)

            if to_download or to_link:
                to_process.append((pack, to_download, to_link))

        num_to_process = len(to_process)
        if num_to_process == 0:
            self.print_msg("No new packages to sync.")
            return
        else:
            self.print_msg("Packages already synced:      %5d" % 
                                                  (num_passed - num_to_process))
            self.print_msg("Packages to sync:             %5d" % num_to_process)

        self.regen=True
        is_non_local_repo = (url.find("file://") < 0)
        # try/except/finally doesn't work in python 2.4 (RHEL5), so here's a hack
        def finally_remove(path):
            if is_non_local_repo and path and os.path.exists(path):
                os.remove(path)

        for (index, what) in enumerate(to_process):
            pack, to_download, to_link = what
            localpath = None
            try:
                self.print_msg("%d/%d : %s" % (index+1, num_to_process, pack.getNVREA()))
                if to_download:
                    pack.path = localpath = plug.get_package(pack)
                pack.load_checksum_from_header()
                if to_download:
                    self.upload_package(pack)
                    finally_remove(localpath)
                pack.payload_stream.close()
                if to_link:
                    self.associate_package(pack)
            except KeyboardInterrupt:
                finally_remove(localpath)
                raise
            except Exception, e:
                self.error_msg(e)
                finally_remove(localpath)
                if self.fail:
                    raise
                continue

    def match_package_checksum(self, abspath, checksum_type, checksum):
        if (os.path.exists(abspath) and
            getFileChecksum(checksum_type, filename=abspath) == checksum):
            return 1
        return 0

    def upload_package(self, package):

        rel_package_path = rhnPackageUpload.relative_path_from_header(
                package.header, self.channel['org_id'],
                package.checksum_type, package.checksum)
        package_dict, diff_level = rhnPackageUpload.push_package(package.header,
                package.payload_stream, package.checksum_type, package.checksum,
                force=False,
                header_start=package.header_start, header_end=package.header_end,
                relative_path=rel_package_path,
                org_id=self.channel['org_id'])

    def associate_package(self, pack):
        caller = "server.app.yumreposync"
        backend = SQLBackend()
        package = {}
        package['name'] = pack.name
        package['version'] = pack.version
        package['release'] = pack.release
        package['arch'] = pack.arch
        package['checksum'] = pack.checksum
        package['checksum_type'] = pack.checksum_type
        package['channels']  = [{'label':self.channel_label,
                                 'id':self.channel['id']}]
        package['org_id'] = self.channel['org_id']

        imported = False
        # yum's createrepo puts epoch="0" to primary.xml even for packages
        # with epoch='' so we have to check empty epoch first because it's
        # more common situation
        if pack.epoch == '0':
            package['epoch'] = ''
            try:
                self._importer_run(package, caller, backend)
                imported = True
            except:
                pass
        if not imported:
            package['epoch'] = pack.epoch
            self._importer_run(package, caller, backend)

        backend.commit()

    def disassociate_package(self, pack):
        h = rhnSQL.prepare("""
            delete from rhnChannelPackage cp
             where cp.channel_id = :channel_id
               and cp.package_id in (select p.id
                                       from rhnPackage p
                                       join rhnChecksumView c
                                         on p.checksum_id = c.id
                                      where c.checksum = :checksum
                                        and c.checksum_type = :checksum_type
                                    )
		""")
        h.execute(channel_id=self.channel['id'],
		  checksum_type=pack['checksum_type'], checksum=pack['checksum'])

    def _importer_run(self, package, caller, backend):
            importer = ChannelPackageSubscription(
                       [IncompletePackage().populate(package)],
                       backend, caller=caller, repogen=False)
            importer.run()


    def load_channel(self):
        return rhnChannel.channel_info(self.channel_label)

    def compatiblePackageArchs(self):
        h = rhnSQL.prepare("""select pa.label
                              from rhnChannelPackageArchCompat cpac,
                              rhnChannel c,
                              rhnpackagearch pa
                              where c.id = :channel_id
                              and c.channel_arch_id = cpac.channel_arch_id
                              and cpac.package_arch_id = pa.id""")
        h.execute(channel_id=self.channel['id'])
        ca = h.fetchall_dict()
        compatArchs = []
        for arch in ca:
            compatArchs.append(arch['label'])
        return compatArchs

    def best_checksum_item(self, checksums):
        if checksums.has_key('sha256'):
            checksum_type = 'sha256'
            checksum_type_orig = 'sha256'
            checksum = checksums[checksum_type_orig]
        elif checksums.has_key('sha'):
            checksum_type = 'sha1'
            checksum_type_orig = 'sha'
            checksum = checksums[checksum_type_orig]
        elif checksums.has_key('sha1'):
            checksum_type = 'sha1'
            checksum_type_orig = 'sha1'
            checksum = checksums[checksum_type_orig]
        elif checksums.has_key('md5'):
            checksum_type = 'md5'
            checksum_type_orig = 'md5'
            checksum = checksums[checksum_type_orig]
        else:
            checksum_type = 'md5'
            checksum_type_orig = None
            checksum = None
        return (checksum_type, checksum_type_orig, checksum)

    def print_msg(self, message):
        rhnLog.log_clean(0, message)
        if not self.quiet:
            print message


    def error_msg(self, message):
        rhnLog.log_clean(0, message)
        if not self.quiet:
            sys.stderr.write(str(message) + "\n")

    def log_msg(self, message):
        rhnLog.log_clean(0, message)

    def short_hash(self, str):
        return hashlib.new(default_hash, str).hexdigest()[0:8]

    def sendErrorMail(self, body):
        to = CFG.TRACEBACK_MAIL
        fr = to
        if isinstance(to, type([])):
            fr = string.strip(to[0])
            to = string.join(map(string.strip, to), ', ')
        headers = {
            "Subject" : "SUSE Manager repository sync failed (%s)" % hostname,
            "From"    : "%s <%s>" % (hostname, fr),
            "To"      : to,
        }
        extra = "Syncing Channel '%s' failed:\n\n" % self.channel_label
        rhnMail.send(headers, extra + body)

    def _to_db_date(self, date):
        ret = ""
        if date.isdigit():
            ret = datetime.fromtimestamp(float(date)).isoformat(' ')
        else:
            # we expect to get ISO formated date
            ret = date
        return ret

    def fix_notice(self, notice):
        if "." in notice['version']:
            new_version = 0
            for n in notice['version'].split('.'):
                new_version = (new_version + int(n)) * 100
            try:
                notice['version'] = new_version / 100
            except TypeError: # yum in RHEL5 does not have __setitem__
                notice._md['version'] = new_version / 100
        if "suse" in notice['from'].lower():
            # suse style; we need to append the version to id
            try:
                notice['update_id'] = notice['update_id'] + '-' + notice['version']
            except TypeError: # yum in RHEL5 does not have __setitem__
                notice._md['update_id'] = notice['update_id'] + '-' + notice['version']
        return notice

    def get_errata(self, update_id):
        h = rhnSQL.prepare("""select
            e.id, e.advisory, e.advisory_name, e.advisory_rel
            from rhnerrata e
            where e.advisory = :name
        """)
        h.execute(name=update_id)
        ret = h.fetchone_dict() or None
        if not ret:
            return None

        h = rhnSQL.prepare("""select distinct c.label
            from rhnchannelerrata ce
            join rhnchannel c on c.id = ce.channel_id
            where ce.errata_id = :eid
        """)
        h.execute(eid=ret['id'])
        channels = h.fetchall_dict() or []

        ret['channels'] = channels
        ret['packages'] = []

        h = rhnSQL.prepare("""
            select p.id as package_id,
                   pn.name,
                   pevr.epoch,
                   pevr.version,
                   pevr.release,
                   pa.label as arch,
                   p.org_id,
                   cv.checksum,
                   cv.checksum_type
              from rhnerratapackage ep
              join rhnpackage p on p.id = ep.package_id
              join rhnpackagename pn on pn.id = p.name_id
              join rhnpackageevr pevr on pevr.id = p.evr_id
              join rhnpackagearch pa on pa.id = p.package_arch_id
              join rhnchecksumview cv on cv.id = p.checksum_id
             where ep.errata_id = :eid
        """)
        h.execute(eid=ret['id'])
        packages = h.fetchall_dict() or []
        for pkg in packages:
            ipackage = IncompletePackage()
            for k in pkg.keys():
                ipackage[k] = pkg[k]
            ipackage['epoch'] = pkg.get('epoch', '')

            ipackage['checksums'] = {ipackage['checksum_type'] : ipackage['checksum']}
            ret['packages'].append(ipackage)

        return ret


class ContentPackage:

    def __init__(self):
        # map of checksums
        self.checksum_type = None
        self.checksum = None

        #unique ID that can be used by plugin
        self.unique_id = None

        self.name = None
        self.version = None
        self.release = None
        self.epoch = None
        self.arch = None

        self.path = None
        self.file = None
        self.header = None
        self.payload_stream = None
        self.header_start = None
        self.header_end = None

    def setNVREA(self, name, version, release, epoch, arch):
        self.name = name
        self.version = version
        self.release = release
        self.arch = arch
        self.epoch = epoch

    def getNVREA(self):
        if self.epoch:
            return self.name + '-' + self.version + '-' + self.release + '-' + self.epoch + '.' + self.arch
        else:
            return self.name + '-' + self.version + '-' + self.release + '.' + self.arch

    def load_checksum_from_header(self):
        if self.path is None:
           raise rhnFault(50, "Unable to load package", explain=0)
        self.file = open(self.path, 'rb')
        self.header, self.payload_stream, self.header_start, self.header_end = \
                rhnPackageUpload.load_package(self.file)
        self.checksum_type = self.header.checksum_type()
        self.checksum = getFileChecksum(self.checksum_type, file=self.file)
        self.file.close()

def find_bugs(text):
    """Find and return a list of Bug objects from the bug ids in the `text`

    Matches:
     - [#123123], (#123123)

    N.B. We assume that all the bugs are Novell Bugzilla bugs.

    """
    bug_numbers = set(re.findall('[\[\(]#(\d{6})[\]\)]', text))
    bugs = []
    for bug_number in bug_numbers:
        bug = Bug()
        bug.populate(
            {'bug_id': bug_number,
             'summary': 'bug number %s' % bug_number,
             'href':
                 'https://bugzilla.novell.com/show_bug.cgi?id=%s' % bug_number})
        bugs.append(bug)
    return bugs

def find_cves(text):
    """Find and return a list of CVE ids

    Matches:
     - CVE-YEAR-NUMB

    """
    return list(set(re.findall('CVE-\d{4}-\d{4}', text)))<|MERGE_RESOLUTION|>--- conflicted
+++ resolved
@@ -104,11 +104,7 @@
         if not options.url:
             if options.channel_label:
                 # TODO:need to look at user security across orgs
-<<<<<<< HEAD
-                h = rhnSQL.prepare("""select s.source_url, s.metadata_signed
-=======
-                h = rhnSQL.prepare("""select s.id, s.source_url
->>>>>>> e9a53d65
+                h = rhnSQL.prepare("""select s.id, s.source_url, s.metadata_signed
                                       from rhnContentSource s,
                                            rhnChannelContentSource cs,
                                            rhnChannel c
@@ -116,15 +112,9 @@
                                        and cs.channel_id = c.id
                                        and c.label = :label""")
                 h.execute(label=options.channel_label)
-<<<<<<< HEAD
-                source_urls = h.fetchall_dict() or []
-                if source_urls:
-                    self.urls = source_urls
-=======
                 source_data = h.fetchall_dict() or []
                 if source_data:
-                    self.urls = [(row['id'], row['source_url']) for row in source_data]
->>>>>>> e9a53d65
+                    self.urls = [(row['id'], row['source_url'], row['metadata_signed']) for row in source_data]
                 else:
                     if options.channel_label:
                         # generate empty metadata
@@ -134,11 +124,7 @@
                     quit = True
                     self.error_msg("Channel has no URL associated")
         else:
-<<<<<<< HEAD
-            self.urls = [{'source_url':options.url, 'metadata_signed' : 'N'}]
-=======
-            self.urls = [(None, options.url)]
->>>>>>> e9a53d65
+            self.urls = [(None, options.url, 'N')]
         if not options.channel_label:
             quit = True
             self.error_msg("--channel must be specified")
@@ -163,9 +149,8 @@
             sys.exit(1)
 
         start_time = datetime.now()
-<<<<<<< HEAD
-        for data in self.urls:
-            url = suseLib.URL(data['source_url'])
+        for (id, source_url, metadata_signed) in self.urls:
+            url = suseLib.URL(source_url)
             if url.get_query_param("credentials"):
                 initCFG('server.susemanager')
                 url.username = CFG.get("%s%s" % (url.get_query_param("credentials"), "_user"))
@@ -173,11 +158,11 @@
                 initCFG('server.satellite')
             url.query = ""
             insecure = False
-            if data['metadata_signed'] == 'N':
+            if metadata_signed == 'N':
                 insecure = True
             try:
                 plugin = self.load_plugin()(url.getURL(), self.channel_label, insecure, (not self.noninteractive))
-                self.import_packages(plugin, url.getURL())
+                self.import_packages(plugin, id, url.getURL())
                 self.import_updates(plugin, url.getURL())
             except ChannelTimeoutException, e:
                 self.print_msg(e)
@@ -209,12 +194,6 @@
                 self.sendErrorMail(fetchTraceback())
                 sys.exit(1)
 
-=======
-        for (id, url) in self.urls:
-            plugin = self.load_plugin()(url, self.channel_label)
-            self.import_packages(plugin, id, url)
-            self.import_updates(plugin, url)
->>>>>>> e9a53d65
         if self.regen:
             taskomatic.add_to_repodata_queue_for_channel_package_subscription(
                 [self.channel_label], [], "server.app.yumreposync")
