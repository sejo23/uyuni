#
# Copyright (c) 2008--2017 Red Hat, Inc.
# Copyright (c) 2010--2011 SUSE Linux Products GmbH
#
# This software is licensed to you under the GNU General Public License,
# version 2 (GPLv2). There is NO WARRANTY for this software, express or
# implied, including the implied warranties of MERCHANTABILITY or FITNESS
# FOR A PARTICULAR PURPOSE. You should have received a copy of GPLv2
# along with this software; if not, see
# http://www.gnu.org/licenses/old-licenses/gpl-2.0.txt.
#
# Red Hat trademarks are not licensed under GPLv2. No permission is
# granted to use or replicate Red Hat trademarks that are incorporated
# in this software or its documentation.
#
import os
import re
import shutil
import socket
import sys
import time
import traceback
import base64
from datetime import datetime
from HTMLParser import HTMLParser
from dateutil.parser import parse as parse_date
from xml.dom import minidom
import gzip
from dateutil.tz import tzutc
import gettext
import errno

from rhn.connections import idn_puny_to_unicode

from yum import Errors
from yum.i18n import to_unicode
from spacewalk.common.usix import raise_with_tb

from spacewalk.server import rhnPackage, rhnSQL, rhnChannel, suseEula
from spacewalk.common import fileutils, rhnLog, rhnCache, rhnMail, suseLib
from spacewalk.common.rhnTB import fetchTraceback
from spacewalk.common.rhnLib import isSUSE
from spacewalk.common.checksum import getFileChecksum
from spacewalk.common.rhnConfig import CFG, initCFG
from spacewalk.common.rhnException import rhnFault
from spacewalk.server.importlib import importLib, mpmSource, packageImport, errataCache
from spacewalk.server.importlib.packageImport import ChannelPackageSubscription
from spacewalk.server.importlib.backendOracle import SQLBackend
from spacewalk.server.importlib.errataImport import ErrataImport
from spacewalk.satellite_tools.download import ThreadedDownloader, ProgressBarLogger, TextLogger
from spacewalk.satellite_tools.repo_plugins import CACHE_DIR
from spacewalk.server import taskomatic, rhnPackageUpload
from spacewalk.satellite_tools.satCerts import verify_certificate_dates

from syncLib import log, log2, log2disk, dumpEMAIL_LOG, log2background

translation = gettext.translation('spacewalk-backend-server', fallback=True)
_ = translation.ugettext
hostname = socket.gethostname()
if '.' not in hostname:
    hostname = socket.getfqdn()


default_log_location = '/var/log/rhn/'
relative_comps_dir = 'rhn/comps'
checksum_cache_filename = 'reposync/checksum_cache'
default_import_batch_size = 10

errata_typemap = {
    'security': 'Security Advisory',
    'recommended': 'Bug Fix Advisory',
    'bugfix': 'Bug Fix Advisory',
    'optional': 'Product Enhancement Advisory',
    'feature': 'Product Enhancement Advisory',
    'enhancement': 'Product Enhancement Advisory'
}

# namespace prefixes for parsing SUSE patches XML files
YUM = "{http://linux.duke.edu/metadata/common}"
RPM = "{http://linux.duke.edu/metadata/rpm}"
SUSE = "{http://novell.com/package/metadata/suse/common}"
PATCH = "{http://novell.com/package/metadata/suse/patch}"

class ChannelException(Exception):
    """Channel Error"""
    def __init__(self, value=None):
        Exception.__init__(self)
        self.value = value
    def __str__(self):
        return "%s" %(self.value,)

    def __unicode__(self):
        return '%s' % to_unicode(self.value)

class ChannelTimeoutException(ChannelException):
    """Channel timeout error e.g. a remote repository is not responding"""
    pass

def send_mail(sync_type="Repo"):
    """ Send email summary """
    body = dumpEMAIL_LOG()
    if body:
        print(_("+++ sending log as an email +++"))
        host_label = idn_puny_to_unicode(os.uname()[1])
        headers = {
            'Subject': _("%s sync. report from %s") % (sync_type, host_label),
        }
        sndr = "root@%s" % host_label
        if CFG.default_mail_from:
            sndr = CFG.default_mail_from
        rhnMail.send(headers, body, sender=sndr)
    else:
        print(_("+++ email requested, but there is nothing to send +++"))


class KSDirParser:
    file_blacklist = ["release-notes/"]

    def __init__(self, dir_html, additional_blacklist=None):
        self.dir_content = []

        if additional_blacklist is None:
            additional_blacklist = []
        elif not isinstance(additional_blacklist, type([])):
            additional_blacklist = [additional_blacklist]

        for s in (m.group(1) for m in re.finditer(r'(?i)<a href="(.+?)"', dir_html)):
            if not (re.match(r'/', s) or re.search(r'\?', s) or re.search(r'\.\.', s) or re.match(r'[a-zA-Z]+:', s) or
                    re.search(r'\.rpm$', s)):
                if re.search(r'/$', s):
                    file_type = 'DIR'
                else:
                    file_type = 'FILE'

                if s not in (self.file_blacklist + additional_blacklist):
                    self.dir_content.append({'name': s, 'type': file_type})

    def get_content(self):
        return self.dir_content


class TreeInfoError(Exception):
    pass


class TreeInfoParser(object):
    def __init__(self, filename):
        self.parser = ConfigParser.RawConfigParser()
        # do not lowercase
        self.parser.optionxform = str
        fp = open(filename)
        try:
            try:
                self.parser.readfp(fp)
            except ConfigParser.ParsingError:
                raise TreeInfoError("Could not parse treeinfo file!")
        finally:
            if fp is not None:
                fp.close()

    def get_images(self):
        files = []
        for section_name in self.parser.sections():
            if section_name.startswith('images-') or section_name == 'stage2':
                for item in self.parser.items(section_name):
                    files.append(item[1])
        return files

    def get_family(self):
        for section_name in self.parser.sections():
            if section_name == 'general':
                for item in self.parser.items(section_name):
                    if item[0] == 'family':
                        return item[1]

    def get_major_version(self):
        for section_name in self.parser.sections():
            if section_name == 'general':
                for item in self.parser.items(section_name):
                    if item[0] == 'version':
                        return item[1].split('.')[0]

    def get_package_dir(self):
        for section_name in self.parser.sections():
            if section_name == 'general':
                for item in self.parser.items(section_name):
                    if item[0] == 'packagedir':
                        return item[1]

    def get_addons(self):
        addons_dirs = []
        for section_name in self.parser.sections():
            # check by name
            if section_name.startswith('addon-'):
                for item in self.parser.items(section_name):
                    if item[0] == 'repository':
                        addons_dirs.append(item[1])
            # check by type
            else:
                repository = None
                repo_type = None
                for item in self.parser.items(section_name):
                    if item[0] == 'repository':
                        repository = item[1]
                    elif item[0] == 'type':
                        repo_type = item[1]

                if repo_type == 'addon' and repository is not None:
                    addons_dirs.append(repository)

        return addons_dirs


def set_filter_opt(option, opt_str, value, parser):
    # pylint: disable=W0613
    if opt_str in ['--include', '-i']:
        f_type = '+'
    else:
        f_type = '-'
    parser.values.filters.append((f_type, re.split(r'[,\s]+', value)))


def getChannelRepo():

    initCFG('server.satellite')
    rhnSQL.initDB()
    items = {}
    sql = """
           select s.source_url, c.label
             from rhnChannel c
        left join rhnChannelContentSource cs on cs.channel_id=c.id
        left join rhnContentSource s on s.id = cs.source_id
            where s.source_url is not null
               or c.org_id is null
           """
    h = rhnSQL.prepare(sql)
    h.execute()
    while 1:
        row = h.fetchone_dict()
        if not row:
            break
        if not row['label'] in items:
            items[row['label']] = []
        if row['source_url']:
            items[row['label']] += [row['source_url']]

    return items


def getParentsChilds(b_only_custom=False):

    initCFG('server.satellite')
    rhnSQL.initDB()

    sql = """
        select c1.label, c2.label parent_channel, c1.id
        from rhnChannel c1 left outer join rhnChannel c2 on c1.parent_channel = c2.id
        order by c2.label desc, c1.label asc
    """
    h = rhnSQL.prepare(sql)
    h.execute()
    d_parents = {}
    while 1:
        row = h.fetchone_dict()
        if not row:
            break
        if not b_only_custom or rhnChannel.isCustomChannel(row['id']):
            parent_channel = row['parent_channel']
            if not parent_channel:
                d_parents[row['label']] = []
            else:
                # If the parent is not a custom channel treat the child like
                # it's a parent for our purposes
                if parent_channel not in d_parents:
                    d_parents[row['label']] = []
                else:
                    d_parents[parent_channel].append(row['label'])

    return d_parents


def getCustomChannels():

    # with SUSE we sync also Vendor channels with reposync
    # change parameter to False to get not only Custom Channels
    d_parents = getParentsChilds(False)
    l_custom_ch = []

    for ch in d_parents:
        l_custom_ch += [ch] + d_parents[ch]

    return l_custom_ch


def write_ssl_set_cache(ca_cert, client_cert, client_key):
    """Write one SSL set into cache directory and return path to files."""
    def create_dir_tree(path):
        try:
            os.makedirs(path, int('0750', 8))
        except OSError:
            exc = sys.exc_info()[1]
            if exc.errno == errno.EEXIST and os.path.isdir(path):
                pass
            else:
                raise

    filenames = {}
    for cert in (ca_cert, client_cert, client_key):
        (name, pem, org) = cert
        filenames[cert] = None
        if name is not None and pem is not None:
            if not org:
                org = "NULL"
            else:
                org = str(org)
            ssldir = os.path.join(CACHE_DIR, '.ssl-certs', org)
            cert_file = os.path.join(ssldir, "%s.pem" % name)
            if not os.path.exists(cert_file):
                create_dir_tree(ssldir)
                f = open(cert_file, "w")
                f.write(str(pem))
                f.close()
            filenames[cert] = cert_file

    return filenames[ca_cert], filenames[client_cert], filenames[client_key]


def clear_ssl_cache():
    ssldir = os.path.join(CACHE_DIR, '.ssl-certs')
    shutil.rmtree(ssldir, True)


def get_single_ssl_set(keys, check_dates=False):
    """Picks one of available SSL sets for given repository."""
    if check_dates:
        for ssl_set in keys:
            if verify_certificate_dates(str(ssl_set['ca_cert'])) and \
                (not ssl_set['client_cert'] or
                 verify_certificate_dates(str(ssl_set['client_cert']))):
                return ssl_set
    # Get first
    else:
        return keys[0]
    return None


class RepoSync(object):

    def __init__(self, channel_label, repo_type=None, url=None, fail=False,
                 filters=None, no_errata=False, sync_kickstart=False, latest=False,
                 metadata_only=False, strict=0, excluded_urls=None, no_packages=False,
                 log_dir="reposync", log_level=None, force_kickstart=False, force_all_errata=False,
                 check_ssl_dates=False, force_null_org_content=False,
                 noninteractive=False, deep_verify=False):
        self.regen = False
        self.fail = fail
        self.filters = filters or []
        self.no_packages = no_packages
        self.no_errata = no_errata
        self.sync_kickstart = sync_kickstart
        self.force_all_errata = force_all_errata
        self.force_kickstart = force_kickstart
        self.latest = latest
        self.metadata_only = metadata_only
        self.ks_tree_type = 'externally-managed'
        self.interactive = not noninteractive
        self.deep_verify = deep_verify
        self.error_messages = []
        self.available_packages = {}
        self.ks_install_type = None

        initCFG('server.susemanager')
        rhnSQL.initDB()

        # setup logging
        log_filename = channel_label + '.log'
        log_path = default_log_location + log_dir + '/' + log_filename
        if log_level is None:
            log_level = 0
        CFG.set('DEBUG', log_level)
        rhnLog.initLOG(log_path, log_level)
        # os.fchown isn't in 2.4 :/
        if isSUSE():
            os.system("chgrp www " + log_path)
        else:
            os.system("chgrp apache " + log_path)

        log2disk(0, "Command: %s" % str(sys.argv))
        log2disk(0, "Sync of channel started.")

        self.channel_label = channel_label
        self.channel = self.load_channel()
        if not self.channel:
            log(0, "Channel %s does not exist." % channel_label)
            sys.exit(1)

        if not self.channel['org_id'] or force_null_org_content:
            self.org_id = None
        else:
            self.org_id = int(self.channel['org_id'])

        if not url:
            # TODO:need to look at user security across orgs
            h = rhnSQL.prepare(
                """
                select s.id, s.source_url, s.metadata_signed, s.label as repo_label, cst.label as repo_type_label
                from rhnContentSource s,
                     rhnChannelContentSource cs,
                     rhnContentSourceType cst
                where s.id = cs.source_id
                  and cst.id = s.type_id
                  and cs.channel_id = :channel_id""")
            h.execute(channel_id=int(self.channel['id']))
            sources = h.fetchall_dict()
            self.urls = []
            if excluded_urls is None:
                excluded_urls = []
            if sources:
                self.urls = self._format_sources(sources, excluded_urls, repo_type)
            else:
                # generate empty metadata and quit
                taskomatic.add_to_repodata_queue_for_channel_package_subscription(
                    [channel_label], [], "server.app.yumreposync")
                rhnSQL.commit()
                log2(0, 0, "Channel has no URL associated", stream=sys.stderr)
                if not self.org_id:
                    # RES base vendor channels do not have a URL. This is not an error
                    sys.exit(0)
                sys.exit(1)
        else:
            if repo_type:
                repo_type_label = repo_type
            else:
                repo_type_label = 'yum'
            self.urls = [{'id': None, 'source_url': url, 'metadata_signed' : 'N', 'repo_label': None, 'repo_type': repo_type_label}]

        if not self.urls:
            log2(0, 0, "Channel %s has no URL associated" % channel_label, stream=sys.stderr)

        self.repo_plugin = None
        self.strict = strict
        self.all_packages = set()
        self.all_errata = set()
        self.check_ssl_dates = check_ssl_dates
        # Init cache for computed checksums to not compute it on each reposync run again
        #self.checksum_cache = rhnCache.get(checksum_cache_filename)
        #if self.checksum_cache is None:
        #    self.checksum_cache = {}
        self.arches = self.get_compatible_arches(int(self.channel['id']))
        self.import_batch_size = default_import_batch_size

    def set_import_batch_size(self, batch_size):
        self.import_batch_size = int(batch_size)

    def set_urls_prefix(self, prefix):
        """If there are relative urls in DB, set their real location in runtime"""
        for index, url in enumerate(self.urls):
            # Make list, add prefix, make tuple and save
            url = list(url)
            url[1] = "%s%s" % (prefix, url[1])
            url = tuple(url)
            self.urls[index] = url

    def sync(self, update_repodata=True):
        """Trigger a reposync"""
        failed_packages = 0
        sync_error = 0
        start_time = datetime.now()
        for data in self.urls:
            data['source_url'] = self.set_repo_credentials(data)
            insecure = False
            if data['metadata_signed'] == 'N':
                insecure = True
            plugin = None
            repo_type = data['repo_type']

<<<<<<< HEAD
            for url in data['source_url']:
=======
            # pylint: disable=W0703
            try:
                if '://' not in url:
                    raise Exception("Unknown protocol in repo URL: %s" % url)

>>>>>>> b205b635
                # If the repository uses a uln:// URL, switch to the ULN plugin, overriding the command-line
                if url.startswith("uln://"):
                    repo_type = "uln"

<<<<<<< HEAD
                self.repo_plugin = self.load_plugin(repo_type)

                # pylint: disable=W0703
                try:
                    if data['repo_label']:
                        repo_name = data['repo_label']
                    else:
                        # use modified relative_url as name of repo plugin, because
                        # it used as name of cache directory as well
                        relative_url = '_'.join(url.split('://')[1].split('/')[1:])
                        repo_name = relative_url.replace("?", "_").replace("&", "_").replace("=", "_")

                    (ca_cert_file, client_cert_file, client_key_file) = (None, None, None)
                    if data['id'] is not None:
                        keys = rhnSQL.fetchall_dict("""
=======
                repo_plugin = self.load_plugin(repo_type)

                if repo_label:
                    repo_name = repo_label
                else:
                    # use modified relative_url as name of repo plugin, because
                    # it used as name of cache directory as well
                    relative_url = '_'.join(url.split('://')[1].split('/')[1:])
                    repo_name = relative_url.replace("?", "_").replace("&", "_").replace("=", "_")

                (ca_cert_file, client_cert_file, client_key_file) = (None, None, None)
                if repo_id is not None:
                    keys = rhnSQL.fetchall_dict("""
>>>>>>> b205b635
                        select k1.description as ca_cert_name, k1.key as ca_cert, k1.org_id as ca_cert_org,
                               k2.description as client_cert_name, k2.key as client_cert, k2.org_id as client_cert_org,
                               k3.description as client_key_name, k3.key as client_key, k3.org_id as client_key_org
                        from rhncontentsource cs inner join
                             rhncontentsourcessl csssl on cs.id = csssl.content_source_id inner join
                             rhncryptokey k1 on csssl.ssl_ca_cert_id = k1.id left outer join
                             rhncryptokey k2 on csssl.ssl_client_cert_id = k2.id left outer join
                             rhncryptokey k3 on csssl.ssl_client_key_id = k3.id
                        where cs.id = :repo_id
                        """, repo_id=int(data['id']))
                        if keys:
                            ssl_set = get_single_ssl_set(keys, check_dates=self.check_ssl_dates)
                            if ssl_set:
                                (ca_cert_file, client_cert_file, client_key_file) = write_ssl_set_cache(
                                    (ssl_set['ca_cert_name'], ssl_set['ca_cert'], ssl_set['ca_cert_org']),
                                    (ssl_set['client_cert_name'], ssl_set['client_cert'], ssl_set['client_cert_org']),
                                    (ssl_set['client_key_name'], ssl_set['client_key'], ssl_set['client_key_org']))
                            else:
                                raise ValueError("No valid SSL certificates were found for repository.")

                    plugin = self.repo_plugin(url, repo_name, insecure, self.interactive,
                                              org=str(self.org_id or ''),
                                              channel_label=self.channel_label,
                                              ca_cert_file=ca_cert_file,
                                              client_cert_file=client_cert_file,
                                              client_key_file=client_key_file)

                    if update_repodata:
                        plugin.clear_cache()

                    # update the checksum type of channels with org_id NULL
                    # this fetch also the normal xml primary file
                    self.updateChannelChecksumType(plugin.get_md_checksum_type())

                    if not self.no_packages:
                        ret = self.import_packages(plugin, data['id'], url)
                        failed_packages += ret
                        self.import_groups(plugin, url)

                    if not self.no_errata:
                        self.import_updates(plugin, url)

                    # only for repos obtained from the DB
                    if self.sync_kickstart and data['repo_label']:
                        try:
                            self.import_kickstart(plugin, url, data['repo_label'])
                        except:
                            rhnSQL.rollback()
                            raise
                    self.import_products(plugin)
                    self.import_susedata(plugin)

                except rhnSQL.SQLError, e:
                    log(0, "SQLError: %s" % e)
                    raise
                except ChannelTimeoutException, e:
                    log(0, e)
                    self.sendErrorMail(str(e))
                    sync_error = -1
                except ChannelException, e:
                    log(0, "ChannelException: %s" % e)
                    self.sendErrorMail("ChannelException: %s" % str(e))
                    sync_error = -1
                except Errors.YumGPGCheckError, e:
                    log(0, "YumGPGCheckError: %s" % e)
                    self.sendErrorMail("YumGPGCheckError: %s" % e)
                    sync_error = -1
                except Errors.RepoError, e:
                    log(0, "RepoError: %s" % e)
                    self.sendErrorMail("RepoError: %s" % e)
                    sync_error = -1
                except Errors.RepoMDError, e:
                    if "primary not available" in str(e):
                        taskomatic.add_to_repodata_queue_for_channel_package_subscription(
                            [self.channel_label], [], "server.app.yumreposync")
                        rhnSQL.commit()
                        log(0, "Repository has no packages. (%s)" % e)
                        sync_error = -1
                    else:
                        log(0, "RepoMDError: %s" % e)
                        self.sendErrorMail("RepoMDError: %s" % e)
                        sync_error = -1
                except:
                    log(0, "Unexpected error: %s" % sys.exc_info()[0])
                    log(0, "%s" % traceback.format_exc())
                    self.sendErrorMail(fetchTraceback())
                    sync_error = -1

        # In strict mode unlink all packages from channel which are not synced from current repositories
        if self.strict and sync_error == 0:
            if not self.no_packages:
                channel_packages = rhnSQL.fetchall_dict("""
                    select p.id, ct.label as checksum_type, c.checksum
                    from rhnChannelPackage cp,
                         rhnPackage p,
                         rhnChecksumType ct,
                         rhnChecksum c
                    where cp.channel_id = :channel_id
                      and cp.package_id = p.id
                      and p.checksum_id = c.id
                      and c.checksum_type_id = ct.id
                    """, channel_id=int(self.channel['id'])) or []
                for package in channel_packages:
                    if (package['checksum_type'], package['checksum']) not in self.all_packages:
                        self.disassociate_package(package['checksum_type'], package['checksum'])
                        self.regen = True

            # For custom channels unlink also errata
            if not self.no_errata and self.channel['org_id']:
                channel_errata = self.list_errata()
                for erratum in channel_errata:
                    if erratum not in self.all_errata:
                        self.disassociate_erratum(erratum)
                        self.regen = True


        # Update cache with package checksums
        #rhnCache.set(checksum_cache_filename, self.checksum_cache)
        if self.regen:
            taskomatic.add_to_repodata_queue_for_channel_package_subscription(
                [self.channel_label], [], "server.app.yumreposync")
            taskomatic.add_to_erratacache_queue(self.channel_label)
        self.update_date()
        rhnSQL.commit()

        # update permissions
        fileutils.createPath(os.path.join(CFG.MOUNT_POINT, 'rhn'))  # if the directory exists update ownership only
        for root, dirs, files in os.walk(os.path.join(CFG.MOUNT_POINT, 'rhn')):
            for d in dirs:
                fileutils.setPermsPath(os.path.join(root, d), group='www')
            for f in files:
                fileutils.setPermsPath(os.path.join(root, f), group='www')
        elapsed_time = datetime.now() - start_time
        if self.error_messages:
            self.sendErrorMail("Repo Sync Errors: %s" % '\n'.join(self.error_messages))
            sync_error = -1
        if sync_error == 0 and failed_packages == 0:
            log(0, "Sync completed.")
        # if there is no global problems, but some packages weren't synced
        if sync_error == 0 and failed_packages > 0:
            sync_error = failed_packages
        return elapsed_time, sync_error

    def set_ks_tree_type(self, tree_type='externally-managed'):
        self.ks_tree_type = tree_type

    def set_ks_install_type(self, install_type='generic_rpm'):
        self.ks_install_type = install_type

    def update_date(self):
        """ Updates the last sync time"""
        h = rhnSQL.prepare("""update rhnChannel set LAST_SYNCED = current_timestamp
                             where label = :channel""")
        h.execute(channel=self.channel['label'])

    def load_plugin(self, repo_type):
        """Try to import the repository plugin required to sync the repository

        :repo_type: type of the repository; only 'yum' is currently supported

        """
        name = repo_type + "_src"
        mod = __import__('spacewalk.satellite_tools.repo_plugins', globals(), locals(), [name])
        try:
            submod = getattr(mod, name)
        except AttributeError:
            log2(0, 0, "Repository type %s is not supported. "
                       "Could not import "
                       "spacewalk.satellite_tools.repo_plugins.%s."
                       % (repo_type, name), stream=sys.stderr)
            sys.exit(1)
        return getattr(submod, "ContentSource")

    def import_updates(self, plug, url):
        (notices_type, notices) = plug.get_updates()
        saveurl = suseLib.URL(url)
        if saveurl.password:
            saveurl.password = "*******"
        log(0, "Repo %s has %s patches." % (saveurl.getURL(),
                                                    len(notices)))
        if notices:
            if notices_type == 'updateinfo':
                self.upload_updates(notices)
            elif notices_type == 'patches':
                self.upload_patches(notices)

    def import_groups(self, plug, url):
        groupsfile = plug.get_groups()
        if groupsfile:
            basename = os.path.basename(groupsfile)
            log(0, "Repo %s has comps file %s." % (url, basename))
            relativedir = os.path.join(relative_comps_dir, self.channel_label)
            absdir = os.path.join(CFG.MOUNT_POINT, relativedir)
            if not os.path.exists(absdir):
                os.makedirs(absdir)
            relativepath = os.path.join(relativedir, basename)
            abspath = os.path.join(absdir, basename)
            for suffix in ['.gz', '.bz', '.xz']:
                if basename.endswith(suffix):
                    abspath = abspath.rstrip(suffix)
                    relativepath = relativepath.rstrip(suffix)
            src = fileutils.decompress_open(groupsfile)
            dst = open(abspath, "w")
            shutil.copyfileobj(src, dst)
            dst.close()
            src.close()
            # update or insert
            hu = rhnSQL.prepare("""update rhnChannelComps
                                      set relative_filename = :relpath,
                                          modified = current_timestamp
                                    where channel_id = :cid""")
            hu.execute(cid=self.channel['id'], relpath=relativepath)

            hi = rhnSQL.prepare("""insert into rhnChannelComps
                                  (id, channel_id, relative_filename)
                                  (select sequence_nextval('rhn_channelcomps_id_seq'),
                                          :cid,
                                          :relpath
                                     from dual
                                    where not exists (select 1 from rhnChannelComps
                                                       where channel_id = :cid))""")
            hi.execute(cid=self.channel['id'], relpath=relativepath)

    def _populate_erratum(self, notice):
        patch_name = self._patch_naming(notice)
        existing_errata = self.get_errata(patch_name)
        if existing_errata and not self._is_old_suse_style(notice):
            if int(existing_errata['advisory_rel']) < int(notice['version']):
                # A disaster happens
                #
                # re-releasing an errata with a higher release number
                # only happens in case of a disaster.
                # This should force mirrored repos to remove the old
                # errata and take care that the new one is the only
                # available.
                # This mean a hard overwrite
                self._delete_invalid_errata(existing_errata['id'])
            elif int(existing_errata['advisory_rel']) > int(notice['version']):
                # the existing errata has a higher release than the now
                # parsed one. We need to skip the current errata
                return None
            # else: release match, so we update the errata


        if notice['updated']:
            updated_date = self._to_db_date(notice['updated'])
        else:
            updated_date = self._to_db_date(notice['issued'])
        if (existing_errata and
            not self.errata_needs_update(existing_errata, notice['version'], updated_date)):
            return None

        log(0, "Add Patch %s" % patch_name)
        e = importLib.Erratum()
        e['errata_from']   = notice['from']
        e['advisory'] = e['advisory_name'] = patch_name
        e['advisory_rel']  = notice['version']
        e['advisory_type'] = errata_typemap.get(notice['type'], 'Product Enhancement Advisory')
        e['product']       = notice['release'] or 'Unknown'
        e['description']   = notice['description'] or 'not set'
        e['synopsis']      = notice['title'] or notice['update_id']
        if (notice['type'] == 'security' and notice['severity'] and
            not e['synopsis'].startswith(notice['severity'] + ': ')):
            e['synopsis'] = notice['severity'] + ': ' + e['synopsis']
        e['topic']         = ' '
        e['solution']      = ' '
        e['issue_date']    = self._to_db_date(notice['issued'])
        e['update_date']   = updated_date
        e['org_id'] = self.org_id
        e['notes']         = ''
        e['refers_to']     = ''
        e['channels']      = [{'label':self.channel_label}]
        e['packages']      = []
        e['files']         = []
        if existing_errata:
            e['channels'].extend(existing_errata['channels'])
            e['packages'] = existing_errata['packages']

        e['packages'] = self._updates_process_packages(
            notice['pkglist'][0]['packages'], e['advisory_name'], e['packages'])
        # One or more package references could not be found in the Database.
        # To not provide incomplete patches we skip this update
        if not e['packages'] and not notice['pkglist'][0]['packages']:
            log(2, "Advisory %s has empty package list." % e['advisory_name'])
        elif not e['packages']:
            log(2, "Advisory %s skipped because of empty package list (filtered)."
                % e['advisory_name'])
            return None

        e['keywords'] = self._update_keywords(notice)
        e['bugs'] = self._update_bugs(notice)
        e['cve'] = self._update_cve(notice)
        if notice['severity']:
            e['security_impact'] = notice['severity']
        else:
            # 'severity' not available in older yum versions
            # set default to Low to get a correct currency rating
            e['security_impact'] = "Low"
        e['locally_modified'] = None
        return e

    def upload_updates(self, notices):
        batch = []
        backend = SQLBackend()
        channel_advisory_names = self.list_errata()
        for notice in notices:
            notice = self.fix_notice(notice)

            # Save advisory names from all repositories
            self.all_errata.add(notice['update_id'])

            if not self.force_all_errata and notice['update_id'] in channel_advisory_names:
                continue

            # pylint: disable=W0703
            try:
                erratum = self._populate_erratum(notice)
                if not erratum:
                    continue
                batch.append(erratum)

                if self.deep_verify:
                    # import step by step
                    importer = ErrataImport(batch, backend)
                    importer.run()
                    batch = []
            except Exception:
                e = "Skipped %s - %s" % (notice['update_id'], sys.exc_info()[1])
                log2(1, 1, e, stream=sys.stderr)
                if self.fail:
                    raise

        if batch:
            log(0, "Syncing %s new errata to channel." % len(batch))
            importer = ErrataImport(batch, backend)
            importer.run()
            self.regen = True
        elif notices:
            log(0, "No new errata to sync.")

    def import_packages(self, plug, source_id, url):
        failed_packages = 0
        if (not self.filters) and source_id:
            h = rhnSQL.prepare("""
                    select flag, filter
                      from rhnContentSourceFilter
                     where source_id = :source_id
                     order by sort_order """)
            h.execute(source_id=source_id)
            filter_data = h.fetchall_dict() or []
            filters = [(row['flag'], re.split(r'[,\s]+', row['filter']))
                       for row in filter_data]
        else:
            filters = self.filters

        skipped = 0
        saveurl = suseLib.URL(url)
        if saveurl.password:
            saveurl.password = "*******"

        packages = plug.list_packages(filters, self.latest)
        to_disassociate = {}
        to_process = []
        num_passed = len(packages)
        log(0, "Repo URL: %s" % saveurl.getURL())
        log(0, "Packages in repo:             %5d" % plug.num_packages)
        if plug.num_excluded:
            log(0, "Packages passed filter rules: %5d" % num_passed)
        channel_id = int(self.channel['id'])

        for pack in packages:
            if pack.arch in ['src', 'nosrc']:
                # skip source packages
                skipped += 1
                continue
            if pack.arch not in self.arches:
                # skip packages with incompatible architecture
                skipped += 1
                continue
            epoch = ''
            if pack.epoch and pack.epoch != '0':
                epoch = "%s:" % pack.epoch
            ident = "%s-%s%s-%s.%s" % (pack.name, epoch, pack.version, pack.release, pack.arch)
            self.available_packages[ident] = 1

            db_pack = rhnPackage.get_info_for_package(
                [pack.name, pack.version, pack.release, pack.epoch, pack.arch],
                channel_id, self.org_id)

            to_download = True
            to_link = True
            # Package exists in DB
            if db_pack:
                # Path in filesystem is defined
                if db_pack['path']:
                    pack.path = os.path.join(CFG.MOUNT_POINT, db_pack['path'])
                else:
                    pack.path = ""

                # if the package exists, but under a different org_id we have to download it again
                if self.metadata_only or self.match_package_checksum(pack, db_pack):
                    # package is already on disk or not required
                    to_download = False
                    if db_pack['channel_id'] == channel_id:
                        # package is already in the channel
                        to_link = False

                    # just pass data from DB, they will be used if there is no RPM available
                    pack.set_checksum(db_pack['checksum_type'], db_pack['checksum'])
                    pack.epoch = db_pack['epoch']

                    self.all_packages.add((pack.checksum_type, pack.checksum))

                elif db_pack['channel_id'] == channel_id:
                    # different package with SAME NVREA
                    # disassociate from channel if it doesn't match package which will be downloaded
                    to_disassociate[(db_pack['checksum_type'], db_pack['checksum'])] = True

            if to_download or to_link:
                to_process.append((pack, to_download, to_link))

        num_to_process = len(to_process)
        if num_to_process == 0:
            log(0, "No new packages to sync.")
            if plug.num_packages == 0:
                self.regen = True
            # If we are just appending, we can exit
            if not self.strict:
                return failed_packages
        else:
            log(0, "Packages already synced:      %5d" % (num_passed - num_to_process))
            log(0, "Packages to sync:             %5d" % num_to_process)

        is_non_local_repo = (url.find("file:/") < 0)

        downloader = ThreadedDownloader()
        to_download_count = 0
        for what in to_process:
            pack, to_download, to_link = what
            if to_download:
                target_file = os.path.join(plug.repo.pkgdir, os.path.basename(pack.unique_id.relativepath))
                pack.path = target_file
                params = {}
                checksum_type = pack.checksum_type
                checksum = pack.checksum
                plug.set_download_parameters(params, pack.unique_id.relativepath, target_file,
                                             checksum_type=checksum_type, checksum_value=checksum)
                downloader.add(params)
                to_download_count += 1
        if num_to_process != 0:
            log(0, "New packages to download:     %5d" % to_download_count)
        logger = TextLogger(None, to_download_count)
        downloader.set_log_obj(logger)
        downloader.run()

        log2background(0, "Importing packages started.")
        progress_bar = ProgressBarLogger("Importing packages:    ", to_download_count)

        # Prepare SQL statements
        h_delete_package_queue = rhnSQL.prepare("""delete from rhnPackageFileDeleteQueue where path = :path""")
        backend = SQLBackend()

        mpm_bin_batch = importLib.Collection()
        mpm_src_batch = importLib.Collection()
        affected_channels = []
        upload_caller = "server.app.uploadPackage"

        import_count = 0
        for (index, what) in enumerate(to_process):
            pack, to_download, to_link = what
            if not to_download:
                continue
            import_count += 1
            stage_path = pack.path

            # pylint: disable=W0703
            try:
                # check if package was downloaded
                if not os.path.exists(stage_path):
                    raise Exception

                pack.load_checksum_from_header()

                if not self.metadata_only:
                    rel_package_path = rhnPackageUpload.relative_path_from_header(pack.a_pkg.header, self.org_id,
                                                                                  pack.a_pkg.checksum_type,
                                                                                  pack.a_pkg.checksum)
                else:
                    rel_package_path = None

                if rel_package_path:
                    # Save uploaded package to cache with repository checksum type

                    # First write the package to the filesystem to final location
                    # pylint: disable=W0703
                    try:
                        importLib.move_package(pack.a_pkg.payload_stream.name, basedir=CFG.MOUNT_POINT,
                                               relpath=rel_package_path,
                                               checksum_type=pack.a_pkg.checksum_type,
                                               checksum=pack.a_pkg.checksum, force=1)
                    except OSError:
                        e = sys.exc_info()[1]
                        raise_with_tb(rhnFault(50, "Package upload failed: %s" % e), sys.exc_info()[2])
                    except importLib.FileConflictError:
                        raise_with_tb(rhnFault(50, "File already exists"), sys.exc_info()[2])
                    except Exception:
                        raise_with_tb(rhnFault(50, "File error"), sys.exc_info()[2])

                    # Remove any pending scheduled file deletion for this package
                    h_delete_package_queue.execute(path=rel_package_path)

                pkg = mpmSource.create_package(pack.a_pkg.header, size=pack.a_pkg.payload_size,
                                               checksum_type=pack.a_pkg.checksum_type, checksum=pack.a_pkg.checksum,
                                               relpath=rel_package_path, org_id=self.org_id,
                                               header_start=pack.a_pkg.header_start,
                                               header_end=pack.a_pkg.header_end, channels=[])

                if pack.a_pkg.header.is_source:
                    mpm_src_batch.append(pkg)
                else:
                    mpm_bin_batch.append(pkg)
                # we do not want to keep a whole 'a_pkg' object for every package in memory,
                # because we need only checksum. see BZ 1397417
                pack.checksum = pack.a_pkg.checksum
                pack.checksum_type = pack.a_pkg.checksum_type
                pack.epoch = pack.a_pkg.header['epoch']
                pack.a_pkg = None

                self.all_packages.add((pack.checksum_type, pack.checksum))

                # Downloaded pkg checksum matches with pkg already in channel, no need to disassociate from channel
                if (pack.checksum_type, pack.checksum) in to_disassociate:
                    to_disassociate[(pack.checksum_type, pack.checksum)] = False
                    # Set to_link to False, no need to link again
                    to_process[index] = (pack, True, False)

                # importing packages by batch or if the current packages is the last
                if len(mpm_bin_batch) > 0 and (import_count == to_download_count
                                               or len(mpm_bin_batch) % self.import_batch_size == 0):
                    importer = packageImport.PackageImport(mpm_bin_batch, backend, caller=upload_caller)
                    importer.setUploadForce(1)
                    importer.run()
                    rhnSQL.commit()
                    del importer.batch
                    affected_channels.extend(importer.affected_channels)
                    del mpm_bin_batch
                    mpm_bin_batch = importLib.Collection()

                if len(mpm_src_batch) > 0 and (import_count == to_download_count
                                               or len(mpm_src_batch) % self.import_batch_size == 0):
                    src_importer = packageImport.SourcePackageImport(mpm_src_batch, backend, caller=upload_caller)
                    src_importer.setUploadForce(1)
                    src_importer.run()
                    rhnSQL.commit()
                    del mpm_src_batch
                    mpm_src_batch = importLib.Collection()

                progress_bar.log(True, None)
            except KeyboardInterrupt:
                raise
            except rhnSQL.SQLError:
                raise
            except Exception:
                failed_packages += 1
                e = str(sys.exc_info()[1])
                if e:
                    log2(0, 1, e, stream=sys.stderr)
                if self.fail:
                    raise
                to_process[index] = (pack, False, False)
                progress_bar.log(False, None)
            finally:
                if is_non_local_repo and stage_path and os.path.exists(stage_path):
                    os.remove(stage_path)
            pack.clear_header()
        if affected_channels:
            errataCache.schedule_errata_cache_update(affected_channels)
        log2background(0, "Importing packages finished.")

        # Disassociate packages
        for (checksum_type, checksum) in to_disassociate:
            if to_disassociate[(checksum_type, checksum)]:
                self.disassociate_package(checksum_type, checksum)
        # Do not re-link if nothing was marked to link
        if any([to_link for (pack, to_download, to_link) in to_process]):
            log(0, "Linking packages to channel.")
            # Packages to append to channel
            import_batch = [self.associate_package(pack) for (pack, to_download, to_link) in to_process if to_link]
            backend = SQLBackend()
            caller = "server.app.yumreposync"
            importer = ChannelPackageSubscription(import_batch,
                                                  backend, caller=caller, repogen=False)
            importer.run()
            backend.commit()
            self.regen = True
        self._normalize_orphan_vendor_packages()
        return failed_packages

    def _normalize_orphan_vendor_packages(self):
        # Sometimes reposync disassociates vendor packages (org_id = 0) from
        # channels.
        # These orphans are then hard to work with in spacewalk (nobody has
        # permissions to view/delete them). We workaround this issue by
        # assigning such packages to the default organization, so that they can
        # be deleted using the existing orphan-deleting procedure.
        h = rhnSQL.prepare("""
            UPDATE rhnPackage
            SET org_id = 1
            WHERE id IN (SELECT p.id
                         FROM rhnPackage p LEFT JOIN rhnChannelPackage cp
                         ON p.id = cp.package_id
                         WHERE p.org_id IS NULL and cp.channel_id IS NULL)
        """)
        affected_row_count = h.execute()
        if (affected_row_count > 0):
            log(
                0,
                "Transferred {} orphaned vendor packages to the default organization"
                .format(affected_row_count)
            )

    def match_package_checksum(self, md_pack, db_pack):
        """compare package checksum"""

        abspath = md_pack.path
        if (self.deep_verify or
            md_pack.checksum_type != db_pack['checksum_type'] or
            md_pack.checksum != db_pack['checksum']):

            if (os.path.exists(abspath) and
                getFileChecksum(md_pack.checksum_type, filename=abspath) == md_pack.checksum):

                return True
            else:
                return False
        elif os.path.exists(abspath):
            return True
        return False

    def associate_package(self, pack):
        package = {}
        package['name'] = pack.name
        package['version'] = pack.version
        package['release'] = pack.release
        package['arch'] = pack.arch
        if pack.a_pkg:
            package['checksum'] = pack.a_pkg.checksum
            package['checksum_type'] = pack.a_pkg.checksum_type
            # use epoch from file header because createrepo puts epoch="0" to
            # primary.xml even for packages with epoch=''
            package['epoch'] = pack.a_pkg.header['epoch']
        else:
            # RPM not available but package metadata are in DB, reuse these values
            package['checksum'] = pack.checksum
            package['checksum_type'] = pack.checksum_type
            package['epoch'] = pack.epoch
        package['channels'] = [{'label': self.channel_label,
                                'id': self.channel['id']}]
        package['org_id'] = self.org_id

        return importLib.IncompletePackage().populate(package)

    def disassociate_package(self, checksum_type, checksum):
        log(3, "Disassociating package with checksum: %s (%s)" % (checksum, checksum_type))
        h = rhnSQL.prepare("""
            delete from rhnChannelPackage cp
             where cp.channel_id = :channel_id
               and cp.package_id in (select p.id
                                       from rhnPackage p
                                       join rhnChecksumView c
                                         on p.checksum_id = c.id
                                      where c.checksum = :checksum
                                        and c.checksum_type = :checksum_type
                                    )
        """)
        h.execute(channel_id=int(self.channel['id']),
                  checksum_type=checksum_type, checksum=checksum)

    def disassociate_erratum(self, advisory_name):
        log(3, "Disassociating erratum: %s" % advisory_name)
        h = rhnSQL.prepare("""
                    delete from rhnChannelErrata ce
                     where ce.channel_id = :channel_id
                       and ce.errata_id in (select e.id
                                              from rhnErrata e
                                            where e.advisory_name = :advisory_name
                                           )
                        """)
        h.execute(channel_id=self.channel['id'], advisory_name=advisory_name)

    def load_channel(self):
        return rhnChannel.channel_info(self.channel_label)

    @staticmethod
    def _to_db_date(date):
        if not date:
            ret = datetime.utcnow()
        elif date.isdigit():
            ret = datetime.fromtimestamp(float(date))
        else:
            ret = parse_date(date)
            try:
                ret = ret.astimezone(tzutc())
            except ValueError, e:
                log(2, e)
        return ret.isoformat(' ')[:19]  # return 1st 19 letters of date, therefore preventing ORA-01830 caused by fractions of seconds

    @staticmethod
    def fix_notice(notice):
        if "." in notice['version']:
            new_version = 0
            for n in notice['version'].split('.'):
                new_version = (new_version + int(n)) * 100
            try:
                notice['version'] = new_version / 100
            except TypeError: # yum in RHEL5 does not have __setitem__
                notice._md['version'] = new_version / 100
        if RepoSync._is_old_suse_style(notice):
            # old suse style; we need to append the version to id
            # to get a seperate patch for every issue
            try:
                notice['update_id'] = notice['update_id'] + '-' + notice['version']
            except TypeError: # yum in RHEL5 does not have __setitem__
                notice._md['update_id'] = notice['update_id'] + '-' + notice['version']
        return notice

    def get_errata(self, update_id):
        """ Return an Errata dict

        search in the database for the given advisory and
        return a dict with important values.
        If the advisory was not found it returns None

        :update_id - the advisory (name)
        """
        h = rhnSQL.prepare("""
            select e.id, e.advisory,
                   e.advisory_name, e.advisory_rel,
                   TO_CHAR(e.update_date, 'YYYY-MM-DD HH24:MI:SS') as update_date
              from rhnerrata e
             where e.advisory = :name
              and (e.org_id = :org_id or (e.org_id is null and :org_id is null))
        """)
        h.execute(name=update_id, org_id=self.org_id)
        ret = h.fetchone_dict()
        if not ret:
            return None

        h = rhnSQL.prepare("""
            select distinct c.label
              from rhnchannelerrata ce
              join rhnchannel c on c.id = ce.channel_id
             where ce.errata_id = :eid
        """)
        h.execute(eid=ret['id'])
        ret['channels'] = h.fetchall_dict() or []
        ret['packages'] = []

        h = rhnSQL.prepare("""
            select p.id as package_id,
                   pn.name,
                   pevr.epoch,
                   pevr.version,
                   pevr.release,
                   pa.label as arch,
                   p.org_id,
                   cv.checksum,
                   cv.checksum_type
              from rhnerratapackage ep
              join rhnpackage p on p.id = ep.package_id
              join rhnpackagename pn on pn.id = p.name_id
              join rhnpackageevr pevr on pevr.id = p.evr_id
              join rhnpackagearch pa on pa.id = p.package_arch_id
              join rhnchecksumview cv on cv.id = p.checksum_id
             where ep.errata_id = :eid
        """)
        h.execute(eid=ret['id'])
        packages = h.fetchall_dict() or []
        for pkg in packages:
            ipackage = importLib.IncompletePackage().populate(pkg)
            ipackage['epoch'] = pkg.get('epoch', '')

            ipackage['checksums'] = {ipackage['checksum_type']: ipackage['checksum']}
            ret['packages'].append(ipackage)

        return ret

    def list_errata(self):
        """List advisory names present in channel"""
        h = rhnSQL.prepare("""select e.advisory_name
            from rhnChannelErrata ce
            inner join rhnErrata e on e.id = ce.errata_id
            where ce.channel_id = :cid
        """)
        h.execute(cid=self.channel['id'])
        advisories = [row['advisory_name'] for row in h.fetchall_dict() or []]
        return advisories

    def import_kickstart(self, plug, repo_label):
        ks_path = 'rhn/kickstart/'
        ks_tree_label = re.sub(r'[^-_0-9A-Za-z@.]', '', repo_label.replace(' ', '_'))
        if len(ks_tree_label) < 4:
            ks_tree_label += "_repo"

        # construct ks_path and check we already have this KS tree synced
        id_request = """
                select id
                from rhnKickstartableTree
                where channel_id = :channel_id and label = :label
                """

        if self.org_id:
            ks_path += str(self.org_id) + '/' + ks_tree_label
            # Trees synced from external repositories are expected to have full path it database
            db_path = os.path.join(CFG.MOUNT_POINT, ks_path)
            row = rhnSQL.fetchone_dict(id_request + " and org_id = :org_id", channel_id=self.channel['id'],
                                       label=ks_tree_label, org_id=self.org_id)
        else:
            ks_path += ks_tree_label
            db_path = ks_path
            row = rhnSQL.fetchone_dict(id_request + " and org_id is NULL", channel_id=self.channel['id'],
                                       label=ks_tree_label)

        treeinfo_path = ['treeinfo', '.treeinfo']
        treeinfo_parser = None
        for path in treeinfo_path:
            log(1, "Trying " + path)
            treeinfo = plug.get_file(path, os.path.join(plug.repo.basecachedir, plug.name))
            if treeinfo:
                try:
                    treeinfo_parser = TreeInfoParser(treeinfo)
                    break
                except TreeInfoError:
                    pass

        if not treeinfo_parser:
            log(0, "Kickstartable tree not detected (no valid treeinfo file)")
            return

        if self.ks_install_type is None:
            family = treeinfo_parser.get_family()
            if family == 'Fedora':
                self.ks_install_type = 'fedora18'
            elif family == 'CentOS':
                self.ks_install_type = 'rhel_' + treeinfo_parser.get_major_version()
            else:
                self.ks_install_type = 'generic_rpm'

        fileutils.createPath(os.path.join(CFG.MOUNT_POINT, ks_path))
        # Make sure images are included
        to_download = set()
        for repo_path in treeinfo_parser.get_images():
            local_path = os.path.join(CFG.MOUNT_POINT, ks_path, repo_path)
            # TODO: better check
            if not os.path.exists(local_path) or self.force_kickstart:
                to_download.add(repo_path)

        if row:
            log(0, "Kickstartable tree %s already synced. Updating content..." % ks_tree_label)
            ks_id = row['id']
        else:
            row = rhnSQL.fetchone_dict("""
                select sequence_nextval('rhn_kstree_id_seq') as id from dual
                """)
            ks_id = row['id']

            rhnSQL.execute("""
                       insert into rhnKickstartableTree (id, org_id, label, base_path, channel_id, kstree_type,
                                                         install_type, last_modified, created, modified)
                       values (:id, :org_id, :label, :base_path, :channel_id,
                                 ( select id from rhnKSTreeType where label = :ks_tree_type),
                                 ( select id from rhnKSInstallType where label = :ks_install_type),
                                 current_timestamp, current_timestamp, current_timestamp)""", id=ks_id,
                           org_id=self.org_id, label=ks_tree_label, base_path=db_path,
                           channel_id=self.channel['id'], ks_tree_type=self.ks_tree_type,
                           ks_install_type=self.ks_install_type)

            log(0, "Added new kickstartable tree %s. Downloading content..." % ks_tree_label)

        insert_h = rhnSQL.prepare("""
                insert into rhnKSTreeFile (kstree_id, relative_filename, checksum_id, file_size, last_modified, created,
                 modified) values (:id, :path, lookup_checksum('sha256', :checksum), :st_size,
                 epoch_seconds_to_timestamp_tz(:st_time), current_timestamp, current_timestamp)
        """)

        delete_h = rhnSQL.prepare("""
                delete from rhnKSTreeFile where kstree_id = :id and relative_filename = :path
        """)

        # Downloading/Updating content of KS Tree
        dirs_queue = ['']
        log(0, "Gathering all files in kickstart repository...")
        while len(dirs_queue) > 0:
            cur_dir_name = dirs_queue.pop(0)
            cur_dir_html = plug.get_file(cur_dir_name)
            if cur_dir_html is None:
                continue

            parser = KSDirParser(cur_dir_html)
            for ks_file in parser.get_content():
                repo_path = cur_dir_name + ks_file['name']
                if ks_file['type'] == 'DIR':
                    dirs_queue.append(repo_path)
                    continue

                if not os.path.exists(os.path.join(CFG.MOUNT_POINT, ks_path, repo_path)) or self.force_kickstart:
                    to_download.add(repo_path)

        for addon_dir in treeinfo_parser.get_addons():
            repomd_url = str(addon_dir + '/repodata/repomd.xml')
            repomd_file = plug.get_file(repomd_url, os.path.join(plug.repo.basecachedir, plug.name))

            if repomd_file:
                # find location of primary.xml
                repomd_xml = minidom.parse(repomd_file)
                for i in repomd_xml.getElementsByTagName('data'):
                    if i.attributes['type'].value == 'primary':
                        primary_url = str(addon_dir + '/' +
                                          i.getElementsByTagName('location')[0].attributes['href'].value)
                        break

                primary_zip = plug.get_file(primary_url, os.path.join(plug.repo.basecachedir, plug.name))
                if primary_zip:
                    primary_xml = gzip.open(primary_zip, 'r')
                    xmldoc = minidom.parse(primary_xml)
                    for i in xmldoc.getElementsByTagName('package'):
                        package = i.getElementsByTagName('location')[0].attributes['href'].value
                        repo_path = str(os.path.normpath(os.path.join(addon_dir, package)))
                        if not os.path.exists(os.path.join(CFG.MOUNT_POINT, ks_path, repo_path)) \
                                or self.force_kickstart:
                            to_download.add(repo_path)

        if to_download:
            log(0, "Downloading %d kickstart files." % len(to_download))
            progress_bar = ProgressBarLogger("Downloading kickstarts:", len(to_download))
            downloader = ThreadedDownloader(force=self.force_kickstart)
            for item in to_download:
                params = {}
                plug.set_download_parameters(params, item, os.path.join(CFG.MOUNT_POINT, ks_path, item))
                downloader.add(params)
            downloader.set_log_obj(progress_bar)
            downloader.run()
            log2background(0, "Download finished.")
            for item in to_download:
                st = os.stat(os.path.join(CFG.MOUNT_POINT, ks_path, item))
                # update entity about current file in a database
                delete_h.execute(id=ks_id, path=item)
                insert_h.execute(id=ks_id, path=item,
                                 checksum=getFileChecksum('sha256', os.path.join(CFG.MOUNT_POINT, ks_path, item)),
                                 st_size=st.st_size, st_time=st.st_mtime)
        else:
            log(0, "No new kickstart files to download.")

        rhnSQL.commit()


##############################################################################
### SUSE only code                                                         ###
##############################################################################

    def _format_sources(self, sources, excluded_urls, repo_type):
        ret = []
        for item in sources:
            if item['source_url'] not in excluded_urls:
                if repo_type:
                    repo_type_label = repo_type
                else:
                    repo_type_label = item['repo_type_label']

                ret.append(
                    dict(
                        id=item['id'],
                        source_url=[item['source_url']],
                        metadata_signed=item['metadata_signed'],
                        repo_label=item['repo_label'],
                        repo_type=repo_type_label
                    )
                )
        return ret

    def set_repo_credentials(self, url_dict):
        """Set the credentials in the url_dict['source_url'] url list from the config file"""
        return [self._url_with_repo_credentials(url) for url in url_dict['source_url']]

    def _url_with_repo_credentials(self, url_in):
        """Adds the credentials to the given url from the config file

        We look for the `credentials` query argument and use its value
        as the location of the username and password in the current
        configuration file.

        Examples:
        ?credentials=mirrcred - read 'mirrcred_user' and 'mirrcred_pass'
        ?credeentials=mirrcred_5 - read 'mirrcred_user_5' and 'mirrcred_pass_5'

        """
        url = suseLib.URL(url_in)
        creds = url.get_query_param('credentials')
        if creds:
            creds_no = 0
            try:
                creds_no = int(creds.split("_")[1])
            except (ValueError, IndexError):
                log2(0, 0,
                    "Could not figure out which credentials to use "
                    "for this URL: {0}".format(url.getURL(), stream=sys.stderr)
                )
                sys.exit(1)
            # SCC - read credentials from DB
            h = rhnSQL.prepare("SELECT username, password FROM suseCredentials WHERE id = :id")
            h.execute(id=creds_no)
            credentials = h.fetchone_dict() or None
            if not credentials:
                log2(0, 0, "Could not figure out which credentials to use "
                           "for this URL: "+url.getURL(), stream=sys.stderr)
                sys.exit(1)
            url.username = credentials['username']
            url.password = base64.decodestring(credentials['password'])
            # remove query parameter from url
            url.query = ""
        return url.getURL()

    def upload_patches(self, notices):
        """Insert the information from patches into the database

        :arg notices: a list of ElementTree roots from individual patch files

        """
        backend = SQLBackend()
        skipped_updates = 0
        batch = []

        for notice in notices:
            e = importLib.Erratum()

            version = notice.find(YUM+'version').get('ver')
            category = notice.findtext(PATCH+'category')

            e['advisory']     = e['advisory_name'] = self._patch_naming(notice)
            e['errata_from']  = 'maint-coord@suse.de'
            e['advisory_rel'] = version
            e['advisory_type'] = errata_typemap.get(category,
                                             'Product Enhancement Advisory')

            existing_errata = self.get_errata(e['advisory'])

            if (existing_errata and
                not self.errata_needs_update(existing_errata, version,
                                             self._to_db_date(notice.get('timestamp')))):
                continue
            log(0, "Add Patch %s" % e['advisory'])

            # product name
            query = rhnSQL.prepare("""
                SELECT p.friendly_name
                  FROM suseproducts p
                  JOIN suseproductchannel pc on p.id = pc.product_id
                 WHERE pc.channel_id = :channel_id
                """)
            query.execute(channel_id=int(self.channel['id']))
            try:
                e['product'] = query.fetchone()[0]
            except TypeError:
                e['product'] = 'unknown product'

            for desc_lang in notice.findall(PATCH+'description'):
                if desc_lang.get('lang') == 'en':
                    e['description'] = desc_lang.text or 'not set'
                    break
            for sum_lang in notice.findall(PATCH+'summary'):
                if sum_lang.get('lang') == 'en':
                    e['synopsis'] = sum_lang.text or 'not set'
                    break
            e['topic']       = ' '
            e['solution']    = ' '
            e['issue_date']  = self._to_db_date(notice.get('timestamp'))
            e['update_date'] = e['issue_date']
            e['notes']       = ''
            e['org_id']      = self.org_id
            e['refers_to']   = ''
            e['channels']    = [{'label': self.channel_label}]
            e['packages']    = []
            e['files']       = []
            if existing_errata:
                e['channels'].extend(existing_errata['channels'])
                e['packages'] = existing_errata['packages']

            atoms = notice.find(PATCH+'atoms')
            packages = atoms.findall(YUM+'package')

            e['packages'] = self._patches_process_packages(packages,
                                                           e['advisory_name'],
                                                           e['packages'])
            # an update can't have zero packages, so we skip this update
            if not e['packages']:
                skipped_updates = skipped_updates + 1
                continue

            e['keywords'] = []
            if notice.find(PATCH+'reboot-needed') is not None:
                kw = importLib.Keyword()
                kw.populate({'keyword': 'reboot_suggested'})
                e['keywords'].append(kw)
            if notice.find(PATCH+'package-manager') is not None:
                kw = importLib.Keyword()
                kw.populate({'keyword': 'restart_suggested'})
                e['keywords'].append(kw)

            e['bugs'] = self.find_bugs(e['description'])
            e['cve'] = self.find_cves(e['description'])
            # set severity to Low to get a currency rating
            e['security_impact'] = "Low"

            e['locally_modified'] = None
            batch.append(e)
            if self.deep_verify:
                # import step by step
                importer = ErrataImport(batch, backend)
                importer.run()
                batch = []

        if skipped_updates > 0:
            log(0, "%d patches skipped because of incomplete package list." % skipped_updates)
        if len(batch) > 0:
            importer = ErrataImport(batch, backend)
            importer.run()
        self.regen = True

    def errata_needs_update(self, existing_errata, new_errata_version, new_errata_changedate):
        """check, if the errata in the DB needs an update

           new_errata_version: integer version number
           new_errata_changedate: date of the last change in DB format "%Y-%m-%d %H:%M:%S"
        """
        if self.deep_verify:
            # with deep_verify always re-import all errata
            return True

        if int(existing_errata['advisory_rel']) < int(new_errata_version):
            log(2, "Patch need update: higher version")
            return True
        newdate = datetime.strptime(new_errata_changedate,
                                    "%Y-%m-%d %H:%M:%S")
        olddate = datetime.strptime(existing_errata['update_date'],
                                    "%Y-%m-%d %H:%M:%S")
        if newdate > olddate:
            log(2, "Patch need update: newer update date - %s > %s" % (newdate, olddate))
            return True
        for c in existing_errata['channels']:
            if self.channel_label == c['label']:
                log(2, "No update needed")
                return False
        log(2, "Patch need update: channel not yet part of the patch")
        return True

    def _updates_process_packages(self, packages, advisory_name,
                                  existing_packages):
        """Check if the packages are in the database

        Go through the list of 'packages' and for each of them
        check to see if it is already present in the database. If it is,
        return a list of IncompletePackage objects, otherwise return an
        empty list.

        :packages: a list of dicts that represent packages (updateinfo style)
        :advisory_name: the name of the current erratum
        :existing_packages: list of already existing packages for this errata

        """
        erratum_packages = existing_packages
        for pkg in packages:
            param_dict = {
                'name': pkg['name'],
                'version': pkg['version'],
                'release': pkg['release'],
                'arch': pkg['arch'],
                'epoch': pkg['epoch'],
                'channel_id': int(self.channel['id'])}
            if param_dict['arch'] not in self.arches:
                continue
            ret = self._process_package(param_dict, advisory_name)
            if not ret:
                if 'epoch' not in param_dict:
                    param_dict['epoch'] = ''
                else:
                    param_dict['epoch'] = '%s:' % param_dict['epoch']
                if "%(name)s-%(epoch)s%(version)s-%(release)s.%(arch)s" % param_dict not in self.available_packages:
                    continue
                # This package could not be found in the database
                # but should be available in this repo
                # so we skip the broken patch.
                errmsg = ("The package "
                          "%(name)s-%(epoch)s%(version)s-%(release)s.%(arch)s "
                          "which is referenced by patch %(patch)s was not found "
                          "in the database. This patch has been skipped." % dict(
                              patch=advisory_name,
                              **param_dict))
                log(0, errmsg)
                self.error_messages.append(errmsg)
                return []

            # add new packages to the errata
            found = False
            for oldpkg in erratum_packages:
                if oldpkg['package_id'] == ret['package_id']:
                    found = True
            if not found:
                erratum_packages.append(ret)
        return erratum_packages

    def _patches_process_packages(self, packages, advisory_name, existing_packages):
        """Check if the packages are in the database

        Go through the list of 'packages' and for each of them
        check to see if it is already present in the database. If it is,
        return a list of IncompletePackage objects, otherwise return an
        empty list.

        :packages: a list of dicts that represent packages (patch style)
        :advisory_name: the name of the current erratum
        :existing_packages: list of already existing packages for this errata

        """
        erratum_packages = existing_packages
        for pkg in packages:
            nevr = pkg.find(YUM+'format').find(RPM+'requires').find(RPM+'entry')
            param_dict = {
                'name': nevr.get('name'),
                'version': nevr.get('ver'),
                'release': nevr.get('rel'),
                'epoch': nevr.get('epoch'),
                'arch': pkg.findtext(YUM+'arch'),
                'channel_id': int(self.channel['id'])
            }
            if param_dict['arch'] not in self.arches:
                continue
            ret = self._process_package(param_dict, advisory_name)
            if not ret:
                if 'epoch' not in param_dict:
                    param_dict['epoch'] = ''
                else:
                    param_dict['epoch'] = '%s:' % param_dict['epoch']
                if "%(name)s-%(epoch)s%(version)s-%(release)s.%(arch)s" % param_dict not in self.available_packages:
                    continue
                # This package could not be found in the database
                # but should be available in this repo
                # so we skip the broken patch.
                errmsg = ("The package "
                          "%(name)s-%(epoch)s%(version)s-%(release)s.%(arch)s "
                          "which is referenced by patch %(patch)s was not found "
                          "in the database. This patch has been skipped." % dict(
                              patch=advisory_name,
                              **param_dict))
                log(0, errmsg)
                self.error_messages.append(errmsg)
                return []

            # add new packages to the errata
            found = False
            for oldpkg in erratum_packages:
                if oldpkg['package_id'] == ret['package_id']:
                    found = True
            if not found:
                erratum_packages.append(ret)
        return erratum_packages

    def import_products(self, repo):
        products = repo.get_products()
        for product in products:
            query = rhnSQL.prepare("""
                select spf.id
                  from suseProductFile spf
                  join rhnpackageevr pe on pe.id = spf.evr_id
                  join rhnpackagearch pa on pa.id = spf.package_arch_id
                 where spf.name = :name
                   and spf.evr_id = LOOKUP_EVR(:epoch, :version, :release)
                   and spf.package_arch_id = LOOKUP_PACKAGE_ARCH(:arch)
                   and spf.vendor = :vendor
                   and spf.summary = :summary
                   and spf.description = :description
            """)
            query.execute(**product)
            row = query.fetchone_dict()
            if not row or not row.has_key('id'):
                get_id_q = rhnSQL.prepare("""SELECT sequence_nextval('suse_prod_file_id_seq') as id FROM dual""")
                get_id_q.execute()
                row = get_id_q.fetchone_dict() or {}
                if not row or not row.has_key('id'):
                    print "no id for sequence suse_prod_file_id_seq"
                    continue

                h = rhnSQL.prepare("""
                    insert into suseProductFile
                        (id, name, evr_id, package_arch_id, vendor, summary, description)
                    VALUES (:id, :name, LOOKUP_EVR(:epoch, :version, :release),
                            LOOKUP_PACKAGE_ARCH(:arch), :vendor, :summary, :description)
                """)
                h.execute(id=row['id'], **product)

            params = {
                'product_cap'   : "product(%s)" % product['name'],
                'cap_version'   : product['version'] + "-" + product['release'],
                'channel_id'    : int(self.channel['id'])
            }
            if self.org_id:
                org_statement = "and p.org_id = :channel_org"
                params['channel_org'] = self.org_id
            else:
                org_statement = "and p.org_id is NULL"

            query = rhnSQL.prepare("""
                select p.id
                  from rhnPackage p
                  join rhnPackageProvides pp on pp.package_id = p.id
                  join rhnPackageCapability pc on pc.id = pp.capability_id
                  join rhnChannelPackage cp on cp.package_id = p.id
                 where pc.name = :product_cap
                   and pc.version = :cap_version
                   and cp.channel_id = :channel_id
                   %s
            """ % org_statement)

            query.execute(**params)
            packrow = query.fetchone_dict()
            if not packrow or not packrow.has_key('id'):
                # package not in DB
                continue

            h = rhnSQL.prepare("""select 1 from susePackageProductFile where package_id = :paid and prodfile_id = :prid""")
            h.execute(paid=packrow['id'], prid=row['id'])
            ex = h.fetchone_dict() or None
            if not ex:
                h = rhnSQL.prepare("""insert into susePackageProductFile (package_id, prodfile_id)
                    VALUES (:package_id, :product_id)
                """)
                h.execute(package_id=packrow['id'], product_id=row['id'])
                self.regen = True

    def import_susedata(self, repo):
        kwcache = {}
        susedata = repo.get_susedata()
        for package in susedata:
            query = rhnSQL.prepare("""
                SELECT p.id
                  FROM rhnPackage p
                  JOIN rhnPackagename pn ON p.name_id = pn.id
                  JOIN rhnChecksumView c ON p.checksum_id = c.id
                  JOIN rhnChannelPackage cp ON p.id = cp.package_id
                 WHERE pn.name = :name
                   AND p.evr_id = LOOKUP_EVR(:epoch, :version, :release)
                   AND p.package_arch_id = LOOKUP_PACKAGE_ARCH(:arch)
                   AND cp.channel_id = :channel_id
                   AND c.checksum = :pkgid
                """)
            query.execute(name=package['name'], epoch=package['epoch'],
                          version=package['version'], release=package['release'],
                          arch=package['arch'], pkgid=package['pkgid'],
                          channel_id=int(self.channel['id']))
            row = query.fetchone_dict() or None
            if not row or not row.has_key('id'):
                # package not found in DB
                continue
            pkgid = int(row['id'])
            log(4, "import_susedata pkgid: %s channelId: %s" % (pkgid, int(self.channel['id'])))

            h = rhnSQL.prepare("""
                SELECT smk.id, smk.label
                  FROM suseMdData smd
                  JOIN suseMdKeyword smk ON smk.id = smd.keyword_id
                 WHERE smd.package_id = :package_id
                   AND smd.channel_id = :channel_id
            """)
            h.execute(package_id=pkgid, channel_id=int(self.channel['id']))
            ret = h.fetchall_dict() or {}
            pkgkws = {}
            for row in ret:
                log(4, "DB keyword: %s kid: %s" % (row['label'], row['id']))
                pkgkws[row['label']] = False
                kwcache[row['label']] = row['id']

            for keyword in package['keywords']:
                log(4, "Metadata keyword: %s" % keyword)
                if keyword not in kwcache:
                    kw = rhnSQL.prepare("""select LOOKUP_MD_KEYWORD(:label) id from dual""")
                    kw.execute(label=keyword)
                    kwid = kw.fetchone_dict()['id']
                    kwcache[keyword] = kwid

                if keyword in pkgkws:
                    pkgkws[keyword] = True
                else:
                    log(4, "Insert new keywordId: %s pkgId: %s channelId: %s" % (kwcache[keyword], pkgid, int(self.channel['id'])))
                    kadd = rhnSQL.prepare("""INSERT INTO suseMdData (package_id, channel_id, keyword_id)
                                              VALUES(:package_id, :channel_id, :keyword_id)""")
                    kadd.execute(package_id=pkgid, channel_id=int(self.channel['id']), keyword_id=kwcache[keyword])
                    self.regen = True

            if package.has_key('eula'):
                eula_id = suseEula.find_or_create_eula(package['eula'])
                rhnPackage.add_eula_to_package(
                  package_id=pkgid,
                  eula_id=eula_id
                )

            # delete all removed keywords
            for label in pkgkws:
                if not pkgkws[label]:
                    log(4, "Delete obsolete keywordId: %s pkgId: %s channelId: %s" % (kwcache[label], pkgid, int(self.channel['id'])))
                    kdel = rhnSQL.prepare("""DELETE FROM suseMdData WHERE package_id = :package_id
                                             AND channel_id = :channel_id AND keyword_id = :keyword_id""")
                    kdel.execute(package_id=pkgid, channel_id=int(self.channel['id']), keyword_id=kwcache[label])
                    self.regen = True

    def _patch_naming(self, notice):
        """Return the name of the patch according to our rules

        :notice: a notice/patch object (this could be a dictionary
        (new-style) or an ElementTree element (old code10 style))

        """
        try:
            version = int(notice.find(YUM+'version').get('ver'))
        except AttributeError:
            # normal yum updates (dicts)
            patch_name = notice['update_id']
        else:
            # code10 patches
            if version >= 1000:
                # old suse style patch naming
                patch_name = notice.get('patchid')
            else:
                # new suse style patch naming
                patch_name = notice.find(YUM+'name').text

        # remove the channel-specific prefix
        # this way we can merge patches from different channels like
        # SDK, HAE and SLES
        update_tag = self.channel['update_tag']
        if update_tag and patch_name.startswith(update_tag):
            patch_name = patch_name[len(update_tag)+1:] # +1 for the hyphen
        elif update_tag and update_tag in patch_name:
            # SLE12 has SUSE-<update-tag>-...
            patch_name = patch_name.replace('SUSE-' + update_tag , 'SUSE', 1)

        return patch_name

    def _process_package(self, param_dict, advisory_name):
        """Search for a package in the the database

        Search for the package specified by 'param_dict' to see if it is
        already present in the database. If it is, return a
        IncompletePackage objects, otherwise return None.

        :param_dict: dict that represent packages (nerva + channel_id)
        :advisory_name: the name of the current erratum

        """
        pkgepoch = param_dict['epoch']
        del param_dict['epoch']

        if not pkgepoch or pkgepoch == '0':
            epochStatement = "(pevr.epoch is NULL or pevr.epoch = '0')"
        else:
            epochStatement = "pevr.epoch = :epoch"
            param_dict['epoch'] = pkgepoch
        if self.org_id:
            param_dict['org_id'] = self.org_id
            orgidStatement = " = :org_id"
        else:
            orgidStatement = " is NULL"

        h = rhnSQL.prepare("""
            select p.id, c.checksum, c.checksum_type, pevr.epoch
              from rhnPackage p
              join rhnPackagename pn on p.name_id = pn.id
              join rhnpackageevr pevr on p.evr_id = pevr.id
              join rhnpackagearch pa on p.package_arch_id = pa.id
              join rhnArchType at on pa.arch_type_id = at.id
              join rhnChecksumView c on p.checksum_id = c.id
              join rhnChannelPackage cp on p.id = cp.package_id
             where pn.name = :name
               and p.org_id %s
               and pevr.version = :version
               and pevr.release = :release
               and pa.label = :arch
               and %s
               and at.label = 'rpm'
               and cp.channel_id = :channel_id
            """ % (orgidStatement, epochStatement))
        h.execute(**param_dict)
        cs = h.fetchone_dict()

        if not cs:
            return None

        package = importLib.IncompletePackage()
        for k in param_dict:
            if k not in ['epoch', 'channel_label', 'channel_id']:
                package[k] = param_dict[k]
        package['epoch'] = cs['epoch']
        package['org_id'] = self.org_id

        package['checksums'] = {cs['checksum_type'] : cs['checksum']}
        package['checksum_type'] = cs['checksum_type']
        package['checksum'] = cs['checksum']

        package['package_id'] = cs['id']
        return package

    def sendErrorMail(self, body):
        to = CFG.TRACEBACK_MAIL
        fr = to
        if isinstance(to, type([])):
            fr = to[0].strip()
            to = ', '.join([s.strip() for s in to])

        headers = {
            "Subject" : "SUSE Manager repository sync failed (%s)" % hostname,
            "From"    : "%s <%s>" % (hostname, fr),
            "To"      : to,
        }
        extra = "Syncing Channel '%s' failed:\n\n" % self.channel_label
        rhnMail.send(headers, extra + body)

    def updateChannelChecksumType(self, repo_checksum_type):
        """
        check, if the checksum_type of the channel matches the one of the repo
        if not, change the type of the channel
        """
        if self.channel['org_id']:
            # custom channels are user managed.
            # Do not autochange this
            return

        h = rhnSQL.prepare("""SELECT ct.label
                                FROM rhnChannel c
                                JOIN rhnChecksumType ct ON c.checksum_type_id = ct.id
                               WHERE c.id = :cid""")
        h.execute(cid=self.channel['id'])
        d = h.fetchone_dict() or None
        if d and d['label'] == repo_checksum_type:
            # checksum_type is the same, no need to change anything
            return
        h = rhnSQL.prepare("""SELECT id FROM rhnChecksumType WHERE label = :clabel""")
        h.execute(clabel=repo_checksum_type)
        d = h.fetchone_dict() or None
        if not (d and d['id']):
            # unknown or invalid checksum_type
            # better not change the channel
            return
        # update the checksum_type
        h = rhnSQL.prepare("""UPDATE rhnChannel
                                 SET checksum_type_id = :ctid
                               WHERE id = :cid""")
        h.execute(ctid=d['id'], cid=self.channel['id'])

    @staticmethod
    def get_compatible_arches(channel_id):
        """Return a list of compatible package arch labels for this channel"""
        h = rhnSQL.prepare("""select pa.label
                              from rhnChannelPackageArchCompat cpac,
                              rhnChannel c,
                              rhnpackagearch pa
                              where c.id = :channel_id
                              and c.channel_arch_id = cpac.channel_arch_id
                              and cpac.package_arch_id = pa.id""")
        h.execute(channel_id=channel_id)
        # We do not mirror source packages. If they are listed in patches
        # we need to know, that it is safe to skip them
        arches = [k['label'] for k in  h.fetchall_dict() if k['label'] not in ['src', 'nosrc']]
        return arches

    @staticmethod
    def _update_keywords(notice):
        """Return a list of Keyword objects for the notice"""
        keywords = []
        if notice['reboot_suggested']:
            kw = importLib.Keyword()
            kw.populate({'keyword':'reboot_suggested'})
            keywords.append(kw)
        if notice['restart_suggested']:
            kw = importLib.Keyword()
            kw.populate({'keyword':'restart_suggested'})
            keywords.append(kw)
        return keywords

    @staticmethod
    def _update_bugs(notice):
        """Return a list of Bug objects from the notice's references"""
        bugs = {}
        if notice['references'] is None:
            return []
        for bz in notice['references']:
            if bz['type'] == 'bugzilla':
                # Fix: in case of non-integer id try to parse it from href
                if not bz['id'].isdigit():
                    log(2, "Bugzilla ID is wrong: {0}. Trying to parse ID from from URL".format(bz["id"]))
                    bz_id_match = re.search("/show_bug.cgi\?id=(\d+)", bz["href"])
                    if bz_id_match:
                        bz["id"] = bz_id_match.group(1)
                        log(2, "Bugzilla ID found: {0}".format(bz["id"]))
                    else:
                        log2(0, 0, "Unable to found Bugzilla ID for {0}. Omitting".format(bz["id"]), stream=sys.stderr)
                        continue
                if bz['id'] not in bugs:
                    bug = importLib.Bug()
                    bug.populate({'bug_id': bz['id'],
                                  'summary': bz['title'] or ("Bug %s" % bz['id']),
                                  'href': bz['href']})
                    bugs[bz['id']] = bug
        return bugs.values()

    @staticmethod
    def _update_cve(notice):
        """Return a list of unique ids from notice references of type 'cve'"""
        cves = []
        if notice['description'] is not None:
            # sometimes CVE numbers appear in the description, but not in
            # the reference list
            cves = RepoSync.find_cves(notice['description'])
        if notice['references'] is not None:
            cves.extend([cve['id'][:20] for cve in notice['references'] if cve['type'] == 'cve'])
        # remove duplicates
        cves = list(set(cves))

        return cves

    @staticmethod
    def _is_old_suse_style(notice):
        if((notice['from'] and "suse" in notice['from'].lower() and
            int(notice['version']) >= 1000) or
            (notice['update_id'][:4] in ('res5', 'res6') and int(notice['version']) > 6 ) or
            (notice['update_id'][:4] == 'res4')):
            # old style suse updateinfo starts with version >= 1000 or
            # have the res update_tag
            return True
        return False

    @staticmethod
    def find_bugs(text):
        """Find and return a list of Bug objects from the bug ids in the `text`
    
        Matches:
         - [#123123], (#123123)

        N.B. We assume that all the bugs are Novell Bugzilla bugs.

        """
        bug_numbers = set(re.findall('[\[\(]#(\d{6})[\]\)]', text))
        bugs = []
        for bug_number in bug_numbers:
            bug = importLib.Bug()
            bug.populate(
                {'bug_id': bug_number,
                 'summary': 'bug number %s' % bug_number,
                 'href':
                     'https://bugzilla.novell.com/show_bug.cgi?id=%s' % bug_number})
            bugs.append(bug)
        return bugs

    @staticmethod
    def find_cves(text):
        """Find and return a list of CVE ids

        Matches:
         - CVE-YEAR-NUMBER

         Beginning 2014, the NUMBER has no maximal length anymore.
         We limit the length at 20 chars, because of the DB column size
        """
        cves = list()
        cves.extend([cve[:20] for cve in set(re.findall('CVE-\d{4}-\d+', text))])
        return cves


    @staticmethod
    def _delete_invalid_errata(errata_id):
        """
        Remove the errata from all channels
        This should only be alled in case of a disaster
        """
        # first get a list of all channels where this errata exists
        h = rhnSQL.prepare("""
            SELECT channel_id
              FROM rhnChannelErrata
             WHERE errata_id = :errata_id
        """)
        h.execute(errata_id=errata_id)
        channels = map(lambda x: x['channel_id'], h.fetchall_dict() or [])

        # delete channel from errata
        h = rhnSQL.prepare("""
            DELETE FROM rhnChannelErrata
             WHERE errata_id = :errata_id
        """)
        h.execute(errata_id=errata_id)

        # delete all packages from errata
        h = rhnSQL.prepare("""
            DELETE FROM rhnErrataPackage ep
             WHERE ep.errata_id = :errata_id
        """)
        h.execute(errata_id=errata_id)

        # delete files from errata
        h = rhnSQL.prepare("""
            DELETE FROM rhnErrataFile
             WHERE errata_id = :errata_id
        """)
        h.execute(errata_id=errata_id)

        # delete erratatmp
        h = rhnSQL.prepare("""
            DELETE FROM rhnErrataTmp
             WHERE id = :errata_id
        """)
        h.execute(errata_id=errata_id)

        # delete errata
        # removes also references from rhnErrataCloned
        # and rhnServerNeededCache
        h = rhnSQL.prepare("""
            DELETE FROM rhnErrata
             WHERE id = :errata_id
        """)
        h.execute(errata_id=errata_id)
        rhnSQL.commit()
        update_needed_cache = rhnSQL.Procedure("rhn_channel.update_needed_cache")

        for cid in channels:
            update_needed_cache(cid)
        rhnSQL.commit()<|MERGE_RESOLUTION|>--- conflicted
+++ resolved
@@ -474,24 +474,17 @@
             plugin = None
             repo_type = data['repo_type']
 
-<<<<<<< HEAD
             for url in data['source_url']:
-=======
-            # pylint: disable=W0703
-            try:
-                if '://' not in url:
-                    raise Exception("Unknown protocol in repo URL: %s" % url)
-
->>>>>>> b205b635
-                # If the repository uses a uln:// URL, switch to the ULN plugin, overriding the command-line
-                if url.startswith("uln://"):
-                    repo_type = "uln"
-
-<<<<<<< HEAD
-                self.repo_plugin = self.load_plugin(repo_type)
-
-                # pylint: disable=W0703
                 try:
+                    if '://' not in url:
+                        raise Exception("Unknown protocol in repo URL: %s" % url)
+
+                    # If the repository uses a uln:// URL, switch to the ULN plugin, overriding the command-line
+                    if url.startswith("uln://"):
+                        repo_type = "uln"
+
+                    self.repo_plugin = self.load_plugin(repo_type)
+
                     if data['repo_label']:
                         repo_name = data['repo_label']
                     else:
@@ -503,21 +496,6 @@
                     (ca_cert_file, client_cert_file, client_key_file) = (None, None, None)
                     if data['id'] is not None:
                         keys = rhnSQL.fetchall_dict("""
-=======
-                repo_plugin = self.load_plugin(repo_type)
-
-                if repo_label:
-                    repo_name = repo_label
-                else:
-                    # use modified relative_url as name of repo plugin, because
-                    # it used as name of cache directory as well
-                    relative_url = '_'.join(url.split('://')[1].split('/')[1:])
-                    repo_name = relative_url.replace("?", "_").replace("&", "_").replace("=", "_")
-
-                (ca_cert_file, client_cert_file, client_key_file) = (None, None, None)
-                if repo_id is not None:
-                    keys = rhnSQL.fetchall_dict("""
->>>>>>> b205b635
                         select k1.description as ca_cert_name, k1.key as ca_cert, k1.org_id as ca_cert_org,
                                k2.description as client_cert_name, k2.key as client_cert, k2.org_id as client_cert_org,
                                k3.description as client_key_name, k3.key as client_key, k3.org_id as client_key_org
@@ -633,7 +611,6 @@
                         self.disassociate_erratum(erratum)
                         self.regen = True
 
-
         # Update cache with package checksums
         #rhnCache.set(checksum_cache_filename, self.checksum_cache)
         if self.regen:
