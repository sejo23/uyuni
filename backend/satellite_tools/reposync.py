--- conflicted
+++ resolved
@@ -164,7 +164,6 @@
 
         # setup logging
         log_filename = channel_label + '.log'
-<<<<<<< HEAD
         try:
             if CFG.DEBUG > 1:
                 dlevel = CFG.DEBUG
@@ -174,15 +173,10 @@
             dlevel = 0
         rhnLog.initLOG(default_log_location + log_filename, dlevel)
         #os.fchown isn't in 2.4 :/
-        os.system("chgrp www " + default_log_location + log_filename)
-=======
-        rhnLog.initLOG(default_log_location + log_filename)
-        # os.fchown isn't in 2.4 :/
         if isSUSE():
             os.system("chgrp www " + default_log_location + log_filename)
         else:
             os.system("chgrp apache " + default_log_location + log_filename)
->>>>>>> 2762d21f
 
         self.log_msg("\nSync started: %s" % (time.asctime(time.localtime())))
         self.log_msg(str(sys.argv))
