#
# Copyright (c) 2008--2016 Red Hat, Inc.
# Copyright (c) 2010--2011 SUSE Linux Products GmbH
#
# This software is licensed to you under the GNU General Public License,
# version 2 (GPLv2). There is NO WARRANTY for this software, express or
# implied, including the implied warranties of MERCHANTABILITY or FITNESS
# FOR A PARTICULAR PURPOSE. You should have received a copy of GPLv2
# along with this software; if not, see
# http://www.gnu.org/licenses/old-licenses/gpl-2.0.txt.
#
# Red Hat trademarks are not licensed under GPLv2. No permission is
# granted to use or replicate Red Hat trademarks that are incorporated
# in this software or its documentation.
#
import os
import re
import shutil
import socket
import sys
import time
import traceback
import base64
from datetime import datetime
from dateutil.parser import parse as parse_date
from dateutil.tz import tzutc
from optparse import OptionParser

from yum import Errors
from yum.i18n import to_unicode

from spacewalk.server import rhnPackage, rhnSQL, rhnChannel, rhnPackageUpload, suseEula
from spacewalk.common import fileutils, rhnMail, rhnLog, suseLib, rhn_pkg
from spacewalk.common.rhnTB import fetchTraceback
from spacewalk.common.rhnLog import log_debug
from spacewalk.common.rhnLib import isSUSE
from spacewalk.common.checksum import getFileChecksum
from spacewalk.common.rhnConfig import CFG, initCFG
from spacewalk.server.importlib.importLib import IncompletePackage, Erratum, Bug, Keyword
from spacewalk.server.importlib.packageImport import ChannelPackageSubscription
from spacewalk.server.importlib.backendOracle import SQLBackend
from spacewalk.server.importlib.errataImport import ErrataImport
from spacewalk.server import taskomatic

hostname = socket.gethostname()
if '.' not in hostname:
    hostname = socket.getfqdn()

default_log_location = '/var/log/rhn/reposync/'
relative_comps_dir = 'rhn/comps'
default_hash = 'sha256'

# namespace prefixes for parsing SUSE patches XML files
YUM = "{http://linux.duke.edu/metadata/common}"
RPM = "{http://linux.duke.edu/metadata/rpm}"
SUSE = "{http://novell.com/package/metadata/suse/common}"
PATCH = "{http://novell.com/package/metadata/suse/patch}"

class ChannelException(Exception):
    """Channel Error"""
    def __init__(self, value=None):
        Exception.__init__(self)
        self.value = value
    def __str__(self):
        return "%s" %(self.value,)

    def __unicode__(self):
        return '%s' % to_unicode(self.value)

class ChannelTimeoutException(ChannelException):
    """Channel timeout error e.g. a remote repository is not responding"""
    pass

def getChannelRepo():

    initCFG('server.satellite')
    rhnSQL.initDB()
    items = {}
    sql = """
           select s.source_url, c.label
             from rhnChannel c
        left join rhnChannelContentSource cs on cs.channel_id=c.id
        left join rhnContentSource s on s.id = cs.source_id
            where s.source_url is not null
               or c.org_id is null
           """
    h = rhnSQL.prepare(sql)
    h.execute()
    while 1:
        row = h.fetchone_dict()
        if not row:
            break
        if not row['label'] in items:
            items[row['label']] = []
        if row['source_url']:
            items[row['label']] += [row['source_url']]

    return items


def getParentsChilds(b_only_custom=False):

    initCFG('server.satellite')
    rhnSQL.initDB()

    sql = """
        select c1.label, c2.label parent_channel, c1.id
        from rhnChannel c1 left outer join rhnChannel c2 on c1.parent_channel = c2.id
        order by c2.label desc, c1.label asc
    """
    h = rhnSQL.prepare(sql)
    h.execute()
    d_parents = {}
    while 1:
        row = h.fetchone_dict()
        if not row:
            break
        if not b_only_custom or rhnChannel.isCustomChannel(row['id']):
            parent_channel = row['parent_channel']
            if not parent_channel:
                d_parents[row['label']] = []
            else:
                # If the parent is not a custom channel treat the child like
                # it's a parent for our purposes
                if parent_channel not in d_parents:
                    d_parents[row['label']] = []
                else:
                    d_parents[parent_channel].append(row['label'])

    return d_parents


def getCustomChannels():

    # with SUSE we sync also Vendor channels with reposync
    # change parameter to False to get not only Custom Channels
    d_parents = getParentsChilds(False)
    l_custom_ch = []

    for ch in d_parents:
        l_custom_ch += [ch] + d_parents[ch]

    return l_custom_ch

class RepoSync(object):

    def __init__(self, channel_label, repo_type, url=None, fail=False,
                 quiet=False, noninteractive=False, filters=None,
                 deep_verify=False, no_errata=False, sync_kickstart = False, latest=False,
                 strict=0):
        self.regen = False
        self.fail = fail
        self.quiet = quiet
        self.interactive = not noninteractive
        self.filters = filters or []
        self.deep_verify = deep_verify
        self.no_errata = no_errata
        self.sync_kickstart = sync_kickstart
        self.error_messages = []
        self.available_packages = {}
        self.latest = latest

<<<<<<< HEAD
        initCFG('server.susemanager')
=======
        initCFG('server.satellite')
>>>>>>> cce558a3
        rhnSQL.initDB()

        # setup logging
        log_filename = channel_label + '.log'
<<<<<<< HEAD
        try:
            if CFG.DEBUG > 1:
                dlevel = CFG.DEBUG
            else:
                dlevel = 0
        except:
            dlevel = 0
        rhnLog.initLOG(default_log_location + log_filename, dlevel)
        #os.fchown isn't in 2.4 :/
=======
        if CFG.DEBUG is not None:
            log_level = CFG.DEBUG

        rhnLog.initLOG(default_log_location + log_filename, log_level)
        # os.fchown isn't in 2.4 :/
>>>>>>> cce558a3
        if isSUSE():
            os.system("chgrp www " + default_log_location + log_filename)
        else:
            os.system("chgrp apache " + default_log_location + log_filename)

        self.log_msg("\nSync started: %s" % (time.asctime(time.localtime())))
        self.log_msg(str(sys.argv))

        self.channel_label = channel_label
        self.repo_plugin = self.load_plugin(repo_type)
        self.channel = self.load_channel()
        if not self.channel:
            self.print_msg("Channel does not exist.")
            sys.exit(1)

        if not url:
            # TODO:need to look at user security across orgs
            h = rhnSQL.prepare(
                """
                select s.id, s.source_url, s.metadata_signed, s.label, fm.channel_family_id
                from rhnContentSource s,
                     rhnChannelContentSource cs,
                     rhnChannelFamilyMembers fm
                where s.id = cs.source_id
                  and cs.channel_id = fm.channel_id
                  and cs.channel_id = :channel_id""")
            h.execute(channel_id=int(self.channel['id']))
            sources = h.fetchall_dict()
            if sources:
                self.urls = self._format_sources(sources)
            else:
                # generate empty metadata and quit
                taskomatic.add_to_repodata_queue_for_channel_package_subscription(
                    [channel_label], [], "server.app.yumreposync")
                rhnSQL.commit()
                self.error_msg("Channel has no URL associated")
                if not self.channel['org_id']:
                    # RES base vendor channels do not have a URL. This is not an error
                    sys.exit(0)
                sys.exit(1)
        else:
            self.urls = [{'id': None, 'source_url': url, 'metadata_signed' : 'N', 'label': None, 'channel_family_id': None}]

        self.arches = get_compatible_arches(int(self.channel['id']))
        self.strict = strict

    def _format_sources(self, sources):
        return [
            dict(
                id=item['id'],
                source_url=[item['source_url']],
                metadata_signed=item['metadata_signed'],
                label=item['label'],
                channel_family_id=item['channel_family_id']
            ) for item in sources
        ]

    def load_plugin(self, repo_type):
        """Try to import the repository plugin required to sync the repository

        :repo_type: type of the repository; only 'yum' is currently supported

        """
        name = repo_type + "_src"
        mod = __import__('spacewalk.satellite_tools.repo_plugins',
                         globals(), locals(), [name])
        try:
            submod = getattr(mod, name)
        except AttributeError:
            self.error_msg("Repository type %s is not supported. "
                           "Could not import "
                           "spacewalk.satellite_tools.repo_plugins.%s."
                           % (repo_type, name))
            sys.exit(1)
        return getattr(submod, "ContentSource")

    def sync(self):
        """Trigger a reposync"""
        start_time = datetime.now()
        for data in self.urls:
            data['source_url'] = self.set_repo_credentials(data)
            insecure = False
            if data['metadata_signed'] == 'N':
                insecure = True
            plugin = None

<<<<<<< HEAD
            for url in data['source_url']:
                # If the repository uses a uln:// URL, switch to the ULN plugin, overriding the command-line
                if url.startswith("uln://"):
                    self.repo_plugin = self.load_plugin("uln")

                # pylint: disable=W0703
                try:
                    plugin = self.repo_plugin(
                        url, self.channel_label, insecure, self.quiet, self.interactive)
                    if data['id'] is not None:
                        keys = rhnSQL.fetchone_dict("""
=======
            # If the repository uses a uln:// URL, switch to the ULN plugin, overriding the command-line
            if url.startswith("uln://"):
                self.repo_plugin = self.load_plugin("uln")

            # pylint: disable=W0703
            try:
                # use modified relative_url as name of repo plugin, because
                # it used as name of cache directory
                plugin_name = '_'.join(url.split('://')[1].split('/')[1:])

                plugin = self.repo_plugin(url, plugin_name)
                if repo_id is not None:
                    keys = rhnSQL.fetchone_dict("""
>>>>>>> cce558a3
                        select k1.key as ca_cert, k2.key as client_cert, k3.key as client_key
                        from rhncontentssl
                                join rhncryptokey k1
                                on rhncontentssl.ssl_ca_cert_id = k1.id
                                left outer join rhncryptokey k2
                                on rhncontentssl.ssl_client_cert_id = k2.id
                                left outer join rhncryptokey k3
                                on rhncontentssl.ssl_client_key_id = k3.id
                        where rhncontentssl.content_source_id = :repo_id
                        or rhncontentssl.channel_family_id = :channel_family_id
                        """, repo_id=int(data['id']), channel_family_id=data['channel_family_id'])
                        if keys and ('ca_cert' in keys):
                            plugin.set_ssl_options(keys['ca_cert'], keys['client_cert'], keys['client_key'])

                    # update the checksum type of channels with org_id NULL
                    self.updateChannelChecksumType(plugin.get_md_checksum_type())

                    self.import_packages(plugin, data['id'], url)
                    self.import_groups(plugin, url)
                    if not self.no_errata:
                        self.import_updates(plugin, url)
                    # only for repos obtained from the DB
                    if self.sync_kickstart and data['label']:
                        try:
                            self.import_kickstart(plugin, url, data['label'])
                        except:
                            rhnSQL.rollback()
                            raise
                    self.import_products(plugin)
                    self.import_susedata(plugin)

                except ChannelTimeoutException, e:
                    self.print_msg(e)
                    self.sendErrorMail(str(e))
                    sys.exit(1)
                except ChannelException, e:
                    self.print_msg("ChannelException: %s" % e)
                    self.sendErrorMail("ChannelException: %s" % str(e))
                    sys.exit(1)
                except Errors.YumGPGCheckError, e:
                    self.print_msg("YumGPGCheckError: %s" % e)
                    self.sendErrorMail("YumGPGCheckError: %s" % e)
                    sys.exit(1)
                except Errors.RepoError, e:
                    self.print_msg("RepoError: %s" % e)
                    self.sendErrorMail("RepoError: %s" % e)
                    sys.exit(1)
                except Errors.RepoMDError, e:
                    if "primary not available" in str(e):
                        taskomatic.add_to_repodata_queue_for_channel_package_subscription(
                            [self.channel_label], [], "server.app.yumreposync")
                        rhnSQL.commit()
                        self.print_msg("Repository has no packages. (%s)" % e)
                        sys.exit(0)
                    else:
                        self.print_msg("RepoMDError: %s" % e)
                        self.sendErrorMail("RepoMDError: %s" % e)
                    sys.exit(1)
                except:
                    self.print_msg("Unexpected error: %s" % sys.exc_info()[0])
                    self.print_msg("%s" % traceback.format_exc())
                    self.sendErrorMail(fetchTraceback())
                    sys.exit(1)

                if plugin is not None:
                    plugin.clear_ssl_cache()
            if self.regen:
                taskomatic.add_to_repodata_queue_for_channel_package_subscription(
                    [self.channel_label], [], "server.app.yumreposync")
                taskomatic.add_to_erratacache_queue(self.channel_label)
            self.update_date()
            rhnSQL.commit()
            total_time = datetime.now() - start_time
            self.print_msg("Sync completed.")
            self.print_msg("Total time: %s" % str(total_time).split('.')[0])
            if self.error_messages:
                self.sendErrorMail("Repo Sync Errors: %s" % '\n'.join(self.error_messages))
                sys.exit(1)

    def set_repo_credentials(self, url_dict):
        """Set the credentials in the url_dict['source_url'] url list from the config file"""
        return [self._url_with_repo_credentials(url) for url in url_dict['source_url']]

    def _url_with_repo_credentials(self, url_in):
        """Adds the credentials to the given url from the config file

        We look for the `credentials` query argument and use its value
        as the location of the username and password in the current
        configuration file.

        Examples:
        ?credentials=mirrcred - read 'mirrcred_user' and 'mirrcred_pass'
        ?credeentials=mirrcred_5 - read 'mirrcred_user_5' and 'mirrcred_pass_5'

        """
        url = suseLib.URL(url_in)
        creds = url.get_query_param('credentials')
        if creds:
            creds_no = 0
            try:
                creds_no = int(creds.split("_")[1])
            except (ValueError, IndexError):
                self.error_msg(
                    "Could not figure out which credentials to use "
                    "for this URL: {0}".format(url.getURL())
                )
                sys.exit(1)
            # SCC - read credentials from DB
            h = rhnSQL.prepare("SELECT username, password FROM suseCredentials WHERE id = :id")
            h.execute(id=creds_no)
            credentials = h.fetchone_dict() or None
            if not credentials:
                self.error_msg("Could not figure out which credentials to use "
                               "for this URL: "+url.getURL())
                sys.exit(1)
            url.username = credentials['username']
            url.password = base64.decodestring(credentials['password'])
            # remove query parameter from url
            url.query = ""
        return url.getURL()

    def update_date(self):
        """ Updates the last sync time"""
        h = rhnSQL.prepare("""update rhnChannel set LAST_SYNCED = current_timestamp
                             where label = :channel""")
        h.execute(channel=self.channel['label'])

    def import_groups(self, repo, url):
        groupsfile = repo.get_groups()
        if groupsfile:
            basename = os.path.basename(groupsfile)
            self.print_msg("Repo %s has comps file %s." % (url, basename))
            relativedir = os.path.join(relative_comps_dir, self.channel_label)
            absdir = os.path.join(CFG.MOUNT_POINT, relativedir)
            if not os.path.exists(absdir):
                os.makedirs(absdir)
            relativepath = os.path.join(relativedir, basename)
            abspath = os.path.join(absdir, basename)
            for suffix in ['.gz', '.bz', '.xz']:
                if basename.endswith(suffix):
                    abspath = abspath.rstrip(suffix)
                    relativepath = relativepath.rstrip(suffix)
            src = fileutils.decompress_open(groupsfile)
            dst = open(abspath, "w")
            shutil.copyfileobj(src, dst)
            dst.close()
            src.close()
            # update or insert
            hu = rhnSQL.prepare("""update rhnChannelComps
                                      set relative_filename = :relpath,
                                          modified = current_timestamp
                                    where channel_id = :cid""")
            hu.execute(cid=self.channel['id'], relpath=relativepath)

            hi = rhnSQL.prepare("""insert into rhnChannelComps
                                  (id, channel_id, relative_filename)
                                  (select sequence_nextval('rhn_channelcomps_id_seq'),
                                          :cid,
                                          :relpath
                                     from dual
                                    where not exists (select 1 from rhnChannelComps
                                                       where channel_id = :cid))""")
            hi.execute(cid=self.channel['id'], relpath=relativepath)

    def import_updates(self, plug, url):
        if self.no_errata:
            return
        (notices_type, notices) = plug.get_updates()
        saveurl = suseLib.URL(url)
        if saveurl.password:
            saveurl.password = "*******"
        self.print_msg("Repo %s has %s patches." % (saveurl.getURL(),
                                                    len(notices)))
        if notices:
            if notices_type == 'updateinfo':
                self.upload_updates(notices)
            elif notices_type == 'patches':
                self.upload_patches(notices)

    def upload_patches(self, notices):
        """Insert the information from patches into the database

        :arg notices: a list of ElementTree roots from individual patch files

        """
        typemap = {'security'    : 'Security Advisory',
                   'recommended' : 'Bug Fix Advisory',
                   'bugfix'      : 'Bug Fix Advisory',
                   'optional'    : 'Product Enhancement Advisory',
                   'feature'     : 'Product Enhancement Advisory',
                   'enhancement' : 'Product Enhancement Advisory'
                   }
        backend = SQLBackend()
        skipped_updates = 0
        batch = []

        for notice in notices:
            e = Erratum()

            version = notice.find(YUM+'version').get('ver')
            category = notice.findtext(PATCH+'category')

            e['advisory']     = e['advisory_name'] = self._patch_naming(notice)
            e['errata_from']  = 'maint-coord@suse.de'
            e['advisory_rel'] = version
            e['advisory_type'] = typemap.get(category,
                                             'Product Enhancement Advisory')

            existing_errata = get_errata(e['advisory'])

            if (existing_errata and
                not self.errata_needs_update(existing_errata, version,
                                             _to_db_date(notice.get('timestamp')))):
                continue
            self.print_msg("Add Patch %s" % e['advisory'])

            # product name
            query = rhnSQL.prepare("""
                SELECT p.friendly_name
                  FROM suseproducts p
                  JOIN suseproductchannel pc on p.id = pc.product_id
                 WHERE pc.channel_id = :channel_id
                """)
            query.execute(channel_id=int(self.channel['id']))
            try:
                e['product'] = query.fetchone()[0]
            except TypeError:
                e['product'] = 'unknown product'

            for desc_lang in notice.findall(PATCH+'description'):
                if desc_lang.get('lang') == 'en':
                    e['description'] = desc_lang.text or 'not set'
                    break
            for sum_lang in notice.findall(PATCH+'summary'):
                if sum_lang.get('lang') == 'en':
                    e['synopsis'] = sum_lang.text or 'not set'
                    break
            e['topic']       = ' '
            e['solution']    = ' '
            e['issue_date']  = _to_db_date(notice.get('timestamp'))
            e['update_date'] = e['issue_date']
            e['notes']       = ''
            e['org_id']      = self.channel['org_id']
            e['refers_to']   = ''
            e['channels']    = [{'label': self.channel_label}]
            e['packages']    = []
            e['files']       = []
            if existing_errata:
                e['channels'].extend(existing_errata['channels'])
                e['packages'] = existing_errata['packages']

            atoms = notice.find(PATCH+'atoms')
            packages = atoms.findall(YUM+'package')

            e['packages'] = self._patches_process_packages(packages,
                                                           e['advisory_name'],
                                                           e['packages'])
            # an update can't have zero packages, so we skip this update
            if not e['packages']:
                skipped_updates = skipped_updates + 1
                continue

            e['keywords'] = []
            if notice.find(PATCH+'reboot-needed') is not None:
                kw = Keyword()
                kw.populate({'keyword': 'reboot_suggested'})
                e['keywords'].append(kw)
            if notice.find(PATCH+'package-manager') is not None:
                kw = Keyword()
                kw.populate({'keyword': 'restart_suggested'})
                e['keywords'].append(kw)

            e['bugs'] = find_bugs(e['description'])
            e['cve'] = find_cves(e['description'])
            # set severity to Low to get a currency rating
            e['security_impact'] = "Low"

            e['locally_modified'] = None
            batch.append(e)
            if self.deep_verify:
                # import step by step
                importer = ErrataImport(batch, backend)
                importer.run()
                batch = []

        if skipped_updates > 0:
            self.print_msg("%d patches skipped because of incomplete package list." % skipped_updates)
        if len(batch) > 0:
            importer = ErrataImport(batch, backend)
            importer.run()
        self.regen = True

    def upload_updates(self, notices):
        skipped_updates = []
        batch = []
        typemap = {
                  'security'    : 'Security Advisory',
                  'recommended' : 'Bug Fix Advisory',
                  'bugfix'      : 'Bug Fix Advisory',
                  'optional'    : 'Product Enhancement Advisory',
                  'feature'     : 'Product Enhancement Advisory',
                  'enhancement' : 'Product Enhancement Advisory'
                  }
        backend = SQLBackend()

        for notice in notices:
            notice = _fix_notice(notice)
            patch_name = self._patch_naming(notice)
            existing_errata = get_errata(patch_name)
            if existing_errata and not _is_old_suse_style(notice):
                if int(existing_errata['advisory_rel']) < int(notice['version']):
                    # A disaster happens
                    #
                    # re-releasing an errata with a higher release number
                    # only happens in case of a disaster.
                    # This should force mirrored repos to remove the old
                    # errata and take care that the new one is the only
                    # available.
                    # This mean a hard overwrite
                    _delete_invalid_errata(existing_errata['id'])
                elif int(existing_errata['advisory_rel']) > int(notice['version']):
                    # the existing errata has a higher release than the now
                    # parsed one. We need to skip the current errata
                    continue
                # else: release match, so we update the errata

            if notice['updated']:
                updated_date = _to_db_date(notice['updated'])
            else:
                updated_date = _to_db_date(notice['issued'])
            if (existing_errata and
                not self.errata_needs_update(existing_errata, notice['version'], updated_date)):
                continue
            self.print_msg("Add Patch %s" % patch_name)
            e = Erratum()
            e['errata_from']   = notice['from']
            e['advisory'] = e['advisory_name'] = patch_name
            e['advisory_rel']  = notice['version']
            e['advisory_type'] = typemap.get(notice['type'], 'Product Enhancement Advisory')
            e['product']       = notice['release'] or 'Unknown'
            e['description']   = notice['description'] or 'not set'
            e['synopsis']      = notice['title'] or notice['update_id']
            if (notice['type'] == 'security' and notice['severity'] and
                not e['synopsis'].startswith(notice['severity'] + ': ')):
                e['synopsis'] = notice['severity'] + ': ' + e['synopsis']
            e['topic']         = ' '
            e['solution']      = ' '
            e['issue_date']    = _to_db_date(notice['issued'])
            e['update_date']   = updated_date
            e['org_id']        = self.channel['org_id']
            e['notes']         = ''
            e['refers_to']     = ''
            e['channels']      = [{'label':self.channel_label}]
            e['packages']      = []
            e['files']         = []
            if existing_errata:
                e['channels'].extend(existing_errata['channels'])
                e['packages'] = existing_errata['packages']

            e['packages'] = self._updates_process_packages(
                notice['pkglist'][0]['packages'], e['advisory_name'], e['packages'])
            # One or more package references could not be found in the Database.
            # To not provide incomplete patches we skip this update
            if not e['packages']:
                skipped_updates.append(e['advisory_name'])
                continue

            e['keywords'] = _update_keywords(notice)
            e['bugs'] = _update_bugs(notice)
            e['cve'] = _update_cve(notice)
            if notice['severity']:
                e['security_impact'] = notice['severity']
            else:
                # 'severity' not available in older yum versions
                # set default to Low to get a correct currency rating
                e['security_impact'] = "Low"
            e['locally_modified'] = None
            batch.append(e)
            if self.deep_verify:
                # import step by step
                importer = ErrataImport(batch, backend)
                importer.run()
                batch = []

        if skipped_updates:
            self.print_msg("%d patches skipped because of empty package list." % len(skipped_updates))
            for update in skipped_updates:
                self.print_msg(" %s" % update)
        if len(batch) > 0:
            importer = ErrataImport(batch, backend)
            importer.run()
        self.regen = True

    def errata_needs_update(self, existing_errata, new_errata_version, new_errata_changedate):
        """check, if the errata in the DB needs an update

           new_errata_version: integer version number
           new_errata_changedate: date of the last change in DB format "%Y-%m-%d %H:%M:%S"
        """
        if self.deep_verify:
            # with deep_verify always re-import all errata
            return True

        if int(existing_errata['advisory_rel']) < int(new_errata_version):
            log_debug(2, "Patch need update: higher version")
            return True
        newdate = datetime.strptime(new_errata_changedate,
                                    "%Y-%m-%d %H:%M:%S")
        olddate = datetime.strptime(existing_errata['update_date'],
                                    "%Y-%m-%d %H:%M:%S")
        if newdate > olddate:
            log_debug(2, "Patch need update: newer update date - %s > %s" % (newdate, olddate))
            return True
        for c in existing_errata['channels']:
            if self.channel_label == c['label']:
                log_debug(2, "No update needed")
                return False
        log_debug(2, "Patch need update: channel not yet part of the patch")
        return True

    def import_products(self, repo):
        products = repo.get_products()
        for product in products:
            query = rhnSQL.prepare("""
                select spf.id
                  from suseProductFile spf
                  join rhnpackageevr pe on pe.id = spf.evr_id
                  join rhnpackagearch pa on pa.id = spf.package_arch_id
                 where spf.name = :name
                   and spf.evr_id = LOOKUP_EVR(:epoch, :version, :release)
                   and spf.package_arch_id = LOOKUP_PACKAGE_ARCH(:arch)
                   and spf.vendor = :vendor
                   and spf.summary = :summary
                   and spf.description = :description
            """)
            query.execute(**product)
            row = query.fetchone_dict()
            if not row or not row.has_key('id'):
                get_id_q = rhnSQL.prepare("""SELECT sequence_nextval('suse_prod_file_id_seq') as id FROM dual""")
                get_id_q.execute()
                row = get_id_q.fetchone_dict() or {}
                if not row or not row.has_key('id'):
                    print "no id for sequence suse_prod_file_id_seq"
                    continue

                h = rhnSQL.prepare("""
                    insert into suseProductFile
                        (id, name, evr_id, package_arch_id, vendor, summary, description)
                    VALUES (:id, :name, LOOKUP_EVR(:epoch, :version, :release),
                            LOOKUP_PACKAGE_ARCH(:arch), :vendor, :summary, :description)
                """)
                h.execute(id=row['id'], **product)

            params = {
                'product_cap'   : "product(%s)" % product['name'],
                'cap_version'   : product['version'] + "-" + product['release'],
                'channel_id'    : int(self.channel['id'])
            }
            if self.channel['org_id']:
                org_statement = "and p.org_id = :channel_org"
                params['channel_org'] = self.channel['org_id']
            else:
                org_statement = "and p.org_id is NULL"

            query = rhnSQL.prepare("""
                select p.id
                  from rhnPackage p
                  join rhnPackageProvides pp on pp.package_id = p.id
                  join rhnPackageCapability pc on pc.id = pp.capability_id
                  join rhnChannelPackage cp on cp.package_id = p.id
                 where pc.name = :product_cap
                   and pc.version = :cap_version
                   and cp.channel_id = :channel_id
                   %s
            """ % org_statement)

            query.execute(**params)
            packrow = query.fetchone_dict()
            if not packrow or not packrow.has_key('id'):
                # package not in DB
                continue

            h = rhnSQL.prepare("""select 1 from susePackageProductFile where package_id = :paid and prodfile_id = :prid""")
            h.execute(paid=packrow['id'], prid=row['id'])
            ex = h.fetchone_dict() or None
            if not ex:
                h = rhnSQL.prepare("""insert into susePackageProductFile (package_id, prodfile_id)
                    VALUES (:package_id, :product_id)
                """)
                h.execute(package_id=packrow['id'], product_id=row['id'])
                self.regen = True

    def import_susedata(self, repo):
        kwcache = {}
        susedata = repo.get_susedata()
        for package in susedata:
            query = rhnSQL.prepare("""
                SELECT p.id
                  FROM rhnPackage p
                  JOIN rhnPackagename pn ON p.name_id = pn.id
                  JOIN rhnChecksumView c ON p.checksum_id = c.id
                  JOIN rhnChannelPackage cp ON p.id = cp.package_id
                 WHERE pn.name = :name
                   AND p.evr_id = LOOKUP_EVR(:epoch, :version, :release)
                   AND p.package_arch_id = LOOKUP_PACKAGE_ARCH(:arch)
                   AND cp.channel_id = :channel_id
                   AND c.checksum = :pkgid
                """)
            query.execute(name=package['name'], epoch=package['epoch'],
                          version=package['version'], release=package['release'],
                          arch=package['arch'], pkgid=package['pkgid'],
                          channel_id=int(self.channel['id']))
            row = query.fetchone_dict() or None
            if not row or not row.has_key('id'):
                # package not found in DB
                continue
            pkgid = int(row['id'])
            log_debug(4, "import_susedata pkgid: %s channelId: %s" % (pkgid, int(self.channel['id'])))

            h = rhnSQL.prepare("""
                SELECT smk.id, smk.label
                  FROM suseMdData smd
                  JOIN suseMdKeyword smk ON smk.id = smd.keyword_id
                 WHERE smd.package_id = :package_id
                   AND smd.channel_id = :channel_id
            """)
            h.execute(package_id=pkgid, channel_id=int(self.channel['id']))
            ret = h.fetchall_dict() or {}
            pkgkws = {}
            for row in ret:
                log_debug(4, "DB keyword: %s kid: %s" % (row['label'], row['id']))
                pkgkws[row['label']] = False
                kwcache[row['label']] = row['id']

            for keyword in package['keywords']:
                log_debug(4, "Metadata keyword: %s" % keyword)
                if keyword not in kwcache:
                    kw = rhnSQL.prepare("""select LOOKUP_MD_KEYWORD(:label) id from dual""")
                    kw.execute(label=keyword)
                    kwid = kw.fetchone_dict()['id']
                    kwcache[keyword] = kwid

                if keyword in pkgkws:
                    pkgkws[keyword] = True
                else:
                    log_debug(4, "Insert new keywordId: %s pkgId: %s channelId: %s" % (kwcache[keyword], pkgid, int(self.channel['id'])))
                    kadd = rhnSQL.prepare("""INSERT INTO suseMdData (package_id, channel_id, keyword_id)
                                              VALUES(:package_id, :channel_id, :keyword_id)""")
                    kadd.execute(package_id=pkgid, channel_id=int(self.channel['id']), keyword_id=kwcache[keyword])
                    self.regen = True

            if package.has_key('eula'):
                eula_id = suseEula.find_or_create_eula(package['eula'])
                rhnPackage.add_eula_to_package(
                  package_id=pkgid,
                  eula_id=eula_id
                )

            # delete all removed keywords
            for label in pkgkws:
                if not pkgkws[label]:
                    log_debug(4, "Delete obsolete keywordId: %s pkgId: %s channelId: %s" % (kwcache[label], pkgid, int(self.channel['id'])))
                    kdel = rhnSQL.prepare("""DELETE FROM suseMdData WHERE package_id = :package_id
                                             AND channel_id = :channel_id AND keyword_id = :keyword_id""")
                    kdel.execute(package_id=pkgid, channel_id=int(self.channel['id']), keyword_id=kwcache[label])
                    self.regen = True

    def _patch_naming(self, notice):
        """Return the name of the patch according to our rules

        :notice: a notice/patch object (this could be a dictionary
        (new-style) or an ElementTree element (old code10 style))

        """
        try:
            version = int(notice.find(YUM+'version').get('ver'))
        except AttributeError:
            # normal yum updates (dicts)
            patch_name = notice['update_id']
        else:
            # code10 patches
            if version >= 1000:
                # old suse style patch naming
                patch_name = notice.get('patchid')
            else:
                # new suse style patch naming
                patch_name = notice.find(YUM+'name').text

        # remove the channel-specific prefix
        # this way we can merge patches from different channels like
        # SDK, HAE and SLES
        update_tag = self.channel['update_tag']
        if update_tag and patch_name.startswith(update_tag):
            patch_name = patch_name[len(update_tag)+1:] # +1 for the hyphen
        elif update_tag and update_tag in patch_name:
            # SLE12 has SUSE-<update-tag>-...
            patch_name = patch_name.replace('SUSE-' + update_tag , 'SUSE', 1)

        return patch_name

    def _updates_process_packages(self, packages, advisory_name,
                                  existing_packages):
        """Check if the packages are in the database

        Go through the list of 'packages' and for each of them
        check to see if it is already present in the database. If it is,
        return a list of IncompletePackage objects, otherwise return an
        empty list.

        :packages: a list of dicts that represent packages (updateinfo style)
        :advisory_name: the name of the current erratum
        :existing_packages: list of already existing packages for this errata

        """
        erratum_packages = existing_packages
        for pkg in packages:
            param_dict = {
                'name': pkg['name'],
                'version': pkg['version'],
                'release': pkg['release'],
                'arch': pkg['arch'],
                'epoch': pkg['epoch'],
                'channel_id': int(self.channel['id'])}
            if param_dict['arch'] not in self.arches:
                continue
            ret = self._process_package(param_dict, advisory_name)
            if not ret:
                if 'epoch' not in param_dict:
                    param_dict['epoch'] = ''
                else:
                    param_dict['epoch'] = '%s:' % param_dict['epoch']
                if "%(name)s-%(epoch)s%(version)s-%(release)s.%(arch)s" % param_dict not in self.available_packages:
                    continue
                # This package could not be found in the database
                # but should be available in this repo
                # so we skip the broken patch.
                errmsg = ("The package "
                          "%(name)s-%(epoch)s%(version)s-%(release)s.%(arch)s "
                          "which is referenced by patch %(patch)s was not found "
                          "in the database. This patch has been skipped." % dict(
                              patch=advisory_name,
                              **param_dict))
                self.print_msg(errmsg)
                self.error_messages.append(errmsg)
                return []

            # add new packages to the errata
            found = False
            for oldpkg in erratum_packages:
                if oldpkg['package_id'] == ret['package_id']:
                    found = True
            if not found:
                erratum_packages.append(ret)
        return erratum_packages

    def _patches_process_packages(self, packages, advisory_name, existing_packages):
        """Check if the packages are in the database

        Go through the list of 'packages' and for each of them
        check to see if it is already present in the database. If it is,
        return a list of IncompletePackage objects, otherwise return an
        empty list.

        :packages: a list of dicts that represent packages (patch style)
        :advisory_name: the name of the current erratum
        :existing_packages: list of already existing packages for this errata

        """
        erratum_packages = existing_packages
        for pkg in packages:
            nevr = pkg.find(YUM+'format').find(RPM+'requires').find(RPM+'entry')
            param_dict = {
                'name': nevr.get('name'),
                'version': nevr.get('ver'),
                'release': nevr.get('rel'),
                'epoch': nevr.get('epoch'),
                'arch': pkg.findtext(YUM+'arch'),
                'channel_id': int(self.channel['id'])
            }
            if param_dict['arch'] not in self.arches:
                continue
            ret = self._process_package(param_dict, advisory_name)
            if not ret:
                if 'epoch' not in param_dict:
                    param_dict['epoch'] = ''
                else:
                    param_dict['epoch'] = '%s:' % param_dict['epoch']
                if "%(name)s-%(epoch)s%(version)s-%(release)s.%(arch)s" % param_dict not in self.available_packages:
                    continue
                # This package could not be found in the database
                # but should be available in this repo
                # so we skip the broken patch.
                errmsg = ("The package "
                          "%(name)s-%(epoch)s%(version)s-%(release)s.%(arch)s "
                          "which is referenced by patch %(patch)s was not found "
                          "in the database. This patch has been skipped." % dict(
                              patch=advisory_name,
                              **param_dict))
                self.print_msg(errmsg)
                self.error_messages.append(errmsg)
                return []

            # add new packages to the errata
            found = False
            for oldpkg in erratum_packages:
                if oldpkg['package_id'] == ret['package_id']:
                    found = True
            if not found:
                erratum_packages.append(ret)
        return erratum_packages


    def _process_package(self, param_dict, advisory_name):
        """Search for a package in the the database

        Search for the package specified by 'param_dict' to see if it is
        already present in the database. If it is, return a
        IncompletePackage objects, otherwise return None.

        :param_dict: dict that represent packages (nerva + channel_id)
        :advisory_name: the name of the current erratum

        """
        pkgepoch = param_dict['epoch']
        del param_dict['epoch']

        if not pkgepoch or pkgepoch == '0':
            epochStatement = "(pevr.epoch is NULL or pevr.epoch = '0')"
        else:
            epochStatement = "pevr.epoch = :epoch"
            param_dict['epoch'] = pkgepoch
        if self.channel['org_id']:
            orgidStatement = " = :org_id"
            param_dict['org_id'] = self.channel['org_id']
        else:
            orgidStatement = " is NULL"

        h = rhnSQL.prepare("""
            select p.id, c.checksum, c.checksum_type, pevr.epoch
              from rhnPackage p
              join rhnPackagename pn on p.name_id = pn.id
              join rhnpackageevr pevr on p.evr_id = pevr.id
              join rhnpackagearch pa on p.package_arch_id = pa.id
              join rhnArchType at on pa.arch_type_id = at.id
              join rhnChecksumView c on p.checksum_id = c.id
              join rhnChannelPackage cp on p.id = cp.package_id
             where pn.name = :name
               and p.org_id %s
               and pevr.version = :version
               and pevr.release = :release
               and pa.label = :arch
               and %s
               and at.label = 'rpm'
               and cp.channel_id = :channel_id
            """ % (orgidStatement, epochStatement))
        h.execute(**param_dict)
        cs = h.fetchone_dict()

        if not cs:
            return None

        package = IncompletePackage()
        for k in param_dict:
            if k not in ['epoch', 'channel_label', 'channel_id']:
                package[k] = param_dict[k]
        package['epoch'] = cs['epoch']
        package['org_id'] = self.channel['org_id']

        package['checksums'] = {cs['checksum_type'] : cs['checksum']}
        package['checksum_type'] = cs['checksum_type']
        package['checksum'] = cs['checksum']

        package['package_id'] = cs['id']
        return package

    def import_packages(self, plug, source_id, url):
        if (not self.filters) and source_id:
            h = rhnSQL.prepare("""
                    select flag, filter
                      from rhnContentSourceFilter
                     where source_id = :source_id
                     order by sort_order """)
            h.execute(source_id=source_id)
            filter_data = h.fetchall_dict() or []
            filters = [(row['flag'], re.split(r'[,\s]+', row['filter']))
                       for row in filter_data]
        else:
            filters = self.filters

        packages = plug.list_packages(filters, self.latest)
        to_process = []
        skipped = 0
        saveurl = suseLib.URL(url)
        if saveurl.password:
            saveurl.password = "*******"
        num_passed = len(packages)
        self.print_msg("Repo URL: %s" % saveurl.getURL())
        self.print_msg("Packages in repo:             %5d" % plug.num_packages)
        if plug.num_excluded:
            self.print_msg("Packages passed filter rules: %5d" % num_passed)
        channel_id = int(self.channel['id'])
        if self.channel['org_id']:
            self.channel['org_id'] = int(self.channel['org_id'])
        else:
            self.channel['org_id'] = None
        for pack in packages:
            if pack.arch in ['src', 'nosrc']:
                # skip source packages
                skipped += 1
                continue
            if pack.arch not in self.arches:
                # skip packages with incompatible architecture
                skipped += 1
                continue
            epoch = ''
            if pack.epoch and pack.epoch != '0':
                epoch = "%s:" % pack.epoch
            ident = "%s-%s%s-%s.%s" % (pack.name, epoch, pack.version, pack.release, pack.arch)
            self.available_packages[ident] = 1

            db_pack = rhnPackage.get_info_for_package(
                [pack.name, pack.version, pack.release, pack.epoch, pack.arch],
                channel_id, self.channel['org_id'])

            to_download = True
            to_link = True
            if db_pack['path']:
                # if the package exists, but under a different org_id we have to download it again
                if self.match_package_checksum(pack, db_pack):
                    # package is already on disk
                    to_download = False
                    pack.set_checksum(db_pack['checksum_type'], db_pack['checksum'])
                    if db_pack['channel_id'] == channel_id:
                        # package is already in the channel
                        to_link = False
                elif db_pack['channel_id'] == channel_id:
                    # different package with SAME NVREA
                    self.disassociate_package(db_pack)

            if to_download or to_link:
                to_process.append((pack, to_download, to_link))

        num_to_process = len(to_process)
        if num_to_process == 0:
            self.print_msg("No new packages to sync.")
            if plug.num_packages == 0:
                self.regen = True
            return
        else:
            self.print_msg("Packages already synced:      %5d" %
                           (num_passed - num_to_process))
            self.print_msg("Packages to sync:             %5d" % num_to_process)

        self.regen = True
        is_non_local_repo = (url.find("file:/") < 0)

        def finally_remove(path):
            if is_non_local_repo and path and os.path.exists(path):
                os.remove(path)

        # try/except/finally doesn't work in python 2.4 (RHEL5), so here's a hack
        for (index, what) in enumerate(to_process):
            pack, to_download, to_link = what
            localpath = None
            # pylint: disable=W0703
            try:
                self.print_msg("%d/%d : %s" % (index + 1, num_to_process, pack.getNVREA()))
                if to_download:
                    pack.path = localpath = plug.get_package(pack)
                pack.load_checksum_from_header()
                if to_download:
                    pack.upload_package(self.channel)
                    finally_remove(localpath)
                if to_link:
                    self.associate_package(pack)
            except KeyboardInterrupt:
                finally_remove(localpath)
                raise
            except Exception:
                e = sys.exc_info()[1]
                self.error_msg(e)
                finally_remove(localpath)
                pack.clear_header()
                if self.fail:
                    raise
                else:
                    self.error_messages.append(str(e))
                continue
            pack.clear_header()

    def match_package_checksum(self, md_pack, db_pack):
        """compare package checksum"""

        md_pack.path = abspath = os.path.join(CFG.MOUNT_POINT, db_pack['path'])
        if (self.deep_verify or
            md_pack.checksum_type != db_pack['checksum_type'] or
            md_pack.checksum != db_pack['checksum']):

            if (os.path.exists(abspath) and
                getFileChecksum(md_pack.checksum_type, filename=abspath) == md_pack.checksum):

                return True
            else:
                return False
        return True

    def associate_package(self, pack):
        caller = "server.app.yumreposync"
        backend = SQLBackend()
        package = {}
        package['name'] = pack.name
        package['version'] = pack.version
        package['release'] = pack.release
        package['arch'] = pack.arch
        package['checksum'] = pack.a_pkg.checksum
        package['checksum_type'] = pack.a_pkg.checksum_type
        package['channels'] = [{'label': self.channel_label,
                                'id': self.channel['id']}]
        package['org_id'] = self.channel['org_id']

        imported = False
        # yum's createrepo puts epoch="0" to primary.xml even for packages
        # with epoch='' so we have to check empty epoch first because it's
        # more common situation
        if pack.epoch == '0':
            package['epoch'] = ''
            try:
                self._importer_run(package, caller, backend)
                imported = True
            except:
                pass
        if not imported:
            package['epoch'] = pack.epoch
            self._importer_run(package, caller, backend)

        backend.commit()

    def disassociate_package(self, pack):
        h = rhnSQL.prepare("""
            delete from rhnChannelPackage cp
             where cp.channel_id = :channel_id
               and cp.package_id in (select p.id
                                       from rhnPackage p
                                       join rhnChecksumView c
                                         on p.checksum_id = c.id
                                      where c.checksum = :checksum
                                        and c.checksum_type = :checksum_type
                                    )
        """)
        h.execute(channel_id=int(self.channel['id']),
                  checksum_type=pack['checksum_type'], checksum=pack['checksum'])

    def _importer_run(self, package, caller, backend):
        importer = ChannelPackageSubscription(
            [IncompletePackage().populate(package)],
            backend, caller=caller, repogen=False,
            strict=self.strict)
        importer.run()

    def load_channel(self):
        return rhnChannel.channel_info(self.channel_label)

    def print_msg(self, message):
        rhnLog.log_clean(0, message)
        if not self.quiet:
            print(message)

    def error_msg(self, message):
        rhnLog.log_clean(0, message)
        if not self.quiet:
            sys.stderr.write(str(message) + "\n")

    @staticmethod
    def log_msg(message):
        rhnLog.log_clean(0, message)

    def sendErrorMail(self, body):
        to = CFG.TRACEBACK_MAIL
        fr = to
        if isinstance(to, type([])):
            fr = to[0].strip()
            to = ', '.join([s.strip() for s in to])

        headers = {
            "Subject" : "SUSE Manager repository sync failed (%s)" % hostname,
            "From"    : "%s <%s>" % (hostname, fr),
            "To"      : to,
        }
        extra = "Syncing Channel '%s' failed:\n\n" % self.channel_label
        rhnMail.send(headers, extra + body)

    def import_kickstart(self, plug, url, repo_label):
        ks_tree_label = re.sub(r'[^-_0-9A-Za-z@.]', '', repo_label.replace(' ', '_'))
        if len(ks_tree_label) < 4:
            ks_tree_label += "_repo"
        pxeboot_path = 'images/pxeboot/'
        pxeboot = plug.get_file(pxeboot_path)
        if pxeboot is None:
            if not re.search(r'/$', url):
                url = url + '/'
            self.print_msg("Kickstartable tree not detected (no %s%s)" % (url, pxeboot_path))
            return
        channel_id = int(self.channel['id'])

        if rhnSQL.fetchone_dict("""
                select id
                from rhnKickstartableTree
                where org_id = :org_id and channel_id = :channel_id and label = :label
                """, org_id=self.channel['org_id'], channel_id=self.channel['id'], label=ks_tree_label):
            print("Kickstartable tree %s already synced." % ks_tree_label)
            return

        row = rhnSQL.fetchone_dict("""
            select sequence_nextval('rhn_kstree_id_seq') as id from dual
            """)
        ks_id = row['id']
        ks_path = 'rhn/kickstart/%s/%s' % (self.channel['org_id'], ks_tree_label)

        row = rhnSQL.execute("""
            insert into rhnKickstartableTree (id, org_id, label, base_path, channel_id,
                        kstree_type, install_type, last_modified, created, modified)
            values (:id, :org_id, :label, :base_path, :channel_id,
                        ( select id from rhnKSTreeType where label = 'externally-managed'),
                        ( select id from rhnKSInstallType where label = 'generic_rpm'),
                        current_timestamp, current_timestamp, current_timestamp)
            """, id=ks_id, org_id=self.channel['org_id'], label=ks_tree_label,
                             base_path=os.path.join(CFG.MOUNT_POINT, ks_path), channel_id=self.channel['id'])

        insert_h = rhnSQL.prepare("""
            insert into rhnKSTreeFile (kstree_id, relative_filename, checksum_id, file_size, last_modified, created, modified)
            values (:id, :path, lookup_checksum('sha256', :checksum), :st_size, epoch_seconds_to_timestamp_tz(:st_time), current_timestamp, current_timestamp)
            """)
        dirs = ['']
        while len(dirs) > 0:
            d = dirs.pop(0)
            v = None
            if d == pxeboot_path:
                v = pxeboot
            else:
                v = plug.get_file(d)
            if v is None:
                continue

            for s in (m.group(1) for m in re.finditer(r'(?i)<a href="(.+?)"', v)):
                if (re.match(r'/', s) or re.search(r'\?', s) or re.search(r'\.\.', s)
                        or re.match(r'[a-zA-Z]+:', s) or re.search(r'\.rpm$', s)):
                    continue
                if re.search(r'/$', s):
                    dirs.append(d + s)
                    continue
                local_path = os.path.join(CFG.MOUNT_POINT, ks_path, d, s)
                if os.path.exists(local_path):
                    print("File %s%s already present locally" % (d, s))
                else:
                    print("Retrieving %s" % d + s)
                    plug.get_file(d + s, os.path.join(CFG.MOUNT_POINT, ks_path))
                st = os.stat(local_path)
                insert_h.execute(id=ks_id, path=d + s, checksum=getFileChecksum('sha256', local_path),
                                 st_size=st.st_size, st_time=st.st_mtime)

        rhnSQL.commit()

    def updateChannelChecksumType(self, repo_checksum_type):
        """
        check, if the checksum_type of the channel matches the one of the repo
        if not, change the type of the channel
        """
        if self.channel['org_id']:
            # custom channels are user managed.
            # Do not autochange this
            return

        h = rhnSQL.prepare("""SELECT ct.label
                                FROM rhnChannel c
                                JOIN rhnChecksumType ct ON c.checksum_type_id = ct.id
                               WHERE c.id = :cid""")
        h.execute(cid=self.channel['id'])
        d = h.fetchone_dict() or None
        if d and d['label'] == repo_checksum_type:
            # checksum_type is the same, no need to change anything
            return
        h = rhnSQL.prepare("""SELECT id FROM rhnChecksumType WHERE label = :clabel""")
        h.execute(clabel=repo_checksum_type)
        d = h.fetchone_dict() or None
        if not (d and d['id']):
            # unknown or invalid checksum_type
            # better not change the channel
            return
        # update the checksum_type
        h = rhnSQL.prepare("""UPDATE rhnChannel
                                 SET checksum_type_id = :ctid
                               WHERE id = :cid""")
        h.execute(ctid=d['id'], cid=self.channel['id'])


def get_errata(update_id):
    """ Return an Errata dict

    search in the database for the given advisory and
    return a dict with important values.
    If the advisory was not found it returns None

    :update_id - the advisory (name)
    """
    h = rhnSQL.prepare("""
        select e.id, e.advisory,
               e.advisory_name, e.advisory_rel,
               TO_CHAR(e.update_date, 'YYYY-MM-DD HH24:MI:SS') as update_date
          from rhnerrata e
         where e.advisory = :name
    """)
    h.execute(name=update_id)
    ret = h.fetchone_dict()
    if not ret:
        return None

    h = rhnSQL.prepare("""
        select distinct c.label
          from rhnchannelerrata ce
          join rhnchannel c on c.id = ce.channel_id
         where ce.errata_id = :eid
    """)
    h.execute(eid=ret['id'])
    ret['channels'] = h.fetchall_dict() or []

    ret['packages'] = []

    h = rhnSQL.prepare("""
        select p.id as package_id,
               pn.name,
               pevr.epoch,
               pevr.version,
               pevr.release,
               pa.label as arch,
               p.org_id,
               cv.checksum,
               cv.checksum_type
          from rhnerratapackage ep
          join rhnpackage p on p.id = ep.package_id
          join rhnpackagename pn on pn.id = p.name_id
          join rhnpackageevr pevr on pevr.id = p.evr_id
          join rhnpackagearch pa on pa.id = p.package_arch_id
          join rhnchecksumview cv on cv.id = p.checksum_id
         where ep.errata_id = :eid
    """)
    h.execute(eid=ret['id'])
    packages = h.fetchall_dict() or []
    for pkg in packages:
        ipackage = IncompletePackage().populate(pkg)
        ipackage['epoch'] = pkg.get('epoch', '')

        ipackage['checksums'] = {ipackage['checksum_type'] : ipackage['checksum']}
        ret['packages'].append(ipackage)

    return ret

def get_compatible_arches(channel_id):
    """Return a list of compatible package arch labels for this channel"""
    h = rhnSQL.prepare("""select pa.label
                          from rhnChannelPackageArchCompat cpac,
                          rhnChannel c,
                          rhnpackagearch pa
                          where c.id = :channel_id
                          and c.channel_arch_id = cpac.channel_arch_id
                          and cpac.package_arch_id = pa.id""")
    h.execute(channel_id=channel_id)
    # We do not mirror source packages. If they are listed in patches
    # we need to know, that it is safe to skip them
    arches = [k['label'] for k in  h.fetchall_dict() if k['label'] not in ['src', 'nosrc']]
    return arches

def _best_checksum_item(checksums):
    if checksums.has_key('sha256'):
        checksum_type = 'sha256'
        checksum_type_orig = 'sha256'
        checksum = checksums[checksum_type_orig]
    elif checksums.has_key('sha'):
        checksum_type = 'sha1'
        checksum_type_orig = 'sha'
        checksum = checksums[checksum_type_orig]
    elif checksums.has_key('sha1'):
        checksum_type = 'sha1'
        checksum_type_orig = 'sha1'
        checksum = checksums[checksum_type_orig]
    elif checksums.has_key('md5'):
        checksum_type = 'md5'
        checksum_type_orig = 'md5'
        checksum = checksums[checksum_type_orig]
    else:
        checksum_type = 'md5'
        checksum_type_orig = None
        checksum = None
    return (checksum_type, checksum_type_orig, checksum)

def _to_db_date(date):
    if not date:
        ret = datetime.utcnow()
    elif date.isdigit():
        ret = datetime.fromtimestamp(float(date))
    else:
        ret = parse_date(date)
        try:
            ret = ret.astimezone(tzutc())
        except ValueError, e:
            log_debug(2, e)
    return ret.isoformat(' ')[:19]  # return 1st 19 letters of date, therefore preventing ORA-01830 caused by fractions of seconds

def _update_keywords(notice):
    """Return a list of Keyword objects for the notice"""
    keywords = []
    if notice['reboot_suggested']:
        kw = Keyword()
        kw.populate({'keyword':'reboot_suggested'})
        keywords.append(kw)
    if notice['restart_suggested']:
        kw = Keyword()
        kw.populate({'keyword':'restart_suggested'})
        keywords.append(kw)
    return keywords

def _update_bugs(notice):
    """Return a list of Bug objects from the notice's references"""
    bugs = {}
    if notice['references'] is None:
        return []
    for bz in notice['references']:
        if bz['type'] == 'bugzilla' and bz['id'] not in bugs:
            bug = Bug()
            bug.populate({'bug_id': bz['id'],
                          'summary': bz['title'] or ("Bug %s" % bz['id']),
                          'href': bz['href']})
            bugs[bz['id']] = bug
    return bugs.values()

def _update_cve(notice):
    """Return a list of unique ids from notice references of type 'cve'"""
    cves = []
    if notice['description'] is not None:
        # sometimes CVE numbers appear in the description, but not in
        # the reference list
        cves = find_cves(notice['description'])
    if notice['references'] is not None:
        cves.extend([cve['id'][:20] for cve in notice['references'] if cve['type'] == 'cve'])
    # remove duplicates
    cves = list(set(cves))

    return cves

def _fix_notice(notice):
    if "." in notice['version']:
        new_version = 0
        for n in notice['version'].split('.'):
            new_version = (new_version + int(n)) * 100
        try:
            notice['version'] = new_version / 100
        except TypeError: # yum in RHEL5 does not have __setitem__
            notice._md['version'] = new_version / 100
    if _is_old_suse_style(notice):
        # old suse style; we need to append the version to id
        # to get a seperate patch for every issue
        try:
            notice['update_id'] = notice['update_id'] + '-' + notice['version']
        except TypeError: # yum in RHEL5 does not have __setitem__
            notice._md['update_id'] = notice['update_id'] + '-' + notice['version']
    return notice

def _is_old_suse_style(notice):
    if((notice['from'] and "suse" in notice['from'].lower() and
        int(notice['version']) >= 1000) or
        (notice['update_id'][:4] in ('res5', 'res6') and int(notice['version']) > 6 ) or
        (notice['update_id'][:4] == 'res4')):
        # old style suse updateinfo starts with version >= 1000 or
        # have the res update_tag
        return True
    return False


def find_bugs(text):
    """Find and return a list of Bug objects from the bug ids in the `text`

    Matches:
     - [#123123], (#123123)

    N.B. We assume that all the bugs are Novell Bugzilla bugs.

    """
    bug_numbers = set(re.findall('[\[\(]#(\d{6})[\]\)]', text))
    bugs = []
    for bug_number in bug_numbers:
        bug = Bug()
        bug.populate(
            {'bug_id': bug_number,
             'summary': 'bug number %s' % bug_number,
             'href':
                 'https://bugzilla.novell.com/show_bug.cgi?id=%s' % bug_number})
        bugs.append(bug)
    return bugs

def find_cves(text):
    """Find and return a list of CVE ids

    Matches:
     - CVE-YEAR-NUMBER

     Beginning 2014, the NUMBER has no maximal length anymore.
     We limit the length at 20 chars, because of the DB column size
    """
    cves = list()
    cves.extend([cve[:20] for cve in set(re.findall('CVE-\d{4}-\d+', text))])
    return cves

def set_filter_opt(option, opt_str, value, parser):
    if opt_str in [ '--include', '-i']: f_type = '+'
    else:                               f_type = '-'
    parser.values.filters.append((f_type, re.split('[,\s]+', value)))

def _delete_invalid_errata(errata_id):
    """
    Remove the errata from all channels
    This should only be alled in case of a disaster
    """
    # first get a list of all channels where this errata exists
    h = rhnSQL.prepare("""
        SELECT channel_id
          FROM rhnChannelErrata
         WHERE errata_id = :errata_id
    """)
    h.execute(errata_id=errata_id)
    channels = map(lambda x: x['channel_id'], h.fetchall_dict() or [])

    # delete channel from errata
    h = rhnSQL.prepare("""
        DELETE FROM rhnChannelErrata
         WHERE errata_id = :errata_id
    """)
    h.execute(errata_id=errata_id)

    # delete all packages from errata
    h = rhnSQL.prepare("""
        DELETE FROM rhnErrataPackage ep
         WHERE ep.errata_id = :errata_id
    """)
    h.execute(errata_id=errata_id)

    # delete files from errata
    h = rhnSQL.prepare("""
        DELETE FROM rhnErrataFile
         WHERE errata_id = :errata_id
    """)
    h.execute(errata_id=errata_id)

    # delete erratatmp
    h = rhnSQL.prepare("""
        DELETE FROM rhnErrataTmp
         WHERE id = :errata_id
    """)
    h.execute(errata_id=errata_id)

    # delete errata
    # removes also references from rhnErrataCloned
    # and rhnServerNeededCache
    h = rhnSQL.prepare("""
        DELETE FROM rhnErrata
         WHERE id = :errata_id
    """)
    h.execute(errata_id=errata_id)
    rhnSQL.commit()
    update_needed_cache = rhnSQL.Procedure("rhn_channel.update_needed_cache")

    for cid in channels:
        update_needed_cache(cid)
    rhnSQL.commit()
<|MERGE_RESOLUTION|>--- conflicted
+++ resolved
@@ -160,16 +160,11 @@
         self.available_packages = {}
         self.latest = latest
 
-<<<<<<< HEAD
         initCFG('server.susemanager')
-=======
-        initCFG('server.satellite')
->>>>>>> cce558a3
         rhnSQL.initDB()
 
         # setup logging
         log_filename = channel_label + '.log'
-<<<<<<< HEAD
         try:
             if CFG.DEBUG > 1:
                 dlevel = CFG.DEBUG
@@ -179,13 +174,6 @@
             dlevel = 0
         rhnLog.initLOG(default_log_location + log_filename, dlevel)
         #os.fchown isn't in 2.4 :/
-=======
-        if CFG.DEBUG is not None:
-            log_level = CFG.DEBUG
-
-        rhnLog.initLOG(default_log_location + log_filename, log_level)
-        # os.fchown isn't in 2.4 :/
->>>>>>> cce558a3
         if isSUSE():
             os.system("chgrp www " + default_log_location + log_filename)
         else:
@@ -272,7 +260,6 @@
                 insecure = True
             plugin = None
 
-<<<<<<< HEAD
             for url in data['source_url']:
                 # If the repository uses a uln:// URL, switch to the ULN plugin, overriding the command-line
                 if url.startswith("uln://"):
@@ -284,21 +271,6 @@
                         url, self.channel_label, insecure, self.quiet, self.interactive)
                     if data['id'] is not None:
                         keys = rhnSQL.fetchone_dict("""
-=======
-            # If the repository uses a uln:// URL, switch to the ULN plugin, overriding the command-line
-            if url.startswith("uln://"):
-                self.repo_plugin = self.load_plugin("uln")
-
-            # pylint: disable=W0703
-            try:
-                # use modified relative_url as name of repo plugin, because
-                # it used as name of cache directory
-                plugin_name = '_'.join(url.split('://')[1].split('/')[1:])
-
-                plugin = self.repo_plugin(url, plugin_name)
-                if repo_id is not None:
-                    keys = rhnSQL.fetchone_dict("""
->>>>>>> cce558a3
                         select k1.key as ca_cert, k2.key as client_cert, k3.key as client_key
                         from rhncontentssl
                                 join rhncryptokey k1
