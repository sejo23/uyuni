#
# Copyright (c) 2008--2017 Red Hat, Inc.
# Copyright (c) 2010--2011 SUSE Linux Products GmbH
#
# This software is licensed to you under the GNU General Public License,
# version 2 (GPLv2). There is NO WARRANTY for this software, express or
# implied, including the implied warranties of MERCHANTABILITY or FITNESS
# FOR A PARTICULAR PURPOSE. You should have received a copy of GPLv2
# along with this software; if not, see
# http://www.gnu.org/licenses/old-licenses/gpl-2.0.txt.
#
# Red Hat trademarks are not licensed under GPLv2. No permission is
# granted to use or replicate Red Hat trademarks that are incorporated
# in this software or its documentation.
#
import os
import re
import shutil
import socket
import sys
import time
import traceback
import base64
from datetime import datetime
from HTMLParser import HTMLParser
from dateutil.parser import parse as parse_date
from xml.dom import minidom
import gzip
from dateutil.tz import tzutc
import gettext
import errno

from rhn.connections import idn_puny_to_unicode

from yum import Errors
from yum.i18n import to_unicode
from spacewalk.common.usix import raise_with_tb

from spacewalk.server import rhnPackage, rhnSQL, rhnChannel, suseEula
from spacewalk.common import fileutils, rhnLog, rhnCache, rhnMail, suseLib
from spacewalk.common.rhnTB import fetchTraceback
from spacewalk.common.rhnLib import isSUSE
from spacewalk.common.checksum import getFileChecksum
from spacewalk.common.rhnConfig import CFG, initCFG
from spacewalk.common.rhnException import rhnFault
from spacewalk.server.importlib import importLib, mpmSource, packageImport, errataCache
from spacewalk.server.importlib.packageImport import ChannelPackageSubscription
from spacewalk.server.importlib.backendOracle import SQLBackend
from spacewalk.server.importlib.errataImport import ErrataImport
from spacewalk.satellite_tools.download import ThreadedDownloader, ProgressBarLogger, TextLogger
from spacewalk.satellite_tools.repo_plugins import CACHE_DIR
from spacewalk.server import taskomatic, rhnPackageUpload
from spacewalk.satellite_tools.satCerts import verify_certificate_dates

from syncLib import log, log2, log2disk, dumpEMAIL_LOG, log2background

translation = gettext.translation('spacewalk-backend-server', fallback=True)
_ = translation.ugettext
hostname = socket.gethostname()
if '.' not in hostname:
    hostname = socket.getfqdn()


default_log_location = '/var/log/rhn/'
relative_comps_dir = 'rhn/comps'
checksum_cache_filename = 'reposync/checksum_cache'
default_import_batch_size = 10

errata_typemap = {
    'security': 'Security Advisory',
    'recommended': 'Bug Fix Advisory',
    'bugfix': 'Bug Fix Advisory',
    'optional': 'Product Enhancement Advisory',
    'feature': 'Product Enhancement Advisory',
    'enhancement': 'Product Enhancement Advisory'
}

# namespace prefixes for parsing SUSE patches XML files
YUM = "{http://linux.duke.edu/metadata/common}"
RPM = "{http://linux.duke.edu/metadata/rpm}"
SUSE = "{http://novell.com/package/metadata/suse/common}"
PATCH = "{http://novell.com/package/metadata/suse/patch}"

class ChannelException(Exception):
    """Channel Error"""
    def __init__(self, value=None):
        Exception.__init__(self)
        self.value = value
    def __str__(self):
        return "%s" %(self.value,)

    def __unicode__(self):
        return '%s' % to_unicode(self.value)

class ChannelTimeoutException(ChannelException):
    """Channel timeout error e.g. a remote repository is not responding"""
    pass

def send_mail(sync_type="Repo"):
    """ Send email summary """
    body = dumpEMAIL_LOG()
    if body:
        print(_("+++ sending log as an email +++"))
        host_label = idn_puny_to_unicode(os.uname()[1])
        headers = {
            'Subject': _("%s sync. report from %s") % (sync_type, host_label),
        }
        sndr = "root@%s" % host_label
        if CFG.default_mail_from:
            sndr = CFG.default_mail_from
        rhnMail.send(headers, body, sender=sndr)
    else:
        print(_("+++ email requested, but there is nothing to send +++"))


class KSDirParser:
    file_blacklist = ["release-notes/"]

    def __init__(self, dir_html, additional_blacklist=None):
        self.dir_content = []

        if additional_blacklist is None:
            additional_blacklist = []
        elif not isinstance(additional_blacklist, type([])):
            additional_blacklist = [additional_blacklist]

        for s in (m.group(1) for m in re.finditer(r'(?i)<a href="(.+?)"', dir_html)):
            if not (re.match(r'/', s) or re.search(r'\?', s) or re.search(r'\.\.', s) or re.match(r'[a-zA-Z]+:', s) or
                    re.search(r'\.rpm$', s)):
                if re.search(r'/$', s):
                    file_type = 'DIR'
                else:
                    file_type = 'FILE'

                if s not in (self.file_blacklist + additional_blacklist):
                    self.dir_content.append({'name': s, 'type': file_type})

    def get_content(self):
        return self.dir_content


class TreeInfoError(Exception):
    pass


class TreeInfoParser(object):
    def __init__(self, filename):
        self.parser = ConfigParser.RawConfigParser()
        # do not lowercase
        self.parser.optionxform = str
        fp = open(filename)
        try:
            try:
                self.parser.readfp(fp)
            except ConfigParser.ParsingError:
                raise TreeInfoError("Could not parse treeinfo file!")
        finally:
            if fp is not None:
                fp.close()

    def get_images(self):
        files = []
        for section_name in self.parser.sections():
            if section_name.startswith('images-') or section_name == 'stage2':
                for item in self.parser.items(section_name):
                    files.append(item[1])
        return files

    def get_family(self):
        for section_name in self.parser.sections():
            if section_name == 'general':
                for item in self.parser.items(section_name):
                    if item[0] == 'family':
                        return item[1]

    def get_major_version(self):
        for section_name in self.parser.sections():
            if section_name == 'general':
                for item in self.parser.items(section_name):
                    if item[0] == 'version':
                        return item[1].split('.')[0]

    def get_package_dir(self):
        for section_name in self.parser.sections():
            if section_name == 'general':
                for item in self.parser.items(section_name):
                    if item[0] == 'packagedir':
                        return item[1]

    def get_addons(self):
        addons_dirs = []
        for section_name in self.parser.sections():
            # check by name
            if section_name.startswith('addon-'):
                for item in self.parser.items(section_name):
                    if item[0] == 'repository':
                        addons_dirs.append(item[1])
            # check by type
            else:
                repository = None
                repo_type = None
                for item in self.parser.items(section_name):
                    if item[0] == 'repository':
                        repository = item[1]
                    elif item[0] == 'type':
                        repo_type = item[1]

                if repo_type == 'addon' and repository is not None:
                    addons_dirs.append(repository)

        return addons_dirs


def set_filter_opt(option, opt_str, value, parser):
    # pylint: disable=W0613
    if opt_str in ['--include', '-i']:
        f_type = '+'
    else:
        f_type = '-'
    parser.values.filters.append((f_type, [v.strip() for v in value.split(',') if v.strip()]))


def getChannelRepo():

    initCFG('server.satellite')
    rhnSQL.initDB()
    items = {}
    sql = """
           select s.source_url, c.label
             from rhnChannel c
        left join rhnChannelContentSource cs on cs.channel_id=c.id
        left join rhnContentSource s on s.id = cs.source_id
            where s.source_url is not null
               or c.org_id is null
           """
    h = rhnSQL.prepare(sql)
    h.execute()
    while 1:
        row = h.fetchone_dict()
        if not row:
            break
        if not row['label'] in items:
            items[row['label']] = []
        if row['source_url']:
            items[row['label']] += [row['source_url']]

    return items


def getParentsChilds(b_only_custom=False):

    initCFG('server.satellite')
    rhnSQL.initDB()

    sql = """
        select c1.label, c2.label parent_channel, c1.id
        from rhnChannel c1 left outer join rhnChannel c2 on c1.parent_channel = c2.id
        order by c2.label desc, c1.label asc
    """
    h = rhnSQL.prepare(sql)
    h.execute()
    d_parents = {}
    while 1:
        row = h.fetchone_dict()
        if not row:
            break
        if not b_only_custom or rhnChannel.isCustomChannel(row['id']):
            parent_channel = row['parent_channel']
            if not parent_channel:
                d_parents[row['label']] = []
            else:
                # If the parent is not a custom channel treat the child like
                # it's a parent for our purposes
                if parent_channel not in d_parents:
                    d_parents[row['label']] = []
                else:
                    d_parents[parent_channel].append(row['label'])

    return d_parents


def getCustomChannels():

    # with SUSE we sync also Vendor channels with reposync
    # change parameter to False to get not only Custom Channels
    d_parents = getParentsChilds(False)
    l_custom_ch = []

    for ch in d_parents:
        l_custom_ch += [ch] + d_parents[ch]

    return l_custom_ch


def write_ssl_set_cache(ca_cert, client_cert, client_key):
    """Write one SSL set into cache directory and return path to files."""
    def create_dir_tree(path):
        try:
            os.makedirs(path, int('0750', 8))
        except OSError:
            exc = sys.exc_info()[1]
            if exc.errno == errno.EEXIST and os.path.isdir(path):
                pass
            else:
                raise

    filenames = {}
    for cert in (ca_cert, client_cert, client_key):
        (name, pem, org) = cert
        filenames[cert] = None
        if name is not None and pem is not None:
            if not org:
                org = "NULL"
            else:
                org = str(org)
            ssldir = os.path.join(CACHE_DIR, '.ssl-certs', org)
            cert_file = os.path.join(ssldir, "%s.pem" % name)
            if not os.path.exists(cert_file):
                create_dir_tree(ssldir)
                f = open(cert_file, "w")
                f.write(str(pem))
                f.close()
            filenames[cert] = cert_file

    return filenames[ca_cert], filenames[client_cert], filenames[client_key]


def clear_ssl_cache():
    ssldir = os.path.join(CACHE_DIR, '.ssl-certs')
    shutil.rmtree(ssldir, True)


def get_single_ssl_set(keys, check_dates=False):
    """Picks one of available SSL sets for given repository."""
    if check_dates:
        for ssl_set in keys:
            if verify_certificate_dates(str(ssl_set['ca_cert'])) and \
                (not ssl_set['client_cert'] or
                 verify_certificate_dates(str(ssl_set['client_cert']))):
                return ssl_set
    # Get first
    else:
        return keys[0]
    return None


class RepoSync(object):

    def __init__(self, channel_label, repo_type=None, url=None, fail=False,
                 filters=None, no_errata=False, sync_kickstart=False, latest=False,
                 metadata_only=False, strict=0, excluded_urls=None, no_packages=False,
                 log_dir="reposync", log_level=None, force_kickstart=False, force_all_errata=False,
<<<<<<< HEAD
                 check_ssl_dates=False, force_null_org_content=False,
                 noninteractive=False, deep_verify=False):
=======
                 check_ssl_dates=False, force_null_org_content=False, show_packages_only=False):
>>>>>>> a855048e
        self.regen = False
        self.fail = fail
        self.filters = filters or []
        self.no_packages = no_packages
        self.no_errata = no_errata
        self.sync_kickstart = sync_kickstart
        self.force_all_errata = force_all_errata
        self.force_kickstart = force_kickstart
        self.latest = latest
        self.metadata_only = metadata_only
        self.ks_tree_type = 'externally-managed'
        self.interactive = not noninteractive
        self.deep_verify = deep_verify
        self.error_messages = []
        self.available_packages = {}
        self.ks_install_type = None
        self.show_packages_only = show_packages_only

        initCFG('server.susemanager')
        rhnSQL.initDB()

        # setup logging
        log_filename = channel_label + '.log'
        log_path = default_log_location + log_dir + '/' + log_filename
        if log_level is None:
            log_level = 0
        CFG.set('DEBUG', log_level)
        rhnLog.initLOG(log_path, log_level)
        # os.fchown isn't in 2.4 :/
        if isSUSE():
            os.system("chgrp www " + log_path)
        else:
            os.system("chgrp apache " + log_path)

        log2disk(0, "Command: %s" % str(sys.argv))
        log2disk(0, "Sync of channel started.")

        self.channel_label = channel_label
        self.channel = self.load_channel()
        if not self.channel:
            log(0, "Channel %s does not exist." % channel_label)
            sys.exit(1)

        if not self.channel['org_id'] or force_null_org_content:
            self.org_id = None
        else:
            self.org_id = int(self.channel['org_id'])

        if not url:
            # TODO:need to look at user security across orgs
            h = rhnSQL.prepare(
                """
                select s.id, s.source_url, s.metadata_signed, s.label as repo_label, cst.label as repo_type_label
                from rhnContentSource s,
                     rhnChannelContentSource cs,
                     rhnContentSourceType cst
                where s.id = cs.source_id
                  and cst.id = s.type_id
                  and cs.channel_id = :channel_id""")
            h.execute(channel_id=int(self.channel['id']))
            sources = h.fetchall_dict()
            self.urls = []
            if excluded_urls is None:
                excluded_urls = []
            if sources:
                self.urls = self._format_sources(sources, excluded_urls, repo_type)
            else:
                # generate empty metadata and quit
                taskomatic.add_to_repodata_queue_for_channel_package_subscription(
                    [channel_label], [], "server.app.yumreposync")
                rhnSQL.commit()
                log2(0, 0, "Channel has no URL associated", stream=sys.stderr)
                if not self.org_id:
                    # RES base vendor channels do not have a URL. This is not an error
                    sys.exit(0)
                sys.exit(1)
        else:
            if repo_type:
                repo_type_label = repo_type
            else:
                repo_type_label = 'yum'
            self.urls = [{'id': None, 'source_url': url, 'metadata_signed' : 'N', 'repo_label': None, 'repo_type': repo_type_label}]

        if not self.urls:
            log2(0, 0, "Channel %s has no URL associated" % channel_label, stream=sys.stderr)

        self.repo_plugin = None
        self.strict = strict
        self.all_packages = set()
        self.all_errata = set()
        self.check_ssl_dates = check_ssl_dates
        # Init cache for computed checksums to not compute it on each reposync run again
        #self.checksum_cache = rhnCache.get(checksum_cache_filename)
        #if self.checksum_cache is None:
        #    self.checksum_cache = {}
        self.arches = self.get_compatible_arches(int(self.channel['id']))
        self.import_batch_size = default_import_batch_size

    def set_import_batch_size(self, batch_size):
        self.import_batch_size = int(batch_size)

    def set_urls_prefix(self, prefix):
        """If there are relative urls in DB, set their real location in runtime"""
        for index, url in enumerate(self.urls):
            # Make list, add prefix, make tuple and save
            url = list(url)
            url[1] = "%s%s" % (prefix, url[1])
            url = tuple(url)
            self.urls[index] = url

    def sync(self, update_repodata=True):
        """Trigger a reposync"""
        failed_packages = 0
        sync_error = 0
        start_time = datetime.now()
        for data in self.urls:
            data['source_url'] = self.set_repo_credentials(data)
            insecure = False
            if data['metadata_signed'] == 'N':
                insecure = True

            plugin = None
            repo_type = data['repo_type']

            for url in data['source_url']:
                try:
                    if '://' not in url:
                        raise Exception("Unknown protocol in repo URL: %s" % url)

                    # If the repository uses a uln:// URL, switch to the ULN plugin, overriding the command-line
                    if url.startswith("uln://"):
                        repo_type = "uln"

                    self.repo_plugin = self.load_plugin(repo_type)

                    if data['repo_label']:
                        repo_name = data['repo_label']
                    else:
                        # use modified relative_url as name of repo plugin, because
                        # it used as name of cache directory as well
                        relative_url = '_'.join(url.split('://')[1].split('/')[1:])
                        repo_name = relative_url.replace("?", "_").replace("&", "_").replace("=", "_")

                    (ca_cert_file, client_cert_file, client_key_file) = (None, None, None)
                    if data['id'] is not None:
                        keys = rhnSQL.fetchall_dict("""
                        select k1.description as ca_cert_name, k1.key as ca_cert, k1.org_id as ca_cert_org,
                               k2.description as client_cert_name, k2.key as client_cert, k2.org_id as client_cert_org,
                               k3.description as client_key_name, k3.key as client_key, k3.org_id as client_key_org
                        from rhncontentsource cs inner join
                             rhncontentsourcessl csssl on cs.id = csssl.content_source_id inner join
                             rhncryptokey k1 on csssl.ssl_ca_cert_id = k1.id left outer join
                             rhncryptokey k2 on csssl.ssl_client_cert_id = k2.id left outer join
                             rhncryptokey k3 on csssl.ssl_client_key_id = k3.id
                        where cs.id = :repo_id
<<<<<<< HEAD
                        """, repo_id=int(data['id']))
                        if keys:
                            ssl_set = get_single_ssl_set(keys, check_dates=self.check_ssl_dates)
                            if ssl_set:
                                (ca_cert_file, client_cert_file, client_key_file) = write_ssl_set_cache(
                                    (ssl_set['ca_cert_name'], ssl_set['ca_cert'], ssl_set['ca_cert_org']),
                                    (ssl_set['client_cert_name'], ssl_set['client_cert'], ssl_set['client_cert_org']),
                                    (ssl_set['client_key_name'], ssl_set['client_key'], ssl_set['client_key_org']))
                            else:
                                raise ValueError("No valid SSL certificates were found for repository.")

                    plugin = self.repo_plugin(url, repo_name, insecure, self.interactive,
                                              org=str(self.org_id or ''),
                                              channel_label=self.channel_label,
                                              ca_cert_file=ca_cert_file,
                                              client_cert_file=client_cert_file,
                                              client_key_file=client_key_file)

                    if update_repodata:
                        plugin.clear_cache()

                    # update the checksum type of channels with org_id NULL
                    # this fetch also the normal xml primary file
                    self.updateChannelChecksumType(plugin.get_md_checksum_type())

                    if not self.no_packages:
                        ret = self.import_packages(plugin, data['id'], url)
=======
                        """, repo_id=int(repo_id))
                    if keys:
                        ssl_set = get_single_ssl_set(keys, check_dates=self.check_ssl_dates)
                        if ssl_set:
                            (ca_cert_file, client_cert_file, client_key_file) = write_ssl_set_cache(
                                (ssl_set['ca_cert_name'], ssl_set['ca_cert'], ssl_set['ca_cert_org']),
                                (ssl_set['client_cert_name'], ssl_set['client_cert'], ssl_set['client_cert_org']),
                                (ssl_set['client_key_name'], ssl_set['client_key'], ssl_set['client_key_org']))
                        else:
                            raise ValueError("No valid SSL certificates were found for repository.")

                plugin = repo_plugin(url, repo_name,
                                     org=str(self.org_id or ''),
                                     channel_label=self.channel_label,
                                     ca_cert_file=ca_cert_file,
                                     client_cert_file=client_cert_file,
                                     client_key_file=client_key_file)

                if self.show_packages_only:
                    self.show_packages(plugin, repo_id)
                else:
                    if update_repodata:
                        plugin.clear_cache()

                    if not self.no_packages:
                        ret = self.import_packages(plugin, repo_id, url)
>>>>>>> a855048e
                        failed_packages += ret
                        self.import_groups(plugin)

                    if not self.no_errata:
                        self.import_updates(plugin)

                    # only for repos obtained from the DB
<<<<<<< HEAD
                    if self.sync_kickstart and data['repo_label']:
                        try:
                            self.import_kickstart(plugin, url, data['repo_label'])
                        except:
                            rhnSQL.rollback()
                            raise
                    self.import_products(plugin)
                    self.import_susedata(plugin)

                except rhnSQL.SQLError, e:
                    log(0, "SQLError: %s" % e)
                    raise
                except ChannelTimeoutException, e:
                    log(0, e)
                    self.sendErrorMail(str(e))
                    sync_error = -1
                except ChannelException, e:
                    log(0, "ChannelException: %s" % e)
                    self.sendErrorMail("ChannelException: %s" % str(e))
                    sync_error = -1
                except Errors.YumGPGCheckError, e:
                    log(0, "YumGPGCheckError: %s" % e)
                    self.sendErrorMail("YumGPGCheckError: %s" % e)
                    sync_error = -1
                except Errors.RepoError, e:
                    log(0, "RepoError: %s" % e)
                    self.sendErrorMail("RepoError: %s" % e)
                    sync_error = -1
                except Errors.RepoMDError, e:
                    if "primary not available" in str(e):
                        taskomatic.add_to_repodata_queue_for_channel_package_subscription(
                            [self.channel_label], [], "server.app.yumreposync")
                        rhnSQL.commit()
                        log(0, "Repository has no packages. (%s)" % e)
                        sync_error = -1
                    else:
                        log(0, "RepoMDError: %s" % e)
                        self.sendErrorMail("RepoMDError: %s" % e)
                        sync_error = -1
                except:
                    log(0, "Unexpected error: %s" % sys.exc_info()[0])
                    log(0, "%s" % traceback.format_exc())
                    self.sendErrorMail(fetchTraceback())
                    sync_error = -1
=======
                    if self.sync_kickstart and repo_label:
                        try:
                            self.import_kickstart(plugin, repo_label)
                        except:
                            rhnSQL.rollback()
                            raise
            except rhnSQL.SQLError:
                raise
            except Exception:
                e = sys.exc_info()[1]
                log2(0, 0, "ERROR: %s" % e, stream=sys.stderr)
                log2disk(0, "ERROR: %s" % e)
                # pylint: disable=W0104
                sync_error = -1
>>>>>>> a855048e

        # In strict mode unlink all packages from channel which are not synced from current repositories
        if self.strict and sync_error == 0:
            if not self.no_packages:
                channel_packages = rhnSQL.fetchall_dict("""
                    select p.id, ct.label as checksum_type, c.checksum
                    from rhnChannelPackage cp,
                         rhnPackage p,
                         rhnChecksumType ct,
                         rhnChecksum c
                    where cp.channel_id = :channel_id
                      and cp.package_id = p.id
                      and p.checksum_id = c.id
                      and c.checksum_type_id = ct.id
                    """, channel_id=int(self.channel['id'])) or []
                for package in channel_packages:
                    if (package['checksum_type'], package['checksum']) not in self.all_packages:
                        self.disassociate_package(package['checksum_type'], package['checksum'])
                        self.regen = True

            # For custom channels unlink also errata
            if not self.no_errata and self.channel['org_id']:
                channel_errata = self.list_errata()
                for erratum in channel_errata:
                    if erratum not in self.all_errata:
                        self.disassociate_erratum(erratum)
                        self.regen = True

        # Update cache with package checksums
        #rhnCache.set(checksum_cache_filename, self.checksum_cache)
        if self.regen:
            taskomatic.add_to_repodata_queue_for_channel_package_subscription(
                [self.channel_label], [], "server.app.yumreposync")
            taskomatic.add_to_erratacache_queue(self.channel_label)
        self.update_date()
        rhnSQL.commit()

        # update permissions
        fileutils.createPath(os.path.join(CFG.MOUNT_POINT, 'rhn'))  # if the directory exists update ownership only
        for root, dirs, files in os.walk(os.path.join(CFG.MOUNT_POINT, 'rhn')):
            for d in dirs:
                fileutils.setPermsPath(os.path.join(root, d), group='www')
            for f in files:
                fileutils.setPermsPath(os.path.join(root, f), group='www')
        elapsed_time = datetime.now() - start_time
        if self.error_messages:
            self.sendErrorMail("Repo Sync Errors: %s" % '\n'.join(self.error_messages))
            sync_error = -1
        if sync_error == 0 and failed_packages == 0:
            log(0, "Sync completed.")
        # if there is no global problems, but some packages weren't synced
        if sync_error == 0 and failed_packages > 0:
            sync_error = failed_packages
        return elapsed_time, sync_error

    def set_ks_tree_type(self, tree_type='externally-managed'):
        self.ks_tree_type = tree_type

    def set_ks_install_type(self, install_type='generic_rpm'):
        self.ks_install_type = install_type

    def update_date(self):
        """ Updates the last sync time"""
        h = rhnSQL.prepare("""update rhnChannel set LAST_SYNCED = current_timestamp
                             where label = :channel""")
        h.execute(channel=self.channel['label'])

    def load_plugin(self, repo_type):
        """Try to import the repository plugin required to sync the repository

        :repo_type: type of the repository; only 'yum' is currently supported

        """
        name = repo_type + "_src"
        mod = __import__('spacewalk.satellite_tools.repo_plugins', globals(), locals(), [name])
        try:
            submod = getattr(mod, name)
        except AttributeError:
            log2(0, 0, "Repository type %s is not supported. "
                       "Could not import "
                       "spacewalk.satellite_tools.repo_plugins.%s."
                       % (repo_type, name), stream=sys.stderr)
            sys.exit(1)
        return getattr(submod, "ContentSource")

    def import_updates(self, plug):
        (notices_type, notices) = plug.get_updates()
        log(0, '')
        log(0, "  Patches in repo: %s." % len(notices))
        if notices:
            if notices_type == 'updateinfo':
                self.upload_updates(notices)
            elif notices_type == 'patches':
                self.upload_patches(notices)

    def import_groups(self, plug):
        groupsfile = plug.get_groups()
        if groupsfile:
            basename = os.path.basename(groupsfile)
            log(0, '')
            log(0, "  Importing groups from comps file %s." % basename)
            relativedir = os.path.join(relative_comps_dir, self.channel_label)
            absdir = os.path.join(CFG.MOUNT_POINT, relativedir)
            if not os.path.exists(absdir):
                os.makedirs(absdir)
            relativepath = os.path.join(relativedir, basename)
            abspath = os.path.join(absdir, basename)
            for suffix in ['.gz', '.bz', '.xz']:
                if basename.endswith(suffix):
                    abspath = abspath.rstrip(suffix)
                    relativepath = relativepath.rstrip(suffix)
            src = fileutils.decompress_open(groupsfile)
            dst = open(abspath, "w")
            shutil.copyfileobj(src, dst)
            dst.close()
            src.close()
            # update or insert
            hu = rhnSQL.prepare("""update rhnChannelComps
                                      set relative_filename = :relpath,
                                          modified = current_timestamp
                                    where channel_id = :cid""")
            hu.execute(cid=self.channel['id'], relpath=relativepath)

            hi = rhnSQL.prepare("""insert into rhnChannelComps
                                  (id, channel_id, relative_filename)
                                  (select sequence_nextval('rhn_channelcomps_id_seq'),
                                          :cid,
                                          :relpath
                                     from dual
                                    where not exists (select 1 from rhnChannelComps
                                                       where channel_id = :cid))""")
            hi.execute(cid=self.channel['id'], relpath=relativepath)

    def _populate_erratum(self, notice):
        patch_name = self._patch_naming(notice)
        existing_errata = self.get_errata(patch_name)
        if existing_errata and not self._is_old_suse_style(notice):
            if int(existing_errata['advisory_rel']) < int(notice['version']):
                # A disaster happens
                #
                # re-releasing an errata with a higher release number
                # only happens in case of a disaster.
                # This should force mirrored repos to remove the old
                # errata and take care that the new one is the only
                # available.
                # This mean a hard overwrite
                self._delete_invalid_errata(existing_errata['id'])
            elif int(existing_errata['advisory_rel']) > int(notice['version']):
                # the existing errata has a higher release than the now
                # parsed one. We need to skip the current errata
                return None
            # else: release match, so we update the errata


        if notice['updated']:
            updated_date = self._to_db_date(notice['updated'])
        else:
            updated_date = self._to_db_date(notice['issued'])
        if (existing_errata and
            not self.errata_needs_update(existing_errata, notice['version'], updated_date)):
            return None

        log(0, "Add Patch %s" % patch_name)
        e = importLib.Erratum()
        e['errata_from']   = notice['from']
        e['advisory'] = e['advisory_name'] = patch_name
        e['advisory_rel']  = notice['version']
        e['advisory_type'] = errata_typemap.get(notice['type'], 'Product Enhancement Advisory')
        e['product']       = notice['release'] or 'Unknown'
        e['description']   = notice['description'] or 'not set'
        e['synopsis']      = notice['title'] or notice['update_id']
        if (notice['type'] == 'security' and notice['severity'] and
            not e['synopsis'].startswith(notice['severity'] + ': ')):
            e['synopsis'] = notice['severity'] + ': ' + e['synopsis']
        e['topic']         = ' '
        e['solution']      = ' '
        e['issue_date']    = self._to_db_date(notice['issued'])
        e['update_date']   = updated_date
        e['org_id'] = self.org_id
        e['notes']         = ''
        e['refers_to']     = ''
        e['channels']      = [{'label':self.channel_label}]
        e['packages']      = []
        e['files']         = []
        if existing_errata:
            e['channels'].extend(existing_errata['channels'])
            e['packages'] = existing_errata['packages']

        e['packages'] = self._updates_process_packages(
            notice['pkglist'][0]['packages'], e['advisory_name'], e['packages'])
        # One or more package references could not be found in the Database.
        # To not provide incomplete patches we skip this update
        if not e['packages'] and not notice['pkglist'][0]['packages']:
            log(2, "Advisory %s has empty package list." % e['advisory_name'])
        elif not e['packages']:
            log(2, "Advisory %s skipped because of empty package list (filtered)."
                % e['advisory_name'])
            return None

        e['keywords'] = self._update_keywords(notice)
        e['bugs'] = self._update_bugs(notice)
        e['cve'] = self._update_cve(notice)
        if notice['severity']:
            e['security_impact'] = notice['severity']
        else:
            # 'severity' not available in older yum versions
            # set default to Low to get a correct currency rating
            e['security_impact'] = "Low"
        e['locally_modified'] = None
        return e

    def upload_updates(self, notices):
        batch = []
        backend = SQLBackend()
        channel_advisory_names = self.list_errata()
        for notice in notices:
            notice = self.fix_notice(notice)

            # Save advisory names from all repositories
            self.all_errata.add(notice['update_id'])

            if not self.force_all_errata and notice['update_id'] in channel_advisory_names:
                continue

            # pylint: disable=W0703
            try:
                erratum = self._populate_erratum(notice)
                if not erratum:
                    continue
                batch.append(erratum)

                if self.deep_verify:
                    # import step by step
                    importer = ErrataImport(batch, backend)
                    importer.run()
                    batch = []
            except Exception:
                e = "Skipped %s - %s" % (notice['update_id'], sys.exc_info()[1])
                log2(1, 1, e, stream=sys.stderr)
                if self.fail:
                    raise

        if batch:
            log(0, "    Syncing %s new patch(es) to channel." % len(batch))
            importer = ErrataImport(batch, backend)
            importer.run()
            self.regen = True
        elif notices:
            log(0, "    No new patch to sync.")

    def import_packages(self, plug, source_id, url):
        failed_packages = 0
        if (not self.filters) and source_id:
            h = rhnSQL.prepare("""
                    select flag, filter
                      from rhnContentSourceFilter
                     where source_id = :source_id
                     order by sort_order """)
            h.execute(source_id=source_id)
            filter_data = h.fetchall_dict() or []
            filters = [(row['flag'], [v.strip() for v in row['filter'].split(',') if v.strip()])
                       for row in filter_data]
        else:
            filters = self.filters

        skipped = 0
        saveurl = suseLib.URL(url)
        if saveurl.password:
            saveurl.password = "*******"

        packages = plug.list_packages(filters, self.latest)
        to_disassociate = {}
        to_process = []
        num_passed = len(packages)
        log(0, "Repo URL: %s" % saveurl.getURL())
        log(0, "    Packages in repo:             %5d" % plug.num_packages)
        if plug.num_excluded:
            log(0, "    Packages passed filter rules: %5d" % num_passed)
        channel_id = int(self.channel['id'])

        for pack in packages:
            if pack.arch in ['src', 'nosrc']:
                # skip source packages
                skipped += 1
                continue
            if pack.arch not in self.arches:
                # skip packages with incompatible architecture
                skipped += 1
                continue
            epoch = ''
            if pack.epoch and pack.epoch != '0':
                epoch = "%s:" % pack.epoch
            ident = "%s-%s%s-%s.%s" % (pack.name, epoch, pack.version, pack.release, pack.arch)
            self.available_packages[ident] = 1

            db_pack = rhnPackage.get_info_for_package(
                [pack.name, pack.version, pack.release, pack.epoch, pack.arch],
                channel_id, self.org_id)

            to_download = True
            to_link = True
            # Package exists in DB
            if db_pack:
                # Path in filesystem is defined
                if db_pack['path']:
                    pack.path = os.path.join(CFG.MOUNT_POINT, db_pack['path'])
                else:
                    pack.path = ""

                # if the package exists, but under a different org_id we have to download it again
                if self.metadata_only or self.match_package_checksum(pack, db_pack):
                    # package is already on disk or not required
                    to_download = False
                    if db_pack['channel_id'] == channel_id:
                        # package is already in the channel
                        to_link = False

                    # just pass data from DB, they will be used if there is no RPM available
                    pack.set_checksum(db_pack['checksum_type'], db_pack['checksum'])
                    pack.epoch = db_pack['epoch']

                    self.all_packages.add((pack.checksum_type, pack.checksum))

                elif db_pack['channel_id'] == channel_id:
                    # different package with SAME NVREA
                    # disassociate from channel if it doesn't match package which will be downloaded
                    to_disassociate[(db_pack['checksum_type'], db_pack['checksum'])] = True

            if to_download or to_link:
                to_process.append((pack, to_download, to_link))

        num_to_process = len(to_process)
        if num_to_process == 0:
            log(0, "    No new packages to sync.")
            if plug.num_packages == 0:
                self.regen = True
            # If we are just appending, we can exit
            if not self.strict:
                return failed_packages
        else:
            log(0, "    Packages already synced:      %5d" % (num_passed - num_to_process))
            log(0, "    Packages to sync:             %5d" % num_to_process)

        is_non_local_repo = (url.find("file:/") < 0)

        downloader = ThreadedDownloader()
        to_download_count = 0
        for what in to_process:
            pack, to_download, to_link = what
            if to_download:
                target_file = os.path.join(plug.repo.pkgdir, os.path.basename(pack.unique_id.relativepath))
                pack.path = target_file
                params = {}
                checksum_type = pack.checksum_type
                checksum = pack.checksum
                plug.set_download_parameters(params, pack.unique_id.relativepath, target_file,
                                             checksum_type=checksum_type, checksum_value=checksum)
                downloader.add(params)
                to_download_count += 1
        if num_to_process != 0:
            log(0, "    New packages to download:     %5d" % to_download_count)
            log2(0, 0, "  Downloading packages:")
        logger = TextLogger(None, to_download_count)
        downloader.set_log_obj(logger)
        downloader.run()

        log2background(0, "Importing packages started.")
        log(0, '')
        log(0, '  Importing packages to DB:')
        progress_bar = ProgressBarLogger("               Importing packages:    ", to_download_count)

        # Prepare SQL statements
        h_delete_package_queue = rhnSQL.prepare("""delete from rhnPackageFileDeleteQueue where path = :path""")
        backend = SQLBackend()

        mpm_bin_batch = importLib.Collection()
        mpm_src_batch = importLib.Collection()
        affected_channels = []
        upload_caller = "server.app.uploadPackage"

        import_count = 0
        for (index, what) in enumerate(to_process):
            pack, to_download, to_link = what
            if not to_download:
                continue
            import_count += 1
            stage_path = pack.path

            # pylint: disable=W0703
            try:
                # check if package was downloaded
                if not os.path.exists(stage_path):
                    raise Exception

                pack.load_checksum_from_header()

                if not self.metadata_only:
                    rel_package_path = rhnPackageUpload.relative_path_from_header(pack.a_pkg.header, self.org_id,
                                                                                  pack.a_pkg.checksum_type,
                                                                                  pack.a_pkg.checksum)
                else:
                    rel_package_path = None

                if rel_package_path:
                    # Save uploaded package to cache with repository checksum type

                    # First write the package to the filesystem to final location
                    # pylint: disable=W0703
                    try:
                        importLib.move_package(pack.a_pkg.payload_stream.name, basedir=CFG.MOUNT_POINT,
                                               relpath=rel_package_path,
                                               checksum_type=pack.a_pkg.checksum_type,
                                               checksum=pack.a_pkg.checksum, force=1)
                    except OSError:
                        e = sys.exc_info()[1]
                        raise_with_tb(rhnFault(50, "Package upload failed: %s" % e), sys.exc_info()[2])
                    except importLib.FileConflictError:
                        raise_with_tb(rhnFault(50, "File already exists"), sys.exc_info()[2])
                    except Exception:
                        raise_with_tb(rhnFault(50, "File error"), sys.exc_info()[2])

                    # Remove any pending scheduled file deletion for this package
                    h_delete_package_queue.execute(path=rel_package_path)

                pkg = mpmSource.create_package(pack.a_pkg.header, size=pack.a_pkg.payload_size,
                                               checksum_type=pack.a_pkg.checksum_type, checksum=pack.a_pkg.checksum,
                                               relpath=rel_package_path, org_id=self.org_id,
                                               header_start=pack.a_pkg.header_start,
                                               header_end=pack.a_pkg.header_end, channels=[])

                if pack.a_pkg.header.is_source:
                    mpm_src_batch.append(pkg)
                else:
                    mpm_bin_batch.append(pkg)
                # we do not want to keep a whole 'a_pkg' object for every package in memory,
                # because we need only checksum. see BZ 1397417
                pack.checksum = pack.a_pkg.checksum
                pack.checksum_type = pack.a_pkg.checksum_type
                pack.epoch = pack.a_pkg.header['epoch']
                pack.a_pkg = None

                self.all_packages.add((pack.checksum_type, pack.checksum))

                # Downloaded pkg checksum matches with pkg already in channel, no need to disassociate from channel
                if (pack.checksum_type, pack.checksum) in to_disassociate:
                    to_disassociate[(pack.checksum_type, pack.checksum)] = False
                    # Set to_link to False, no need to link again
                    to_process[index] = (pack, True, False)

                # importing packages by batch or if the current packages is the last
                if len(mpm_bin_batch) > 0 and (import_count == to_download_count
                                               or len(mpm_bin_batch) % self.import_batch_size == 0):
                    importer = packageImport.PackageImport(mpm_bin_batch, backend, caller=upload_caller)
                    importer.setUploadForce(1)
                    importer.run()
                    rhnSQL.commit()
                    del importer.batch
                    affected_channels.extend(importer.affected_channels)
                    del mpm_bin_batch
                    mpm_bin_batch = importLib.Collection()

                if len(mpm_src_batch) > 0 and (import_count == to_download_count
                                               or len(mpm_src_batch) % self.import_batch_size == 0):
                    src_importer = packageImport.SourcePackageImport(mpm_src_batch, backend, caller=upload_caller)
                    src_importer.setUploadForce(1)
                    src_importer.run()
                    rhnSQL.commit()
                    del mpm_src_batch
                    mpm_src_batch = importLib.Collection()

                progress_bar.log(True, None)
            except KeyboardInterrupt:
                raise
            except rhnSQL.SQLError:
                raise
            except Exception:
                failed_packages += 1
                e = str(sys.exc_info()[1])
                if e:
                    log2(0, 1, e, stream=sys.stderr)
                if self.fail:
                    raise
                to_process[index] = (pack, False, False)
                progress_bar.log(False, None)
            finally:
                if is_non_local_repo and stage_path and os.path.exists(stage_path):
                    os.remove(stage_path)
            pack.clear_header()
        if affected_channels:
            errataCache.schedule_errata_cache_update(affected_channels)
        log2background(0, "Importing packages finished.")

        # Disassociate packages
        for (checksum_type, checksum) in to_disassociate:
            if to_disassociate[(checksum_type, checksum)]:
                self.disassociate_package(checksum_type, checksum)
        # Do not re-link if nothing was marked to link
        if any([to_link for (pack, to_download, to_link) in to_process]):
            log(0, '')
            log(0, "  Linking packages to the channel.")
            # Packages to append to channel
            import_batch = [self.associate_package(pack) for (pack, to_download, to_link) in to_process if to_link]
            backend = SQLBackend()
            caller = "server.app.yumreposync"
            importer = ChannelPackageSubscription(import_batch,
                                                  backend, caller=caller, repogen=False)
            importer.run()
            backend.commit()
            self.regen = True
        self._normalize_orphan_vendor_packages()
        return failed_packages

<<<<<<< HEAD
    def _normalize_orphan_vendor_packages(self):
        # Sometimes reposync disassociates vendor packages (org_id = 0) from
        # channels.
        # These orphans are then hard to work with in spacewalk (nobody has
        # permissions to view/delete them). We workaround this issue by
        # assigning such packages to the default organization, so that they can
        # be deleted using the existing orphan-deleting procedure.
        h = rhnSQL.prepare("""
            UPDATE rhnPackage
            SET org_id = 1
            WHERE id IN (SELECT p.id
                         FROM rhnPackage p LEFT JOIN rhnChannelPackage cp
                         ON p.id = cp.package_id
                         WHERE p.org_id IS NULL and cp.channel_id IS NULL)
        """)
        affected_row_count = h.execute()
        if (affected_row_count > 0):
            log(
                0,
                "Transferred {} orphaned vendor packages to the default organization"
                .format(affected_row_count)
            )

    def match_package_checksum(self, md_pack, db_pack):
        """compare package checksum"""

        abspath = md_pack.path
        if (self.deep_verify or
            md_pack.checksum_type != db_pack['checksum_type'] or
            md_pack.checksum != db_pack['checksum']):

            if (os.path.exists(abspath) and
                getFileChecksum(md_pack.checksum_type, filename=abspath) == md_pack.checksum):

                return True
=======
    def show_packages(self, plug, source_id):

        if (not self.filters) and source_id:
            h = rhnSQL.prepare("""
                    select flag, filter
                      from rhnContentSourceFilter
                     where source_id = :source_id
                     order by sort_order """)
            h.execute(source_id=source_id)
            filter_data = h.fetchall_dict() or []
            filters = [(row['flag'], re.split(r'[,\s]+', row['filter']))
                       for row in filter_data]
        else:
            filters = self.filters

        packages = plug.raw_list_packages(filters)

        num_passed = len(packages)
        log(0, "    Packages in repo:             %5d" % plug.num_packages)
        if plug.num_excluded:
            log(0, "    Packages passed filter rules: %5d" % num_passed)

        log(0, "    Package marked with '+' will be downloaded next channel synchronization")
        log(0, "    Package marked with '.' is already presented on filesystem")

        channel_id = int(self.channel['id'])

        for pack in packages:

            db_pack = rhnPackage.get_info_for_package(
                [pack.name, pack.version, pack.release, pack.epoch, pack.arch],
                channel_id, self.org_id)

            pack_status = " + "  # need to be downloaded by default
            pack_full_name = "%-60s\t" % (pack.name + "-" + pack.version + "-" + pack.release + "." +
                                          pack.arch + ".rpm")
            pack_size = "%11d bytes\t" % pack.packagesize

            if pack.checksum_type == 'sha512':
                pack_hash_info = "%-140s" % (pack.checksum_type + ' ' + pack.checksum)
            else:
                pack_hash_info = "%-80s " % (pack.checksum_type + ' ' + pack.checksum)

            # Package exists in DB
            if db_pack:
                # Path in filesystem is defined
                if db_pack['path']:
                    pack.path = os.path.join(CFG.MOUNT_POINT, db_pack['path'])
                else:
                    pack.path = ""

                if self.match_package_checksum(db_pack['path'], pack.path, pack.checksum_type, pack.checksum):
                    # package is already on disk
                    pack_status = ' . '

            log(0, "    " + pack_status + pack_full_name + pack_size + pack_hash_info)

    def match_package_checksum(self, relpath, abspath, checksum_type, checksum):
        if os.path.exists(abspath):
            if relpath not in self.checksum_cache:
                self.checksum_cache[relpath] = {}
            cached_checksums = self.checksum_cache[relpath]
            if checksum_type not in cached_checksums:
                checksum_disk = getFileChecksum(checksum_type, filename=abspath)
                cached_checksums[checksum_type] = checksum_disk
>>>>>>> a855048e
            else:
                return False
        elif os.path.exists(abspath):
            return True
        return False

    def associate_package(self, pack):
        package = {}
        package['name'] = pack.name
        package['version'] = pack.version
        package['release'] = pack.release
        package['arch'] = pack.arch
        if pack.a_pkg:
            package['checksum'] = pack.a_pkg.checksum
            package['checksum_type'] = pack.a_pkg.checksum_type
            # use epoch from file header because createrepo puts epoch="0" to
            # primary.xml even for packages with epoch=''
            package['epoch'] = pack.a_pkg.header['epoch']
        else:
            # RPM not available but package metadata are in DB, reuse these values
            package['checksum'] = pack.checksum
            package['checksum_type'] = pack.checksum_type
            package['epoch'] = pack.epoch
        package['channels'] = [{'label': self.channel_label,
                                'id': self.channel['id']}]
        package['org_id'] = self.org_id

        return importLib.IncompletePackage().populate(package)

    def disassociate_package(self, checksum_type, checksum):
        log(3, "Disassociating package with checksum: %s (%s)" % (checksum, checksum_type))
        h = rhnSQL.prepare("""
            delete from rhnChannelPackage cp
             where cp.channel_id = :channel_id
               and cp.package_id in (select p.id
                                       from rhnPackage p
                                       join rhnChecksumView c
                                         on p.checksum_id = c.id
                                      where c.checksum = :checksum
                                        and c.checksum_type = :checksum_type
                                    )
        """)
        h.execute(channel_id=int(self.channel['id']),
                  checksum_type=checksum_type, checksum=checksum)

    def disassociate_erratum(self, advisory_name):
        log(3, "Disassociating erratum: %s" % advisory_name)
        h = rhnSQL.prepare("""
                    delete from rhnChannelErrata ce
                     where ce.channel_id = :channel_id
                       and ce.errata_id in (select e.id
                                              from rhnErrata e
                                            where e.advisory_name = :advisory_name
                                           )
                        """)
        h.execute(channel_id=self.channel['id'], advisory_name=advisory_name)

    def load_channel(self):
        return rhnChannel.channel_info(self.channel_label)

    @staticmethod
    def _to_db_date(date):
        if not date:
            ret = datetime.utcnow()
        elif date.isdigit():
            ret = datetime.fromtimestamp(float(date))
        else:
            ret = parse_date(date)
            try:
                ret = ret.astimezone(tzutc())
            except ValueError, e:
                log(2, e)
        return ret.isoformat(' ')[:19]  # return 1st 19 letters of date, therefore preventing ORA-01830 caused by fractions of seconds

    @staticmethod
    def fix_notice(notice):
        if "." in notice['version']:
            new_version = 0
            for n in notice['version'].split('.'):
                new_version = (new_version + int(n)) * 100
            try:
                notice['version'] = new_version / 100
            except TypeError: # yum in RHEL5 does not have __setitem__
                notice._md['version'] = new_version / 100
        if RepoSync._is_old_suse_style(notice):
            # old suse style; we need to append the version to id
            # to get a seperate patch for every issue
            try:
                notice['update_id'] = notice['update_id'] + '-' + notice['version']
            except TypeError: # yum in RHEL5 does not have __setitem__
                notice._md['update_id'] = notice['update_id'] + '-' + notice['version']
        return notice

    def get_errata(self, update_id):
        """ Return an Errata dict

        search in the database for the given advisory and
        return a dict with important values.
        If the advisory was not found it returns None

        :update_id - the advisory (name)
        """
        h = rhnSQL.prepare("""
            select e.id, e.advisory,
                   e.advisory_name, e.advisory_rel,
                   TO_CHAR(e.update_date, 'YYYY-MM-DD HH24:MI:SS') as update_date
              from rhnerrata e
             where e.advisory = :name
              and (e.org_id = :org_id or (e.org_id is null and :org_id is null))
        """)
        h.execute(name=update_id, org_id=self.org_id)
        ret = h.fetchone_dict()
        if not ret:
            return None

        h = rhnSQL.prepare("""
            select distinct c.label
              from rhnchannelerrata ce
              join rhnchannel c on c.id = ce.channel_id
             where ce.errata_id = :eid
        """)
        h.execute(eid=ret['id'])
        ret['channels'] = h.fetchall_dict() or []
        ret['packages'] = []

        h = rhnSQL.prepare("""
            select p.id as package_id,
                   pn.name,
                   pevr.epoch,
                   pevr.version,
                   pevr.release,
                   pa.label as arch,
                   p.org_id,
                   cv.checksum,
                   cv.checksum_type
              from rhnerratapackage ep
              join rhnpackage p on p.id = ep.package_id
              join rhnpackagename pn on pn.id = p.name_id
              join rhnpackageevr pevr on pevr.id = p.evr_id
              join rhnpackagearch pa on pa.id = p.package_arch_id
              join rhnchecksumview cv on cv.id = p.checksum_id
             where ep.errata_id = :eid
        """)
        h.execute(eid=ret['id'])
        packages = h.fetchall_dict() or []
        for pkg in packages:
            ipackage = importLib.IncompletePackage().populate(pkg)
            ipackage['epoch'] = pkg.get('epoch', '')

            ipackage['checksums'] = {ipackage['checksum_type']: ipackage['checksum']}
            ret['packages'].append(ipackage)

        return ret

    def list_errata(self):
        """List advisory names present in channel"""
        h = rhnSQL.prepare("""select e.advisory_name
            from rhnChannelErrata ce
            inner join rhnErrata e on e.id = ce.errata_id
            where ce.channel_id = :cid
        """)
        h.execute(cid=self.channel['id'])
        advisories = [row['advisory_name'] for row in h.fetchall_dict() or []]
        return advisories

    def import_kickstart(self, plug, repo_label):
        log(0, '')
        log(0, '  Importing kickstarts.')
        ks_path = 'rhn/kickstart/'
        ks_tree_label = re.sub(r'[^-_0-9A-Za-z@.]', '', repo_label.replace(' ', '_'))
        if len(ks_tree_label) < 4:
            ks_tree_label += "_repo"

        # construct ks_path and check we already have this KS tree synced
        id_request = """
                select id
                from rhnKickstartableTree
                where channel_id = :channel_id and label = :label
                """

        if self.org_id:
            ks_path += str(self.org_id) + '/' + ks_tree_label
            # Trees synced from external repositories are expected to have full path it database
            db_path = os.path.join(CFG.MOUNT_POINT, ks_path)
            row = rhnSQL.fetchone_dict(id_request + " and org_id = :org_id", channel_id=self.channel['id'],
                                       label=ks_tree_label, org_id=self.org_id)
        else:
            ks_path += ks_tree_label
            db_path = ks_path
            row = rhnSQL.fetchone_dict(id_request + " and org_id is NULL", channel_id=self.channel['id'],
                                       label=ks_tree_label)

        treeinfo_path = ['treeinfo', '.treeinfo']
        treeinfo_parser = None
        for path in treeinfo_path:
            log(1, "Trying " + path)
            treeinfo = plug.get_file(path, os.path.join(plug.repo.basecachedir, plug.name))
            if treeinfo:
                try:
                    treeinfo_parser = TreeInfoParser(treeinfo)
                    break
                except TreeInfoError:
                    pass

        if not treeinfo_parser:
            log(0, "    Kickstartable tree not detected (no valid treeinfo file)")
            return

        if self.ks_install_type is None:
            family = treeinfo_parser.get_family()
            if family == 'Fedora':
                self.ks_install_type = 'fedora18'
            elif family == 'CentOS':
                self.ks_install_type = 'rhel_' + treeinfo_parser.get_major_version()
            else:
                self.ks_install_type = 'generic_rpm'

        fileutils.createPath(os.path.join(CFG.MOUNT_POINT, ks_path))
        # Make sure images are included
        to_download = set()
        for repo_path in treeinfo_parser.get_images():
            local_path = os.path.join(CFG.MOUNT_POINT, ks_path, repo_path)
            # TODO: better check
            if not os.path.exists(local_path) or self.force_kickstart:
                to_download.add(repo_path)

        if row:
            log(0, "    Kickstartable tree %s already synced. Updating content..." % ks_tree_label)
            ks_id = row['id']
        else:
            row = rhnSQL.fetchone_dict("""
                select sequence_nextval('rhn_kstree_id_seq') as id from dual
                """)
            ks_id = row['id']

            rhnSQL.execute("""
                       insert into rhnKickstartableTree (id, org_id, label, base_path, channel_id, kstree_type,
                                                         install_type, last_modified, created, modified)
                       values (:id, :org_id, :label, :base_path, :channel_id,
                                 ( select id from rhnKSTreeType where label = :ks_tree_type),
                                 ( select id from rhnKSInstallType where label = :ks_install_type),
                                 current_timestamp, current_timestamp, current_timestamp)""", id=ks_id,
                           org_id=self.org_id, label=ks_tree_label, base_path=db_path,
                           channel_id=self.channel['id'], ks_tree_type=self.ks_tree_type,
                           ks_install_type=self.ks_install_type)

            log(0, "    Added new kickstartable tree %s. Downloading content..." % ks_tree_label)

        insert_h = rhnSQL.prepare("""
                insert into rhnKSTreeFile (kstree_id, relative_filename, checksum_id, file_size, last_modified, created,
                 modified) values (:id, :path, lookup_checksum('sha256', :checksum), :st_size,
                 epoch_seconds_to_timestamp_tz(:st_time), current_timestamp, current_timestamp)
        """)

        delete_h = rhnSQL.prepare("""
                delete from rhnKSTreeFile where kstree_id = :id and relative_filename = :path
        """)

        # Downloading/Updating content of KS Tree
        dirs_queue = ['']
        log(0, "    Gathering all files in kickstart repository...")
        while len(dirs_queue) > 0:
            cur_dir_name = dirs_queue.pop(0)
            cur_dir_html = plug.get_file(cur_dir_name)
            if cur_dir_html is None:
                continue

            parser = KSDirParser(cur_dir_html)
            for ks_file in parser.get_content():
                repo_path = cur_dir_name + ks_file['name']
                if ks_file['type'] == 'DIR':
                    dirs_queue.append(repo_path)
                    continue

                if not os.path.exists(os.path.join(CFG.MOUNT_POINT, ks_path, repo_path)) or self.force_kickstart:
                    to_download.add(repo_path)

        for addon_dir in treeinfo_parser.get_addons():
            repomd_url = str(addon_dir + '/repodata/repomd.xml')
            repomd_file = plug.get_file(repomd_url, os.path.join(plug.repo.basecachedir, plug.name))

            if repomd_file:
                # find location of primary.xml
                repomd_xml = minidom.parse(repomd_file)
                for i in repomd_xml.getElementsByTagName('data'):
                    if i.attributes['type'].value == 'primary':
                        primary_url = str(addon_dir + '/' +
                                          i.getElementsByTagName('location')[0].attributes['href'].value)
                        break

                primary_zip = plug.get_file(primary_url, os.path.join(plug.repo.basecachedir, plug.name))
                if primary_zip:
                    primary_xml = gzip.open(primary_zip, 'r')
                    xmldoc = minidom.parse(primary_xml)
                    for i in xmldoc.getElementsByTagName('package'):
                        package = i.getElementsByTagName('location')[0].attributes['href'].value
                        repo_path = str(os.path.normpath(os.path.join(addon_dir, package)))
                        if not os.path.exists(os.path.join(CFG.MOUNT_POINT, ks_path, repo_path)) \
                                or self.force_kickstart:
                            to_download.add(repo_path)

        if to_download:
            log(0, "    Downloading %d kickstart files." % len(to_download))
            progress_bar = ProgressBarLogger("              Downloading kickstarts:", len(to_download))
            downloader = ThreadedDownloader(force=self.force_kickstart)
            for item in to_download:
                params = {}
                plug.set_download_parameters(params, item, os.path.join(CFG.MOUNT_POINT, ks_path, item))
                downloader.add(params)
            downloader.set_log_obj(progress_bar)
            downloader.run()
            log2background(0, "Download finished.")
            for item in to_download:
                st = os.stat(os.path.join(CFG.MOUNT_POINT, ks_path, item))
                # update entity about current file in a database
                delete_h.execute(id=ks_id, path=item)
                insert_h.execute(id=ks_id, path=item,
                                 checksum=getFileChecksum('sha256', os.path.join(CFG.MOUNT_POINT, ks_path, item)),
                                 st_size=st.st_size, st_time=st.st_mtime)
        else:
            log(0, "No new kickstart files to download.")

        rhnSQL.commit()


##############################################################################
### SUSE only code                                                         ###
##############################################################################

    def _format_sources(self, sources, excluded_urls, repo_type):
        ret = []
        for item in sources:
            if item['source_url'] not in excluded_urls:
                if repo_type:
                    repo_type_label = repo_type
                else:
                    repo_type_label = item['repo_type_label']

                ret.append(
                    dict(
                        id=item['id'],
                        source_url=[item['source_url']],
                        metadata_signed=item['metadata_signed'],
                        repo_label=item['repo_label'],
                        repo_type=repo_type_label
                    )
                )
        return ret

    def set_repo_credentials(self, url_dict):
        """Set the credentials in the url_dict['source_url'] url list from the config file"""
        return [self._url_with_repo_credentials(url) for url in url_dict['source_url']]

    def _url_with_repo_credentials(self, url_in):
        """Adds the credentials to the given url from the config file

        We look for the `credentials` query argument and use its value
        as the location of the username and password in the current
        configuration file.

        Examples:
        ?credentials=mirrcred - read 'mirrcred_user' and 'mirrcred_pass'
        ?credeentials=mirrcred_5 - read 'mirrcred_user_5' and 'mirrcred_pass_5'

        """
        url = suseLib.URL(url_in)
        creds = url.get_query_param('credentials')
        if creds:
            creds_no = 0
            try:
                creds_no = int(creds.split("_")[1])
            except (ValueError, IndexError):
                log2(0, 0,
                    "Could not figure out which credentials to use "
                    "for this URL: {0}".format(url.getURL(), stream=sys.stderr)
                )
                sys.exit(1)
            # SCC - read credentials from DB
            h = rhnSQL.prepare("SELECT username, password FROM suseCredentials WHERE id = :id")
            h.execute(id=creds_no)
            credentials = h.fetchone_dict() or None
            if not credentials:
                log2(0, 0, "Could not figure out which credentials to use "
                           "for this URL: "+url.getURL(), stream=sys.stderr)
                sys.exit(1)
            url.username = credentials['username']
            url.password = base64.decodestring(credentials['password'])
            # remove query parameter from url
            url.query = ""
        return url.getURL()

    def upload_patches(self, notices):
        """Insert the information from patches into the database

        :arg notices: a list of ElementTree roots from individual patch files

        """
        backend = SQLBackend()
        skipped_updates = 0
        batch = []

        for notice in notices:
            e = importLib.Erratum()

            version = notice.find(YUM+'version').get('ver')
            category = notice.findtext(PATCH+'category')

            e['advisory']     = e['advisory_name'] = self._patch_naming(notice)
            e['errata_from']  = 'maint-coord@suse.de'
            e['advisory_rel'] = version
            e['advisory_type'] = errata_typemap.get(category,
                                             'Product Enhancement Advisory')

            existing_errata = self.get_errata(e['advisory'])

            if (existing_errata and
                not self.errata_needs_update(existing_errata, version,
                                             self._to_db_date(notice.get('timestamp')))):
                continue
            log(0, "Add Patch %s" % e['advisory'])

            # product name
            query = rhnSQL.prepare("""
                SELECT p.friendly_name
                  FROM suseproducts p
                  JOIN suseproductchannel pc on p.id = pc.product_id
                 WHERE pc.channel_id = :channel_id
                """)
            query.execute(channel_id=int(self.channel['id']))
            try:
                e['product'] = query.fetchone()[0]
            except TypeError:
                e['product'] = 'unknown product'

            for desc_lang in notice.findall(PATCH+'description'):
                if desc_lang.get('lang') == 'en':
                    e['description'] = desc_lang.text or 'not set'
                    break
            for sum_lang in notice.findall(PATCH+'summary'):
                if sum_lang.get('lang') == 'en':
                    e['synopsis'] = sum_lang.text or 'not set'
                    break
            e['topic']       = ' '
            e['solution']    = ' '
            e['issue_date']  = self._to_db_date(notice.get('timestamp'))
            e['update_date'] = e['issue_date']
            e['notes']       = ''
            e['org_id']      = self.org_id
            e['refers_to']   = ''
            e['channels']    = [{'label': self.channel_label}]
            e['packages']    = []
            e['files']       = []
            if existing_errata:
                e['channels'].extend(existing_errata['channels'])
                e['packages'] = existing_errata['packages']

            atoms = notice.find(PATCH+'atoms')
            packages = atoms.findall(YUM+'package')

            e['packages'] = self._patches_process_packages(packages,
                                                           e['advisory_name'],
                                                           e['packages'])
            # an update can't have zero packages, so we skip this update
            if not e['packages']:
                skipped_updates = skipped_updates + 1
                continue

            e['keywords'] = []
            if notice.find(PATCH+'reboot-needed') is not None:
                kw = importLib.Keyword()
                kw.populate({'keyword': 'reboot_suggested'})
                e['keywords'].append(kw)
            if notice.find(PATCH+'package-manager') is not None:
                kw = importLib.Keyword()
                kw.populate({'keyword': 'restart_suggested'})
                e['keywords'].append(kw)

            e['bugs'] = self.find_bugs(e['description'])
            e['cve'] = self.find_cves(e['description'])
            # set severity to Low to get a currency rating
            e['security_impact'] = "Low"

            e['locally_modified'] = None
            batch.append(e)
            if self.deep_verify:
                # import step by step
                importer = ErrataImport(batch, backend)
                importer.run()
                batch = []

        if skipped_updates > 0:
            log(0, "%d patches skipped because of incomplete package list." % skipped_updates)
        if len(batch) > 0:
            importer = ErrataImport(batch, backend)
            importer.run()
        self.regen = True

    def errata_needs_update(self, existing_errata, new_errata_version, new_errata_changedate):
        """check, if the errata in the DB needs an update

           new_errata_version: integer version number
           new_errata_changedate: date of the last change in DB format "%Y-%m-%d %H:%M:%S"
        """
        if self.deep_verify:
            # with deep_verify always re-import all errata
            return True

        if int(existing_errata['advisory_rel']) < int(new_errata_version):
            log(2, "Patch need update: higher version")
            return True
        newdate = datetime.strptime(new_errata_changedate,
                                    "%Y-%m-%d %H:%M:%S")
        olddate = datetime.strptime(existing_errata['update_date'],
                                    "%Y-%m-%d %H:%M:%S")
        if newdate > olddate:
            log(2, "Patch need update: newer update date - %s > %s" % (newdate, olddate))
            return True
        for c in existing_errata['channels']:
            if self.channel_label == c['label']:
                log(2, "No update needed")
                return False
        log(2, "Patch need update: channel not yet part of the patch")
        return True

    def _updates_process_packages(self, packages, advisory_name,
                                  existing_packages):
        """Check if the packages are in the database

        Go through the list of 'packages' and for each of them
        check to see if it is already present in the database. If it is,
        return a list of IncompletePackage objects, otherwise return an
        empty list.

        :packages: a list of dicts that represent packages (updateinfo style)
        :advisory_name: the name of the current erratum
        :existing_packages: list of already existing packages for this errata

        """
        erratum_packages = existing_packages
        for pkg in packages:
            param_dict = {
                'name': pkg['name'],
                'version': pkg['version'],
                'release': pkg['release'],
                'arch': pkg['arch'],
                'epoch': pkg['epoch'],
                'channel_id': int(self.channel['id'])}
            if param_dict['arch'] not in self.arches:
                continue
            ret = self._process_package(param_dict, advisory_name)
            if not ret:
                if 'epoch' not in param_dict:
                    param_dict['epoch'] = ''
                else:
                    param_dict['epoch'] = '%s:' % param_dict['epoch']
                if "%(name)s-%(epoch)s%(version)s-%(release)s.%(arch)s" % param_dict not in self.available_packages:
                    continue
                # This package could not be found in the database
                # but should be available in this repo
                # so we skip the broken patch.
                errmsg = ("The package "
                          "%(name)s-%(epoch)s%(version)s-%(release)s.%(arch)s "
                          "which is referenced by patch %(patch)s was not found "
                          "in the database. This patch has been skipped." % dict(
                              patch=advisory_name,
                              **param_dict))
                log(0, errmsg)
                self.error_messages.append(errmsg)
                return []

            # add new packages to the errata
            found = False
            for oldpkg in erratum_packages:
                if oldpkg['package_id'] == ret['package_id']:
                    found = True
            if not found:
                erratum_packages.append(ret)
        return erratum_packages

    def _patches_process_packages(self, packages, advisory_name, existing_packages):
        """Check if the packages are in the database

        Go through the list of 'packages' and for each of them
        check to see if it is already present in the database. If it is,
        return a list of IncompletePackage objects, otherwise return an
        empty list.

        :packages: a list of dicts that represent packages (patch style)
        :advisory_name: the name of the current erratum
        :existing_packages: list of already existing packages for this errata

        """
        erratum_packages = existing_packages
        for pkg in packages:
            nevr = pkg.find(YUM+'format').find(RPM+'requires').find(RPM+'entry')
            param_dict = {
                'name': nevr.get('name'),
                'version': nevr.get('ver'),
                'release': nevr.get('rel'),
                'epoch': nevr.get('epoch'),
                'arch': pkg.findtext(YUM+'arch'),
                'channel_id': int(self.channel['id'])
            }
            if param_dict['arch'] not in self.arches:
                continue
            ret = self._process_package(param_dict, advisory_name)
            if not ret:
                if 'epoch' not in param_dict:
                    param_dict['epoch'] = ''
                else:
                    param_dict['epoch'] = '%s:' % param_dict['epoch']
                if "%(name)s-%(epoch)s%(version)s-%(release)s.%(arch)s" % param_dict not in self.available_packages:
                    continue
                # This package could not be found in the database
                # but should be available in this repo
                # so we skip the broken patch.
                errmsg = ("The package "
                          "%(name)s-%(epoch)s%(version)s-%(release)s.%(arch)s "
                          "which is referenced by patch %(patch)s was not found "
                          "in the database. This patch has been skipped." % dict(
                              patch=advisory_name,
                              **param_dict))
                log(0, errmsg)
                self.error_messages.append(errmsg)
                return []

            # add new packages to the errata
            found = False
            for oldpkg in erratum_packages:
                if oldpkg['package_id'] == ret['package_id']:
                    found = True
            if not found:
                erratum_packages.append(ret)
        return erratum_packages

    def import_products(self, repo):
        products = repo.get_products()
        for product in products:
            query = rhnSQL.prepare("""
                select spf.id
                  from suseProductFile spf
                  join rhnpackageevr pe on pe.id = spf.evr_id
                  join rhnpackagearch pa on pa.id = spf.package_arch_id
                 where spf.name = :name
                   and spf.evr_id = LOOKUP_EVR(:epoch, :version, :release)
                   and spf.package_arch_id = LOOKUP_PACKAGE_ARCH(:arch)
                   and spf.vendor = :vendor
                   and spf.summary = :summary
                   and spf.description = :description
            """)
            query.execute(**product)
            row = query.fetchone_dict()
            if not row or not row.has_key('id'):
                get_id_q = rhnSQL.prepare("""SELECT sequence_nextval('suse_prod_file_id_seq') as id FROM dual""")
                get_id_q.execute()
                row = get_id_q.fetchone_dict() or {}
                if not row or not row.has_key('id'):
                    print "no id for sequence suse_prod_file_id_seq"
                    continue

                h = rhnSQL.prepare("""
                    insert into suseProductFile
                        (id, name, evr_id, package_arch_id, vendor, summary, description)
                    VALUES (:id, :name, LOOKUP_EVR(:epoch, :version, :release),
                            LOOKUP_PACKAGE_ARCH(:arch), :vendor, :summary, :description)
                """)
                h.execute(id=row['id'], **product)

            params = {
                'product_cap'   : "product(%s)" % product['name'],
                'cap_version'   : product['version'] + "-" + product['release'],
                'channel_id'    : int(self.channel['id'])
            }
            if self.org_id:
                org_statement = "and p.org_id = :channel_org"
                params['channel_org'] = self.org_id
            else:
                org_statement = "and p.org_id is NULL"

            query = rhnSQL.prepare("""
                select p.id
                  from rhnPackage p
                  join rhnPackageProvides pp on pp.package_id = p.id
                  join rhnPackageCapability pc on pc.id = pp.capability_id
                  join rhnChannelPackage cp on cp.package_id = p.id
                 where pc.name = :product_cap
                   and pc.version = :cap_version
                   and cp.channel_id = :channel_id
                   %s
            """ % org_statement)

            query.execute(**params)
            packrow = query.fetchone_dict()
            if not packrow or not packrow.has_key('id'):
                # package not in DB
                continue

            h = rhnSQL.prepare("""select 1 from susePackageProductFile where package_id = :paid and prodfile_id = :prid""")
            h.execute(paid=packrow['id'], prid=row['id'])
            ex = h.fetchone_dict() or None
            if not ex:
                h = rhnSQL.prepare("""insert into susePackageProductFile (package_id, prodfile_id)
                    VALUES (:package_id, :product_id)
                """)
                h.execute(package_id=packrow['id'], product_id=row['id'])
                self.regen = True

    def import_susedata(self, repo):
        kwcache = {}
        susedata = repo.get_susedata()
        for package in susedata:
            query = rhnSQL.prepare("""
                SELECT p.id
                  FROM rhnPackage p
                  JOIN rhnPackagename pn ON p.name_id = pn.id
                  JOIN rhnChecksumView c ON p.checksum_id = c.id
                  JOIN rhnChannelPackage cp ON p.id = cp.package_id
                 WHERE pn.name = :name
                   AND p.evr_id = LOOKUP_EVR(:epoch, :version, :release)
                   AND p.package_arch_id = LOOKUP_PACKAGE_ARCH(:arch)
                   AND cp.channel_id = :channel_id
                   AND c.checksum = :pkgid
                """)
            query.execute(name=package['name'], epoch=package['epoch'],
                          version=package['version'], release=package['release'],
                          arch=package['arch'], pkgid=package['pkgid'],
                          channel_id=int(self.channel['id']))
            row = query.fetchone_dict() or None
            if not row or not row.has_key('id'):
                # package not found in DB
                continue
            pkgid = int(row['id'])
            log(4, "import_susedata pkgid: %s channelId: %s" % (pkgid, int(self.channel['id'])))

            h = rhnSQL.prepare("""
                SELECT smk.id, smk.label
                  FROM suseMdData smd
                  JOIN suseMdKeyword smk ON smk.id = smd.keyword_id
                 WHERE smd.package_id = :package_id
                   AND smd.channel_id = :channel_id
            """)
            h.execute(package_id=pkgid, channel_id=int(self.channel['id']))
            ret = h.fetchall_dict() or {}
            pkgkws = {}
            for row in ret:
                log(4, "DB keyword: %s kid: %s" % (row['label'], row['id']))
                pkgkws[row['label']] = False
                kwcache[row['label']] = row['id']

            for keyword in package['keywords']:
                log(4, "Metadata keyword: %s" % keyword)
                if keyword not in kwcache:
                    kw = rhnSQL.prepare("""select LOOKUP_MD_KEYWORD(:label) id from dual""")
                    kw.execute(label=keyword)
                    kwid = kw.fetchone_dict()['id']
                    kwcache[keyword] = kwid

                if keyword in pkgkws:
                    pkgkws[keyword] = True
                else:
                    log(4, "Insert new keywordId: %s pkgId: %s channelId: %s" % (kwcache[keyword], pkgid, int(self.channel['id'])))
                    kadd = rhnSQL.prepare("""INSERT INTO suseMdData (package_id, channel_id, keyword_id)
                                              VALUES(:package_id, :channel_id, :keyword_id)""")
                    kadd.execute(package_id=pkgid, channel_id=int(self.channel['id']), keyword_id=kwcache[keyword])
                    self.regen = True

            if package.has_key('eula'):
                eula_id = suseEula.find_or_create_eula(package['eula'])
                rhnPackage.add_eula_to_package(
                  package_id=pkgid,
                  eula_id=eula_id
                )

            # delete all removed keywords
            for label in pkgkws:
                if not pkgkws[label]:
                    log(4, "Delete obsolete keywordId: %s pkgId: %s channelId: %s" % (kwcache[label], pkgid, int(self.channel['id'])))
                    kdel = rhnSQL.prepare("""DELETE FROM suseMdData WHERE package_id = :package_id
                                             AND channel_id = :channel_id AND keyword_id = :keyword_id""")
                    kdel.execute(package_id=pkgid, channel_id=int(self.channel['id']), keyword_id=kwcache[label])
                    self.regen = True

    def _patch_naming(self, notice):
        """Return the name of the patch according to our rules

        :notice: a notice/patch object (this could be a dictionary
        (new-style) or an ElementTree element (old code10 style))

        """
        try:
            version = int(notice.find(YUM+'version').get('ver'))
        except AttributeError:
            # normal yum updates (dicts)
            patch_name = notice['update_id']
        else:
            # code10 patches
            if version >= 1000:
                # old suse style patch naming
                patch_name = notice.get('patchid')
            else:
                # new suse style patch naming
                patch_name = notice.find(YUM+'name').text

        # remove the channel-specific prefix
        # this way we can merge patches from different channels like
        # SDK, HAE and SLES
        update_tag = self.channel['update_tag']
        if update_tag and patch_name.startswith(update_tag):
            patch_name = patch_name[len(update_tag)+1:] # +1 for the hyphen
        elif update_tag and update_tag in patch_name:
            # SLE12 has SUSE-<update-tag>-...
            patch_name = patch_name.replace('SUSE-' + update_tag , 'SUSE', 1)

        return patch_name

    def _process_package(self, param_dict, advisory_name):
        """Search for a package in the the database

        Search for the package specified by 'param_dict' to see if it is
        already present in the database. If it is, return a
        IncompletePackage objects, otherwise return None.

        :param_dict: dict that represent packages (nerva + channel_id)
        :advisory_name: the name of the current erratum

        """
        pkgepoch = param_dict['epoch']
        del param_dict['epoch']

        if not pkgepoch or pkgepoch == '0':
            epochStatement = "(pevr.epoch is NULL or pevr.epoch = '0')"
        else:
            epochStatement = "pevr.epoch = :epoch"
            param_dict['epoch'] = pkgepoch
        if self.org_id:
            param_dict['org_id'] = self.org_id
            orgidStatement = " = :org_id"
        else:
            orgidStatement = " is NULL"

        h = rhnSQL.prepare("""
            select p.id, c.checksum, c.checksum_type, pevr.epoch
              from rhnPackage p
              join rhnPackagename pn on p.name_id = pn.id
              join rhnpackageevr pevr on p.evr_id = pevr.id
              join rhnpackagearch pa on p.package_arch_id = pa.id
              join rhnArchType at on pa.arch_type_id = at.id
              join rhnChecksumView c on p.checksum_id = c.id
              join rhnChannelPackage cp on p.id = cp.package_id
             where pn.name = :name
               and p.org_id %s
               and pevr.version = :version
               and pevr.release = :release
               and pa.label = :arch
               and %s
               and at.label = 'rpm'
               and cp.channel_id = :channel_id
            """ % (orgidStatement, epochStatement))
        h.execute(**param_dict)
        cs = h.fetchone_dict()

        if not cs:
            return None

        package = importLib.IncompletePackage()
        for k in param_dict:
            if k not in ['epoch', 'channel_label', 'channel_id']:
                package[k] = param_dict[k]
        package['epoch'] = cs['epoch']
        package['org_id'] = self.org_id

        package['checksums'] = {cs['checksum_type'] : cs['checksum']}
        package['checksum_type'] = cs['checksum_type']
        package['checksum'] = cs['checksum']

        package['package_id'] = cs['id']
        return package

    def sendErrorMail(self, body):
        to = CFG.TRACEBACK_MAIL
        fr = to
        if isinstance(to, type([])):
            fr = to[0].strip()
            to = ', '.join([s.strip() for s in to])

        headers = {
            "Subject" : "SUSE Manager repository sync failed (%s)" % hostname,
            "From"    : "%s <%s>" % (hostname, fr),
            "To"      : to,
        }
        extra = "Syncing Channel '%s' failed:\n\n" % self.channel_label
        rhnMail.send(headers, extra + body)

    def updateChannelChecksumType(self, repo_checksum_type):
        """
        check, if the checksum_type of the channel matches the one of the repo
        if not, change the type of the channel
        """
        if repo_checksum_type is None:
            return

        if self.channel['org_id']:
            # custom channels are user managed.
            # Do not autochange this
            return

        h = rhnSQL.prepare("""SELECT ct.label
                                FROM rhnChannel c
                                JOIN rhnChecksumType ct ON c.checksum_type_id = ct.id
                               WHERE c.id = :cid""")
        h.execute(cid=self.channel['id'])
        d = h.fetchone_dict() or None
        if d and d['label'] == repo_checksum_type:
            # checksum_type is the same, no need to change anything
            return
        h = rhnSQL.prepare("""SELECT id FROM rhnChecksumType WHERE label = :clabel""")
        h.execute(clabel=repo_checksum_type)
        d = h.fetchone_dict() or None
        if not (d and d['id']):
            # unknown or invalid checksum_type
            # better not change the channel
            return
        # update the checksum_type
        h = rhnSQL.prepare("""UPDATE rhnChannel
                                 SET checksum_type_id = :ctid
                               WHERE id = :cid""")
        h.execute(ctid=d['id'], cid=self.channel['id'])

    @staticmethod
    def get_compatible_arches(channel_id):
        """Return a list of compatible package arch labels for this channel"""
        h = rhnSQL.prepare("""select pa.label
                              from rhnChannelPackageArchCompat cpac,
                              rhnChannel c,
                              rhnpackagearch pa
                              where c.id = :channel_id
                              and c.channel_arch_id = cpac.channel_arch_id
                              and cpac.package_arch_id = pa.id""")
        h.execute(channel_id=channel_id)
        # We do not mirror source packages. If they are listed in patches
        # we need to know, that it is safe to skip them
        arches = [k['label'] for k in  h.fetchall_dict() if k['label'] not in ['src', 'nosrc']]
        return arches

    @staticmethod
    def _update_keywords(notice):
        """Return a list of Keyword objects for the notice"""
        keywords = []
        if notice['reboot_suggested']:
            kw = importLib.Keyword()
            kw.populate({'keyword':'reboot_suggested'})
            keywords.append(kw)
        if notice['restart_suggested']:
            kw = importLib.Keyword()
            kw.populate({'keyword':'restart_suggested'})
            keywords.append(kw)
        return keywords

    @staticmethod
    def _update_bugs(notice):
        """Return a list of Bug objects from the notice's references"""
        bugs = {}
        if notice['references'] is None:
            return []
        for bz in notice['references']:
            if bz['type'] == 'bugzilla':
                # Fix: in case of non-integer id try to parse it from href
                if not bz['id'].isdigit():
                    log(2, "Bugzilla ID is wrong: {0}. Trying to parse ID from from URL".format(bz["id"]))
                    bz_id_match = re.search("/show_bug.cgi\?id=(\d+)", bz["href"])
                    if bz_id_match:
                        bz["id"] = bz_id_match.group(1)
                        log(2, "Bugzilla ID found: {0}".format(bz["id"]))
                    else:
                        log2(0, 0, "Unable to found Bugzilla ID for {0}. Omitting".format(bz["id"]), stream=sys.stderr)
                        continue
                if bz['id'] not in bugs:
                    bug = importLib.Bug()
                    bug.populate({'bug_id': bz['id'],
                                  'summary': bz['title'] or ("Bug %s" % bz['id']),
                                  'href': bz['href']})
                    bugs[bz['id']] = bug
        return bugs.values()

    @staticmethod
    def _update_cve(notice):
        """Return a list of unique ids from notice references of type 'cve'"""
        cves = []
        if notice['description'] is not None:
            # sometimes CVE numbers appear in the description, but not in
            # the reference list
            cves = RepoSync.find_cves(notice['description'])
        if notice['references'] is not None:
            cves.extend([cve['id'][:20] for cve in notice['references'] if cve['type'] == 'cve'])
        # remove duplicates
        cves = list(set(cves))

        return cves

    @staticmethod
    def _is_old_suse_style(notice):
        if((notice['from'] and "suse" in notice['from'].lower() and
            int(notice['version']) >= 1000) or
            (notice['update_id'][:4] in ('res5', 'res6') and int(notice['version']) > 6 ) or
            (notice['update_id'][:4] == 'res4')):
            # old style suse updateinfo starts with version >= 1000 or
            # have the res update_tag
            return True
        return False

    @staticmethod
    def find_bugs(text):
        """Find and return a list of Bug objects from the bug ids in the `text`
    
        Matches:
         - [#123123], (#123123)

        N.B. We assume that all the bugs are Novell Bugzilla bugs.

        """
        bug_numbers = set(re.findall('[\[\(]#(\d{6})[\]\)]', text))
        bugs = []
        for bug_number in bug_numbers:
            bug = importLib.Bug()
            bug.populate(
                {'bug_id': bug_number,
                 'summary': 'bug number %s' % bug_number,
                 'href':
                     'https://bugzilla.novell.com/show_bug.cgi?id=%s' % bug_number})
            bugs.append(bug)
        return bugs

    @staticmethod
    def find_cves(text):
        """Find and return a list of CVE ids

        Matches:
         - CVE-YEAR-NUMBER

         Beginning 2014, the NUMBER has no maximal length anymore.
         We limit the length at 20 chars, because of the DB column size
        """
        cves = list()
        cves.extend([cve[:20] for cve in set(re.findall('CVE-\d{4}-\d+', text))])
        return cves


    @staticmethod
    def _delete_invalid_errata(errata_id):
        """
        Remove the errata from all channels
        This should only be alled in case of a disaster
        """
        # first get a list of all channels where this errata exists
        h = rhnSQL.prepare("""
            SELECT channel_id
              FROM rhnChannelErrata
             WHERE errata_id = :errata_id
        """)
        h.execute(errata_id=errata_id)
        channels = map(lambda x: x['channel_id'], h.fetchall_dict() or [])

        # delete channel from errata
        h = rhnSQL.prepare("""
            DELETE FROM rhnChannelErrata
             WHERE errata_id = :errata_id
        """)
        h.execute(errata_id=errata_id)

        # delete all packages from errata
        h = rhnSQL.prepare("""
            DELETE FROM rhnErrataPackage ep
             WHERE ep.errata_id = :errata_id
        """)
        h.execute(errata_id=errata_id)

        # delete files from errata
        h = rhnSQL.prepare("""
            DELETE FROM rhnErrataFile
             WHERE errata_id = :errata_id
        """)
        h.execute(errata_id=errata_id)

        # delete erratatmp
        h = rhnSQL.prepare("""
            DELETE FROM rhnErrataTmp
             WHERE id = :errata_id
        """)
        h.execute(errata_id=errata_id)

        # delete errata
        # removes also references from rhnErrataCloned
        # and rhnServerNeededCache
        h = rhnSQL.prepare("""
            DELETE FROM rhnErrata
             WHERE id = :errata_id
        """)
        h.execute(errata_id=errata_id)
        rhnSQL.commit()
        update_needed_cache = rhnSQL.Procedure("rhn_channel.update_needed_cache")

        for cid in channels:
            update_needed_cache(cid)
        rhnSQL.commit()<|MERGE_RESOLUTION|>--- conflicted
+++ resolved
@@ -350,12 +350,8 @@
                  filters=None, no_errata=False, sync_kickstart=False, latest=False,
                  metadata_only=False, strict=0, excluded_urls=None, no_packages=False,
                  log_dir="reposync", log_level=None, force_kickstart=False, force_all_errata=False,
-<<<<<<< HEAD
-                 check_ssl_dates=False, force_null_org_content=False,
+                 check_ssl_dates=False, force_null_org_content=False, show_packages_only=False,
                  noninteractive=False, deep_verify=False):
-=======
-                 check_ssl_dates=False, force_null_org_content=False, show_packages_only=False):
->>>>>>> a855048e
         self.regen = False
         self.fail = fail
         self.filters = filters or []
@@ -511,7 +507,6 @@
                              rhncryptokey k2 on csssl.ssl_client_cert_id = k2.id left outer join
                              rhncryptokey k3 on csssl.ssl_client_key_id = k3.id
                         where cs.id = :repo_id
-<<<<<<< HEAD
                         """, repo_id=int(data['id']))
                         if keys:
                             ssl_set = get_single_ssl_set(keys, check_dates=self.check_ssl_dates)
@@ -530,43 +525,18 @@
                                               client_cert_file=client_cert_file,
                                               client_key_file=client_key_file)
 
-                    if update_repodata:
-                        plugin.clear_cache()
-
-                    # update the checksum type of channels with org_id NULL
-                    # this fetch also the normal xml primary file
-                    self.updateChannelChecksumType(plugin.get_md_checksum_type())
-
-                    if not self.no_packages:
-                        ret = self.import_packages(plugin, data['id'], url)
-=======
-                        """, repo_id=int(repo_id))
-                    if keys:
-                        ssl_set = get_single_ssl_set(keys, check_dates=self.check_ssl_dates)
-                        if ssl_set:
-                            (ca_cert_file, client_cert_file, client_key_file) = write_ssl_set_cache(
-                                (ssl_set['ca_cert_name'], ssl_set['ca_cert'], ssl_set['ca_cert_org']),
-                                (ssl_set['client_cert_name'], ssl_set['client_cert'], ssl_set['client_cert_org']),
-                                (ssl_set['client_key_name'], ssl_set['client_key'], ssl_set['client_key_org']))
-                        else:
-                            raise ValueError("No valid SSL certificates were found for repository.")
-
-                plugin = repo_plugin(url, repo_name,
-                                     org=str(self.org_id or ''),
-                                     channel_label=self.channel_label,
-                                     ca_cert_file=ca_cert_file,
-                                     client_cert_file=client_cert_file,
-                                     client_key_file=client_key_file)
-
                 if self.show_packages_only:
                     self.show_packages(plugin, repo_id)
                 else:
                     if update_repodata:
                         plugin.clear_cache()
 
+                    # update the checksum type of channels with org_id NULL
+                    # this fetch also the normal xml primary file
+                    self.updateChannelChecksumType(plugin.get_md_checksum_type())
+
                     if not self.no_packages:
-                        ret = self.import_packages(plugin, repo_id, url)
->>>>>>> a855048e
+                        ret = self.import_packages(plugin, data['id'], url)
                         failed_packages += ret
                         self.import_groups(plugin)
 
@@ -574,10 +544,9 @@
                         self.import_updates(plugin)
 
                     # only for repos obtained from the DB
-<<<<<<< HEAD
                     if self.sync_kickstart and data['repo_label']:
                         try:
-                            self.import_kickstart(plugin, url, data['repo_label'])
+                            self.import_kickstart(plugin, data['repo_label'])
                         except:
                             rhnSQL.rollback()
                             raise
@@ -619,22 +588,6 @@
                     log(0, "%s" % traceback.format_exc())
                     self.sendErrorMail(fetchTraceback())
                     sync_error = -1
-=======
-                    if self.sync_kickstart and repo_label:
-                        try:
-                            self.import_kickstart(plugin, repo_label)
-                        except:
-                            rhnSQL.rollback()
-                            raise
-            except rhnSQL.SQLError:
-                raise
-            except Exception:
-                e = sys.exc_info()[1]
-                log2(0, 0, "ERROR: %s" % e, stream=sys.stderr)
-                log2disk(0, "ERROR: %s" % e)
-                # pylint: disable=W0104
-                sync_error = -1
->>>>>>> a855048e
 
         # In strict mode unlink all packages from channel which are not synced from current repositories
         if self.strict and sync_error == 0:
@@ -1147,7 +1100,63 @@
         self._normalize_orphan_vendor_packages()
         return failed_packages
 
-<<<<<<< HEAD
+    def show_packages(self, plug, source_id):
+
+        if (not self.filters) and source_id:
+            h = rhnSQL.prepare("""
+                    select flag, filter
+                      from rhnContentSourceFilter
+                     where source_id = :source_id
+                     order by sort_order """)
+            h.execute(source_id=source_id)
+            filter_data = h.fetchall_dict() or []
+            filters = [(row['flag'], re.split(r'[,\s]+', row['filter']))
+                       for row in filter_data]
+        else:
+            filters = self.filters
+
+        packages = plug.raw_list_packages(filters)
+
+        num_passed = len(packages)
+        log(0, "    Packages in repo:             %5d" % plug.num_packages)
+        if plug.num_excluded:
+            log(0, "    Packages passed filter rules: %5d" % num_passed)
+
+        log(0, "    Package marked with '+' will be downloaded next channel synchronization")
+        log(0, "    Package marked with '.' is already presented on filesystem")
+
+        channel_id = int(self.channel['id'])
+
+        for pack in packages:
+
+            db_pack = rhnPackage.get_info_for_package(
+                [pack.name, pack.version, pack.release, pack.epoch, pack.arch],
+                channel_id, self.org_id)
+
+            pack_status = " + "  # need to be downloaded by default
+            pack_full_name = "%-60s\t" % (pack.name + "-" + pack.version + "-" + pack.release + "." +
+                                          pack.arch + ".rpm")
+            pack_size = "%11d bytes\t" % pack.packagesize
+
+            if pack.checksum_type == 'sha512':
+                pack_hash_info = "%-140s" % (pack.checksum_type + ' ' + pack.checksum)
+            else:
+                pack_hash_info = "%-80s " % (pack.checksum_type + ' ' + pack.checksum)
+
+            # Package exists in DB
+            if db_pack:
+                # Path in filesystem is defined
+                if db_pack['path']:
+                    pack.path = os.path.join(CFG.MOUNT_POINT, db_pack['path'])
+                else:
+                    pack.path = ""
+
+                if self.match_package_checksum(db_pack['path'], pack.path, pack.checksum_type, pack.checksum):
+                    # package is already on disk
+                    pack_status = ' . '
+
+            log(0, "    " + pack_status + pack_full_name + pack_size + pack_hash_info)
+
     def _normalize_orphan_vendor_packages(self):
         # Sometimes reposync disassociates vendor packages (org_id = 0) from
         # channels.
@@ -1183,73 +1192,6 @@
                 getFileChecksum(md_pack.checksum_type, filename=abspath) == md_pack.checksum):
 
                 return True
-=======
-    def show_packages(self, plug, source_id):
-
-        if (not self.filters) and source_id:
-            h = rhnSQL.prepare("""
-                    select flag, filter
-                      from rhnContentSourceFilter
-                     where source_id = :source_id
-                     order by sort_order """)
-            h.execute(source_id=source_id)
-            filter_data = h.fetchall_dict() or []
-            filters = [(row['flag'], re.split(r'[,\s]+', row['filter']))
-                       for row in filter_data]
-        else:
-            filters = self.filters
-
-        packages = plug.raw_list_packages(filters)
-
-        num_passed = len(packages)
-        log(0, "    Packages in repo:             %5d" % plug.num_packages)
-        if plug.num_excluded:
-            log(0, "    Packages passed filter rules: %5d" % num_passed)
-
-        log(0, "    Package marked with '+' will be downloaded next channel synchronization")
-        log(0, "    Package marked with '.' is already presented on filesystem")
-
-        channel_id = int(self.channel['id'])
-
-        for pack in packages:
-
-            db_pack = rhnPackage.get_info_for_package(
-                [pack.name, pack.version, pack.release, pack.epoch, pack.arch],
-                channel_id, self.org_id)
-
-            pack_status = " + "  # need to be downloaded by default
-            pack_full_name = "%-60s\t" % (pack.name + "-" + pack.version + "-" + pack.release + "." +
-                                          pack.arch + ".rpm")
-            pack_size = "%11d bytes\t" % pack.packagesize
-
-            if pack.checksum_type == 'sha512':
-                pack_hash_info = "%-140s" % (pack.checksum_type + ' ' + pack.checksum)
-            else:
-                pack_hash_info = "%-80s " % (pack.checksum_type + ' ' + pack.checksum)
-
-            # Package exists in DB
-            if db_pack:
-                # Path in filesystem is defined
-                if db_pack['path']:
-                    pack.path = os.path.join(CFG.MOUNT_POINT, db_pack['path'])
-                else:
-                    pack.path = ""
-
-                if self.match_package_checksum(db_pack['path'], pack.path, pack.checksum_type, pack.checksum):
-                    # package is already on disk
-                    pack_status = ' . '
-
-            log(0, "    " + pack_status + pack_full_name + pack_size + pack_hash_info)
-
-    def match_package_checksum(self, relpath, abspath, checksum_type, checksum):
-        if os.path.exists(abspath):
-            if relpath not in self.checksum_cache:
-                self.checksum_cache[relpath] = {}
-            cached_checksums = self.checksum_cache[relpath]
-            if checksum_type not in cached_checksums:
-                checksum_disk = getFileChecksum(checksum_type, filename=abspath)
-                cached_checksums[checksum_type] = checksum_disk
->>>>>>> a855048e
             else:
                 return False
         elif os.path.exists(abspath):
