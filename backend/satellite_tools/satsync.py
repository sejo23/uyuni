--- conflicted
+++ resolved
@@ -2157,13 +2157,9 @@
         Option('--email',               action='store_true',
                help=_('e-mail a report of what was synced/imported')),
         Option('--force-all-errata',    action='store_true',
-<<<<<<< HEAD
                help=_('forcibly process all (not a diff of) patch metadata')),
-=======
-               help=_('forcibly process all (not a diff of) errata metadata')),
         Option('--ignore-proxy',          action='store_true',
                help=_('Do not use an http proxy under any circumstances.')),
->>>>>>> 90bee16b
         Option('--http-proxy',          action='store',
                help=_('alternative http proxy (hostname:port)')),
         Option('--http-proxy-username', action='store',
