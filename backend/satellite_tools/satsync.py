--- conflicted
+++ resolved
@@ -440,11 +440,7 @@
         if body:
             print _("+++ sending log as an email +++")
             headers = {
-<<<<<<< HEAD
-                'Subject': _('SUSE Manager Inter Server sync. report from %s') % idn_pune_to_unicode(os.uname()[1]),
-=======
-                'Subject': _('RHN Management Satellite sync. report from %s') % idn_puny_to_unicode(os.uname()[1]),
->>>>>>> 355110b7
+                'Subject': _('SUSE Manager Inter Server sync. report from %s') % idn_puny_to_unicode(os.uname()[1]),
             }
             sndr = "root@%s" % idn_puny_to_unicode(os.uname()[1])
             rhnMail.send(headers, body, sender=sndr)
