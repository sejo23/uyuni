--- conflicted
+++ resolved
@@ -30,14 +30,11 @@
 
 # local imports
 from syncLib import log, log2, RhnSyncException
-<<<<<<< HEAD
 
 from rhn import rpclib
 
 from spacewalk.common.suseLib import get_proxy
-=======
 import connection
->>>>>>> f2988a09
 
 class BaseWireSource:
 
