--- conflicted
+++ resolved
@@ -50,10 +50,6 @@
         systemExit(8, 'ERROR: must be root to execute.')
 
     global LOCK
-<<<<<<< HEAD
-    LOCK = None
-=======
->>>>>>> 6f93a5de
     try:
         LOCK = rhnLockfile.Lockfile('/var/run/spacewalk-repo-sync.pid')
     except rhnLockfile.LockfileLockedException:
@@ -94,7 +90,6 @@
         systemExit(1, "--channel must be specified")
 
     sync = reposync.RepoSync(channel_label=options.channel_label,
-<<<<<<< HEAD
                              repo_type=options.repo_type,
                              url=options.url,
                              fail=options.fail,
@@ -102,13 +97,6 @@
                              noninteractive=options.noninteractive,
                              filters=options.filters,
                              deep_verify=options.deep_verify)
-=======
-                      repo_type=options.repo_type,
-                      url=options.url,
-                      fail=options.fail,
-                      quiet=options.quiet,
-                      filters=options.filters)
->>>>>>> 6f93a5de
     sync.sync()
     releaseLOCK()
     return 0
