--- conflicted
+++ resolved
@@ -200,7 +200,6 @@
         self.initgpgdir( repo.gpgdir )
         self.sack = self.repo.getPackageSack()
 
-<<<<<<< HEAD
     def get_md_checksum_type(self):
         """Return the checksum_type of primary.xml"""
         if 'primary' in self.repo.repoXML.repoData:
@@ -221,14 +220,7 @@
             else:
                 raise
 
-        pkglist = self.sack.returnPackages()
-        pkglist = yum.misc.unique(pkglist)
-=======
-    def list_packages(self, filters, latest):
-        """ list packages"""
-        self.sack.populate(self.repo, 'metadata', None, 0)
         pkglist = ListPackageSack(self.sack.returnPackages())
->>>>>>> 10ff91d9
         self.num_packages = len(pkglist)
         if latest:
             pkglist = pkglist.returnNewestByNameArch()
