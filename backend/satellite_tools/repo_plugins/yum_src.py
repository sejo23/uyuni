--- conflicted
+++ resolved
@@ -104,20 +104,14 @@
                             no = self._no_cache.setdefault(pkgfile['name'], set())
                             no.add(un)
 
-<<<<<<< HEAD
 class ContentSource:
-    def __init__(self, url, name, insecure=False, quiet=False, interactive=True):
+    def __init__(self, url, name, insecure=False, quiet=False, interactive=True, yumsrc_conf=YUMSRC_CONF):, 
         # pylint can't see inside the SplitResult class
         # pylint: disable=E1103
         if urlparse.urlsplit(url).scheme:
           self.url = url
         else:
           self.url = "file://%s" % url
-=======
-class ContentSource(object):
-    def __init__(self, url, name, yumsrc_conf=YUMSRC_CONF):
-        self.url = url
->>>>>>> 4f1c3dcf
         self.name = name
         self.insecure = insecure
         self.quiet = quiet
@@ -130,22 +124,10 @@
         self._clean_cache(CACHE_DIR + name)
 
         initCFG('server.satellite')
-<<<<<<< HEAD
         self.proxy_url, self.proxy_user, self.proxy_pass = get_proxy(self.url)
-
+        self._authenticate(url)
         repo = yum.yumRepo.YumRepository(name)
         repo.populate(self.configparser, name, self.yumbase.conf)
-=======
-        self.proxy_addr = CFG.http_proxy
-        self.proxy_user = CFG.http_proxy_username
-        self.proxy_pass = CFG.http_proxy_password
-        self._authenticate(url)
-        if name in self.yumbase.repos.repos:
-            repo = self.yumbase.repos.repos[name]
-        else:
-            repo = yum.yumRepo.YumRepository(name)
-            repo.populate(self.configparser, name, self.yumbase.conf)
->>>>>>> 4f1c3dcf
         self.repo = repo
         self.sack = None
 
@@ -220,17 +202,10 @@
 
         if not filters:
             # if there's no include/exclude filter on command line or in database
-<<<<<<< HEAD
             for filter_conf in self.repo.includepkgs:
-                filters.append(('+',[filter_conf]))
+                filters.append(('+',[p]))
             for filter_conf in self.repo.exclude:
-                filters.append(('-',[filter_conf]))
-=======
-            for p in self.repo.includepkgs:
-                filters.append(('+',[p]))
-            for p in self.repo.exclude:
                 filters.append(('-',[p]))
->>>>>>> 4f1c3dcf
 
         if filters:
             pkglist = self._filter_packages(pkglist, filters)
