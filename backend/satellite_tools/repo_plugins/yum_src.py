#
# Copyright (c) 2008--2011 Red Hat, Inc.
# Copyright (c) 2010--2011 SUSE LINUX Products GmbH, Nuernberg, Germany.
#
# This software is licensed to you under the GNU General Public License,
# version 2 (GPLv2). There is NO WARRANTY for this software, express or
# implied, including the implied warranties of MERCHANTABILITY or FITNESS
# FOR A PARTICULAR PURPOSE. You should have received a copy of GPLv2
# along with this software; if not, see
# http://www.gnu.org/licenses/old-licenses/gpl-2.0.txt.
#
# Red Hat trademarks are not licensed under GPLv2. No permission is
# granted to use or replicate Red Hat trademarks that are incorporated
# in this software or its documentation.
#

import shutil
import subprocess
import sys
import os
import re
import gzip
<<<<<<< HEAD
import xml.etree.ElementTree as etree

import urlgrabber
from urlgrabber.grabber import URLGrabber, URLGrabError, default_grabber
from rpmUtils.transaction import initReadOnlyTransaction
import yum
=======
import os.path

import yum
from spacewalk.common import fileutils
>>>>>>> 6f93a5de
from yum.config import ConfigParser
from yum.update_md import UpdateMetadata, UpdateNoticeException, UpdateNotice
from yum.yumRepo import YumRepository

try:
    from yum.misc import cElementTree_iterparse as iterparse
except ImportError:
    try:
        from xml.etree import cElementTree
    except ImportError:
        # pylint: disable=F0401
        import cElementTree
    iterparse = cElementTree.iterparse
from spacewalk.satellite_tools.reposync import ChannelException, ChannelTimeoutException, ContentPackage
from spacewalk.common.rhnConfig import CFG, initCFG
from spacewalk.common import rhnLog

# namespace prefix to parse patches.xml file
PATCHES = '{http://novell.com/package/metadata/suse/patches}'

CACHE_DIR = '/var/cache/rhn/reposync/'

CACHE_DIR = '/var/cache/rhn/reposync/'
YUMSRC_CONF='/etc/rhn/spacewalk-repo-sync/yum.conf'

class YumWarnings:
    def write(self, s):
        pass
    def disable(self):
        self.saved_stdout = sys.stdout
        sys.stdout = self
    def restore(self):
        sys.stdout = self.saved_stdout

class YumUpdateMetadata(UpdateMetadata):
    """The root update metadata object supports getting all updates"""

    def add(self, obj, mdtype='updateinfo', all=False):
        """ Parse a metadata from a given YumRepository, file, or filename. """
        if not obj:
            raise UpdateNoticeException
        if type(obj) in (type(''), type(u'')):
            infile = obj.endswith('.gz') and gzip.open(obj) or open(obj, 'rt')
        elif isinstance(obj, YumRepository):
            if obj.id not in self._repos:
                self._repos.append(obj.id)
                md = obj.retrieveMD(mdtype)
                if not md:
                    raise UpdateNoticeException()
                infile = gzip.open(md)
        else:   # obj is a file object
            infile = obj

        for event, elem in iterparse(infile):
            if elem.tag == 'update':
                un = UpdateNotice(elem)
                key = un['update_id']
                if all:
                    key = "%s-%s" % (un['update_id'], un['version'])
                if not self._notices.has_key(key):
                    self._notices[key] = un
                    for pkg in un['pkglist']:
                        for file in pkg['packages']:
                            self._cache['%s-%s-%s' % (file['name'],
                                                      file['version'],
                                                      file['release'])] = un
                            no = self._no_cache.setdefault(file['name'], set())
                            no.add(un)

<<<<<<< HEAD
class ContentSource:
    def __init__(self, url, name, insecure=False, quiet=False, interactive=True):
        self.url = url
        self.name = name
        self.insecure = insecure
        self.quiet = quiet
        self.interactive = interactive
=======
class ContentSource(object):
    def __init__(self, url, name):
        self.url = url
        self.name = name
>>>>>>> 6f93a5de
        self.yumbase = yum.YumBase()
        global YUMSRC_CONF
        if not os.path.exists(YUMSRC_CONF):
            YUMSRC_CONF = '/dev/null'
        try:
            self.yumbase.preconf.fn=YUMSRC_CONF
        except AttributeError: # older yum versions don't have the preconf attr
            self.yumbase.doConfigSetup(fn=YUMSRC_CONF)

        self.configparser = ConfigParser()
        self._clean_cache(CACHE_DIR + name)

        # read the proxy configuration in /etc/rhn/rhn.conf
        initCFG('server.satellite')
        self.proxy_addr = CFG.http_proxy
        self.proxy_user = CFG.http_proxy_username
        self.proxy_pass = CFG.http_proxy_password

        if (self.proxy_user is not None and
            self.proxy_pass is not None and
            self.proxy_addr is not None):
            self.proxy_url = "http://%s:%s@%s" % (
                self.proxy_user, self.proxy_pass, self.proxy_addr)
        elif self.proxy_addr is not None:
            self.proxy_url = "http://" + self.proxy_addr
        else:
            self.proxy_url = None

<<<<<<< HEAD
        self.sack = None

        repo = yum.yumRepo.YumRepository(name)
        repo.populate(self.configparser, name, self.yumbase.conf)
        self.repo = repo
=======
        repo = yum.yumRepo.YumRepository(name)
        repo.populate(self.configparser, name, self.yumbase.conf)
        self.repo = repo
        self.sack = None

>>>>>>> 6f93a5de
        self.setup_repo(repo)
        self.num_packages = 0
        self.num_excluded = 0

<<<<<<< HEAD

=======
>>>>>>> 6f93a5de
    def setup_repo(self, repo):
        """Fetch repository metadata"""
        repo.cache = 0
        repo.metadata_expire = 0
        repo.mirrorlist = self.url
        repo.baseurl = [self.url]
        repo.basecachedir = CACHE_DIR
<<<<<<< HEAD
        if self.insecure:
            repo.repo_gpgcheck = False
        else:
            repo.repo_gpgcheck = True
        repo.pkgdir = os.path.join(CFG.MOUNT_POINT, CFG.PREPENDED_DIR, '1')

        if hasattr(repo, 'base_persistdir'):
            repo.base_persistdir = CACHE_DIR
=======
        # base_persistdir have to be set before pkgdir
        if hasattr(repo, 'base_persistdir'):
            repo.base_persistdir = CACHE_DIR
        pkgdir = os.path.join(CFG.MOUNT_POINT, CFG.PREPENDED_DIR, '1', 'stage')
        if not os.path.isdir(pkgdir):
            fileutils.makedirs(pkgdir, user='apache', group='apache')
        repo.pkgdir = pkgdir

>>>>>>> 6f93a5de
        if self.proxy_url is not None:
            repo.proxy = self.proxy_url

        warnings = YumWarnings()
        warnings.disable()
        repo.baseurlSetup()
        warnings.restore()
<<<<<<< HEAD
        for burl in repo.baseurl:
            repo.gpgkey = [burl + '/repodata/repomd.xml.key']
        repo.setup(False, None, gpg_import_func=self.getKeyForRepo,
                   confirm_func=self.askImportKey)
        self.initgpgdir( repo.gpgdir )
=======
        repo.setup(False)
>>>>>>> 6f93a5de
        self.sack = self.repo.getPackageSack()

    def list_packages(self, filters):
        """ list packages"""
<<<<<<< HEAD
        try:
            self.sack.populate(self.repo, 'metadata', None, 0)
        except yum.Errors.RepoError,e :
            if "No more mirrors" in str(e):
                reqFile = re.search('failure:\s+(.+)\s+from',
                                    str(e)).groups()[0]
                raise ChannelTimeoutException("Retrieving '%s' failed: File not found in repository '%s'" % (reqFile, self.repo))
            else:
                raise

=======
        self.sack.populate(self.repo, 'metadata', None, 0)
>>>>>>> 6f93a5de
        list = self.sack.returnPackages()
        self.num_packages = len(list)
        if filters:
            list = self._filter_packages(list, filters)
            list = self._get_package_dependencies(self.sack, list)
            self.num_excluded = self.num_packages - len(list)
        to_return = []
        for pack in list:
            if pack.arch == 'src':
                continue
            new_pack = ContentPackage()
            new_pack.setNVREA(pack.name, pack.version, pack.release,
                              pack.epoch, pack.arch)
            new_pack.unique_id = pack
            new_pack.checksum_type = pack.checksums[0][0]
            if new_pack.checksum_type == 'sha':
                new_pack.checksum_type = 'sha1'
            new_pack.checksum      = pack.checksums[0][1]
            for cs in pack.checksums:
                new_pack.checksums[cs[0]] = cs[1]
            to_return.append(new_pack)
        return to_return

    def _filter_packages(self, packages, filters):
        """ implement include / exclude logic
            filters are: [ ('+', includelist1), ('-', excludelist1),
                           ('+', includelist2), ... ]
        """
        if filters is None:
            return

        selected = []
        excluded = []
        if filters[0][0] == '-':
            # first filter is exclude, start with full package list
            # and then exclude from it
            selected = packages
        else:
            excluded = packages

        for filter in filters:
            sense, pkg_list = filter
            if sense == '+':
                # include
                exactmatch, matched, unmatched = yum.packages.parsePackages(
                                                        excluded, pkg_list)
                allmatched = yum.misc.unique(exactmatch + matched)
                selected = yum.misc.unique(selected + allmatched)
                for pkg in allmatched:
                    if pkg in excluded:
                        excluded.remove(pkg)
            elif sense == '-':
                # exclude
                exactmatch, matched, unmatched = yum.packages.parsePackages(
                                                        selected, pkg_list)
                allmatched = yum.misc.unique(exactmatch + matched)
                for pkg in allmatched:
                    if pkg in selected:
                        selected.remove(pkg)
                excluded = yum.misc.unique(excluded + allmatched)
            else:
                raise UpdateNoticeException
        return selected

    def _get_package_dependencies(self, sack, packages):
        self.yumbase.pkgSack = sack
        resolved_deps = self.yumbase.findDeps(packages)
        for (pkg,deps) in resolved_deps.items():
            for (dep,dep_packages) in deps.items():
                packages.extend(dep_packages)
        return yum.misc.unique(packages)

    def get_package(self, package):
        """ get package """
        check = (self.verify_pkg, (package.unique_id ,1), {})
        return self.repo.getPackage(package.unique_id, checkfunc=check)

    def verify_pkg(self, fo, pkg, fail):
        return pkg.verifyLocalPkg()

    def _clean_cache(self, directory):
        shutil.rmtree(directory, True)

    def get_products(self):
        products = []
        if 'products' in self.repo.repoXML.repoData:
            prod_path = self.repo.retrieveMD('products')
            for product in etree.parse(prod_path).getroot():
                p = {}
                p['name'] = product.find('name').text
                p['arch'] = product.find('arch').text
                version = product.find('version')
                p['version'] = version.get('ver')
                p['release'] = version.get('rel')
                p['epoch'] = version.get('epoch')
                p['summary'] = product.find('summary').text
                p['description'] = product.find('description').text
                products.append(p)
        return products

    def get_updates(self):
<<<<<<< HEAD
        if 'updateinfo' in self.repo.repoXML.repoData:
            um = YumUpdateMetadata()
            try:
                um.add(self.repo, all=True)
            except yum.Errors.NoMoreMirrorsRepoError:
                raise ChannelTimeoutException("Retrieving updateinfo failed: File not found")
            return ('updateinfo', um.notices)

        elif 'patches' in self.repo.repoXML.repoData:
            patches_path = self.repo.retrieveMD('patches')
            os.mkdir(os.path.join(self.repo.cachedir, 'patches'))

            # parse the patches.xml file and download every patch-xxx.xml file
            notices = []
            for patch in etree.parse(patches_path).getroot():
                checksum_elem = patch.find(PATCHES+'checksum')
                location_elem = patch.find(PATCHES+'location')
                relative = location_elem.get('href')
                checksum_type = checksum_elem.get('type')
                checksum = checksum_elem.text
                filename = os.path.join(self.repo.cachedir, 'patches',
                                        os.path.basename(relative))
                try:
                    self.repo.grab.urlgrab(yum.misc.to_utf8(relative),
                                           filename,
                                           checkfunc=(self.patches_checksum_func,
                                                      (checksum_type, checksum),
                                                      {}))
                except URLGrabError, e:
                    self.error_msg("Failed to download %s. [Errno %i] %s" %
                                   (relative, e.errno, e.strerror))
                    continue

                try:
                    notices.append(etree.parse(filename).getroot())
                except SyntaxError, e:
                    self.error_msg("Could not parse %s. "
                                   "The file is not a valid XML document. %s" %
                                   (filename, e.msg))
                    continue

            return ('patches', notices)
        else:
            return ('', [])

    def patches_checksum_func(self, callback_obj, checksum_type, checksum):
        """Simple function to checksum patches for urlgrabber

        """
        import types
        # this is ugly code copy&pasted from yumRepo.YumRepository._checkMD
        if type(callback_obj) == types.InstanceType: # urlgrabber check
            filename = callback_obj.filename
        else:
            filename = callback_obj

        local_checksum = self.repo._checksum(checksum_type, filename)

        if local_checksum == checksum:
            return 1
        else:
            raise URLGrabError(-1, 'Metadata file does not match checksum')

    def getKeyForRepo(self, repo, callback=None):
        """
        Retrieve a key for a repository If needed, prompt for if the key should
        be imported using callback

        @param repo: Repository object to retrieve the key of.
        @param callback: Callback function to use for asking for verification
                          of a key. Takes a dictionary of key info.
        """
        keyurls = []
        if self.interactive:
            keyurls = repo.gpgkey
        key_installed = False
        for keyurl in keyurls:
            keys = self._retrievePublicKey(keyurl, repo)
            for info in keys:
                # Check if key is already installed
                if info['keyid'] in yum.misc.return_keyids_from_pubring(repo.gpgdir):
                    continue

                # Try installing/updating GPG key
                rc = False
                if callback:
                    rc = callback({'repo':repo, 'userid':info['userid'],
                                   'hexkeyid':info['hexkeyid'], 'keyurl':keyurl,
                                   'fingerprint':info['fingerprint'],
                                   'timestamp':info['timestamp']})


                if not rc:
                    raise ChannelException, "GPG key(0x%s '%s') for repo %s rejected" % (info['hexkeyid'],info['userid'],repo)

                # Import the key
                result = yum.misc.import_key_to_pubring(info['raw_key'], info['hexkeyid'], gpgdir=repo.gpgdir)
                if not result:
                    raise ChannelException, 'Key import failed'
                result = self.import_key_to_rpmdb(info['raw_key'], info['hexkeyid'], gpgdir=repo.gpgdir)
                if not result:
                    raise ChannelException, 'Key import failed'

                key_installed = True

        if not key_installed:
            raise ChannelException, 'The GPG keys listed for the "%s" repository are ' \
                                    'already installed but they are not correct.\n' \
                                    'Check that the correct key URLs are configured for ' \
                                    'this repository.' % (repo)


    def _retrievePublicKey(self, keyurl, repo=None):
        """
        Retrieve a key file
        @param keyurl: url to the key to retrieve
        Returns a list of dicts with all the keyinfo
        """
        key_installed = False

        # Go get the GPG key from the given URL
        try:
            url = yum.misc.to_utf8(keyurl)
            if repo is None:
                rawkey = urlgrabber.urlread(url, limit=9999)
            else:
                #  If we have a repo. use the proxy etc. configuration for it.
                # In theory we have a global proxy config. too, but meh...
                # external callers should just update.
                ug = URLGrabber(bandwidth = repo.bandwidth,
                                retry = repo.retries,
                                throttle = repo.throttle,
                                progress_obj = repo.callback,
                                proxies=repo.proxy_dict)
                ug.opts.user_agent = default_grabber.opts.user_agent
                rawkey = ug.urlread(url, text=repo.id + "/gpgkey")

        except urlgrabber.grabber.URLGrabError, e:
            raise ChannelException('GPG key retrieval failed: ' +
                                    yum.i18n.to_unicode(str(e)))
        # Parse the key
        keys_info = yum.misc.getgpgkeyinfo(rawkey, multiple=True)
        keys = []
        for keyinfo in keys_info:
            thiskey = {}
            for info in ('keyid', 'timestamp', 'userid',
                         'fingerprint', 'raw_key'):
                if not keyinfo.has_key(info):
                    raise ChannelException, \
                      'GPG key parsing failed: key does not have value %s' % info
                thiskey[info] = keyinfo[info]
            thiskey['keyid'] = str("%16x" % (thiskey['keyid'] & 0xffffffffffffffffL)).upper()
            thiskey['hexkeyid'] = yum.misc.keyIdToRPMVer(keyinfo['keyid']).upper()
            keys.append(thiskey)

        return keys

    def askImportKey(self, d ):
        if self.interactive:
          print 'Do you want to import the GPG key 0x%s "%s" from %s? [y/n]:' % (d['hexkeyid'],
              yum.i18n.to_unicode(d['userid']), d['keyurl'],)
          yn = sys.stdin.readline()
          yn = yn.strip()

          if yn in ['y', 'Y', 'j', 'J']:
            return True

        return False

    def initgpgdir(self, gpgdir):
      if not os.path.exists(gpgdir):
        os.makedirs(gpgdir)

      ts = initReadOnlyTransaction("/")
      for hdr in ts.dbMatch('name', 'gpg-pubkey'):
        if hdr['description'] != "":
          yum.misc.import_key_to_pubring(hdr['description'], hdr['version'], gpgdir=gpgdir)

    def import_key_to_rpmdb(self, raw, keyid, gpgdir):
      if not os.path.exists(gpgdir):
        os.makedirs(gpgdir)
      tmpfile = os.path.join(gpgdir, keyid)
      fp = open(tmpfile, 'w')
      fp.write(raw)
      fp.close()
      cmd = ['/bin/rpm', '--import', tmpfile]
      p = subprocess.Popen(cmd)
      sts = os.waitpid(p.pid, 0)[1]
      os.remove(tmpfile)
      if sts == 0:
        return True
      return False

    def error_msg(self, message):
        rhnLog.log_clean(0, message)
        if not self.quiet:
            sys.stderr.write(str(message) + "\n")
=======
        if not self.repo.repoXML.repoData.has_key('updateinfo'):
            return []
        um = YumUpdateMetadata()
        um.add(self.repo, all=True)
        return um.notices
>>>>>>> 6f93a5de
<|MERGE_RESOLUTION|>--- conflicted
+++ resolved
@@ -20,19 +20,13 @@
 import os
 import re
 import gzip
-<<<<<<< HEAD
 import xml.etree.ElementTree as etree
 
 import urlgrabber
 from urlgrabber.grabber import URLGrabber, URLGrabError, default_grabber
 from rpmUtils.transaction import initReadOnlyTransaction
 import yum
-=======
-import os.path
-
-import yum
 from spacewalk.common import fileutils
->>>>>>> 6f93a5de
 from yum.config import ConfigParser
 from yum.update_md import UpdateMetadata, UpdateNoticeException, UpdateNotice
 from yum.yumRepo import YumRepository
@@ -52,8 +46,6 @@
 
 # namespace prefix to parse patches.xml file
 PATCHES = '{http://novell.com/package/metadata/suse/patches}'
-
-CACHE_DIR = '/var/cache/rhn/reposync/'
 
 CACHE_DIR = '/var/cache/rhn/reposync/'
 YUMSRC_CONF='/etc/rhn/spacewalk-repo-sync/yum.conf'
@@ -102,7 +94,6 @@
                             no = self._no_cache.setdefault(file['name'], set())
                             no.add(un)
 
-<<<<<<< HEAD
 class ContentSource:
     def __init__(self, url, name, insecure=False, quiet=False, interactive=True):
         self.url = url
@@ -110,12 +101,6 @@
         self.insecure = insecure
         self.quiet = quiet
         self.interactive = interactive
-=======
-class ContentSource(object):
-    def __init__(self, url, name):
-        self.url = url
-        self.name = name
->>>>>>> 6f93a5de
         self.yumbase = yum.YumBase()
         global YUMSRC_CONF
         if not os.path.exists(YUMSRC_CONF):
@@ -144,27 +129,15 @@
         else:
             self.proxy_url = None
 
-<<<<<<< HEAD
-        self.sack = None
-
-        repo = yum.yumRepo.YumRepository(name)
-        repo.populate(self.configparser, name, self.yumbase.conf)
-        self.repo = repo
-=======
         repo = yum.yumRepo.YumRepository(name)
         repo.populate(self.configparser, name, self.yumbase.conf)
         self.repo = repo
         self.sack = None
 
->>>>>>> 6f93a5de
         self.setup_repo(repo)
         self.num_packages = 0
         self.num_excluded = 0
 
-<<<<<<< HEAD
-
-=======
->>>>>>> 6f93a5de
     def setup_repo(self, repo):
         """Fetch repository metadata"""
         repo.cache = 0
@@ -172,17 +145,11 @@
         repo.mirrorlist = self.url
         repo.baseurl = [self.url]
         repo.basecachedir = CACHE_DIR
-<<<<<<< HEAD
         if self.insecure:
             repo.repo_gpgcheck = False
         else:
             repo.repo_gpgcheck = True
-        repo.pkgdir = os.path.join(CFG.MOUNT_POINT, CFG.PREPENDED_DIR, '1')
-
-        if hasattr(repo, 'base_persistdir'):
-            repo.base_persistdir = CACHE_DIR
-=======
-        # base_persistdir have to be set before pkgdir
+
         if hasattr(repo, 'base_persistdir'):
             repo.base_persistdir = CACHE_DIR
         pkgdir = os.path.join(CFG.MOUNT_POINT, CFG.PREPENDED_DIR, '1', 'stage')
@@ -190,7 +157,6 @@
             fileutils.makedirs(pkgdir, user='apache', group='apache')
         repo.pkgdir = pkgdir
 
->>>>>>> 6f93a5de
         if self.proxy_url is not None:
             repo.proxy = self.proxy_url
 
@@ -198,20 +164,15 @@
         warnings.disable()
         repo.baseurlSetup()
         warnings.restore()
-<<<<<<< HEAD
         for burl in repo.baseurl:
             repo.gpgkey = [burl + '/repodata/repomd.xml.key']
         repo.setup(False, None, gpg_import_func=self.getKeyForRepo,
                    confirm_func=self.askImportKey)
         self.initgpgdir( repo.gpgdir )
-=======
-        repo.setup(False)
->>>>>>> 6f93a5de
         self.sack = self.repo.getPackageSack()
 
     def list_packages(self, filters):
         """ list packages"""
-<<<<<<< HEAD
         try:
             self.sack.populate(self.repo, 'metadata', None, 0)
         except yum.Errors.RepoError,e :
@@ -222,9 +183,6 @@
             else:
                 raise
 
-=======
-        self.sack.populate(self.repo, 'metadata', None, 0)
->>>>>>> 6f93a5de
         list = self.sack.returnPackages()
         self.num_packages = len(list)
         if filters:
@@ -326,7 +284,6 @@
         return products
 
     def get_updates(self):
-<<<<<<< HEAD
         if 'updateinfo' in self.repo.repoXML.repoData:
             um = YumUpdateMetadata()
             try:
@@ -523,11 +480,4 @@
     def error_msg(self, message):
         rhnLog.log_clean(0, message)
         if not self.quiet:
-            sys.stderr.write(str(message) + "\n")
-=======
-        if not self.repo.repoXML.repoData.has_key('updateinfo'):
-            return []
-        um = YumUpdateMetadata()
-        um.add(self.repo, all=True)
-        return um.notices
->>>>>>> 6f93a5de
+            sys.stderr.write(str(message) + "\n")