--- conflicted
+++ resolved
@@ -179,33 +179,17 @@
         # base_persistdir have to be set before pkgdir
         if hasattr(repo, 'base_persistdir'):
             repo.base_persistdir = CACHE_DIR
-<<<<<<< HEAD
-        if (self.url.find("file://") < 0):
-            pkgdir = os.path.join(CFG.MOUNT_POINT, CFG.PREPENDED_DIR, '1', 'stage')
-            if not os.path.isdir(pkgdir):
-                fileutils.makedirs(pkgdir, user='wwwrun', group='www')
-        else:
-            pkgdir = self.url[7:]
+
+        pkgdir = os.path.join(CFG.MOUNT_POINT, CFG.PREPENDED_DIR, '1', 'stage')
+        if not os.path.isdir(pkgdir):
+            fileutils.makedirs(pkgdir, user='wwwrun', group='www')
         repo.pkgdir = pkgdir
+
+        if "file://" in self.url:
+            repo.copy_local = 1
 
         if self.proxy_url is not None:
             repo.proxy = self.proxy_url
-=======
-
-        pkgdir = os.path.join(CFG.MOUNT_POINT, CFG.PREPENDED_DIR, '1', 'stage')
-        if not os.path.isdir(pkgdir):
-            fileutils.makedirs(pkgdir, user='apache', group='apache')
-        repo.pkgdir = pkgdir
-
-        if "file://" in self.url:
-            repo.copy_local = 1
-
-        yb_cfg = self.yumbase.conf.cfg
-        if not ((yb_cfg.has_section(self.name) and yb_cfg.has_option(self.name, 'proxy')) or
-                (yb_cfg.has_section('main') and yb_cfg.has_option('main', 'proxy'))) and \
-                self.proxy_addr is not None:
-            repo.proxy = "http://%s" % self.proxy_addr
->>>>>>> 95197bdf
             repo.proxy_username = self.proxy_user
             repo.proxy_password = self.proxy_pass
 
