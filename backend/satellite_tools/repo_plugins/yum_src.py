#
# Copyright (c) 2008--2016 Red Hat, Inc.
# Copyright (c) 2010--2011 SUSE LINUX Products GmbH, Nuernberg, Germany.
#
# This software is licensed to you under the GNU General Public License,
# version 2 (GPLv2). There is NO WARRANTY for this software, express or
# implied, including the implied warranties of MERCHANTABILITY or FITNESS
# FOR A PARTICULAR PURPOSE. You should have received a copy of GPLv2
# along with this software; if not, see
# http://www.gnu.org/licenses/old-licenses/gpl-2.0.txt.
#
# Red Hat trademarks are not licensed under GPLv2. No permission is
# granted to use or replicate Red Hat trademarks that are incorporated
# in this software or its documentation.
#

import subprocess
import sys
import os.path
from os import makedirs
from shutil import rmtree
import errno
import re
import gzip
import xml.etree.ElementTree as etree
import urlparse
import gpgme
import time

import urlgrabber
from urlgrabber.grabber import URLGrabber, URLGrabError, default_grabber
from rpmUtils.transaction import initReadOnlyTransaction
import yum
from yum.Errors import RepoMDError
from yum.config import ConfigParser
from yum.packageSack import ListPackageSack
from yum.update_md import UpdateMetadata, UpdateNoticeException, UpdateNotice
from yum.yumRepo import YumRepository
from yum.yumRepo import Errors as YumErrors
try:
    from yum.misc import cElementTree_iterparse as iterparse
except ImportError:
    try:
        from xml.etree import cElementTree
    except ImportError:
        # pylint: disable=F0401
        import cElementTree
    iterparse = cElementTree.iterparse
from spacewalk.satellite_tools.reposync import ChannelException, ChannelTimeoutException
from urlgrabber.grabber import URLGrabError

from spacewalk.common import fileutils
from spacewalk.satellite_tools.repo_plugins import ContentPackage
from spacewalk.common.rhnConfig import CFG, initCFG
from spacewalk.common.suseLib import get_proxy
from spacewalk.common import rhnLog

# namespace prefix to parse patches.xml file
PATCHES = '{http://novell.com/package/metadata/suse/patches}'

CACHE_DIR = '/var/cache/rhn/reposync/'
GPG_DIR     = '/var/lib/spacewalk/gpgdir'
YUMSRC_CONF = '/etc/rhn/spacewalk-repo-sync/yum.conf'

class YumWarnings:

    def __init__(self):
        self.saved_stdout = None
        self.errors = None

    def write(self, s):
        pass

    def disable(self):
        self.saved_stdout = sys.stdout
        sys.stdout = self

    def restore(self):
        sys.stdout = self.saved_stdout


class YumUpdateMetadata(UpdateMetadata):

    """The root update metadata object supports getting all updates"""

# pylint: disable=W0221
    def add(self, obj, mdtype='updateinfo', all_versions=False):
        """ Parse a metadata from a given YumRepository, file, or filename. """
        if not obj:
            raise UpdateNoticeException
        if isinstance(obj, (type(''), type(u''))):
            infile = fileutils.decompress_open(obj)
        elif isinstance(obj, YumRepository):
            if obj.id not in self._repos:
                self._repos.append(obj.id)
                md = obj.retrieveMD(mdtype)
                if not md:
                    raise UpdateNoticeException()
                infile = fileutils.decompress_open(md)
        else:   # obj is a file object
            infile = obj

        for _event, elem in iterparse(infile):
            if elem.tag == 'update':
                un = UpdateNotice(elem)
                key = un['update_id']
                if all_versions:
                    key = "%s-%s" % (un['update_id'], un['version'])
                if key not in self._notices:
                    self._notices[key] = un
                    for pkg in un['pkglist']:
                        for pkgfile in pkg['packages']:
                            self._cache['%s-%s-%s' % (pkgfile['name'],
                                                      pkgfile['version'],
                                                      pkgfile['release'])] = un
                            no = self._no_cache.setdefault(pkgfile['name'], set())
                            no.add(un)

<<<<<<< HEAD
class ContentSource:
    def __init__(self, url, name, insecure=False, interactive=True, yumsrc_conf=YUMSRC_CONF):
        # pylint can't see inside the SplitResult class
        # pylint: disable=E1103
        if urlparse.urlsplit(url).scheme:
          self.url = url
        else:
          self.url = "file://%s" % url
=======

class ContentSource(object):

    def __init__(self, url, name, yumsrc_conf=YUMSRC_CONF, org="1", channel_label=""):
        self.url = url
>>>>>>> 60b19b70
        self.name = name
        self.insecure = insecure
        self.interactive = interactive
        self.yumbase = yum.YumBase()
        self.yumbase.preconf.fn = yumsrc_conf
        if not os.path.exists(yumsrc_conf):
            self.yumbase.preconf.fn = '/dev/null'
        self.configparser = ConfigParser()
        if org:
            self.org = org
        else:
            self.org = "NULL"

        initCFG('server.satellite')
        self.proxy_url, self.proxy_user, self.proxy_pass = get_proxy(self.url)
        self._authenticate(url)
<<<<<<< HEAD
        if type(self.yumbase.repos.repos) == type({}) and name in self.yumbase.repos.repos:
            repo = self.yumbase.repos.repos[name]
=======
        # Check for settings in yum configuration files (for custom repos/channels only)
        if org:
            repos = self.yumbase.repos.repos
        else:
            repos = None
        if repos and name in repos:
            repo = repos[name]
        elif repos and channel_label in repos:
            repo = repos[channel_label]
            # In case we are using Repo object based on channel config, override it's id to name of the repo
            # To not create channel directories in cache directory
            repo.id = name
>>>>>>> 60b19b70
        else:
            # Not using values from config files
            repo = yum.yumRepo.YumRepository(name)
            repo.populate(self.configparser, name, self.yumbase.conf)
        self.repo = repo
        self.sack = None

        self.setup_repo(repo)
        self.num_packages = 0
        self.num_excluded = 0
        self.gpgkey_autotrust = None

        # if self.url is metalink it will be expanded into
        # real urls in self.repo.urls and also save this metalink
        # in begin of the url list ("for repolist -v ... or anything else wants to know the baseurl")
        # Remove it from the list, we don't need it to download content of repo
        #
        # SUSE: we use token auth in URLs which has also '?' in it. Therefor we remove this code
        #
        #real_urls = []
        #for url in self.repo.urls:
        #    if '?' not in url:
        #        real_urls.append(url)
        #self.repo.urls = real_urls

    def _authenticate(self, url):
        pass

    def setup_repo(self, repo):
        """Fetch repository metadata"""
        repo.cache = 0
        repo.mirrorlist = self.url
        repo.baseurl = [self.url]
<<<<<<< HEAD
        repo.basecachedir = CACHE_DIR
        repo.setAttribute('_override_sigchecks', False)
        if self.insecure:
            repo.repo_gpgcheck = False
        else:
            repo.repo_gpgcheck = True
=======
        repo.basecachedir = os.path.join(CACHE_DIR, self.org)
>>>>>>> 60b19b70
        # base_persistdir have to be set before pkgdir
        if hasattr(repo, 'base_persistdir'):
            repo.base_persistdir = repo.basecachedir

        pkgdir = os.path.join(CFG.MOUNT_POINT, CFG.PREPENDED_DIR, self.org, 'stage')
        if not os.path.isdir(pkgdir):
            fileutils.makedirs(pkgdir, user='wwwrun', group='www')
        repo.pkgdir = pkgdir

        if "file://" in self.url:
            repo.copy_local = 1

        if self.proxy_url is not None:
            repo.proxy = self.proxy_url
            repo.proxy_username = self.proxy_user
            repo.proxy_password = self.proxy_pass

        warnings = YumWarnings()
        warnings.disable()
        try:
            repo.baseurlSetup()
        except:
            warnings.restore()
            raise
        warnings.restore()
        for burl in repo.baseurl:
            (scheme, netloc, path, query, fragid) = urlparse.urlsplit(burl)
            repo.gpgkey = [urlparse.urlunsplit((scheme, netloc, path + '/repodata/repomd.xml.key', query, fragid))]
        repo.setup(False, None, gpg_import_func=self.getKeyForRepo,
                   confirm_func=self.askImportKey)
        # use a fix dir for repo metadata sig checks
        repo.gpgdir = GPG_DIR
        self.initgpgdir( repo.gpgdir )
        self.sack = self.repo.getPackageSack()

    def get_md_checksum_type(self):
        """Return the checksum_type of primary.xml"""
        if 'primary' in self.repo.repoXML.repoData:
            checksum = self.repo.repoXML.repoData['primary'].checksum
            return checksum[0] #tuple (checksum_type,checksum)
        else:
            return "sha1"

    def number_of_packages(self):
        for dummy_index in range(3):
            try:
                self.sack.populate(self.repo, 'metadata', None, 0)
                break
            except YumErrors.RepoError:
                pass
        return len(self.sack.returnPackages())

    def raw_list_packages(self):
        for dummy_index in range(3):
            try:
                self.sack.populate(self.repo, 'metadata', None, 0)
                break
            except YumErrors.RepoError:
                pass
        return self.sack.returnPackages()

    def list_packages(self, filters, latest):
        """ list packages"""
        try:
            self.sack.populate(self.repo, 'metadata', None, 0)
        except yum.Errors.RepoError,e :
            if "No more mirrors" in str(e):
                reqFile = re.search('failure:\s+(.+)\s+from',
                                    str(e)).groups()[0]
                raise ChannelTimeoutException("Retrieving '%s' failed: File not found in repository '%s'" % (reqFile, self.repo))
            else:
                raise

        pkglist = ListPackageSack(self.sack.returnPackages())
        self.num_packages = len(pkglist)
        if latest:
            pkglist = pkglist.returnNewestByNameArch()
        pkglist = yum.misc.unique(pkglist)
        pkglist.sort(self._sort_packages)

        if not filters:
            # if there's no include/exclude filter on command line or in database
            for filter_conf in self.repo.includepkgs:
                filters.append(('+', [p]))
            for filter_conf in self.repo.exclude:
                filters.append(('-', [p]))

        if filters:
            pkglist = self._filter_packages(pkglist, filters)
            pkglist = self._get_package_dependencies(self.sack, pkglist)

            # do not pull in dependencies if they're explicitly excluded
            pkglist = self._filter_packages(pkglist, filters, True)
            self.num_excluded = self.num_packages - len(pkglist)
        to_return = []
        for pack in pkglist:
            if pack.arch == 'src':
                continue
            new_pack = ContentPackage()
            new_pack.setNVREA(pack.name, pack.version, pack.release,
                              pack.epoch, pack.arch)
            new_pack.unique_id = pack
            new_pack.checksum_type = pack.checksums[0][0]
            if new_pack.checksum_type == 'sha':
                new_pack.checksum_type = 'sha1'
            new_pack.checksum      = pack.checksums[0][1]
            for cs in pack.checksums:
                new_pack.checksums[cs[0]] = cs[1]
            to_return.append(new_pack)
        return to_return

    @staticmethod
    def _sort_packages(pkg1 ,pkg2):
        """sorts a list of yum package objects by name"""
        if pkg1.name > pkg2.name:
            return 1
        elif pkg1.name == pkg2.name:
            return 0
        else:
            return -1

    @staticmethod
    def _filter_packages(packages, filters, exclude_only=False):
        """ implement include / exclude logic
            filters are: [ ('+', includelist1), ('-', excludelist1),
                           ('+', includelist2), ... ]
        """
        if filters is None:
            return

        selected = []
        excluded = []
        if exclude_only or filters[0][0] == '-':
            # first filter is exclude, start with full package list
            # and then exclude from it
            selected = packages
        else:
            excluded = packages

        for filter_item in filters:
            sense, pkg_list = filter_item
            if sense == '+':
                if not exclude_only:
                    # include
                    exactmatch, matched, _unmatched = yum.packages.parsePackages(
                        excluded, pkg_list)
                    allmatched = yum.misc.unique(exactmatch + matched)
                    selected = yum.misc.unique(selected + allmatched)
                    for pkg in allmatched:
                        if pkg in excluded:
                            excluded.remove(pkg)
            elif sense == '-':
                # exclude
                exactmatch, matched, _unmatched = yum.packages.parsePackages(
                    selected, pkg_list)
                allmatched = yum.misc.unique(exactmatch + matched)
                for pkg in allmatched:
                    if pkg in selected:
                        selected.remove(pkg)
                excluded = yum.misc.unique(excluded + allmatched)
            else:
                raise UpdateNoticeException
        return selected

    def _get_package_dependencies(self, sack, packages):
        self.yumbase.pkgSack = sack
        resolved_deps = self.yumbase.findDeps(packages)
        for (_pkg, deps) in resolved_deps.items():
            for (_dep, dep_packages) in deps.items():
                packages.extend(dep_packages)
        return yum.misc.unique(packages)

    def get_package(self, package, metadata_only=False):
        """ get package """
        pack = package.unique_id
        check = (self.verify_pkg, (pack, 1), {})
        if metadata_only:
            # Include also data before header section
            pack.hdrstart = 0
            data = self.repo.getHeader(pack, checkfunc=check)
        else:
            data = self.repo.getPackage(pack, checkfunc=check)
        return data

    @staticmethod
    def verify_pkg(_fo, pkg, _fail):
        return pkg.verifyLocalPkg()

    def clear_cache(self, directory=None):
        if directory is None:
            directory = os.path.join(CACHE_DIR, self.org, self.name)
        rmtree(directory, True)
        # restore empty directory
        makedirs(directory + "/packages", int('0755', 8))
        makedirs(directory + "/gen", int('0755', 8))

    def get_products(self):
        products = []
        if 'products' in self.repo.repoXML.repoData:
            prod_path = self.repo.retrieveMD('products')
            infile = prod_path.endswith('.gz') and gzip.open(prod_path) or open(prod_path, 'rt')
            for product in etree.parse(infile).getroot():
                p = {}
                p['name'] = product.find('name').text
                p['arch'] = product.find('arch').text
                version = product.find('version')
                p['version'] = version.get('ver')
                p['release'] = version.get('rel')
                p['epoch'] = version.get('epoch')
                p['vendor'] = _fix_encoding(product.find('vendor').text)
                p['summary'] = _fix_encoding(product.find('summary').text)
                p['description'] = _fix_encoding(product.find('description').text)
                if p['epoch'] == '0':
                    p['epoch'] = None
                products.append(p)
        return products

    def get_susedata(self):
        susedata = []
        if 'susedata' in self.repo.repoXML.repoData:
            data_path = self.repo.retrieveMD('susedata')
            infile = data_path.endswith('.gz') and gzip.open(data_path) or open(data_path, 'rt')
            for package in etree.parse(infile).getroot():
                d = {}
                d['pkgid'] = package.get('pkgid')
                d['name'] = package.get('name')
                d['arch'] = package.get('arch')
                d['keywords'] = []
                for child in package:
                    # we use "endswith" because sometimes it has a namespace
                    # and sometimes not :-(
                    if child.tag.endswith('version'):
                        d['version'] = child.get('ver')
                        d['release'] = child.get('rel')
                        d['epoch'] = child.get('epoch')
                        if d['epoch'] == '0' or d['epoch'] == '':
                            d['epoch'] = None
                        if child.get('arch'):
                            d['arch'] = child.get('arch')

                    elif child.tag.endswith('keyword'):
                        d['keywords'].append(child.text)
                    elif child.tag == 'eula':
                        d['eula'] = child.text
                susedata.append(d)
        return susedata

    def get_updates(self):
        if 'updateinfo' in self.repo.repoXML.repoData:
            um = YumUpdateMetadata()
            try:
                um.add(self.repo, all_versions=True)
            except yum.Errors.NoMoreMirrorsRepoError:
                raise ChannelTimeoutException("Retrieving updateinfo failed: File not found")
            return ('updateinfo', um.notices)

        elif 'patches' in self.repo.repoXML.repoData:
            patches_path = self.repo.retrieveMD('patches')
            makedirs(os.path.join(self.repo.cachedir, 'patches'))

            # parse the patches.xml file and download every patch-xxx.xml file
            notices = []
            for patch in etree.parse(patches_path).getroot():
                checksum_elem = patch.find(PATCHES+'checksum')
                location_elem = patch.find(PATCHES+'location')
                relative = location_elem.get('href')
                checksum_type = checksum_elem.get('type')
                checksum = checksum_elem.text
                filename = os.path.join(self.repo.cachedir, 'patches',
                                        os.path.basename(relative))
                try:
                    self.repo.grab.urlgrab(yum.misc.to_utf8(relative),
                                           filename,
                                           checkfunc=(self.patches_checksum_func,
                                                      (checksum_type, checksum),
                                                      {}),
                                           copy_local = 1
                                           )
                except URLGrabError, e:
                    self.error_msg("Failed to download %s. [Errno %i] %s" %
                                   (relative, e.errno, e.strerror))
                    continue

                try:
                    notices.append(etree.parse(filename).getroot())
                except SyntaxError, e:
                    self.error_msg("Could not parse %s. "
                                   "The file is not a valid XML document. %s" %
                                   (filename, e.msg))
                    continue

            return ('patches', notices)
        else:
            return ('', [])

    def patches_checksum_func(self, callback_obj, checksum_type, checksum):
        """Simple function to checksum patches for urlgrabber

        """
        import types
        # this is ugly code copy&pasted from yumRepo.YumRepository._checkMD
        if type(callback_obj) == types.InstanceType: # urlgrabber check
            filename = callback_obj.filename
        else:
            filename = callback_obj

        local_checksum = self.repo._checksum(checksum_type, filename)

        if local_checksum == checksum:
            return 1
        else:
            raise URLGrabError(-1, 'Metadata file does not match checksum')

    def getKeyForRepo(self, repo, callback=None):
        """
        Retrieve a key for a repository If needed, prompt for if the key should
        be imported using callback

        @param repo: Repository object to retrieve the key of.
        @param callback: Callback function to use for asking for verification
                          of a key. Takes a dictionary of key info.
        """

        keyurls = repo.gpgkey
        key_installed = False
        for keyurl in keyurls:
            keys = self._retrievePublicKey(keyurl, repo)
            for info in keys:
                # Check if key is already installed
                if info['keyid'] in yum.misc.return_keyids_from_pubring(repo.gpgdir):
                    if not self._is_expired(info['keyid'], repo.gpgdir):
                        continue
                    else:
                        self.gpgkey_autotrust = info['hexkeyid']

                # Try installing/updating GPG key
                rc = False
                if callback:
                    rc = callback({'repo':repo, 'userid':info['userid'],
                                   'hexkeyid':info['hexkeyid'], 'keyurl':keyurl,
                                   'fingerprint':info['fingerprint'],
                                   'timestamp':info['timestamp']})

                self.gpgkey_autotrust = None
                if not rc:
                    raise ChannelException, "GPG key(0x%s '%s') for repo %s rejected" % (info['hexkeyid'],info['userid'],repo)

                # Import the key
                result = yum.misc.import_key_to_pubring(info['raw_key'], info['hexkeyid'], gpgdir=repo.gpgdir)
                if not result:
                    raise ChannelException, 'GPG Key import failed'
                elif self._is_expired(info['keyid'], repo.gpgdir):
                    # this may happen if we reimport an expired key
                    raise ChannelException, 'The GPG key for the "%s" repository is expired\n' % (repo)
                key_installed = True

        if not key_installed:
            raise ChannelException, 'The GPG key listed for the "%s" repository is ' \
                                    'already installed but metadata verification failed.\n' \
                                    'Check that the correct key URL is configured for ' \
                                    'this repository and contact the repository vendor to ' \
                                    'fix the signature.' % (repo)

    def _is_expired(self, keyid, gpgdir):
        os.environ['GNUPGHOME'] = gpgdir
        ctx = gpgme.Context()
        for k in ctx.keylist():
            for subkey in k.subkeys:
                if subkey.keyid == keyid:
                    if subkey.expires > 0 and subkey.expires < int(time.time()):
                        return True
                    break
        return False

    def _retrievePublicKey(self, keyurl, repo=None):
        """
        Retrieve a key file
        @param keyurl: url to the key to retrieve
        Returns a list of dicts with all the keyinfo
        """
        key_installed = False

        # Go get the GPG key from the given URL
        try:
            url = yum.misc.to_utf8(keyurl)
            if repo is None:
                rawkey = urlgrabber.urlread(url, limit=9999)
            else:
                #  If we have a repo. use the proxy etc. configuration for it.
                # In theory we have a global proxy config. too, but meh...
                # external callers should just update.
                ug = URLGrabber(bandwidth = repo.bandwidth,
                                retry = repo.retries,
                                throttle = repo.throttle,
                                progress_obj = repo.callback,
                                proxies=repo.proxy_dict)
                ug.opts.user_agent = default_grabber.opts.user_agent
                rawkey = ug.urlread(url, text=repo.id + "/gpgkey")

        except urlgrabber.grabber.URLGrabError, e:
            raise ChannelException('GPG key retrieval failed: ' +
                                    yum.i18n.to_unicode(str(e)))
        # Parse the key
        keys_info = yum.misc.getgpgkeyinfo(rawkey, multiple=True)
        keys = []
        for keyinfo in keys_info:
            thiskey = {}
            for info in ('keyid', 'timestamp', 'userid',
                         'fingerprint', 'raw_key'):
                if not keyinfo.has_key(info):
                    raise ChannelException, \
                      'GPG key parsing failed: key does not have value %s' % info
                thiskey[info] = keyinfo[info]
            thiskey['keyid'] = str("%016x" % (thiskey['keyid'] & 0xffffffffffffffffL)).upper()
            thiskey['hexkeyid'] = yum.misc.keyIdToRPMVer(keyinfo['keyid']).upper()
            keys.append(thiskey)

        return keys

    def askImportKey(self, d ):
        if self.gpgkey_autotrust and self.gpgkey_autotrust == d['hexkeyid']:
            self.gpgkey_autotrust = None
            return True

        if self.interactive:
          print 'Do you want to import the GPG key 0x%s "%s" from %s? [y/n]:' % (d['hexkeyid'],
              yum.i18n.to_unicode(d['userid']), d['keyurl'],)
          yn = sys.stdin.readline()
          yn = yn.strip()

          if yn in ['y', 'Y', 'j', 'J']:
            return True
        else:
            raise ChannelException, 'The GPG key for this repository is not part of the keyring.\n' \
                                    'Please run spacewalk-repo-sync in interactive mode to import it.'

        return False

    def initgpgdir(self, gpgdir):
        if not os.path.exists(gpgdir):
            # initially we trust all keys which are in the RPM DB.
            # If gpgdir does not exist, we create the keyring
            # with all keys from the RPM DB
            makedirs(gpgdir)
            ts = initReadOnlyTransaction("/")
            for hdr in ts.dbMatch('name', 'gpg-pubkey'):
                if hdr['description'] != "":
                    yum.misc.import_key_to_pubring(hdr['description'], hdr['version'], gpgdir=gpgdir)

    def error_msg(self, message):
        rhnLog.log_clean(0, message)
        sys.stderr.write(str(message) + "\n")

    def get_groups(self):
        try:
            groups = self.repo.getGroups()
        except RepoMDError:
            groups = None
        return groups

    def set_ssl_options(self, ca_cert, client_cert, client_key):
        repo = self.repo
        ssldir = os.path.join(repo.basecachedir, self.name, '.ssl-certs')
        try:
            makedirs(ssldir, int('0750', 8))
        except OSError:
            exc = sys.exc_info()[1]
            if exc.errno == errno.EEXIST and os.path.isdir(ssldir):
                pass
            else:
                raise

        repo.sslcacert = os.path.join(ssldir, 'ca.pem')
        f = open(repo.sslcacert, "w")
        f.write(str(ca_cert))
        f.close()
        if client_cert is not None:
            repo.sslclientcert = os.path.join(ssldir, 'cert.pem')
            f = open(repo.sslclientcert, "w")
            f.write(str(client_cert))
            f.close()
        if client_key is not None:
            repo.sslclientkey = os.path.join(ssldir, 'key.pem')
            f = open(repo.sslclientkey, "w")
            f.write(str(client_key))
            f.close()

    def clear_ssl_cache(self):
        repo = self.repo
        ssldir = os.path.join(repo.basecachedir, self.name, '.ssl-certs')
        rmtree(ssldir, True)

    def get_file(self, path, local_base=None):
        try:
            try:
                temp_file = ""
                if local_base is not None:
                    target_file = os.path.join(local_base, path)
                    target_dir = os.path.dirname(target_file)
                    if not os.path.exists(target_dir):
                        os.makedirs(target_dir, int('0755', 8))
                    temp_file = target_file + '..download'
                    if os.path.exists(temp_file):
                        os.unlink(temp_file)
                    downloaded = self.repo.grab.urlgrab(path, temp_file)
                    os.rename(downloaded, target_file)
                    return target_file
                else:
                    return self.repo.grab.urlread(path)
            except URLGrabError:
                return
        finally:
            if os.path.exists(temp_file):
                os.unlink(temp_file)

def _fix_encoding(text):
    if text is None:
        return None
    if isinstance(text, unicode):
        return unicode.encode(text, 'utf-8')
    else:
        return str(text)<|MERGE_RESOLUTION|>--- conflicted
+++ resolved
@@ -116,22 +116,15 @@
                             no = self._no_cache.setdefault(pkgfile['name'], set())
                             no.add(un)
 
-<<<<<<< HEAD
-class ContentSource:
-    def __init__(self, url, name, insecure=False, interactive=True, yumsrc_conf=YUMSRC_CONF):
+
+class ContentSource(object):
+    def __init__(self, url, name, insecure=False, interactive=True, yumsrc_conf=YUMSRC_CONF, org="1", channel_label=""):
         # pylint can't see inside the SplitResult class
         # pylint: disable=E1103
         if urlparse.urlsplit(url).scheme:
           self.url = url
         else:
           self.url = "file://%s" % url
-=======
-
-class ContentSource(object):
-
-    def __init__(self, url, name, yumsrc_conf=YUMSRC_CONF, org="1", channel_label=""):
-        self.url = url
->>>>>>> 60b19b70
         self.name = name
         self.insecure = insecure
         self.interactive = interactive
@@ -148,10 +141,6 @@
         initCFG('server.satellite')
         self.proxy_url, self.proxy_user, self.proxy_pass = get_proxy(self.url)
         self._authenticate(url)
-<<<<<<< HEAD
-        if type(self.yumbase.repos.repos) == type({}) and name in self.yumbase.repos.repos:
-            repo = self.yumbase.repos.repos[name]
-=======
         # Check for settings in yum configuration files (for custom repos/channels only)
         if org:
             repos = self.yumbase.repos.repos
@@ -164,7 +153,6 @@
             # In case we are using Repo object based on channel config, override it's id to name of the repo
             # To not create channel directories in cache directory
             repo.id = name
->>>>>>> 60b19b70
         else:
             # Not using values from config files
             repo = yum.yumRepo.YumRepository(name)
@@ -198,16 +186,12 @@
         repo.cache = 0
         repo.mirrorlist = self.url
         repo.baseurl = [self.url]
-<<<<<<< HEAD
-        repo.basecachedir = CACHE_DIR
+        repo.basecachedir = os.path.join(CACHE_DIR, self.org)
         repo.setAttribute('_override_sigchecks', False)
         if self.insecure:
             repo.repo_gpgcheck = False
         else:
             repo.repo_gpgcheck = True
-=======
-        repo.basecachedir = os.path.join(CACHE_DIR, self.org)
->>>>>>> 60b19b70
         # base_persistdir have to be set before pkgdir
         if hasattr(repo, 'base_persistdir'):
             repo.base_persistdir = repo.basecachedir
