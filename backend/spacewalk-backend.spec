--- conflicted
+++ resolved
@@ -69,11 +69,7 @@
 %endif
 BuildRequires: /usr/bin/docbook2man
 BuildRequires: docbook-utils
-<<<<<<< HEAD
-%if 0%{?fedora} > 15 || 0%{?rhel} > 5
-=======
 %if 0%{?pylint_check}
->>>>>>> a69743a5
 BuildRequires: spacewalk-pylint
 %endif
 %if 0%{?fedora} > 15 || 0%{?rhel} > 5 || 0%{?suse_version}
@@ -378,19 +374,13 @@
 rm -rf $RPM_BUILD_ROOT
 
 %check
-<<<<<<< HEAD
 export PYTHONPATH=%{buildroot}%{python_sitelib}:%{_datadir}/rhn
 # only run our unittests on versions where we have all the right BuildRequires
 %if 0%{?suse_version}
 make -f Makefile.backend unittest
 %endif
 make -f Makefile.backend test || :
-%if 0%{?fedora} > 15 || 0%{?rhel} > 5
-=======
-make -f Makefile.backend PYTHONPATH=$RPM_BUILD_ROOT%{python_sitelib} test || :
-
 %if 0%{?pylint_check}
->>>>>>> a69743a5
 # check coding style
 export PYTHONPATH=$RPM_BUILD_ROOT%{python_sitelib}:/usr/lib/rhn:/usr/share/rhn
 spacewalk-pylint $RPM_BUILD_ROOT%{pythonrhnroot}/common \
