%global rhnroot %{_prefix}/share/rhn
%global rhnconfigdefaults %{rhnroot}/config-defaults
%global rhnconf %{_sysconfdir}/rhn
%global pylint_check 0
%if 0%{?suse_version}
%global apacheconfd %{_sysconfdir}/apache2/conf.d
%global apache_user wwwrun
%global apache_group www
%else
%global apacheconfd %{_sysconfdir}/httpd/conf.d
<<<<<<< HEAD
%global apache_user apache
%global apache_group apache
%endif
%if 0%{?rhel} || 0%{?suse_version}
%{!?py_ver:     %define py_ver     %(python -c "import sys; v=sys.version_info[:2]; print '%%d.%%d'%%v" 2>/dev/null || echo PYTHON-NOT-FOUND)}
%{!?py_prefix:  %define py_prefix  %(python -c "import sys; print sys.prefix" 2>/dev/null || echo PYTHON-NOT-FOUND)}
%{!?py_libdir:  %define py_libdir  %{py_prefix}/%{_lib}/python%{py_ver}}
%{!?python_sitelib: %define python_sitelib %(%{__python} -c "from distutils.sysconfig import get_python_lib; print get_python_lib()")}
%endif
=======
%{!?python_sitelib: %global python_sitelib %(%{__python} -c "from distutils.sysconfig import get_python_lib; print get_python_lib()")}
>>>>>>> 9aa0c43b
%global pythonrhnroot %{python_sitelib}/spacewalk

%if 0%{?fedora} && 0%{?fedora} >= 23
%{!?python3_sitelib: %global python3_sitelib %(%{__python3} -c "from distutils.sysconfig import get_python_lib; print(get_python_lib())")}
%global python3rhnroot %{python3_sitelib}/spacewalk
%endif

%if 0%{?fedora}
%{!?pylint_check: %global pylint_check 1}
%endif

Name: spacewalk-backend
Summary: Common programs needed to be installed on the Spacewalk servers/proxies
Group: Applications/Internet
License: GPLv2
Version: 2.5.35
Release: 1%{?dist}
URL:       https://fedorahosted.org/spacewalk
Source0: https://fedorahosted.org/releases/s/p/spacewalk/%{name}-%{version}.tar.gz
BuildRoot: %{_tmppath}/%{name}-%{version}-%{release}-root-%(%{__id_u} -n)

%if !0%{?suse_version} || 0%{?suse_version} >= 1120
BuildArch: noarch
%endif

%if 0%{?suse_version} >= 1100
# these are only needed for running the unittests in %check
BuildRequires: python-mock
%if 0%{?suse_version} <= 1310
BuildRequires: python-unittest2
%endif
BuildRequires: yum

%else
BuildRequires: python-hashlib
%endif

%if 0%{?suse_version}
Requires(pre): apache2
%else
Requires(pre): httpd
%endif

Requires:       python-enum34
BuildRequires:  python-enum34

Requires: python, rpm-python
# /etc/rhn is provided by spacewalk-proxy-common or by spacewalk-config
Requires: /etc/rhn
Requires: rhnlib >= 2.5.74
# for Debian support
Requires: python-debian
Requires: %{name}-libs >= 1.1.16-1
%if 0%{?rhel} > 5 || 0%{?suse_version} >= 1315
Requires: pyliblzma
%endif
%if 0%{?suse_version}
BuildRequires: gettext
%else
BuildRequires: /usr/bin/msgfmt
%endif
BuildRequires: /usr/bin/docbook2man
BuildRequires: docbook-utils
%if 0%{?pylint_check}
BuildRequires: spacewalk-pylint >= 2.2
%endif
%if 0%{?fedora} > 15 || 0%{?rhel} > 5 || 0%{?suse_version}
BuildRequires: rhnlib >= 2.5.74
BuildRequires: rhn-client-tools
BuildRequires: rpm-python
#BuildRequires: python-crypto
BuildRequires: python-debian
BuildRequires: python-gzipstream
BuildRequires: yum
%endif
<<<<<<< HEAD
=======
Requires(pre): httpd
Requires: httpd
Requires: %{name}-usix
>>>>>>> 9aa0c43b
# we don't really want to require this redhat-release, so we protect
# against installations on other releases using conflicts...
Obsoletes: rhns-common < 5.3.0
Obsoletes: rhns < 5.3.0
Provides: rhns = 1:%{version}-%{release}
Provides: rhns-common = 1:%{version}-%{release}
Obsoletes: spacewalk-backend-upload-server < 1.2.28
Provides: spacewalk-backend-upload-server = 1:%{version}-%{release}

%description
Generic program files needed by the Spacewalk server machines.
This package includes the common code required by all servers/proxies.

%package sql
Summary: Core functions providing SQL connectivity for the Spacewalk backend modules
Group: Applications/Internet
Requires(pre): %{name} = %{version}-%{release}
Requires: %{name} = %{version}-%{release}
Obsoletes: rhns-sql < 5.3.0
Provides: rhns-sql = 1:%{version}-%{release}
<<<<<<< HEAD
Requires: %{name}-sql-virtual = %{version}
=======
Requires: %{name}-sql-virtual = %{version}-%{release}
Requires: %{name}-usix
>>>>>>> 9aa0c43b

%description sql
This package contains the basic code that provides SQL connectivity for
the Spacewalk backend modules.

%if 0%{?fedora} < 17 || 0%{?suse_version}
%package sql-oracle
Summary: Oracle backend for Spacewalk
Group: Applications/Internet
Requires: python(:DBAPI:oracle)
<<<<<<< HEAD
Provides: %{name}-sql-virtual = %{version}
=======
Requires: %{name}-usix
Provides: %{name}-sql-virtual = %{version}-%{release}
>>>>>>> 9aa0c43b

%description sql-oracle
This package contains provides Oracle connectivity for the Spacewalk backend
modules.
%endif

%package sql-postgresql
Summary: Postgresql backend for Spacewalk
Group: Applications/Internet
Requires: python-psycopg2 >= 2.0.14-2
<<<<<<< HEAD
Provides: %{name}-sql-virtual = %{version}
=======
Requires: %{name}-usix
Provides: %{name}-sql-virtual = %{version}-%{release}
>>>>>>> 9aa0c43b

%description sql-postgresql
This package contains provides PostgreSQL connectivity for the Spacewalk
backend modules.

%package server
Summary: Basic code that provides Spacewalk Server functionality
Group: Applications/Internet
Requires(pre): %{name}-sql = %{version}-%{release}
Requires: %{name}-sql = %{version}-%{release}
<<<<<<< HEAD
# /etc/rhn/rhn.conf should be available before run this %post script
%if 0%{?sle_version} >= 120000
# no pre yet for SLE12. We only need -libs package for the client tools
# and do not want to build the whole chain. A pre-requires is a buildrequire
Requires: spacewalk-config
%else
Requires(pre): spacewalk-config
%endif
=======
Requires: %{name}-usix
>>>>>>> 9aa0c43b
Requires: PyPAM
Obsoletes: rhns-server < 5.3.0
Provides: rhns-server = 1:%{version}-%{release}

#this exists only on rhel5 and rhel6
Conflicts: python-sgmlop
# cobbler-web is known to break our configuration
Conflicts: cobbler-web

Requires: mod_wsgi


%description server
This package contains the basic code that provides server/backend
functionality for a variety of XML-RPC receivers. The architecture is
modular so that you can plug/install additional modules for XML-RPC
receivers and get them enabled automatically.

%package xmlrpc
Summary: Handler for /XMLRPC
Group: Applications/Internet
Requires: %{name}-server = %{version}-%{release}
Requires: rpm-python
Requires: %{name}-usix
Obsoletes: rhns-server-xmlrpc < 5.3.0
Obsoletes: rhns-xmlrpc < 5.3.0
Provides: rhns-server-xmlrpc = 1:%{version}-%{release}
Provides: rhns-xmlrpc = 1:%{version}-%{release}

%description xmlrpc
These are the files required for running the /XMLRPC handler, which
provide the basic support for the registration client (rhn_register)
and the up2date clients.

%package applet
Summary: Handler for /APPLET
Group: Applications/Internet
Requires: %{name}-server = %{version}-%{release}
Requires: %{name}-usix
Obsoletes: rhns-applet < 5.3.0
Provides: rhns-applet = 1:%{version}-%{release}

%description applet
These are the files required for running the /APPLET handler, which
provides the functions for the Spacewalk applet.

%package app
Summary: Handler for /APP
Group: Applications/Internet
Requires: %{name}-server = %{version}-%{release}
Requires: %{name}-usix
Obsoletes: rhns-server-app < 5.3.0
Obsoletes: rhns-app < 5.3.0
Provides: rhns-server-app = 1:%{version}-%{release}
Provides: rhns-app = 1:%{version}-%{release}
Obsoletes: spacewalk-backend-xp < 1.8.38
Provides: spacewalk-backend-xp = %{version}-%{release}
Obsoletes: rhns-server-xp < 5.3.0
Obsoletes: rhns-xp < 5.3.0
Provides: rhns-server-xp = 1:%{version}-%{release}
Provides: rhns-xp = 1:%{version}-%{release}

%description app
These are the files required for running the /APP handler.
Calls to /APP are used by internal maintenance tools (rhnpush).

%package iss
Summary: Handler for /SAT
Group: Applications/Internet
Requires: %{name}-server = %{version}-%{release}
Obsoletes: rhns-sat < 5.3.0
Provides: rhns-sat = 1:%{version}-%{release}

%description iss
%{name} contains the basic code that provides server/backend
functionality for a variety of XML-RPC receivers. The architecture is
modular so that you can plug/install additional modules for XML-RPC
receivers and get them enabled automatically.

This package contains /SAT handler, which provide Inter Spacewalk Sync
capability.

%package iss-export
Summary: Listener for the Server XML dumper
Group: Applications/Internet
Requires: rpm-python
Requires: %{name}-xml-export-libs = %{version}-%{release}
Requires: %{name}-usix

%description iss-export
%{name} contains the basic code that provides server/backend
functionality for a variety of XML-RPC receivers. The architecture is
modular so that you can plug/install additional modules for XML-RPC
receivers and get them enabled automatically.

This package contains listener for the Server XML dumper.

%package libs
Summary: Spacewalk server and client tools libraries
Group: Applications/Internet
%if 0%{?suse_version}
BuildRequires: python-devel
%if 0%{?suse_version} >= 1110
Requires: python-base
%else
Requires: python
Requires: python-hashlib
%endif
%else
BuildRequires: python2-devel
Conflicts: %{name} < 1.7.0
Requires: python-hashlib
Requires: %{name}-usix
BuildRequires: python-hashlib
%endif

%description libs
Libraries required by both Spacewalk server and Spacewalk client tools.

%package usix
Summary: Spacewalk server and client nano six library
Group: Applications/Internet
Provides: %{name}-usix = %{version}-%{release}

%description usix
Library for writing code that runs on Python 2 and 3


%if 0%{?fedora} && 0%{?fedora} >= 23

%package -n python3-%{name}-libs
Summary: Spacewalk client tools libraries for Fedora 23
Group: Applications/Internet
BuildRequires: python3-devel
BuildRequires: python3-libs
Conflicts: %{name} < 1.7.0
Requires: python3-libs
Requires: python3-%{name}-usix

%description -n python3-%{name}-libs
Libraries required by Spacewalk client tools on Fedora 23.

%package -n python3-%{name}-usix
Summary: Spacewalk client micro six library
Group: Applications/Internet
Provides: python3-%{name}-usix = %{version}-%{release}

%description -n python3-%{name}-usix
Library for writing code that runs on Python 2 and 3

%endif

%package config-files-common
Summary: Common files for the Configuration Management project
Group: Applications/Internet
Requires: %{name}-server = %{version}-%{release}
Requires: %{name}-usix
Obsoletes: rhns-config-files-common < 5.3.0
Provides: rhns-config-files-common = 1:%{version}-%{release}

%description config-files-common
Common files required by the Configuration Management project

%package config-files
Summary: Handler for /CONFIG-MANAGEMENT
Group: Applications/Internet
Requires: %{name}-config-files-common = %{version}-%{release}
Obsoletes: rhns-config-files < 5.3.0
Provides: rhns-config-files = 1:%{version}-%{release}

%description config-files
This package contains the server-side code for configuration management.

%package config-files-tool
Summary: Handler for /CONFIG-MANAGEMENT-TOOL
Group: Applications/Internet
Requires: %{name}-config-files-common = %{version}-%{release}
Requires: %{name}-usix
Obsoletes: rhns-config-files-tool < 5.3.0
Provides: rhns-config-files-tool = 1:%{version}-%{release}

%description config-files-tool
This package contains the server-side code for configuration management tool.

%package package-push-server
Summary: Listener for rhnpush (non-XMLRPC version)
Group: Applications/Internet
Requires: %{name}-server = %{version}-%{release}
Obsoletes: rhns-package-push-server < 5.3.0
Provides: rhns-package-push-server = 1:%{version}-%{release}

%description package-push-server
Listener for rhnpush (non-XMLRPC version)

%package tools
Summary: Spacewalk Services Tools
Group: Applications/Internet
Requires: %{name}-xmlrpc = %{version}-%{release}
Requires: %{name}-app = %{version}-%{release}
Requires: %{name}
Requires: spacewalk-certs-tools
Requires: spacewalk-admin >= 0.1.1-0
Requires: python-gzipstream
Requires: susemanager-tools
%if 0%{?suse_version}
Requires: python-base
Requires: apache2-prefork
%else
Requires: python-hashlib
%if 0%{?fedora} || 0%{?rhel} > 6
Requires: pyliblzma
%endif
Requires: mod_ssl
%endif
Requires: %{name}-xml-export-libs
Requires: cobbler >= 2.0.0
%if 0%{?fedora} >= 22
Recommends: cobbler20
%endif
Requires: rhnlib  >= 2.5.57
Requires: %{name}-usix
Obsoletes: rhns-satellite-tools < 5.3.0
Obsoletes: spacewalk-backend-satellite-tools <= 0.2.7
Provides: spacewalk-backend-satellite-tools = %{version}-%{release}
Provides: rhns-satellite-tools = 1:%{version}-%{release}

%description tools
Various utilities for the Spacewalk Server.

%package xml-export-libs
Summary: Spacewalk XML data exporter
Group: Applications/Internet
Requires: %{name}-server = %{version}-%{release}
Requires: %{name}-usix
Obsoletes: rhns-xml-export-libs < 5.3.0
Provides: rhns-xml-export-libs = 1:%{version}-%{release}

%description xml-export-libs
Libraries required by various exporting tools

%prep
%setup -q

%build
%if !0%{?suse_version}
sed -i 's/^INSTALL_DEST.*/INSTALL_DEST = \/etc\/httpd\/conf.d/' apache-conf/Makefile
%endif
make -f Makefile.backend all

%install
rm -rf $RPM_BUILD_ROOT
install -d $RPM_BUILD_ROOT%{rhnroot}
install -d $RPM_BUILD_ROOT%{pythonrhnroot}
make -f Makefile.backend install PREFIX=$RPM_BUILD_ROOT \
    MANDIR=%{_mandir}

%if 0%{?fedora} && 0%{?fedora} >= 23
install -d $RPM_BUILD_ROOT%{python3rhnroot}/common
cp $RPM_BUILD_ROOT%{pythonrhnroot}/__init__.py \
    $RPM_BUILD_ROOT%{python3rhnroot}/
cp $RPM_BUILD_ROOT%{pythonrhnroot}/common/{__init__.py,usix.py} \
    $RPM_BUILD_ROOT%{python3rhnroot}/common
cp $RPM_BUILD_ROOT%{pythonrhnroot}/common/{checksum.py,cli.py,rhn_deb.py,rhn_mpm.py,rhn_pkg.py,rhn_rpm.py,stringutils.py,fileutils.py} \
    $RPM_BUILD_ROOT%{python3rhnroot}/common
%endif
export PYTHON_MODULE_NAME=%{name}
export PYTHON_MODULE_VERSION=%{version}
<<<<<<< HEAD

# remove all unsupported translations
cd $RPM_BUILD_ROOT
for d in usr/share/locale/*; do
  if [ ! -d "/$d" ]; then
    rm -rfv "./$d"
  fi
done
cd -
ln -s satellite-sync $RPM_BUILD_ROOT/usr/bin/mgr-inter-sync
ln -s rhn-satellite-exporter $RPM_BUILD_ROOT/usr/bin/mgr-exporter


=======
>>>>>>> 9aa0c43b
%find_lang %{name}-server

%if 0%{?fedora} || 0%{?rhel} > 6
sed -i 's/#LOGROTATE-3.8#//' $RPM_BUILD_ROOT%{_sysconfdir}/logrotate.d/spacewalk-backend-*
%endif

%clean
rm -rf $RPM_BUILD_ROOT

%check
export PYTHONPATH=%{buildroot}%{python_sitelib}:%{_datadir}/rhn
# only run our unittests on versions where we have all the right BuildRequires
%if 0%{?suse_version}
make -f Makefile.backend unittest
%endif
make -f Makefile.backend test || :
%if 0%{?pylint_check}
# check coding style
export PYTHONPATH=$RPM_BUILD_ROOT%{python_sitelib}:/usr/lib/rhn:/usr/share/rhn
spacewalk-pylint $RPM_BUILD_ROOT%{pythonrhnroot}/common \
                 $RPM_BUILD_ROOT%{pythonrhnroot}/satellite_exporter \
                 $RPM_BUILD_ROOT%{pythonrhnroot}/satellite_tools \
                 $RPM_BUILD_ROOT%{pythonrhnroot}/upload_server \
                 $RPM_BUILD_ROOT%{pythonrhnroot}/wsgi
%endif

<<<<<<< HEAD
pushd %{buildroot}
find -name '*.py' -print0 | xargs -0 python %py_libdir/py_compile.py
popd

=======
%if 0%{?fedora} && 0%{?fedora} >= 23
rm -r $RPM_BUILD_ROOT%{python3rhnroot}/__pycache__
rm -r $RPM_BUILD_ROOT%{python3rhnroot}/common/__pycache__
%endif
>>>>>>> 9aa0c43b

%pre server
OLD_SECRET_FILE=%{_var}/www/rhns/server/secret/rhnSecret.py
if [ -f $OLD_SECRET_FILE ]; then
    install -d -m 750 -o root -g %{apache_group} %{rhnconf}
    mv ${OLD_SECRET_FILE}*  %{rhnconf}
fi

%post server
%if 0%{?suse_version}
sysconf_addword /etc/sysconfig/apache2 APACHE_MODULES wsgi
sysconf_addword /etc/sysconfig/apache2 APACHE_MODULES perl
%endif

# Is secret key in our config file?
regex="^[[:space:]]*(server\.|)secret_key[[:space:]]*=.*$"

%if 0%{?sle_version} >= 120000
if [ ! -d %{rhnconf} ]; then
    # happens if we do not pre-require spacewalk-config
    exit 0
fi
%endif

if grep -E -i $regex %{rhnconf}/rhn.conf > /dev/null 2>&1 ; then
    # secret key already there
    rm -f %{rhnconf}/rhnSecret.py*
    exit 0
fi

# Generate a secret key if old one is not present
if [ -f %{rhnconf}/rhnSecret.py ]; then
    secret_key=$(PYTHONPATH=%{rhnconf} %{__python} -c \
        "from rhnSecret import SECRET_KEY; print SECRET_KEY")
else
    secret_key=$(dd if=/dev/urandom bs=1024 count=1 2>/dev/null | sha1sum - |
        awk '{print $1}')
fi

echo "server.secret_key = $secret_key" >> %{rhnconf}/rhn.conf
rm -f %{rhnconf}/rhnSecret.py*

%files
%defattr(-,root,root)
%doc LICENSE
%dir %{pythonrhnroot}
%dir %{pythonrhnroot}/common
%{pythonrhnroot}/common/suseLib.py*
%{pythonrhnroot}/common/apache.py*
%{pythonrhnroot}/common/byterange.py*
%{pythonrhnroot}/common/rhnApache.py*
%{pythonrhnroot}/common/rhnCache.py*
%{pythonrhnroot}/common/rhnConfig.py*
%{pythonrhnroot}/common/rhnException.py*
%{pythonrhnroot}/common/rhnFlags.py*
%{pythonrhnroot}/common/rhnLib.py*
%{pythonrhnroot}/common/rhnLog.py*
%{pythonrhnroot}/common/rhnMail.py*
%{pythonrhnroot}/common/rhnTB.py*
%{pythonrhnroot}/common/rhnRepository.py*
%{pythonrhnroot}/common/rhnTranslate.py*
%{pythonrhnroot}/common/RPC_Base.py*
%attr(770,root,%{apache_group}) %dir %{_var}/log/rhn
# config files
%attr(755,root,%{apache_group}) %dir %{rhnconfigdefaults}
%attr(644,root,%{apache_group}) %{rhnconfigdefaults}/rhn.conf
%attr(755,root,root) %{_bindir}/spacewalk-cfg-get
%{_mandir}/man8/spacewalk-cfg-get.8.gz
# wsgi stuff
%dir %{rhnroot}/wsgi
%{rhnroot}/wsgi/__init__.py*
%{rhnroot}/wsgi/wsgiHandler.py*
%{rhnroot}/wsgi/wsgiRequest.py*
%if 0%{?suse_version}
%dir %{rhnroot}
%endif

%files sql
%defattr(-,root,root)
%doc LICENSE
%if 0%{?suse_version}
%dir %{rhnroot}/server
%endif
# Need __init__ = share it with rhns-server
%dir %{pythonrhnroot}/server
%{pythonrhnroot}/server/__init__.py*
%{rhnroot}/server/__init__.py*
%dir %{pythonrhnroot}/server/rhnSQL
%{pythonrhnroot}/server/rhnSQL/const.py*
%{pythonrhnroot}/server/rhnSQL/dbi.py*
%{pythonrhnroot}/server/rhnSQL/__init__.py*
%{pythonrhnroot}/server/rhnSQL/sql_*.py*

%if 0%{?fedora} < 17 || 0%{?suse_version}
%files sql-oracle
%defattr(-,root,root)
%doc LICENSE
%{pythonrhnroot}/server/rhnSQL/driver_cx_Oracle.py*
%endif

%files sql-postgresql
%defattr(-,root,root)
%doc LICENSE
%{pythonrhnroot}/server/rhnSQL/driver_postgresql.py*

%files server -f %{name}-server.lang
%defattr(-,root,root)
%doc LICENSE
%if 0%{?suse_version}
%dir %{rhnroot}/server
%endif
# modules
%{pythonrhnroot}/server/apacheAuth.py*
%{pythonrhnroot}/server/apacheHandler.py*
%{pythonrhnroot}/server/apacheRequest.py*
%{pythonrhnroot}/server/apacheServer.py*
%{pythonrhnroot}/server/apacheUploadServer.py*
%{pythonrhnroot}/server/rhnAction.py*
%{pythonrhnroot}/server/rhnAuthPAM.py*
%{pythonrhnroot}/server/rhnCapability.py*
%{pythonrhnroot}/server/rhnChannel.py*
%{pythonrhnroot}/server/rhnDependency.py*
%{pythonrhnroot}/server/rhnPackage.py*
%{pythonrhnroot}/server/rhnPackageUpload.py*
%{pythonrhnroot}/server/basePackageUpload.py*
%{pythonrhnroot}/server/rhnHandler.py*
%{pythonrhnroot}/server/rhnImport.py*
%{pythonrhnroot}/server/rhnLib.py*
%{pythonrhnroot}/server/rhnMapping.py*
%{pythonrhnroot}/server/rhnRepository.py*
%{pythonrhnroot}/server/rhnSession.py*
%{pythonrhnroot}/server/rhnUser.py*
%{pythonrhnroot}/server/rhnVirtualization.py*
%{pythonrhnroot}/server/taskomatic.py*
%{pythonrhnroot}/server/suseEula.py*
%dir %{pythonrhnroot}/server/rhnServer
%{pythonrhnroot}/server/rhnServer/*
%dir %{pythonrhnroot}/server/importlib
%{pythonrhnroot}/server/importlib/__init__.py*
%{pythonrhnroot}/server/importlib/archImport.py*
%{pythonrhnroot}/server/importlib/backend.py*
%{pythonrhnroot}/server/importlib/backendLib.py*
%{pythonrhnroot}/server/importlib/backendOracle.py*
%{pythonrhnroot}/server/importlib/backend_checker.py*
%{pythonrhnroot}/server/importlib/channelImport.py*
%{pythonrhnroot}/server/importlib/debPackage.py*
%{pythonrhnroot}/server/importlib/errataCache.py*
%{pythonrhnroot}/server/importlib/errataImport.py*
%{pythonrhnroot}/server/importlib/headerSource.py*
%{pythonrhnroot}/server/importlib/importLib.py*
%{pythonrhnroot}/server/importlib/kickstartImport.py*
%{pythonrhnroot}/server/importlib/mpmSource.py*
%{pythonrhnroot}/server/importlib/packageImport.py*
%{pythonrhnroot}/server/importlib/packageUpload.py*
%{pythonrhnroot}/server/importlib/productNamesImport.py*
%{pythonrhnroot}/server/importlib/userAuth.py*
%{pythonrhnroot}/server/importlib/orgImport.py*
%{pythonrhnroot}/server/importlib/supportInformationImport.py*
%{pythonrhnroot}/server/importlib/suseProductsImport.py*
%{rhnroot}/server/handlers/__init__.py*

# Repomd stuff
%dir %{pythonrhnroot}/server/repomd
%{pythonrhnroot}/server/repomd/__init__.py*
%{pythonrhnroot}/server/repomd/domain.py*
%{pythonrhnroot}/server/repomd/mapper.py*
%{pythonrhnroot}/server/repomd/repository.py*
%{pythonrhnroot}/server/repomd/view.py*

# the cache
%attr(755,%{apache_user},%{apache_group}) %dir %{_var}/cache/rhn
%attr(755,root,root) %dir %{_var}/cache/rhn/satsync
# config files
%attr(644,root,%{apache_group}) %{rhnconfigdefaults}/rhn_server.conf
# main httpd config
%attr(644,root,%{apache_group}) %config %{apacheconfd}/zz-spacewalk-server.conf

# wsgi stuff
%attr(644,root,%{apache_group}) %config %{apacheconfd}/zz-spacewalk-server-wsgi.conf
%{rhnroot}/wsgi/app.py*
%{rhnroot}/wsgi/applet.py*
%{rhnroot}/wsgi/config.py*
%{rhnroot}/wsgi/config_tool.py*
%{rhnroot}/wsgi/package_push.py*
%{rhnroot}/wsgi/sat.py*
%{rhnroot}/wsgi/sat_dump.py*
%{rhnroot}/wsgi/xmlrpc.py*

# logs and other stuff
%config(noreplace) %{_sysconfdir}/logrotate.d/spacewalk-backend-server

%files xmlrpc
%defattr(-,root,root)
%doc LICENSE
%dir %{rhnroot}/server/handlers/xmlrpc
%{rhnroot}/server/handlers/xmlrpc/*
%dir %{pythonrhnroot}/server/action
%{pythonrhnroot}/server/action/*
%dir %{pythonrhnroot}/server/action_extra_data
%{pythonrhnroot}/server/action_extra_data/*
%{pythonrhnroot}/server/auditlog.py*
# config files
%attr(644,root,%{apache_group}) %{rhnconfigdefaults}/rhn_server_xmlrpc.conf
%config(noreplace) %{_sysconfdir}/logrotate.d/spacewalk-backend-xmlrpc
%if 0%{?suse_version}
%dir %{rhnroot}/server
%dir %{rhnroot}/server/handlers
%endif

%files applet
%defattr(-,root,root)
%doc LICENSE
%if 0%{?suse_version}
%dir %{rhnroot}/server
%endif
%dir %{rhnroot}/server/handlers/applet
%{rhnroot}/server/handlers/applet/*
# config files
%attr(644,root,%{apache_group}) %{rhnconfigdefaults}/rhn_server_applet.conf
%config(noreplace) %{_sysconfdir}/logrotate.d/spacewalk-backend-applet

%files app
%defattr(-,root,root)
%doc LICENSE
%if 0%{?suse_version}
%dir %{rhnroot}/server
%endif
%dir %{rhnroot}/server/handlers/app
%{rhnroot}/server/handlers/app/*
# config files
%attr(644,root,%{apache_group}) %{rhnconfigdefaults}/rhn_server_app.conf
%config(noreplace) %{_sysconfdir}/logrotate.d/spacewalk-backend-app

%files iss
%defattr(-,root,root)
%doc LICENSE
%if 0%{?suse_version}
%dir %{rhnroot}/server
%endif
%dir %{rhnroot}/server/handlers/sat
%{rhnroot}/server/handlers/sat/*
%config(noreplace) %{_sysconfdir}/logrotate.d/spacewalk-backend-iss

%files iss-export
%defattr(-,root,root)
%doc LICENSE
%dir %{pythonrhnroot}/satellite_exporter
%{pythonrhnroot}/satellite_exporter/__init__.py*
%{pythonrhnroot}/satellite_exporter/satexport.py*

%dir %{rhnroot}/satellite_exporter
%dir %{rhnroot}/satellite_exporter/handlers
%{rhnroot}/satellite_exporter/__init__.py*
%{rhnroot}/satellite_exporter/handlers/__init__.py*
%{rhnroot}/satellite_exporter/handlers/non_auth_dumper.py*
# config files
%config(noreplace) %{_sysconfdir}/logrotate.d/spacewalk-backend-iss-export


%files libs
%defattr(-,root,root)
%doc LICENSE
%{pythonrhnroot}/common/checksum.py*
%{pythonrhnroot}/common/cli.py*
%{pythonrhnroot}/common/fileutils.py*
%{pythonrhnroot}/common/rhn_deb.py*
%{pythonrhnroot}/common/rhn_mpm.py*
%{pythonrhnroot}/common/rhn_pkg.py*
%{pythonrhnroot}/common/rhn_rpm.py*
%{pythonrhnroot}/common/stringutils.py*

%files usix
%doc LICENSE
%dir %{pythonrhnroot}
%{pythonrhnroot}/__init__.py*
%dir %{pythonrhnroot}/common
%{pythonrhnroot}/common/__init__.py*
%{pythonrhnroot}/common/usix.py*

%if 0%{?fedora} && 0%{?fedora} >= 23
%files -n python3-%{name}-libs
%doc LICENSE
%{python3rhnroot}/common/checksum.py
%{python3rhnroot}/common/cli.py
%{python3rhnroot}/common/fileutils.py
%{python3rhnroot}/common/rhn_deb.py
%{python3rhnroot}/common/rhn_mpm.py
%{python3rhnroot}/common/rhn_pkg.py
%{python3rhnroot}/common/rhn_rpm.py
%{python3rhnroot}/common/stringutils.py

%files -n python3-%{name}-usix
%doc LICENSE
%dir %{python3rhnroot}
%{python3rhnroot}/__init__.py
%dir %{python3rhnroot}/common
%{python3rhnroot}/common/__init__.py
%{python3rhnroot}/common/usix.py
%endif

%files config-files-common
%defattr(-,root,root)
%doc LICENSE
%{pythonrhnroot}/server/configFilesHandler.py*
%dir %{pythonrhnroot}/server/config_common
%{pythonrhnroot}/server/config_common/*

%files config-files
%defattr(-,root,root)
%doc LICENSE
%if 0%{?suse_version}
%dir %{rhnroot}/server
%endif
%dir %{rhnroot}/server/handlers/config
%{rhnroot}/server/handlers/config/*
%attr(644,root,%{apache_group}) %{rhnconfigdefaults}/rhn_server_config-management.conf
%config(noreplace) %{_sysconfdir}/logrotate.d/spacewalk-backend-config-files

%files config-files-tool
%defattr(-,root,root)
%doc LICENSE
%if 0%{?suse_version}
%dir %{rhnroot}/server
%endif
%dir %{rhnroot}/server/handlers/config_mgmt
%{rhnroot}/server/handlers/config_mgmt/*
%attr(644,root,%{apache_group}) %{rhnconfigdefaults}/rhn_server_config-management-tool.conf
%config(noreplace) %{_sysconfdir}/logrotate.d/spacewalk-backend-config-files-tool

%files package-push-server
%defattr(-,root,root)
%doc LICENSE
%dir %{rhnroot}/upload_server
%{rhnroot}/upload_server/__init__.py*
%dir %{rhnroot}/upload_server/handlers
%{rhnroot}/upload_server/handlers/__init__.py*
%{rhnroot}/upload_server/handlers/package_push
%attr(644,root,%{apache_group}) %{rhnconfigdefaults}/rhn_server_upload.conf
%attr(644,root,%{apache_group}) %{rhnconfigdefaults}/rhn_server_upload_package-push.conf
%config(noreplace) %{_sysconfdir}/logrotate.d/spacewalk-backend-package-push-server

%files tools
%defattr(-,root,root)
%doc LICENSE
%attr(644,root,%{apache_group}) %{rhnconfigdefaults}/rhn_server_satellite.conf
%config(noreplace) %{_sysconfdir}/logrotate.d/spacewalk-backend-tools
%attr(755,root,root) %{_bindir}/rhn-charsets
%attr(755,root,root) %{_bindir}/rhn-schema-version
%attr(755,root,root) %{_bindir}/rhn-ssl-dbstore
%attr(755,root,root) %{_bindir}/satellite-sync
%attr(755,root,root) %{_bindir}/mgr-inter-sync
%attr(755,root,root) %{_bindir}/mgr-exporter
%attr(755,root,root) %{_bindir}/spacewalk-debug
%attr(755,root,root) %{_bindir}/rhn-satellite-exporter
%attr(755,root,root) %{_bindir}/update-packages
%attr(755,root,root) %{_bindir}/spacewalk-repo-sync
%attr(755,root,root) %{_bindir}/rhn-db-stats
%attr(755,root,root) %{_bindir}/rhn-schema-stats
%attr(755,root,root) %{_bindir}/satpasswd
%attr(755,root,root) %{_bindir}/satwho
%attr(755,root,root) %{_bindir}/spacewalk-remove-channel*
%attr(755,root,root) %{_bindir}/spacewalk-update-signatures
%attr(755,root,root) %{_bindir}/spacewalk-data-fsck
%attr(755,root,root) %{_bindir}/spacewalk-fips-tool
%{pythonrhnroot}/satellite_tools/SequenceServer.py*
%{pythonrhnroot}/satellite_tools/messages.py*
%{pythonrhnroot}/satellite_tools/progress_bar.py*
%{pythonrhnroot}/satellite_tools/req_channels.py*
%{pythonrhnroot}/satellite_tools/satsync.py*
%{pythonrhnroot}/satellite_tools/satCerts.py*
%{pythonrhnroot}/satellite_tools/satComputePkgHeaders.py*
%{pythonrhnroot}/satellite_tools/syncCache.py*
%{pythonrhnroot}/satellite_tools/sync_handlers.py*
%{pythonrhnroot}/satellite_tools/rhn_ssl_dbstore.py*
%{pythonrhnroot}/satellite_tools/xmlWireSource.py*
%{pythonrhnroot}/satellite_tools/updatePackages.py*
%{pythonrhnroot}/satellite_tools/reposync.py*
%{pythonrhnroot}/satellite_tools/constants.py*
%dir %{pythonrhnroot}/satellite_tools/disk_dumper
%{pythonrhnroot}/satellite_tools/disk_dumper/__init__.py*
%{pythonrhnroot}/satellite_tools/disk_dumper/iss.py*
%{pythonrhnroot}/satellite_tools/disk_dumper/iss_ui.py*
%{pythonrhnroot}/satellite_tools/disk_dumper/iss_isos.py*
%{pythonrhnroot}/satellite_tools/disk_dumper/iss_actions.py*
%{pythonrhnroot}/satellite_tools/disk_dumper/dumper.py*
%{pythonrhnroot}/satellite_tools/disk_dumper/string_buffer.py*
%dir %{pythonrhnroot}/satellite_tools/repo_plugins
%attr(755,root,%{apache_group}) %dir %{_var}/log/rhn/reposync
%{pythonrhnroot}/satellite_tools/repo_plugins/__init__.py*
%{pythonrhnroot}/satellite_tools/repo_plugins/yum_src.py*
%config %attr(644,root,%{apache_group}) %{rhnconfigdefaults}/rhn_server_iss.conf
%{pythonrhnroot}/satellite_tools/repo_plugins/uln_src.py*
%{_mandir}/man8/rhn-satellite-exporter.8*
%{_mandir}/man8/rhn-charsets.8*
%{_mandir}/man8/rhn-schema-version.8*
%{_mandir}/man8/rhn-ssl-dbstore.8*
%{_mandir}/man8/rhn-db-stats.8*
%{_mandir}/man8/rhn-schema-stats.8*
%{_mandir}/man8/satellite-sync.8*
%{_mandir}/man8/spacewalk-debug.8*
%{_mandir}/man8/satpasswd.8*
%{_mandir}/man8/satwho.8*
%{_mandir}/man8/spacewalk-fips-tool.8*
%{_mandir}/man8/spacewalk-remove-channel.8*
%{_mandir}/man8/spacewalk-repo-sync.8*
%{_mandir}/man8/spacewalk-data-fsck.8*
%{_mandir}/man8/spacewalk-update-signatures.8*
%{_mandir}/man8/update-packages.8*

%files xml-export-libs
%defattr(-,root,root)
%doc LICENSE
%dir %{pythonrhnroot}/satellite_tools
%{pythonrhnroot}/satellite_tools/__init__.py*
%{pythonrhnroot}/satellite_tools/geniso.py*
# A bunch of modules shared with satellite-tools
%{pythonrhnroot}/satellite_tools/connection.py*
%{pythonrhnroot}/satellite_tools/diskImportLib.py*
%{pythonrhnroot}/satellite_tools/syncLib.py*
%{pythonrhnroot}/satellite_tools/xmlDiskSource.py*
%{pythonrhnroot}/satellite_tools/xmlSource.py*
%dir %{pythonrhnroot}/satellite_tools/exporter
%{pythonrhnroot}/satellite_tools/exporter/__init__.py*
%{pythonrhnroot}/satellite_tools/exporter/exportLib.py*
%{pythonrhnroot}/satellite_tools/exporter/xmlWriter.py*

%changelog
* Fri Apr 22 2016 Gennadii Altukhov <galt@redhat.com> 2.5.35-1
- Add mode to open packages as 'binary'
- Fix relative imports for python backend-common libs
- Automatic commit of package [spacewalk-backend] release [2.5.34-1].
- fix building of spacewalk-backend

* Fri Apr 22 2016 Tomas Lestach <tlestach@redhat.com> 2.5.34-1
- fix building of spacewalk-backend

* Thu Apr 21 2016 Tomas Kasparek <tkasparek@redhat.com> 2.5.33-1
- 

* Thu Apr 21 2016 Gennadii Altukhov <galt@redhat.com> 2.5.32-1.git.1.151aa47
- Add missing import 'sys'

* Wed Apr 20 2016 Gennadii Altukhov <galt@redhat.com> 2.5.31-1.git.1.151aa47
- Add new packages for spacewalk-backend-libs and usix
- Fix usix module to run under Python 3

* Tue Apr 19 2016 Gennadii Altukhov <galt@redhat.com> 2.5.30-1
- Resolve conflicts between usix and backend-libs
- Fix pylint warnings/fails
- fix usix next() import and usage

* Mon Apr 18 2016 Gennadii Altukhov <galt@redhat.com> 2.5.29-1
- Fix 'iteritems' in backend Python 2/3 compatibility
- Fix '.next()' in backend Python 2/3 compatibility
- Add import of 'reduce' function in backend for Python 3 compatibility
- Fix 'exc_type' in backend code for Python 2/3 compatibility
- Fix 'unicode' in backend code for Python 2/3 compatibility
- Fix 'apply' in backend code for Python 2/3 compatibility
- Fix 'maxint' in backend code for Python 2/3 compatibility
- Fix 'exitfunc' in backend code for Python 2/3 compatibility
- Fix 'raw_input' in backend code for Python 2/3 compatibility
- Fix imports in backend code for Python 2/3 compatibility
- Fix data types in backend code for Python 2/3 compatibility
- Fix 'dict' in backend code for Python 2/3 compatibility
- Add __bool__ in backend code for Python 2/3 compatibility
- Fix 'filter' in backend code for Python 2/3 compatibility
- Fix 'map' in backend code for Python 2/3 compatibility
- Fix 'xrange' in backend code for Python 2/3 compatibility
- Fix 'octal' format of number in backend code for Python 2/3 compatibility
- Fix 'raise' in backend code for Python 2/3 compatibility
- Fix 'except' in backend code for Python 2/3 compatibility
- Fix 'has_key' in backend code for Python 2/3 compatibility
- Fix 'print' in backend code for Python 2/3 compatibility
- Add micro-six python module to write code that runs on Python 2 and 3

* Wed Mar 23 2016 Jan Dobes 2.5.28-1
- qemu-kvm guests created on my Fedora 22 have following signature, mark them
  as virtual

* Tue Mar 22 2016 Jan Dobes 2.5.27-1
- 1320025 - call notify guest before subscribing to channels too and refactor
  code

* Fri Mar 18 2016 Jan Dobes 2.5.26-1
- Fix for bz1309337 'rhnreg_ks doesn't work with activation key'

* Wed Mar 09 2016 Tomas Kasparek <tkasparek@redhat.com> 2.5.25-1
- 1276569 - we need to import either cx_Oracle or psycopg2

* Thu Mar 03 2016 Jan Dobes <jdobes@redhat.com> 2.5.24-1
- 1308486 - better never import foreign private channel families, custom
  channels will be synced into your org anyway
- 1308486 - org_id of channel family is probably never filled, just not make
  private channel families public

* Wed Mar 02 2016 Jan Dobes 2.5.23-1
- all strings should be truncated, not only unicode instances

* Fri Feb 26 2016 Jan Dobes 2.5.22-1
- make sure truncated value does not contain incomplete characters

* Fri Feb 19 2016 Grant Gainey 2.5.21-1
- 1303422 - allow sat-sync-error-email to be configurable

* Thu Feb 18 2016 Jan Dobes 2.5.20-1
- pulling *.po translations from Zanata
- fixing current *.po translations

* Thu Feb 18 2016 Tomas Kasparek <tkasparek@redhat.com> 2.5.19-1
- Remove self from staticmethod
- Fix Python errors from CI build and rename sort function for consistency.
- Remove custom latest RPM handling in spacewalk-repo-sync and use the same
  logic as reposync from yum-utils instead.

* Fri Feb 05 2016 Grant Gainey 2.5.18-1
- 1305051 - fix broken 'raise' on error

* Tue Feb 02 2016 Jan Dobes 2.5.17-1
- 1303524 - do not import errata to all synced channels because some may not
  have all packages synced
- 1276569 - improve message

* Mon Feb 01 2016 Tomas Kasparek <tkasparek@redhat.com> 2.5.16-1
- 1276569 - fix pylint

* Fri Jan 29 2016 Tomas Kasparek <tkasparek@redhat.com> 2.5.15-1
- 1276569 - advise users to purge satsync cache on IntegrityError

* Thu Jan 28 2016 Jan Dobes 2.5.14-1
- 1302817 - making sure packages without errata are included
- 1302817 - fixing invalid query

* Fri Jan 22 2016 Jan Dobes 2.5.13-1
- 1301137 - update guest also on re-registration
- 1301137 - allow to change uuid of already registered guests
- 1301137 - there can be guests without hypervisor registered
- fixing exception when reactivating system without base channel and without
  any available

* Thu Jan 21 2016 Gennadii Altukhov <galt@redhat.com> 2.5.12-1
- 1051018 - Added filename in the error message of satellite-sync, in case file
  has wrong size
- 1281775 - Added processing of ValueError exception, during spacewalk-data-
  fsck

* Tue Jan 19 2016 Michael Mraka <michael.mraka@redhat.com> 2.5.11-1
- local variable 'primif' referenced before assignment

* Thu Jan 14 2016 Jan Dobes 2.5.10-1
- cleaning few old translations
- removing old duplicate template file

* Tue Jan 12 2016 Tomas Kasparek <tkasparek@redhat.com> 2.5.9-1
- 1297752 1297753 - allow client responses to be in Unicode

* Thu Dec 10 2015 Jan Dobes 2.5.8-1
- making synced channels in null org visible to all orgs

* Mon Dec 07 2015 Jan Dobes 2.5.7-1
- fixing append to None when no org is found

* Fri Dec 04 2015 Jan Dobes 2.5.6-1
- when installing insert default SSL crypto key with null org

* Mon Nov 30 2015 Tomas Lestach <tlestach@redhat.com> 2.5.5-1
- fix typo: lastest -> latest

* Tue Nov 24 2015 Jan Dobes 2.5.4-1
- ignore all not any longer supported entitlements
- backend: remove repoll parameter from
  rhn_entitlements.remove_server_entitlement()
- backend: do not use rhn_entitlements.repoll_virt_guest_entitlements() anymore
- backend: errno 20220 (Server Group Membership exceeded) is not thrown anymore
- backend: remove use of rhn_entitlements.activate_system_entitlement()
- satCert, satsync: checkstyle fixes
- satsync.py: fix merge error
- backend: remove max_members from unit tests
- remove max_member update from rhnServerGroup
- drop rhnFault 91
- ISS: export 10 system entitlements and import none
- drop rhn-entitlement-report
- remove comments
- remove unused function entitlement_grants_service()
- It should always work to add with enterprise_entitled
- Removed unused exception
- backend: dead code removal
- rhn-satellite-activate: manual references removed
- rhn-satellite-activate: dropped
- satellite-sync: don't sync the certificate
- server_class.py: remove dead code
- rhnHandler: don't check for certificate expiry
- satCerts.py: remove comment reference to dropped file
- rhn_satellite_activate: remove unused validateSatCert function
- rhn_satellite_activate: don't check certificate validity
- rhn_satellite_activate: outdated comment removed
- import: don't import rhnVirtSubLevel
- import: don't import from rhnSGTypeVirtSubLevel
- import: don't import table rhnChannelFamilyVirtSubLevel
- export refactoring: remove unused parameters/fields
- export refactoring: remove unused query
- export: don't export rhnChannelFamilyVirtSubLevel
- export refactoring: unused attributes removed
- import refactoring: unused attribute removed
- backend: remove virtualization host platform entitlement references
- backend: remove references to nonlinux entitlements
- backend: remove comments that are not relevant anymore
- backend: remove references to the update entitlement
- rhn-entitlement-report: don't filter update entitlements
- python backend unit tests: remove references to provisioning_entitled
- registration.py: remove references to provisioning_entitled in documentation
- backend: remove references to provisioning_entitled
- backend: commented code removed
- backend: unused reg_num parameter removed from documentation
- Change error message for NoBaseChannel Exception
- Remove monitoring from cert tools
- Remove traces of monitoring from registration.py doc
- backend: do not set max_members of rhnChannelFamily
- backend: do not set values for max_members and current_members
- backend: remove unused ChannelFamilyPermissions class
- backend: remove special handling for SubscriptionCountExceeded
- backend: remove unused imports
- entitlement-report: remove channel entitlement views
- backend: remove unused ChannelFamilyPermissionsImport() and
  processChannelFamilyPermissions
- backend: remove populate_channel_family_permissions and
  purge_extra_channel_families from sync_handler
- backend: remove local handling of channel family members from satsync
- backend: remove channel subscription checks from rhn-satellite-activate
- backend: update rhn_channel.subscribe_server signature
- backend: remove usage of update_family_counts
- backend: remove available_subscriptions from channel object
- backend: remove family count handling from server_kickstart
- backend: remove family count handling from server_token

* Sun Oct 18 2015 Aron Parsons <aronparsons@gmail.com> 2.5.3-1
- don't print python object details in reposync.py

* Mon Oct 12 2015 Jiri Dostal <jdostal@redhat.com> 2.5.2-1
- [RFE] spacewalk-repo-sync: support multiple '-c channel' as in satellite-sync

* Wed Oct 07 2015 Aron Parsons <aronparsons@gmail.com> 2.5.1-1
- recognize RDO OpenStack instances as virtual systems
- Bumping package versions for 2.5.

* Wed Sep 23 2015 Jan Dobes 2.4.23-1
- Pulling updated *.po translations from Zanata.

* Mon Sep 21 2015 Jan Dobes 2.4.22-1
- 1250351 - make sure ks tree label is valid

* Fri Sep 18 2015 Jan Dobes 2.4.21-1
- Realigning arguments to process_batch to conform to indentation standards -
  see https://www.python.org/dev/peps/pep-0008/#indentation
- Fixed spelling of _proces_batch -> _process_batch.

* Thu Sep 10 2015 Tomas Lestach <tlestach@redhat.com> 2.4.20-1
- call xz to decompress comps file directly, if pyliblzma not available

* Tue Sep 08 2015 Jan Dobes 2.4.19-1
- 1201007 - handle existing file
- optimize experssion

* Mon Sep 07 2015 Tomas Lestach <tlestach@redhat.com> 2.4.18-1
- 1260735 - set domain name for sender address in rhn-satellite-exporter

* Fri Aug 28 2015 Jan Dobes 2.4.17-1
- Fixes orabug 20623622 spacewalk-repo-sync error: maximum recursion depth
  exceeded error when syncing to ULN via a proxy server

* Tue Aug 25 2015 Grant Gainey 2.4.16-1
- 1256918 - Handle package_group == None on push

* Tue Aug 18 2015 Jiri Dostal <jdostal@redhat.com> 2.4.15-1
- 1097634 - reposync fixed pylint warnings

* Fri Aug 14 2015 Jiri Dostal <jdostal@redhat.com> 2.4.14-1
- RFE 1097634 - fixed package sorting             - removed package
  disassociation

* Fri Aug 07 2015 Jan Dobes 2.4.13-1
- use hostname instead of localhost for https connections

* Tue Aug 04 2015 Jiri Dostal <jdostal@redhat.com> 2.4.12-1
-  - patch for reposync (pylint)

* Thu Jul 30 2015 Jiri Dostal <jdostal@redhat.com> 2.4.11-1
- [RFE] - --latest feature for spacewalk-repo-sync

* Fri Jul 24 2015 Tomas Kasparek <tkasparek@redhat.com> 2.4.10-1
- require cobbler20 - Spacewalk is not working with upstream cobbler anyway
- remove un-intentional changes
- 1181152 - XSS when altering user details and going somewhere where you are
  choosing user         - Escaped tags in real names

* Tue Jul 14 2015 Tomas Kasparek <tkasparek@redhat.com> 2.4.9-1
- remove Except KeyboardInterrupt from imports
- remove Except KeyboardInterrupt from imports
- remove un-necessary try-except construct

* Fri Jun 26 2015 Jan Dobes 2.4.8-1
- 1235827 - there is no such restriction for user names

* Thu Jun 11 2015 Tomas Kasparek <tkasparek@redhat.com> 2.4.7-1
- Recommends is not ignored on older systems

* Wed Jun 10 2015 Tomas Kasparek <tkasparek@redhat.com> 2.4.6-1
- add weak dependency on cobbler20

* Wed May 27 2015 Tomas Kasparek <tkasparek@redhat.com> 2.4.5-1
- fix pylint warnings on Fedora 22

* Thu May 21 2015 Matej Kollar <mkollar@redhat.com> 2.4.4-1
- 1175516 - Typos in rhn-entitlement-report output

* Thu May 14 2015 Stephen Herr <sherr@redhat.com> 2.4.3-1
- do not reset primary network interface at hardware refresh (bnc#895071)
- set primary interface during registration (bnc#929058)

* Tue May 12 2015 Stephen Herr <sherr@redhat.com> 2.4.2-1
- Implement the new rpm weak dependency tags.

* Fri Apr 24 2015 Matej Kollar <mkollar@redhat.com> 2.4.1-1
- remove whitespace from .sgml files
- Copyright texts updated to SUSE LLC
- Bumping package versions for 2.4.

* Fri Mar 27 2015 Stephen Herr <sherr@redhat.com> 2.3.52-1
- 1206350 - Add API to Satellite for Proxy to check client token validity
- 1206350 - send error headers even on 404 response

* Mon Mar 23 2015 Grant Gainey 2.3.51-1
- Standardize pylint-check to only happen on Fedora
- Import topic, summary and collected references from updateinfo.xml on
  reposync

* Thu Mar 19 2015 Grant Gainey 2.3.50-1
- Updating copyright info for 2015

* Wed Mar 18 2015 Stephen Herr <sherr@redhat.com> 2.3.49-1
- 1203406 - make Satellite able to respond to if-modified-since requests

* Tue Mar 10 2015 Tomas Lestach <tlestach@redhat.com> 2.3.48-1
- removing unused backend perl tests

* Mon Mar 09 2015 Jan Dobes 2.3.47-1
- 1197765 - support postgresql92 from software collections

* Thu Mar 05 2015 Stephen Herr <sherr@redhat.com> 2.3.46-1
- backend: check for reboot type only

* Wed Feb 25 2015 Tomas Lestach <tlestach@redhat.com> 2.3.45-1
- removing system details edit.pxt as it was ported to java

* Mon Feb 16 2015 Stephen Herr <sherr@redhat.com> 2.3.44-1
- convert empty string to null for DMI values
- init the second DB connection only when needed
- Fix the primary key definition for rhnPackageFile
- Do not include obsolete rhn_monitoring.conf
- spacewalk-debug should not collect monitoring logs
- remove nocpulse user and group from spacewalk-debug

* Fri Feb 13 2015 Stephen Herr <sherr@redhat.com> 2.3.43-1
- 1192608 - disable pylint warning

* Fri Feb 13 2015 Stephen Herr <sherr@redhat.com> 2.3.42-1
- 1192608 - moving import to be more local to make builders happy

* Fri Feb 13 2015 Stephen Herr <sherr@redhat.com> 2.3.41-1
- 1192608 - add support for lzma compressed yum metadata files

* Fri Feb 13 2015 Matej Kollar <mkollar@redhat.com> 2.3.40-1
- Bump also also BuildRequires for consistency

* Fri Feb 13 2015 Matej Kollar <mkollar@redhat.com> 2.3.39-1
- Bumping required version of rhnlib

* Tue Feb 03 2015 Matej Kollar <mkollar@redhat.com> 2.3.38-1
- Updating function names

* Fri Jan 30 2015 Stephen Herr <sherr@redhat.com> 2.3.37-1
- 1187358 - don't crash re-registrations if the original owner has been deleted

* Fri Jan 30 2015 Grant Gainey 2.3.36-1
- 1104087 - Some cleanup and tweaks
- 1104087 - Adding option [-g|--config]

* Fri Jan 30 2015 Tomas Lestach <tlestach@redhat.com> 2.3.35-1
- Adding on the spacewalk-data-fsck man page the option --remove-mismatch
- add funcionality on spacewalk-data-fsck to remove the RPM which does not
  match checksum

* Fri Jan 30 2015 Matej Kollar <mkollar@redhat.com> 2.3.34-1
- 1070866 - sw-repo-sync fails to sync kickstart.

* Wed Jan 28 2015 Matej Kollar <mkollar@redhat.com> 2.3.33-1
- 1005772 - Add appropriate(?) censorship

* Thu Jan 22 2015 Matej Kollar <mkollar@redhat.com> 2.3.32-1
- More pep8
- Some more pep8 while we are at it

* Wed Jan 21 2015 Matej Kollar <mkollar@redhat.com> 2.3.31-1
- Old Pylint workaround
- Fix Pylint on Fedora 21: manual fixes
- Fix Pylint on Fedora 21: autopep8

* Mon Jan 12 2015 Matej Kollar <mkollar@redhat.com> 2.3.30-1
- Getting rid of Tabs and trailing spaces in Python
- Getting rid of trailing spaces in Perl
- Getting rid of Tabs and trailing spaces in LICENSE, COPYING, and README files

* Thu Dec 18 2014 Stephen Herr <sherr@redhat.com> 2.3.29-1
- teach sat-sync to ignore monitoring entitlements for backwards compatibility

* Wed Dec 17 2014 Stephen Herr <sherr@redhat.com> 2.3.28-1
- Remove solaris support from backend
- drop monitoring code and monitoring schema

* Mon Dec 08 2014 Michael Mraka <michael.mraka@redhat.com> 2.3.27-1
- 1170616 - create (and label) /var/cache/rhn/satsync

* Tue Dec 02 2014 Michael Mraka <michael.mraka@redhat.com> 2.3.25-1
- 1021057 - fixed double-counting of systems subscribed to more than one
  channel

* Tue Nov 18 2014 Stephen Herr <sherr@redhat.com> 2.3.24-1
- 1122626 - different registration paths should lock tables in the same order
  This could potentially cause deadlocks

* Thu Nov 13 2014 Michael Mraka <michael.mraka@redhat.com> 2.3.23-1
- 1150010 - deny read-only user from accessing XMLRPC API

* Mon Nov 10 2014 Michael Mraka <michael.mraka@redhat.com> 2.3.22-1
- 1162107 - sanitize db_* config values

* Thu Oct 30 2014 Tomas Lestach <tlestach@redhat.com> 2.3.21-1
- start enforcing minimum password length for satpasswd

* Fri Oct 24 2014 Matej Kollar <mkollar@redhat.com> 2.3.20-1
- 1151386 - Fix cleanup when DB init goes wrong

* Thu Oct 16 2014 Michael Mraka <michael.mraka@redhat.com> 2.3.19-1
- 1152271 - sanitize db_name config value

* Wed Oct 08 2014 Michael Mraka <michael.mraka@redhat.com> 2.3.18-1
- 1148163 - fixed variable name

* Tue Sep 30 2014 Stephen Herr <sherr@redhat.com> 2.3.17-1
- remove deprecated allowed_iss_slaves config option

* Fri Sep 26 2014 Michael Mraka <michael.mraka@redhat.com> 2.3.16-1
- 1144008 - support for xz compressed repos

* Tue Sep 16 2014 Stephen Herr <sherr@redhat.com> 2.3.15-1
- 1142412 - backend should correctly checksum config files with macros in them

* Fri Sep 12 2014 Michael Mraka <michael.mraka@redhat.com> 2.3.14-1
- Add /usr/share/rhn/config-defaults in spacewalk-debug
- 1138275 - spacewalk-debug is not fully postgreSQL aware.

* Thu Sep 11 2014 Stephen Herr <sherr@redhat.com> 2.3.13-1
- 959567 - use sha256 checksums for config files instead of md5

* Wed Sep 10 2014 Michael Mraka <michael.mraka@redhat.com> 2.3.12-1
- 1022484 - ask for new password twice

* Fri Sep 05 2014 Jan Dobes 2.3.11-1
- 1115007 - correct UTF8 config files from being marked as binary

* Fri Sep 05 2014 Michael Mraka <michael.mraka@redhat.com> 2.3.10-1
- 1021057 - do not double-count systems subscribed to more than one channel
  from the same channel family

* Fri Aug 29 2014 Michael Mraka <michael.mraka@redhat.com> 2.3.9-1
- fix traceback when pushing rpms with archive size > 4GB

* Tue Aug 19 2014 Stephen Herr <sherr@redhat.com> 2.3.8-1
- 1119459 - queue server for errata cache update when package list changes

* Tue Aug 19 2014 Michael Mraka <michael.mraka@redhat.com> 2.3.7-1
- recognize oVirt node as virtual system

* Fri Aug 15 2014 Stephen Herr <sherr@redhat.com> 2.3.6-1
- 1128893 - sw-repo-sync does not work for chann that are children of non-
  custom parents

* Mon Aug 11 2014 Stephen Herr <sherr@redhat.com> 2.3.5-1
- 1128893 - repo-sync should work even if parent is not custom channel
- 1122438 - SQL syntax fix (extraneous comma)

* Thu Jul 31 2014 Michael Mraka <michael.mraka@redhat.com> 2.3.4-1
- Update spacewalk-backend.spec

* Mon Jul 21 2014 Stephen Herr <sherr@redhat.com> 2.3.3-1
- 1023557 - Speed up satellite-sync by avoiding commonly-called dblink_exec

* Thu Jul 17 2014 Michael Mraka <michael.mraka@redhat.com> 2.3.2-1
- pylint fixes for 2a3787142af8185d3b7a95d31b681b3cabba852a

* Thu Jul 17 2014 Michael Mraka <michael.mraka@redhat.com> 2.3.1-1
- 1120261 - added code to update-packages to fix changelog encoding

* Fri Jul 11 2014 Milan Zazrivec <mzazrivec@redhat.com> 2.2.43-1
- 1005729 - man rhn-satellite-exporter org
- fix copyright years
- 1009961 - rhn-satellite-exporter man page update
- 1009430 - rhn-satellite-exporter/spacewalk-remove-channel as non-root

* Tue Jul 01 2014 Michael Mraka <michael.mraka@redhat.com> 2.2.42-1
- fixed name collision
- old python needs maketrans()

* Tue Jul 01 2014 Michael Mraka <michael.mraka@redhat.com> 2.2.41-1
- moved ContentPackage to repo_plugins to avoid relative imports
- selecting password once shall be enough

* Mon Jun 30 2014 Michael Mraka <michael.mraka@redhat.com> 2.2.40-1
- max_bytes is unused
- fixed ProductNamesContainer instance has no attribute 'tagStack'

* Fri Jun 27 2014 Michael Mraka <michael.mraka@redhat.com> 2.2.39-1
- pylint fixes

* Fri Jun 27 2014 Michael Mraka <michael.mraka@redhat.com> 2.2.38-1
- fixed pylint errors in satellite_tools

* Thu Jun 26 2014 Michael Mraka <michael.mraka@redhat.com> 2.2.37-1
- 1043005 - fixed rhnLog namespace

* Fri Jun 20 2014 Stephen Herr <sherr@redhat.com> 2.2.36-1
- 1108370 - enable proxy to serve files from its cache for kickstarts

* Fri Jun 13 2014 Michael Mraka <michael.mraka@redhat.com> 2.2.35-1
- disable read-only users access of the backend api

* Fri Jun 06 2014 Stephen Herr <sherr@redhat.com> 2.2.34-1
- 1105282 - additional spacewalk backend methods and capability needed

* Thu Jun 05 2014 Stephen Herr <sherr@redhat.com> 2.2.33-1
- 1105282 - Spacewalk changes needed to support collisionless proxy lookaside

* Mon Jun 02 2014 Michael Mraka <michael.mraka@redhat.com> 2.2.32-1
- rpm initialization bug has been resloved

* Fri May 30 2014 Stephen Herr <sherr@redhat.com> 2.2.31-1
- 517468 - Adding option [-p|--parent]

* Fri May 23 2014 Stephen Herr <sherr@redhat.com> 2.2.30-1
- 517468 - make format backwards compatible for python 2.4
- 517468 - Correct the unindents to fix the logic.
- 517468 - Adding option [-d|--dry-run]

* Fri May 23 2014 Milan Zazrivec <mzazrivec@redhat.com> 2.2.29-1
- spec file polish
- fixed 'empty separator' error

* Fri May 16 2014 Michael Mraka <michael.mraka@redhat.com> 2.2.28-1
- rewrite uln_src plugin as yum_src plugin subclass
- Added Oracle Unbreakable Linux Network integration to spacewalk-repo-sync
- 1094526 - remove trailing semi-colon from SQL query as this breaks Oracle
- Raise error if channel cannot be subscribed
- python tests: made easier to toggle db backend

* Tue May 13 2014 Tomas Lestach <tlestach@redhat.com> 2.2.27-1
- let reposync ContentPackage return regular nevra

* Mon May 12 2014 Michael Mraka <michael.mraka@redhat.com> 2.2.26-1
- query channels only in --list mode

* Tue Apr 29 2014 Milan Zazrivec <mzazrivec@redhat.com> 2.2.25-1
- spacewalk-fips-tool: add manual page

* Mon Apr 28 2014 Milan Zazrivec <mzazrivec@redhat.com> 2.2.24-1
- spacewalk-fips-tool: tool to help with client certificate conversion

* Fri Apr 25 2014 Michael Mraka <michael.mraka@redhat.com> 2.2.23-1
- fix variable name

* Thu Apr 24 2014 Stephen Herr <sherr@redhat.com> 2.2.22-1
- 1089678 - Format oldRoute to match newRoute, so that rhnServerPath isn't
  updated every time
- 517468 - Adding option [-l|--list]

* Wed Apr 23 2014 Stephen Herr <sherr@redhat.com> 2.2.21-1
- 578835 - [RFE] Add --justks to sw-remove-channel
- 1088813 - sw-remove-channel --justdb has no impact on ks trees.
- 1086348 - rename channel-with-childs to channel-with-children
- 1086348 - [RFE] Add option to spacewalk-remove-channel parent

* Tue Apr 15 2014 Michael Mraka <michael.mraka@redhat.com> 2.2.20-1
- updated (conflicting) rpm package has been pushed to Fedora 19 updates

* Mon Apr 14 2014 Jan Dobes <jdobes@redhat.com> 2.2.19-1
- fixing syntax error

* Thu Apr 10 2014 Milan Zazrivec <mzazrivec@redhat.com> 2.2.18-1
- add server side code for handling clientcert.update_client_cert
- update_systemid: routine to update server secret and client certificate
- Added spacewalk-data-fsck man page(8)

* Tue Apr 08 2014 Michael Mraka <michael.mraka@redhat.com> 2.2.17-1
- fixed client registration

* Fri Apr 04 2014 Michael Mraka <michael.mraka@redhat.com> 2.2.16-1
- 903068 - fixed debian repo generation
- make spacewalk-repo-sync work with null org channels

* Tue Apr 01 2014 Stephen Herr <sherr@redhat.com> 2.2.15-1
- 1083226 - uniquify repo-sync packages in case of bad metadata

* Tue Apr 01 2014 Milan Zazrivec <mzazrivec@redhat.com> 2.2.14-1
- 1025781 - allow MD5 config file checksums in fips mode

* Tue Apr 01 2014 Milan Zazrivec <mzazrivec@redhat.com> 2.2.13-1
- use getHashlibInstance() wrapper to access hashlib object instance
- 1020895 - allow to compute md5 package checksum in fips mode

* Mon Mar 31 2014 Stephen Herr <sherr@redhat.com> 2.2.12-1
- set reboot action status to sucess after the reboot
- 1025750 - getFileChecksum: add used_for_security boolean parameter

* Fri Mar 28 2014 Michael Mraka <michael.mraka@redhat.com> 2.2.11-1
- server certificates to use a sha256 hash by default

* Tue Mar 25 2014 Michael Mraka <michael.mraka@redhat.com> 2.2.10-1
- we need to be catching one more error message from gpg
- delete non-existing directory on interrupted downloads

* Mon Mar 17 2014 Milan Zazrivec <mzazrivec@redhat.com> 2.2.9-1
- satpasswd man page: mention -s / --stdin options
- satpasswd supports SHA-256 encrypted user passwords

* Mon Mar 17 2014 Milan Zazrivec <mzazrivec@redhat.com> 2.2.8-1
- RPC session hash: md5 -> sha256
- Support SHA-256 encrypted user passwords

* Fri Mar 14 2014 Stephen Herr <sherr@redhat.com> 2.2.7-1
- reposync: remove interrupted downloads
- More appropriate data structure

* Fri Mar 07 2014 Stephen Herr <sherr@redhat.com> 2.2.6-1
- 1045083 - not all machines provide manufacturer, was not None safe

* Thu Mar 06 2014 Milan Zazrivec <mzazrivec@redhat.com> 2.2.5-1
- remove usage of web_contact.old_password from code

* Wed Mar 05 2014 Michael Mraka <michael.mraka@redhat.com> 2.2.4-1
- 1072872 - fixed loop variable name

* Tue Mar 04 2014 Michael Mraka <michael.mraka@redhat.com> 2.2.3-1
- 1041346 - spacewalk-remove-channel man page update

* Fri Feb 28 2014 Michael Mraka <michael.mraka@redhat.com> 2.2.2-1
- python: consolidate backen/server tests
- python tests: fixed rhnsql-tests

* Tue Feb 25 2014 Michael Mraka <michael.mraka@redhat.com> 2.2.1-1
- 1067443 - specify package only with version

* Mon Feb 24 2014 Michael Mraka <michael.mraka@redhat.com> 2.1.54-1
- 1067443 - workaround for rpm-python bug

* Fri Feb 21 2014 Stephen Herr <sherr@redhat.com> 2.1.53-1
- 1045083 - update openstack guest requirements

* Thu Feb 20 2014 Stephen Herr <sherr@redhat.com> 2.1.52-1
- 1045083 - Detect OpenStack guests as virtual so they can consume flex guest

* Tue Feb 18 2014 Michael Mraka <michael.mraka@redhat.com> 2.1.51-1
- 1064296 - rename variable so it doesn't colide with reserved word

* Fri Feb 14 2014 Matej Kollar <mkollar@redhat.com> 2.1.50-1
- query should not end with semicolon in oracle

* Thu Feb 06 2014 Jan Dobes 2.1.49-1
- 1056515 - adapting to different logrotate version in fedora and rhel
- 870990 - sw-rm-ch -l when satellite-sync runs.

* Wed Feb 05 2014 Aron Parsons <parsonsa@bit-sys.com> 2.1.48-1
- apply exclude filters to dependencies in repo-sync

* Fri Jan 31 2014 Michael Mraka <michael.mraka@redhat.com> 2.1.47-1
- 1058431 - don't remove files referenced from other distributions/trees
- 1058431 - propagate --skip-kickstart-trees to delete_channels()

* Wed Jan 29 2014 Michael Mraka <michael.mraka@redhat.com> 2.1.46-1
- fixed man page for spacewalk-remove-channel
- added option to skip kickstart trees removal
- 1058431 - sw-remove-channel does not rm ks trees.

* Fri Jan 24 2014 Stephen Herr <sherr@redhat.com> 2.1.45-1
- 1051658 - Fixing InvalidPackageError when importing from channel dump

* Thu Jan 23 2014 Milan Zazrivec <mzazrivec@redhat.com> 2.1.44-1
- 1056659 - commit after updating server's package profile
- Add extra log folder /var/log/rhn/tasko/sat/ in spacewalk-debug.

* Mon Jan 20 2014 Michael Mraka <michael.mraka@redhat.com> 2.1.43-1
- python rhnSQL: proper cleanup after connection error
- fixed python tests

* Fri Jan 17 2014 Michael Mraka <michael.mraka@redhat.com> 2.1.42-1
- increase length of rhnCVE name column

* Tue Jan 14 2014 Matej Kollar <mkollar@redhat.com> 2.1.41-1
- Updating the copyright years info

* Fri Jan 10 2014 Stephen Herr <sherr@redhat.com> 2.1.40-1
- 1051658 - fixing sat-sync daylight-savings-related 'NoneType is
  unsubscriptable' error

* Fri Jan 03 2014 Tomas Lestach <tlestach@redhat.com> 2.1.39-1
- 1043657 - allow 1 character system profile names

* Thu Dec 05 2013 Aron Parsons <aronparsons@gmail.com> 2.1.38-1
- detect RDO instances as QEMU guests

* Fri Nov 29 2013 Michael Mraka <michael.mraka@redhat.com> 2.1.37-1
- convert empty uuid to None

* Thu Nov 28 2013 Tomas Lestach <tlestach@redhat.com> 2.1.36-1
- 1010205 - fix displaying of reposync log on WebUI
- python server: better logging of exceptions

* Fri Nov 15 2013 Milan Zazrivec <mzazrivec@redhat.com> 2.1.35-1
- 991044 - change python module permissions to rw-r--r--

* Thu Oct 31 2013 Matej Kollar <mkollar@redhat.com> 2.1.34-1
- 1020952 - Single db root cert + option name change

* Tue Oct 29 2013 Matej Kollar <mkollar@redhat.com> 2.1.33-1
- 1020952 - SSL for Postgresql: Backend (Python)
- Simplification
- Simplification: use isinstance
- Various small coding convetions (PEP8)
- Test for None with `is`
- Older Class to newer Instance exceptions
- Small coding conventions
- Change deprecated 'has_key' to 'in'
- Tab vs. Space War

* Tue Oct 22 2013 Michael Mraka <michael.mraka@redhat.com> 2.1.32-1
- fixed table alias
- add support for enhances rpm weak dependencies (backend) (bnc#846436)

* Mon Oct 21 2013 Michael Mraka <michael.mraka@redhat.com> 2.1.31-1
- fixed pylint warnings and errors

* Mon Oct 21 2013 Michael Mraka <michael.mraka@redhat.com> 2.1.30-1
- python oracle tests: better integration with nosetest
- python pgsql driver: behave like the oracle one
- python oracle tests: moved connection settings to configuration file
- python oracle tests: fixed import statements
- removed dead test

* Fri Oct 18 2013 Michael Mraka <michael.mraka@redhat.com> 2.1.29-1
- include stringutils into package
- replace encode/decode with to_string/to_unicode
- 891880 - reuse stringutils functions
- 891880 - make sure we put strings to fd.write()
- 1020910 - use sha1 to compare checksums

* Tue Oct 15 2013 Michael Mraka <michael.mraka@redhat.com> 2.1.28-1
- python pgsql tests: made easier Jenkins integration

* Wed Oct 09 2013 Michael Mraka <michael.mraka@redhat.com> 2.1.27-1
- cleaning up old svn Ids

* Fri Oct 04 2013 Michael Mraka <michael.mraka@redhat.com> 2.1.26-1
- Python pgsql db tests: fix broken test
- Fixed errors inside of the python pgsql test suite.
- Python pgsql driver: handled ProgrammingError exceptions
- Python db tests: moved connection settings to dedicated file
- Fixed script which runs python PostgreSQL tests

* Wed Oct 02 2013 Michael Mraka <michael.mraka@redhat.com> 2.1.25-1
- 923338 - replace application code with database lookup to prevent conflicting
  inserts

* Mon Sep 30 2013 Michael Mraka <michael.mraka@redhat.com> 2.1.24-1
- make pylint 1.0 happy about map/filter on lambda

* Mon Sep 23 2013 Tomas Lestach <tlestach@redhat.com> 2.1.23-1
- Fixing spelling mistakes

* Tue Sep 17 2013 Michael Mraka <michael.mraka@redhat.com> 2.1.22-1
- recognize signature used by Oracle
- Fix field length of erratum-advisory-name to match real DB field length

* Wed Sep 11 2013 Stephen Herr <sherr@redhat.com> 2.1.21-1
- 1006867 - null-org channels should be visible over ISS

* Mon Sep 09 2013 Stephen Herr <sherr@redhat.com> 2.1.20-1
- 1005760 - if orgs data does not exist in sat-sync import from disk, just skip

* Mon Sep 09 2013 Tomas Kasparek <tkasparek@redhat.com> 2.1.19-1
- 1005817 - create snapshot when changing base channel via rhn-channel

* Fri Sep 06 2013 Michael Mraka <michael.mraka@redhat.com> 2.1.18-1
- 1001979 - fixed typo in --master description

* Fri Sep 06 2013 Michael Mraka <michael.mraka@redhat.com> 2.1.17-1
- Consolidated rhnLib tests into a single place
- 1004804 - bool(0) == False, but is valid file mode
- Changing deprecated "has_key" to "in"

* Thu Sep 05 2013 Jan Dobes 2.1.16-1
- 883242 - check for empty result before printing software entitlement

* Tue Sep 03 2013 Milan Zazrivec <mzazrivec@redhat.com> 2.1.15-1
- 1002041 - don't upload crash file if over the size limit or the upload is
  disabled
- removing trailing whitespaces in python in backend directory

* Fri Aug 30 2013 Michael Mraka <michael.mraka@redhat.com> 2.1.14-1
- don't install / build mod_python stuff
- removed unused mod_python stuff

* Fri Aug 30 2013 Tomas Lestach <tlestach@redhat.com> 2.1.13-1
- 1002193 - remove spacewalk-backend-libs dependency from rhncfg

* Wed Aug 28 2013 Michael Mraka <michael.mraka@redhat.com> 2.1.12-1
- 1001979 - fixed man page
- 1001978 - fixed typo

* Wed Aug 21 2013 Stephen Herr <sherr@redhat.com> 2.1.11-1
- 960550 - completed checkbox was not checked on kickstarts that had no
  activation keys

* Tue Aug 20 2013 Michael Mraka <michael.mraka@redhat.com> 2.1.10-1
- fixed satellite-sync man page

* Mon Aug 19 2013 Stephen Herr <sherr@redhat.com> 2.1.9-1
- 997571 - channel visibility settings broke backwards compatibility
- https://engineering.redhat.com/trac/satellite/wiki/TooCleverForPython
- whitespace cleanup

* Mon Aug 12 2013 Grant Gainey <ggainey@redhat.com> 2.1.8-1
- 996155 - Fix messaging when ISS failures happen

* Wed Aug 07 2013 Michael Mraka <michael.mraka@redhat.com> 2.1.7-1
- Backend: fix broken gettext test

* Tue Aug 06 2013 Michael Mraka <michael.mraka@redhat.com> 2.1.6-1
- set default value for disconnected
- 959923 - change (hopefully improve) usage guide.

* Tue Aug 06 2013 Tomas Kasparek <tkasparek@redhat.com> 2.1.5-1
- Branding clean-up of proxy stuff in backend dir

* Fri Aug 02 2013 Michael Mraka <michael.mraka@redhat.com> 2.1.4-1
- fixed variable name

* Fri Aug 02 2013 Michael Mraka <michael.mraka@redhat.com> 2.1.3-1
- handle unicode tracebacks

* Mon Jul 29 2013 Stephen Herr <sherr@redhat.com> 2.1.2-1
- 960550 - the "Deploy confguration files" box is never checked for kickstarts

* Thu Jul 25 2013 Michael Mraka <michael.mraka@redhat.com> 2.1.1-1
- 803837 - process includepkgs and exclude from yum.conf

* Thu Jul 18 2013 Jan Dobes 2.0.3-1
- 645435 - log per channel instead of session

* Thu Jul 18 2013 Michael Mraka <michael.mraka@redhat.com> 2.0.2-1
- check only tables in own schema

* Wed Jul 17 2013 Tomas Kasparek <tkasparek@redhat.com> 2.0.1-1
- Bumping package versions for 2.0.

* Wed Jul 17 2013 Tomas Kasparek <tkasparek@redhat.com> 1.10.59-1
- updating copyright years

* Tue Jul 16 2013 Tomas Lestach <tlestach@redhat.com> 1.10.58-1
- allow spacewalk-remove-channel to unsubscribe systems with enabled logging

* Tue Jul 16 2013 Tomas Kasparek <tkasparek@redhat.com> 1.10.57-1
- removing some dead code

* Sun Jul 14 2013 Tomas Lestach <tlestach@redhat.com> 1.10.56-1
- enable satellite-sync with enabled audit

* Fri Jul 12 2013 Tomas Lestach <tlestach@redhat.com> 1.10.55-1
- handle registration time in backend
- implement logging functions for python stack
- Set the clear_log_id.
- Adding the logging setup to the backend stack (no user authentication).

* Tue Jul 02 2013 Stephen Herr <sherr@redhat.com> 1.10.54-1
- 977878 - move iss parent / ca_cert configs into database

* Fri Jun 28 2013 Stephen Herr <sherr@redhat.com> 1.10.53-1
- 977878 - fixing ISS demo problem, this query should get org ids

* Thu Jun 27 2013 Stephen Herr <sherr@redhat.com> 1.10.52-1
- 977878 - trust syncing should remove trusts that no longer exist

* Tue Jun 25 2013 Stephen Herr <sherr@redhat.com> 1.10.51-1
- 977878 - fixing checkstyle errors

* Tue Jun 25 2013 Grant Gainey 1.10.50-1
- ISS: checking a couple of potentially None values
- ISS: make sure new satellites can sync to old ones
- ISS: Channel trust syncing now works
- ISS: Implemented sat-sync options and db work for org / org trusts
- ISS: Bunch of changes for ISS, not working yet
- ISS: export org and org-trust data
- ISS: export channel access permissions
- ISS: First pieces of backend code for using the iss-cfg tables
- support numerals only for db-name, db-user and db-password

* Thu Jun 20 2013 Tomas Kasparek <tkasparek@redhat.com> 1.10.49-1
- 852250 - filter out bad package/architecture combinations

* Mon Jun 17 2013 Michael Mraka <michael.mraka@redhat.com> 1.10.48-1
- removed old CVS/SVN version ids
- branding fixes in man pages
- more branding cleanup

* Mon Jun 17 2013 Michael Mraka <michael.mraka@redhat.com> 1.10.47-1
- moved product name to work also in proxy

* Mon Jun 17 2013 Tomas Kasparek <tkasparek@redhat.com> 1.10.46-1
- rebranding few more strings

* Wed Jun 12 2013 Tomas Kasparek <tkasparek@redhat.com> 1.10.45-1
- rebranding RHN Proxy to Red Hat Proxy
- rebrading RHN Satellite to Red Hat Satellite in backend

* Thu Jun 06 2013 Michael Mraka <michael.mraka@redhat.com> 1.10.44-1
- 675228, 795000 - metadata are already in utf8

* Tue Jun 04 2013 Michael Mraka <michael.mraka@redhat.com> 1.10.43-1
- 970315 - support both gz and bz2 compressed repo files

* Thu May 30 2013 Michael Mraka <michael.mraka@redhat.com> 1.10.42-1
- severity may be unknown

* Wed May 29 2013 Michael Mraka <michael.mraka@redhat.com> 1.10.41-1
- 967850 - don't change global configuration component for reading product name

* Tue May 28 2013 Stephen Herr <sherr@redhat.com> 1.10.40-1
- 948335 - adding new server client capability for cpu_sockets

* Tue May 28 2013 Simon Lukasik <slukasik@redhat.com> 1.10.39-1
- Add scap into list of packaged modules.
- Do not use python key-word as a variable name
- Store SCAP-file-limit to the database

* Mon May 27 2013 Michael Mraka <michael.mraka@redhat.com> 1.10.38-1
- pack backend_checker into rpm

* Mon May 27 2013 Michael Mraka <michael.mraka@redhat.com> 1.10.37-1
- update copyright column length
- script to backendOracle.py definitions vs. database
- 962683 - don't truncate channel name to 64 chars
- Backend handlers for receiving full SCAP results
- Challenge clients to upload result files from the audit

* Wed May 22 2013 Michael Mraka <michael.mraka@redhat.com> 1.10.36-1
- 950198 - make API compatible with old RHEL5 clients
- man pages branding cleanup + misc branding fixes

* Tue May 21 2013 Grant Gainey <ggainey@redhat.com> 1.10.35-1
- Turn off a pylint warning

* Tue May 21 2013 Grant Gainey <ggainey@redhat.com> 1.10.34-1
- 965809 - Fix ISS authentication hole

* Tue May 21 2013 Tomas Kasparek <tkasparek@redhat.com> 1.10.33-1
- branding clean-up of spacewalk-backend
- branding clean-up of logrotate files

* Fri May 17 2013 Michael Mraka <michael.mraka@redhat.com> 1.10.32-1
- 963230 - remote activation in disconnected mode is not valid

* Thu May 16 2013 Michael Mraka <michael.mraka@redhat.com> 1.10.31-1
- 891333 - provide option to keep rpms

* Mon May 13 2013 Jan Dobes 1.10.30-1
- 843367 - replacing __processHash function body by lookups to prevent multiple
  insertion tries

* Fri May 10 2013 Tomas Lestach <tlestach@redhat.com> 1.10.29-1
- 959590 - prepending security severity to advisory synopsis

* Fri May 10 2013 Michael Mraka <michael.mraka@redhat.com> 1.10.28-1
- 888378 - print nice error message in disconnected mode

* Tue May 07 2013 Jan Pazdziora 1.10.27-1
- The get_source_rpm was removed long time ago, removing reference to it.

* Tue May 07 2013 Michael Mraka <michael.mraka@redhat.com> 1.10.26-1
- 918333 - don't truncate filepath when exporting

* Thu May 02 2013 Stephen Herr <sherr@redhat.com> 1.10.25-1
- 947639 - make satellite-sync work with new rhnlib

* Mon Apr 29 2013 Stephen Herr <sherr@redhat.com> 1.10.24-1
- Revert "Run python backend in daemon mode to ease integration with splice"
- Revert "Additional change for spacewalk-backend daemon mode"

* Fri Apr 26 2013 Michael Mraka <michael.mraka@redhat.com> 1.10.23-1
- 911738 - remove incorrect path from db

* Fri Apr 26 2013 Tomas Lestach <tlestach@redhat.com> 1.10.22-1
- 953284 - fix registration issues on PG

* Fri Apr 26 2013 Michael Mraka <michael.mraka@redhat.com> 1.10.21-1
- make rpclib connection timeout configurable

* Wed Apr 17 2013 Jan Pazdziora 1.10.20-1
- moving taskomatic.channel_repodata_workers config default from backend to
  java

* Mon Apr 15 2013 Stephen Herr <sherr@redhat.com> 1.10.19-1
- Additional change for spacewalk-backend daemon mode

* Fri Apr 12 2013 Stephen Herr <sherr@redhat.com> 1.10.18-1
- Run python backend in daemon mode to ease integration with splice

* Tue Apr 09 2013 Tomas Kasparek <tkasparek@redhat.com> 1.10.17-1
- moving system currency config defaults from separate file to rhn_java.conf

* Fri Apr 05 2013 Michael Mraka <michael.mraka@redhat.com> 1.10.16-1
- 929238 - fixed local path for file:// repos
- 918333 - reflect schema change

* Wed Mar 27 2013 Milan Zazrivec <mzazrivec@redhat.com> 1.10.15-1
- abrt: check the package string is complete

* Wed Mar 27 2013 Michael Mraka <michael.mraka@redhat.com> 1.10.14-1
- do not read rpm into memory before transferring to client (bnc#801151)

* Tue Mar 26 2013 Jan Pazdziora 1.10.13-1
- Replacing DECODE with more standard CASE.

* Tue Mar 26 2013 Jan Pazdziora 1.10.12-1
- Use to_timestamp instead of to_date which should bring the second precision
  to PostgreSQL.

* Mon Mar 25 2013 Stephen Herr <sherr@redhat.com> 1.10.11-1
- Client tools able to pass up socket info
- add python and java xmlrpc handlers for cpu socket info

* Thu Mar 21 2013 Jan Pazdziora 1.10.10-1
- abrt: store crash uuid

* Wed Mar 20 2013 Michael Mraka <michael.mraka@redhat.com> 1.10.9-1
- fixing column name in postgresql
- The min_new_user_len option is not used anywhere in our code, removing.

* Thu Mar 14 2013 Jan Pazdziora 1.10.8-1
- The parameters are not processed in the parent class, stop passing them in.

* Wed Mar 13 2013 Jan Pazdziora 1.10.7-1
- Properly check the self.port which can be None by now.

* Tue Mar 12 2013 Jan Pazdziora 1.10.6-1
- abrt: support parsing package nevra from older abrt versions
- The is_connected_to needs to match the adjustments we do in connect.
- Do not parse the command line options, there are none.

* Mon Mar 11 2013 Jan Pazdziora 1.10.5-1
- 757302, 843723, 873379 - require python-psycopg2 with patch for the reference
  leaks.
- add missing comma

* Fri Mar 08 2013 Milan Zazrivec <mzazrivec@redhat.com> 1.10.4-1
- abrt: enable crash reporting settings in backend

* Fri Mar 08 2013 Milan Zazrivec <mzazrivec@redhat.com> 1.10.3-1
- Move org configuration to a separate table
- make startswith work with python versions < 2.5

* Wed Mar 06 2013 Jan Pazdziora 1.10.2-1
- Stop having comments on the same line as the key = value pair.

* Tue Mar 05 2013 Jan Pazdziora 1.10.1-1
- To allow hash-signs in passwords, only ignore comments if they are the first
  non-whitespace characters on the line.

* Fri Mar 01 2013 Jan Pazdziora 1.9.45-1
- If the database host is localhost, use Unix sockets in backend.

* Fri Mar 01 2013 Milan Zazrivec <mzazrivec@redhat.com> 1.9.44-1
- abrt: display download link only for files that are available
- Removing writeConfig and dependencies, we do not use it anywhere in our code.
- The TODOs are not up-to-date, removing.

* Thu Feb 28 2013 Jan Pazdziora 1.9.43-1
- Init CFG only if it was not yet.

* Thu Feb 28 2013 Michael Mraka <michael.mraka@redhat.com> 1.9.42-1
- reverted --db-only removal

* Thu Feb 28 2013 Jan Pazdziora 1.9.41-1
- Initialize the CFG, in case the caller did not do it for us.
- Using the correct configuration value for database name.
- Purging %%changelog entries preceding Spacewalk 1.0, in active packages.

* Thu Feb 28 2013 Jan Pazdziora 1.9.40-1
- Fixing empty method body.

* Thu Feb 28 2013 Jan Pazdziora 1.9.39-1
- Move to three-parameter cx_Oracle.Connection call.
- Removing the dsn parameter from initDB, removing support for --db option.

* Wed Feb 27 2013 Jan Pazdziora 1.9.38-1
- abrt: strip extraneous '\n' from username

* Wed Feb 27 2013 Jan Pazdziora 1.9.37-1
- The directory index can use uppercase for the HTML markup.

* Tue Feb 26 2013 Tomas Kasparek <tkasparek@redhat.com> 1.9.36-1
- spacewalk-backend.spec fix

* Tue Feb 26 2013 Tomas Kasparek <tkasparek@redhat.com> 1.9.35-1
- 914902 - system currency report

* Tue Feb 26 2013 Jan Pazdziora 1.9.34-1
- abrt: delete crash: remove content from filer

* Thu Feb 21 2013 Michael Mraka <michael.mraka@redhat.com> 1.9.33-1
- don't link packages which failed to download

* Wed Feb 20 2013 Michael Mraka <michael.mraka@redhat.com> 1.9.32-1
- correct size for old rpms > 2 GiB

* Wed Feb 20 2013 Michael Mraka <michael.mraka@redhat.com> 1.9.31-1
- attribute doesn't work on RHEL5, use key

* Tue Feb 19 2013 Milan Zazrivec <mzazrivec@redhat.com> 1.9.30-1
- abrt: don't update count for non-existent crash reports

* Tue Feb 19 2013 Michael Mraka <michael.mraka@redhat.com> 1.9.29-1
- support V4 RSA/SHA1 signature

* Fri Feb 15 2013 Milan Zazrivec <mzazrivec@redhat.com> 1.9.28-1
- abrt: commit after every call to insert_crash_file
- abrt: allow uploading zero length files

* Wed Feb 13 2013 Michael Mraka <michael.mraka@redhat.com> 1.9.27-1
- link all packages to channel at once
- download packages first then link to channel
- abrt: use exceptions rather than return values for errors
- abrt: ability to limit crashfile upload size per organization
- abrt: ability to update crash count
- abrt: support for client -> server crash upload
- New translations from Transifex for spacewalk-backend.

* Mon Feb 11 2013 Michael Mraka <michael.mraka@redhat.com> 1.9.26-1
- allow client to access mod_wsgi pages under apache 2.4

* Tue Feb 05 2013 Jan Pazdziora 1.9.25-1
- The urls now have three elements, make the list consistent.

* Mon Feb 04 2013 Jan Pazdziora 1.9.24-1
- Stop referencing URL which no longer exists.
- The abuse_check was a hosted feature.
- Removing rhnFault codes that are not raised anywhere in our code base.

* Fri Feb 01 2013 Jan Pazdziora 1.9.23-1
- Parse the directory listings and retrieve kickstartable trees when called
  with the --sync-kickstart option.
- Make clear_ssl_cache actually do the cleaning.
- Use the existing _clean_cache helper method.

* Mon Jan 28 2013 Michael Mraka <michael.mraka@redhat.com> 1.9.22-1
- fixed container implementation
- fixing order of disabled messages

* Fri Jan 25 2013 Michael Mraka <michael.mraka@redhat.com> 1.9.21-1
- pylint on RHEL6 does not know about W1401

* Fri Jan 25 2013 Michael Mraka <michael.mraka@redhat.com> 1.9.20-1
- silence warning about "\0" string
- disable false positive warnings

* Fri Jan 25 2013 Jan Pazdziora 1.9.19-1
- The rhn_asdf_* anonymous logic should not be needed anymore.
- Reimplement anonymous block with update or insert.
- Reimplement anonymous block with rhnSQL.Procedure.
- The _query_purge_extra_channel_families_1 seems unused, removing.
- Reimplement anonymous block.
- Reimplement _set_comps_for_channel as stored procedure.

* Tue Jan 22 2013 Jan Pazdziora 1.9.18-1
- Use SSL options from rhncontentsourcessl during spacewalk-repo-sync.

* Fri Jan 18 2013 Jan Pazdziora 1.9.17-1
- Removing no longer used rhnChannelDownloads, rhnDownloads, and
  rhnDownloadType.

* Thu Jan 17 2013 Jan Pazdziora 1.9.16-1
- abrt: use insert + update rather than delete + insert
- fix bogus dates in changelog

* Wed Jan 02 2013 Tomas Lestach <tlestach@redhat.com> 1.9.15-1
- 889263 - unify java & backend grace period lenghts
- 890910 - set satsync email sender to root@<satfqdn>

* Fri Dec 14 2012 Michael Mraka <michael.mraka@redhat.com> 1.9.14-1
- Do not use value attribute of an exception

* Mon Dec 10 2012 Jan Pazdziora 1.9.13-1
- 885170 - fixing syntax.

* Mon Dec 10 2012 Jan Pazdziora 1.9.12-1
- 885170 - provide translations of a new error recieved from Hosted

* Tue Dec 04 2012 Jan Pazdziora 1.9.11-1
- On Fedoras, start to use tomcat >= 7.

* Fri Nov 30 2012 Jan Pazdziora 1.9.10-1
- 877451 - read the repo config from yumbase
- 877451 - correct the proxy configuration logic

* Thu Nov 22 2012 Jan Pazdziora 1.9.9-1
- 877451 - correct parsing of main and channel's settings
- 877451 - add missing and
- 877451 - honor yum's "proxy = _none_" settings

* Fri Nov 16 2012 Jan Pazdziora 1.9.8-1
- 877451 - yum-like per-repo configuration for spacewalk-repo-sync
- remove misleading comment

* Wed Nov 14 2012 Michael Mraka <michael.mraka@redhat.com> 1.9.7-1
- 868370 - fixed dependency solver for RHEL4 clients

* Wed Nov 07 2012 Jan Pazdziora 1.9.6-1
- Fixing pylint error.

* Wed Nov 07 2012 Jan Pazdziora 1.9.5-1
- Using fcntl.lockf should avoid any need for packing.

* Wed Nov 07 2012 Tomas Lestach <tlestach@redhat.com> 1.9.4-1
- renaming forgotten 'dict' to 'row_dict'

* Tue Nov 06 2012 Jan Pazdziora 1.9.3-1
- The fcntl documentation recommends different pack format.
- Only SEEK_SET used, no need to have zero defined in an extra module.

* Wed Oct 31 2012 Jan Pazdziora 1.9.2-1
- add org_id to DistChannelMap backend class

* Wed Oct 31 2012 Michael Mraka <michael.mraka@redhat.com> 1.9.1-1
- 860860 - release and title are optional in older updateinfo version

* Tue Oct 30 2012 Tomas Lestach <tlestach@redhat.com> 1.8.84-1
- removing unused backend code
- backend changes

* Tue Oct 30 2012 Jan Pazdziora 1.8.83-1
- Update the copyright year.
- Update .po and .pot files for rhnsd.
- Download translations from Transifex for spacewalk-backend.

* Wed Oct 24 2012 Jan Pazdziora 1.8.82-1
- group file might be missing

* Mon Oct 22 2012 Jan Pazdziora 1.8.81-1
- 828804 - no su-ing to oracle with embedded PostgreSQL.
- rhnlib >= 2.5.38 is not necessary
- 797893 - rollback any unfinished transaction

* Fri Oct 19 2012 Jan Pazdziora 1.8.80-1
- omit inserting child channels into the rhnDistChannelMap

* Mon Oct 15 2012 Michael Mraka <michael.mraka@redhat.com> 1.8.79-1
- fixed Used builtin function 'apply'
- replaced "!#/**bin/env python" with "!#/usr/bin/python"

* Fri Oct 12 2012 Jan Pazdziora 1.8.78-1
- Use the binary binding.
- Fixing example. This was meant as a short option.

* Thu Oct 11 2012 Jan Pazdziora 1.8.77-1
- 712313 - for the installed_size, ignore situation when it was not populated
  in the database.
- Use the severityHash/diffHash mechanism for ignoring channel_product_id
  differences.

* Thu Oct 11 2012 Michael Mraka <michael.mraka@redhat.com> 1.8.76-1
- let's spacewalk-repo-sync download comps.xml

* Tue Oct 09 2012 Jan Pazdziora 1.8.75-1
- Put Oracle stuff back for Fedora 17.

* Tue Oct 09 2012 Jan Pazdziora 1.8.74-1
- Put Oracle stuff back for Fedora 17.

* Tue Oct 09 2012 Jan Pazdziora 1.8.73-1
- Put Oracle stuff back for Fedora 17.

* Thu Oct 04 2012 Michael Mraka <michael.mraka@redhat.com> 1.8.71-1
- 860860 - don't fail when from attribute is missing

* Wed Oct 03 2012 Jan Pazdziora 1.8.70-1
- Revert "diffing packages speedup on postgresql"

* Mon Sep 17 2012 Jan Pazdziora 1.8.69-1
- exporter: honor sync-date / rhn-date when exporting erratas

* Fri Sep 14 2012 Jan Pazdziora 1.8.68-1
- The server/rhnKickstart does not seem to be imported by any code, removing.

* Fri Sep 14 2012 Jan Pazdziora 1.8.67-1
- Now that the Oracle columns are of type TIMESTAMP WITH LOCAL TIME ZONE,
  nls_timestamp_format is needed as well.

* Mon Sep 10 2012 Michael Mraka <michael.mraka@redhat.com> 1.8.66-1
- spacewalk-backend-libs can break spacewalk-backend < 1.7

* Fri Sep 07 2012 Jan Pazdziora 1.8.65-1
- Adding file path restoration functionality to spacewalk-data-fsck
- 815964 - moving monitoring probe batch option from rhn.conf to rhn_web.conf

* Fri Aug 31 2012 Michael Mraka <michael.mraka@redhat.com> 1.8.64-1
- fixed pylint errors

* Mon Aug 27 2012 Stephen Herr <sherr@redhat.com> 1.8.63-1
- 848475 - Adding IPv6 ip-address detection to proxy auth fix

* Sun Aug 26 2012 Aron Parsons <aronparsons@gmail.com> 1.8.62-1
- add --no-errata option to spacewalk-repo-sync

* Tue Aug 21 2012 Stephen Herr <sherr@redhat.com> 1.8.61-1
- 848475 - separate proxy auth error hostname into separate header
- 849219 - don't explain the error about not subscribing proxy channels

* Wed Aug 15 2012 Stephen Herr <sherr@redhat.com> 1.8.60-1
- 848475 - multi-tiered proxies don't update auth tokens correctly

* Thu Aug 02 2012 Michael Mraka <michael.mraka@redhat.com> 1.8.59-1
- calls have been removed from client side, mark them as obsoleted
- unfortunatelly old clients can still call new_user

* Tue Jul 31 2012 Michael Mraka <michael.mraka@redhat.com> 1.8.58-1
- 844603 - removed PyXML dependency

* Tue Jul 31 2012 Michael Mraka <michael.mraka@redhat.com> 1.8.57-1
- upload_server is now pylint-able
- fixed pylint errors / warnings

* Tue Jul 31 2012 Michael Mraka <michael.mraka@redhat.com> 1.8.56-1
- 838502 - block subscription to satellite and proxy channels

* Tue Jul 31 2012 Michael Mraka <michael.mraka@redhat.com> 1.8.55-1
- pylint on Fedoras need disable before whole try-except block

* Mon Jul 30 2012 Michael Mraka <michael.mraka@redhat.com> 1.8.54-1
- satellite_exporter is now pylint-able

* Mon Jul 30 2012 Michael Mraka <michael.mraka@redhat.com> 1.8.53-1
- update_contact_info is not called from client for a long time
- removed unaccessible code

* Mon Jul 30 2012 Tomas Lestach <tlestach@redhat.com> 1.8.52-1
- remove usage of org_applicant user role
- remove usage of rhn_superuser user role

* Fri Jul 27 2012 Tomas Kasparek <tkasparek@redhat.com> 1.8.51-1
- Truncating date string and therefore preventing ORA-01830
- Fixing placeholder syntax.

* Thu Jul 19 2012 Jan Pazdziora 1.8.50-1
- Add abrt into list of packaged modules.

* Wed Jul 18 2012 Jan Pazdziora 1.8.49-1
- Add abrt data handling functionality

* Thu Jul 12 2012 Michael Mraka <michael.mraka@redhat.com> 1.8.48-1
- prostgresql don't know about decode
- fixed ERROR: subquery in FROM must have an alias

* Tue Jul 10 2012 Michael Mraka <michael.mraka@redhat.com> 1.8.47-1
- Fix indentation error

* Wed Jul 04 2012 Jan Pazdziora 1.8.46-1
- Make sure even upgrades from 1.8.33 remove spacewalk-backend-xp.

* Thu Jun 28 2012 Michael Mraka <michael.mraka@redhat.com> 1.8.45-1
- 765816 - file mode have to be string

* Thu Jun 28 2012 Michael Mraka <michael.mraka@redhat.com> 1.8.44-1
- fixed AttributeError: 'buffer' object has no attribute 'write'

* Thu Jun 28 2012 Michael Mraka <michael.mraka@redhat.com> 1.8.43-1
- Correct SQL query for installing and removing solaris patches
- Correct query for PGSQL

* Tue Jun 26 2012 Stephen Herr <sherr@redhat.com> 1.8.42-1
- 835676 - man page fix and root-level user warning for rhn-satellite-exporter

* Tue Jun 26 2012 Michael Mraka <michael.mraka@redhat.com> 1.8.41-1
- 833686 - don't open file if path is None

* Tue Jun 26 2012 Michael Mraka <michael.mraka@redhat.com> 1.8.40-1
- removed dead code backend.listChannel()

* Fri Jun 22 2012 Jan Pazdziora 1.8.39-1
- 712313 - Add installed size to repodata

* Fri Jun 22 2012 Michael Mraka <michael.mraka@redhat.com> 1.8.38-1
- fixed usage of path macros
- removed -xp subpackage
- removed dead code for /XP handler
- removed unused /XP handler

* Fri Jun 22 2012 Michael Mraka <michael.mraka@redhat.com> 1.8.37-1
- 811646 - handle locally exception in entitle_server()
- don't pass the same parameter twice
- 811646 - made error message more detailed

* Mon Jun 18 2012 Michael Mraka <michael.mraka@redhat.com> 1.8.36-1
- removed API for v1 clients

* Fri Jun 15 2012 Michael Mraka <michael.mraka@redhat.com> 1.8.35-1
- fixed Instance of 'deb_Header' has no 'keys' member
- removed unreachable code

* Tue Jun 12 2012 Tomas Lestach <tlestach@redhat.com> 1.8.34-1
- 804106 - do not entitle virt guests twice during registration

* Tue Jun 05 2012 Michael Mraka <michael.mraka@redhat.com> 1.8.33-1
- removed support for Red Hat Linux 6.2 and 7.[0123]

* Tue Jun 05 2012 Miroslav Suchý <msuchy@redhat.com> 1.8.32-1
- fix wrong transaction name in unsubscribe_channels (mc@suse.de)

* Tue Jun 05 2012 Jan Pazdziora 1.8.31-1
- No longer building spacewalk-backend-sql-oracle on Fedora 17+.

* Mon Jun 04 2012 Miroslav Suchý <msuchy@redhat.com> 1.8.30-1
- Add support for studio image deployments (backend) (jrenner@suse.de)

* Fri Jun 01 2012 Michael Mraka <michael.mraka@redhat.com> 1.8.29-1
- print reasonable error message when something wrong with repo

* Tue May 22 2012 Jan Pazdziora 1.8.28-1
- decode unicode string on IDN machines
- %%defattr is not needed since rpm 4.4

* Fri May 18 2012 Michael Mraka <michael.mraka@redhat.com> 1.8.27-1
- 822620 - lookup packages only from correct org

* Fri May 11 2012 Michael Mraka <michael.mraka@redhat.com> 1.8.26-1
- use ANSI sql syntax

* Fri May 04 2012 Michael Mraka <michael.mraka@redhat.com> 1.8.25-1
- update.xml contains epoch='0' even for packages which epoch is NULL

* Fri May 04 2012 Jan Pazdziora 1.8.24-1
- No need to be autonomous when inserting to rhnArchType, only satellite-sync
  does it.

* Mon Apr 30 2012 Simon Lukasik <slukasik@redhat.com> 1.8.23-1
- Assign a dummy profile when none is selected. (slukasik@redhat.com)
- xccdf_eval should not send null value (slukasik@redhat.com)
- Removing unhelpful assignment. (slukasik@redhat.com)

* Fri Apr 27 2012 Jan Pazdziora 1.8.22-1
- 815964 - update monitoring probes in small batches to reduce the chance of a
  deadlock (sherr@redhat.com)

* Tue Apr 24 2012 Michael Mraka <michael.mraka@redhat.com> 1.8.21-1
- 807962 - raise SQLSchemaError alike oracle driver does

* Fri Apr 20 2012 Miroslav Suchý <msuchy@redhat.com> 1.8.20-1
- 805582 - fix sql query with --use-sync-date and --start-date of rhn-
  satellite-exporter

* Tue Apr 17 2012 Jan Pazdziora 1.8.19-1
- The mod_wsgi insists on having something after the numeric value on the
  Status line.
- Workaround httplib in 2.4 which did not have the responses dictionary.
- 812789 - write nicer error message in case you are missing rpm files
  (msuchy@redhat.com)

* Mon Apr 16 2012 Jan Pazdziora 1.8.18-1
- Sadly, even if cobbler 2.2 is in EPELs, it is not in Fedora -- we need to
  require just 2.0.

* Mon Apr 16 2012 Miroslav Suchý <msuchy@redhat.com> 1.8.17-1
- add man page for --use-rhn-date and --use-sync-date
- 805582 - include even package which does not belong to errata
- 805582 - introduce new option --whole-errata to exporter

* Fri Apr 13 2012 Jan Pazdziora 1.8.16-1
- 812329 - adding PostgreSQL configuration and log files to the debug.
- 812329 - updating rhn-charsets man page -- update list of value names, no
  command line options.
- 812329 - make rhn-charsets working on PostgreSQL as well; the output format
  changed even for Oracle.
- 812329 - add sudoers.d to the debug, there can be important information
  there.
- 812329 - The /etc/tnsnames.ora file might not exists.

* Fri Apr 13 2012 Jan Pazdziora 1.8.15-1
- With cobbler 2.2 landing in EPEL 5, we need to move to mod_wsgi with
  Spacewalk backend even on RHEL 5.

* Wed Apr 11 2012 Stephen Herr <sherr@redhat.com> 1.8.14-1
- 786705 - Update config default to preserve base channel on reactivation
  (sherr@redhat.com)

* Tue Apr 10 2012 Jan Pazdziora 1.8.13-1
- rhn-schema-stats: update manual page (mzazrivec@redhat.com)
- rhn-schema-stats: support for PostgreSQL (mzazrivec@redhat.com)
- rhn-db-stats: update manual page (mzazrivec@redhat.com)
- rhn-db-stats: support for PostgreSQL (mzazrivec@redhat.com)

* Thu Apr 05 2012 Jan Pazdziora 1.8.12-1
- 809936 - we need to insert NULLs to avoid vn_rhnserverhistory_details.

* Tue Apr 03 2012 Jan Pazdziora 1.8.11-1
- Fixing typo in spacewalk-remove-channel man page.

* Fri Mar 30 2012 Stephen Herr <sherr@redhat.com> 1.8.10-1
- 808516 - When importing channeldumps from Sat 5.3 or older we should assume
  sha1 checksum type (sherr@redhat.com)
- 805012 - check channel permissions when unsubscribing a channel
  (mzazrivec@redhat.com)

* Fri Mar 30 2012 Jan Pazdziora 1.8.9-1
- CVE-2012-1145, 800688 - check the result of parseServ operation.
- Truncate data which are longer than db allows (slukasik@redhat.com)

* Thu Mar 29 2012 Simon Lukasik <slukasik@redhat.com> 1.8.8-1
- Store also @idref of xccdf:rule-result element (slukasik@redhat.com)
- We want to store all idents per rule-result (slukasik@redhat.com)
- PostgreSQL 9.x does not like alias without AS, the alias not needed in the
  end. (jonathan.hoser@helmholtz-muenchen.de)

* Wed Mar 21 2012 Jan Pazdziora 1.8.7-1
- Avoid printing "None" when uninitialized value is found.
- The parameter/option is traceback_mail.

* Mon Mar 19 2012 Jan Pazdziora 1.8.6-1
- Avoid unlink after move.
- 521764 - use runuser instead of su (msuchy@redhat.com)

* Fri Mar 16 2012 Jan Pazdziora 1.8.5-1
- 804036 - need to use timestamp datatype to preserve the precision.

* Fri Mar 16 2012 Jan Pazdziora 1.8.4-1
- 802688 - Forcing empty strings to be Nones.

* Wed Mar 14 2012 Jan Pazdziora 1.8.3-1
- 803230 - cast to string to force lookup_evr prototype.
- 798401 - use --debug-level parameter (msuchy@redhat.com)

* Fri Mar 09 2012 Miroslav Suchý 1.8.2-1
- spacewalk-repo-sync documentation fix : add include/exclude options to
  manpage (shardy@redhat.com)
- add default value for taskomatic.channel_repodata_workers

* Mon Mar 05 2012 Michael Mraka <michael.mraka@redhat.com> 1.8.1-1
- login(), logout() moved to spacewalk.common.cli
- added cli module to rpm
- created module for usefull cli functions

* Fri Mar 02 2012 Michael Mraka <michael.mraka@redhat.com> 1.7.38-1
- channel id have to be number

* Fri Mar 02 2012 Jan Pazdziora 1.7.37-1
- Update the copyright year info.

* Tue Feb 28 2012 Jan Pazdziora 1.7.36-1
- Update .po and .pot files for spacewalk-backend.
- Download translations from Transifex for spacewalk-backend.
- Remove unstructured debugging outputs. (slukasik@redhat.com)

* Tue Feb 28 2012 Michael Mraka <michael.mraka@redhat.com> 1.7.35-1
- fixed 'speeded up searching whether package is already synced'

* Tue Feb 28 2012 Jan Pazdziora 1.7.34-1
- Avoid vn_rhnpackageevr_epoch violation.

* Mon Feb 27 2012 Simon Lukasik <slukasik@redhat.com> 1.7.33-1
- OpenSCAP integration -- Backend API interface. (slukasik@redhat.com)
- convert empty string to NULL for postgresql (michael.mraka@redhat.com)

* Mon Feb 27 2012 Michael Mraka <michael.mraka@redhat.com> 1.7.32-1
- use already known channel id
- speeded up searching whether package is already synced

* Mon Feb 27 2012 Michael Mraka <michael.mraka@redhat.com> 1.7.31-1
- merged solve_dependencies_arch() and solve_dependencies()
- merged listChannelsSource() and listChannels()

* Fri Feb 24 2012 Michael Mraka <michael.mraka@redhat.com> 1.7.30-1
- 727979 - don't hardcode package suffix

* Thu Feb 23 2012 Michael Mraka <michael.mraka@redhat.com> 1.7.29-1
- removed unused pygettext.py
- we are now just GPL

* Wed Feb 22 2012 Michael Mraka <michael.mraka@redhat.com> 1.7.26-1
- diffing packages speedup on postgresql

* Wed Feb 22 2012 Michael Mraka <michael.mraka@redhat.com> 1.7.25-1
- fixed pylint error in rpm check
- parseRPMFilename() should stay in server/rpmLib

* Wed Feb 22 2012 Michael Mraka <michael.mraka@redhat.com> 1.7.24-1
- import rhnLog stuff once
- moved parseRPMName() from server/rhnLib to common/rhnLib

* Mon Feb 20 2012 Michael Mraka <michael.mraka@redhat.com> 1.7.23-1
- fixed up2date --show-available on PG

* Fri Feb 17 2012 Michael Mraka <michael.mraka@redhat.com> 1.7.22-1
- wsgi should be pylint clean from now
- pylint cleanup in backend/wsgi
* Fri Feb 17 2012 Michael Mraka <michael.mraka@redhat.com> 1.7.21-1
- insert empty strings as NULL for postgresql

* Wed Feb 15 2012 Michael Mraka <michael.mraka@redhat.com> 1.7.20-1
- use spacewalk-pylint for coding style check
- fixed pylint errors
- removed unused function

* Fri Feb 10 2012 Michael Mraka <michael.mraka@redhat.com> 1.7.19-1
- empty epoch have to be None
- compute payload_size including its header
- idn_ascii_to_pune() expects string not list
- made mod_wsgi configuration consistent with mod_python

* Wed Feb 08 2012 Michael Mraka <michael.mraka@redhat.com> 1.7.18-1
- added description to pushed debian packages

* Tue Feb 07 2012 Michael Mraka <michael.mraka@redhat.com> 1.7.17-1
- fixed KeyError during deb package push
- fixed ERROR: unhandled exception occurred: ('epoch').
- fixed InvalidPackageErrorduring push of deb package
- converted rhnpush to use A_Package interface

* Mon Feb 06 2012 Michael Mraka <michael.mraka@redhat.com> 1.7.16-1
- fixed rpmbuild on RHEL5

* Mon Feb 06 2012 Michael Mraka <michael.mraka@redhat.com> 1.7.15-1
- fixed nsglms errors
- fixed pylint error on Fedora 16
- fixed tempfile error on RHEL5

* Sat Feb 04 2012 Michael Mraka <michael.mraka@redhat.com> 1.7.14-1
- fixed macros in changelog
- check common/* for pylint errors
- fixed pylint errors and warnings in common/*.py

* Fri Feb 03 2012 Michael Mraka <michael.mraka@redhat.com> 1.7.13-1
- simplified checksum_exists condition
- merged duplicated h.execute() call
- version and release should be strings, epoch should be None or string
- modified RPM/MPM/DEB package for payload_checksum
- generic code to compute checksum of package
- spacewalk-repo-sync updated to use new package object
- created DEB_Package
- moved InvalidPackageError to rhn_pkg
- created RPM_Package
- create proper package object
- compute checksum while saving payload
- rewritten package_push handler to use package object
- created virtual class for RPM/MPM/DEB packages

* Thu Feb 02 2012 Jan Pazdziora 1.7.12-1
- Call the test entitlement count check for satellite-sync as well.

* Wed Feb 01 2012 Aron Parsons <parsonsa@bit-sys.com> 1.7.11-1
- fix incorrect parsing of errata bug data on import (parsonsa@bit-sys.com)

* Thu Jan 26 2012 Michael Mraka <michael.mraka@redhat.com> 1.7.10-1
- fixed rhnpush ERROR: unhandled exception occurred: (timed out)

* Tue Jan 24 2012 Michael Mraka <michael.mraka@redhat.com> 1.7.9-1
- Use shutil instead of os to push packages

* Mon Jan 23 2012 Aron Parsons <aronparsons@gmail.com> 1.7.8-1
- use the correct tag for the bugzilla href field (aronparsons@gmail.com)

* Mon Jan 23 2012 Michael Mraka <michael.mraka@redhat.com> 1.7.7-1
- 756918 - workaround for package_group issue

* Tue Jan 17 2012 Michael Mraka <michael.mraka@redhat.com> 1.7.6-1
- use name_ids to speedup reposync

* Mon Jan 16 2012 Miroslav Suchý 1.7.5-1
- Avoing rhnChecksum_seq.nextval Oracle syntax.

* Tue Jan 10 2012 Jan Pazdziora 1.7.4-1
- Revert "695282 - censor password from registration.reserve_user if it appears
  in TB"
- 749890 - setting up seclist in reserve_user, new_system, and
  new_system_user_pass.

* Thu Jan 05 2012 Jan Pazdziora 1.7.3-1
- Removing the debugging prints.
- removed dead code (michael.mraka@redhat.com)

* Tue Jan 03 2012 Michael Mraka <michael.mraka@redhat.com> 1.7.2-1
- code cleanup
- removed dead remaining_subscriptions()

* Thu Dec 22 2011 Jan Pazdziora 1.7.1-1
- Check for channel family entitlement counts.
- Also show what the certificate slot is called in the WebUI.
- Better explanation of slot changes.

* Wed Dec 21 2011 Milan Zazrivec <mzazrivec@redhat.com> 1.6.66-1
- update copyright info

* Wed Dec 21 2011 Milan Zazrivec <mzazrivec@redhat.com> 1.6.65-1
- updated translations

* Fri Dec 16 2011 Jan Pazdziora 1.6.64-1
- 756918 - cookie can be empty string, avoid having it as string "None" in the
  dump.

* Fri Dec 16 2011 Jan Pazdziora 1.6.63-1
- Allow systemid to be unicode.
- Revert "always return RPC data in plain string (utf-8 encoded)"

* Thu Dec 15 2011 Michael Mraka <michael.mraka@redhat.com> 1.6.62-1
- persistdir have to be set before pkgdir
- call sync() which does the real work

* Thu Dec 15 2011 Michael Mraka <michael.mraka@redhat.com> 1.6.61-1
- 676369 - create pkgdir with appropriate user and group
- 676369 - put downloaded packages into stage

* Wed Dec 14 2011 Jan Pazdziora 1.6.60-1
- 731912 - do not skip base channel detection based just on release change
  (tlestach@redhat.com)

* Tue Dec 13 2011 Michael Mraka <michael.mraka@redhat.com> 1.6.59-1
- 747631 - exit loop when all packages are finished

* Mon Dec 12 2011 Michael Mraka <michael.mraka@redhat.com> 1.6.58-1
- use global LOCK
- use systemExit instead of calling sys.stderr.write directly
- move repository setup to a separate method
- word-wrap to <80 chars and fix string concatenation
- CACHE_DIR is a constant so we declare it at the top of the file
- fixed indentation and whitespace
- move third-party module import yum lower

* Fri Dec 09 2011 Michael Mraka <michael.mraka@redhat.com> 1.6.57-1
- postgresql bytea doesn't like backslashes

* Fri Dec 09 2011 Jan Pazdziora 1.6.56-1
- remove use of deprecated `apply` function (iartarisi@suse.cz)
- move comment to its proper place (iartarisi@suse.cz)
- fix indentation, whitespace and string concatenation (iartarisi@suse.cz)
- get the repo_type as an argument instead of reading it from the instance attr
  (iartarisi@suse.cz)
- move option parsing from reposync.py to the spacewalk-repo-sync script
  (iartarisi@suse.cz)
- use the print_msg function instead of print to also log the message
  (iartarisi@suse.cz)
- use new-style classes (iartarisi@suse.cz)
- remove unused `traceback` import and arrange std lib modules one per line
  (iartarisi@suse.cz)
- moved standard library imports to the top of the file (iartarisi@suse.cz)
- remove useless check for importing module (iartarisi@suse.cz)
- simplified systemExit function with what we use (iartarisi@suse.cz)
- Catch any psycopg2 errors and reraise them as sql_base.SQLError, in functions
  and procedures.

* Thu Dec 08 2011 Michael Mraka <michael.mraka@redhat.com> 1.6.55-1
- 676369 - directory may not exist

* Wed Dec 07 2011 Michael Mraka <michael.mraka@redhat.com> 1.6.54-1
- removed dead (commented out) code
- removed deprecated apply() function
- 760892 - set selinux=None if selinux is disabled

* Tue Dec 06 2011 Michael Mraka <michael.mraka@redhat.com> 1.6.53-1
- 676369 - set pkgdir directly not via private API
- 621166 - let's enable yum_src tuning (via config file)

* Tue Dec 06 2011 Miroslav Suchý 1.6.52-1
- IPv6: order network interaces
- IPv6: implement macro rhn.system.net_interface.ip6_netmask for config files
  templates
- IPv6: implement macro rhn.system.net_interface.ip6_address for config files
  templates

* Mon Dec 05 2011 Miroslav Suchý 1.6.51-1
- IPv6: fix current macros for IPv4

* Mon Dec 05 2011 Jan Pazdziora 1.6.50-1
- We cannot rely on the order of returned records when ORDER BY clause is not
  used.
- IPv6: store NetIfaceInformation into __hardware (msuchy@redhat.com)
- print better representation to help debugging (msuchy@redhat.com)

* Mon Dec 05 2011 Michael Mraka <michael.mraka@redhat.com> 1.6.49-1
- 676369 - sync packages directly to /var/satellite
- 676369 - move package to the final location
- 676369 - create tempfile under /var/satellite
- uploadPackage* function have been deprecated long time before Satellite 4.0
- read payload directly from inputstream

* Mon Dec 05 2011 Jan Pazdziora 1.6.48-1
- _query_get_slot_types not used, removing.
- IPv6: add new macro rhn.system.ip6_address for templates of configuration
  files (msuchy@redhat.com)
- cleaned up duplicated code (michael.mraka@redhat.com)

* Tue Nov 29 2011 Miroslav Suchý 1.6.47-1
- IPv6: filter out params, which are not used in query
- IPv6: do not pass to oracle more params than is necessary
- IPv6: if there is no data, do not try to access it
- IPv6: do not call constructor in reload
- IPv6: change backend to store IPv6 interfaces into DB
- IPv6: __load_from_db: load devices using its method save()

* Tue Nov 29 2011 Michael Mraka <michael.mraka@redhat.com> 1.6.46-1
- removed dead function

* Mon Nov 28 2011 Miroslav Suchý 1.6.45-1
- fix typos in boolean variables (mc@suse.de)
- add missing import (mc@suse.de)

* Mon Nov 28 2011 Michael Mraka <michael.mraka@redhat.com> 1.6.44-1
- having a table twice in select is mostly a bug

* Fri Nov 25 2011 Miroslav Suchý 1.6.43-1
- Ubuntu send request for translations, send 404 back and do not raise
  traceback (msuchy@redhat.com)
- Take Debian's alternative package names into account (slukasik@redhat.com)

* Wed Nov 23 2011 Aron Parsons <parsonsa@bit-sys.com> 1.6.42-1
- improve performance of query_client_get_file on PostgreSQL (parsonsa@bit-
  sys.com)

* Wed Nov 23 2011 Jan Pazdziora 1.6.41-1
- Need to name a subselect.

* Tue Nov 15 2011 Miroslav Suchý 1.6.40-1
- move common code to common function

* Tue Nov 15 2011 Michael Mraka <michael.mraka@redhat.com> 1.6.39-1
- 738999 - aliases in update don't work

* Fri Nov 04 2011 Milan Zazrivec <mzazrivec@redhat.com> 1.6.38-1
- 679335 - remove osa-dispatcher login credentials from rhn.conf

* Wed Nov 02 2011 Michael Mraka <michael.mraka@redhat.com> 1.6.37-1
- support V4 RSA signatures

* Fri Oct 28 2011 Jan Pazdziora 1.6.36-1
- 600527 - during kickstart, check if at least one activation key allows config
  files to be deployed upon registration.
- typo fix (mzazrivec@redhat.com)

* Mon Oct 24 2011 Michael Mraka <michael.mraka@redhat.com> 1.6.35-1
- 731692 - make number formating consistent across all units

* Tue Oct 18 2011 Miroslav Suchý 1.6.34-1
- 745102 - unify handlers of nullable columns

* Tue Oct 18 2011 Michael Mraka <michael.mraka@redhat.com> 1.6.33-1
- package filters can be stored in database now

* Mon Oct 17 2011 Jan Pazdziora 1.6.32-1
- add an 'xmlrpc.errata.patch_names' capability (iartarisi@suse.cz)
- 600555 - removing the Management word from the error message because it is
  not Management entitlements we might be having problems with.
- consistent spacing (mzazrivec@redhat.com)

* Fri Oct 14 2011 Martin Minar <mminar@redhat.com> 1.6.31-1
- 745102 - if ip address is not set, convert "" to null (msuchy@redhat.com)

* Tue Oct 11 2011 Miroslav Suchý 1.6.30-1
- 745102 - accept IPv6 address in NETINFO record

* Tue Oct 11 2011 Miroslav Suchý 1.6.29-1
- 743259 - hasCapability is driven by version, not by value

* Mon Oct 10 2011 Jan Pazdziora 1.6.28-1
- 433325 - do not allow to register system with profile name less then 3
  characters (msuchy@redhat.com)

* Fri Oct 07 2011 Michael Mraka <michael.mraka@redhat.com> 1.6.27-1
- 622490 - even if parent channel isn't in dump there might be some child
  channels
- 743259 - send IPv6 addresses only if server support it
- encode string to utf-8 before writing to output

* Tue Oct 04 2011 Miroslav Suchý 1.6.26-1
- 742905 - if thread will throw traceback do not forget to release lock, so
  other threads can continue
- 229836 - allow empty prefix for user

* Mon Oct 03 2011 Jan Pazdziora 1.6.25-1
- removed dead exception (michael.mraka@redhat.com)
- removed dead queries (michael.mraka@redhat.com)
- made syncCert() more readable (michael.mraka@redhat.com)

* Fri Sep 30 2011 Michael Mraka <michael.mraka@redhat.com> 1.6.24-1
- 740542 - don't use executemany for queries with blobs

* Fri Sep 30 2011 Jan Pazdziora 1.6.23-1
- 621531 - update the path in the man page, plus some polishing.
- 621531 - update backend rhnConfig to use the new /usr/share/rhn/config-
  defaults location.
- 621531 - move /etc/rhn/default to /usr/share/rhn/config-defaults (backend).

* Wed Sep 28 2011 Aron Parsons <parsonsa@bit-sys.com> 1.6.22-1
- use COALESCE instead of NVL for compatibility with PostgreSQL (parsonsa@bit-
  sys.com)

* Thu Sep 22 2011 Aron Parsons <parsonsa@bit-sys.com> 1.6.21-1
- fix broken --list-channels option (parsonsa@bit-sys.com)
- Fix nvl2/case conversion (Joshua.Roys@gtri.gatech.edu)

* Mon Sep 19 2011 Michael Mraka <michael.mraka@redhat.com> 1.6.20-1
- 732325 - nvl2 replace with ANSI case

* Mon Sep 19 2011 Michael Mraka <michael.mraka@redhat.com> 1.6.19-1
- implemented Database.execute()

* Tue Sep 13 2011 Michael Mraka <michael.mraka@redhat.com> 1.6.18-1
- 736127 - fixed /var/log/rhn/rhn_server_xmlrpc.log does not log IP addresses

* Mon Sep 12 2011 Miroslav Suchý 1.6.17-1
- add missing import sys

* Fri Sep 09 2011 Michael Mraka <michael.mraka@redhat.com> 1.6.16-1
- small reposync speedup

* Fri Sep 02 2011 Michael Mraka <michael.mraka@redhat.com> 1.6.15-1
- 735059 - modified TableInsert to use our direct blob insert

* Thu Sep 01 2011 Michael Mraka <michael.mraka@redhat.com> 1.6.14-1
- implemented include/exclude package filtering for spacewalk-repo-sync

* Thu Aug 25 2011 Michael Mraka <michael.mraka@redhat.com> 1.6.13-1
- fixed package lookup

* Fri Aug 19 2011 Michael Mraka <michael.mraka@redhat.com> 1.6.12-1
- 593402 - cobbler-web is known to break our configuration

* Thu Aug 18 2011 Miroslav Suchý 1.6.11-1
- 723856 - remove unused variable
- if we use 1024 as base, we should use kiB, MiB, GiB
- 731692 - correct output of number beyond decimal point in sat-sync

* Thu Aug 18 2011 Tomas Lestach <tlestach@redhat.com> 1.6.10-1
- 658533 - remove default currency from backend part of rhn.conf
  (tlestach@redhat.com)

* Tue Aug 16 2011 Michael Mraka <michael.mraka@redhat.com> 1.6.9-1
- 730452 - fixed table aliasses

* Mon Aug 15 2011 Miroslav Suchý 1.6.8-1
- make satCerts.py work on PostgreSQL

* Fri Aug 12 2011 Miroslav Suchý 1.6.7-1
- add missing import - sys

* Thu Aug 11 2011 Miroslav Suchý 1.6.6-1
- True and False constants are defined since python 2.4
- do not mask original error by raise in execption

* Fri Aug 05 2011 Simon Lukasik <slukasik@redhat.com> 1.6.5-1
- 725637 - documentation should correspond with the behavior
  (slukasik@redhat.com)

* Wed Aug 03 2011 Simon Lukasik <slukasik@redhat.com> 1.6.4-1
- In any case, do not attempt to remove /var/satellite (slukasik@redhat.com)
- extract method: unlink_package_file (slukasik@redhat.com)
- 701232 - remove unnecessary directories (slukasik@redhat.com)
- remove unused imports (slukasik@redhat.com)

* Tue Aug 02 2011 Simon Lukasik <slukasik@redhat.com> 1.6.3-1
- 673694 - process also child channels of custom channels (slukasik@redhat.com)

* Wed Jul 27 2011 Michael Mraka <michael.mraka@redhat.com> 1.6.2-1
- import xmlrpclib directly
- Applying the encoding fix to copyright as well.

* Fri Jul 22 2011 Jan Pazdziora 1.6.1-1
- We only support version 5 and newer of RHEL, removing conditions for old
  versions.
- We only support version 14 and newer of Fedora, removing conditions for old
  versions.

* Tue Jul 19 2011 Jan Pazdziora 1.5.45-1
- Updating the copyright years.

* Tue Jul 19 2011 Jan Pazdziora 1.5.44-1
- Merging Transifex changes for spacewalk-backend.
- New translations from Transifex for spacewalk-backend.
- Download translations from Transifex for spacewalk-backend.

* Tue Jul 19 2011 Jan Pazdziora 1.5.43-1
- Adding the spacewalk-backend-server.pot to repo.

* Tue Jul 19 2011 Jan Pazdziora 1.5.42-1
- update .po and .pot files for spacewalk-backend

* Fri Jul 15 2011 Jan Pazdziora 1.5.41-1
- do not use deprecated module "string" (msuchy@redhat.com)

* Wed Jul 13 2011 Jan Pazdziora 1.5.40-1
- 633400 - rhncfg-client lists lower-ranked config channel for file
  (mmello@redhat.com)

* Wed Jul 13 2011 Miroslav Suchý 1.5.39-1
- 695282 - censor password from registration.reserve_user if it appears in TB

* Mon Jul 11 2011 Miroslav Suchý 1.5.38-1
- optparse is here since python 2.3 - remove optik (msuchy@redhat.com)

* Fri Jul 08 2011 Miroslav Suchý 1.5.37-1
- do not log every action_extra_data as error (msuchy@redhat.com)

* Wed Jun 22 2011 Miroslav Suchý 1.5.36-1
- in sat-sync ETA cut off miliseconds (msuchy@redhat.com)
- make sat-sync ETA more precise (msuchy@redhat.com)

* Tue Jun 21 2011 Jan Pazdziora 1.5.35-1
- 676937 - allow to export all channels (msuchy@redhat.com)
- export from hosted does not know soft dependecies (msuchy@redhat.com)

* Mon Jun 13 2011 Jan Pazdziora 1.5.34-1
- 711805 - explicitly define the boolean behaviour of the object.

* Thu Jun 09 2011 Jan Pazdziora 1.5.33-1
- Fixing it's -> its typo.
- merge child_ids into the list, don't make it a list item
  (michael.mraka@redhat.com)

* Thu Jun 02 2011 Jan Pazdziora 1.5.32-1
- added errata.getErrataNamesById function to the API (iartarisi@suse.cz)

* Wed Jun 01 2011 Jan Pazdziora 1.5.31-1
- Fixing synopsis and example of spacewalk-repo-sync man page.

* Fri May 27 2011 Jan Pazdziora 1.5.30-1
- download packages in 4 simultanous threads (msuchy@redhat.com)

* Wed May 25 2011 Michael Mraka <michael.mraka@redhat.com> 1.5.29-1
- timestamps expects YYYYMMDDHHMISS
- fixed table aliases

* Tue May 24 2011 Jan Pazdziora 1.5.28-1
- We need to specifically check for None when calling decode.

* Fri May 20 2011 Jan Pazdziora 1.5.27-1
- Removing %%{pythonrhnroot}/common/UserDictCase.py* from %%files.

* Fri May 20 2011 Michael Mraka <michael.mraka@redhat.com> 1.5.26-1
- package path should contain epoch
- 694735 - incremental exports: honor rhn_date / sync_date for ks files

* Fri May 20 2011 Michael Mraka <michael.mraka@redhat.com> 1.5.25-1
- merged backend/common/UserDictCase.py into rhnlib/rhn/UserDictCase.py

* Thu May 19 2011 Michael Mraka <michael.mraka@redhat.com> 1.5.24-1
- 705002 - made query pg compatible

* Wed May 18 2011 Miroslav Suchý 1.5.23-1
- do not remove /var/satellite/redhat directory, satellite-sync expect it
- add missing function to pg Cursor
- 217531 - fix package count
- Refactoring of make_evr made MakeEvrError unused, removing.
- Removal of create_channel_families and create_channels made InvalidEntryError
  unused, removing.
- 702684 - made MPM_Header compatible with RPM_Header

* Mon May 16 2011 Michael Calmer <mc@suse.de> 1.5.22-1
- inherit from DependencyItem like other dep classes (mc@suse.de)
- test if checksum_type exists before accessing it (mc@suse.de)
- use fix_encoding method (mc@suse.de)
- fix encoding of package summary and description (mc@suse.de)

* Fri May 13 2011 Jan Pazdziora 1.5.21-1
- 698567 - give the transaction that we have to use to read the file header a
  sandbox database.

* Fri May 13 2011 Miroslav Suchý 1.5.20-1
- 695651 - mod_wsgi change header, flip it back to what we expect
  (msuchy@redhat.com)
- sgmlop parser could not return data in utf-8 (msuchy@redhat.com)
- 695651 - mimic req.connection.local_addr from mod_python (msuchy@redhat.com)

* Mon May 09 2011 Jan Pazdziora 1.5.19-1
- rhn-satellite-exporter with start-date and end-date (jbrazdil@redhat.com)
- fix utf-8 in emails (msuchy@redhat.com)

* Mon May 09 2011 Jan Pazdziora 1.5.18-1
- fix satsync with older spacewalk versions not providing weak deps
  (mc@suse.de)

* Mon May 09 2011 Michael Mraka <michael.mraka@redhat.com> 1.5.17-1
- only one package per NVREA can be in channel, unlink the old one first
- link package also when the checksum has changed

* Thu May 05 2011 Miroslav Suchý 1.5.16-1
- 683200 - send emails as utf-8
- 683200 - convert hostname in subject from pune to unicode
- localize satsync messages
- provide estimation about remaining time for downloading rpm
- do not test if rhnParent can handle session caching

* Wed May 04 2011 Michael Mraka <michael.mraka@redhat.com> 1.5.15-1
- some wierd packages have files in iso8859-1 not utf-8

* Mon May 02 2011 Michael Mraka <michael.mraka@redhat.com> 1.5.14-1
- 701297 - don't try to read rpm header from mpm package

* Mon May 02 2011 Jan Pazdziora 1.5.13-1
- Method reload_packages not used in our code, removing.
- Removal of ReleaseChannelMapImport makes processReleaseChannelMap unused,
  removing.

* Fri Apr 29 2011 Michael Mraka <michael.mraka@redhat.com> 1.5.12-1
- 696970 - disabled localization

* Mon Apr 25 2011 Jan Pazdziora 1.5.11-1
- workaround yum.update_md.UpdateNotice, which in rhel5 does not have
  __setitem__ (msuchy@redhat.com)
- pass pattern to the query (michael.mraka@redhat.com)

* Mon Apr 18 2011 Michael Mraka <michael.mraka@redhat.com> 1.5.10-1
- 620486 - errata xml caching doesn't work for cloned channels
- fd's for already seen packages should be also closed
- 694735 - export ks files based on ks tree's last_modified
- removing curr_cfps since it is never used
- remove duplicate code

* Fri Apr 15 2011 Jan Pazdziora 1.5.9-1
- use RPMTAG numbers instead of names. (mc@suse.de)
- more weak deps stuff (mc@suse.de)
- implement weak dependencies (mc@suse.de)

* Thu Apr 14 2011 Jan Pazdziora 1.5.8-1
- 604175 - add option --include-custom-channels to satellite-sync which will
  sync all existing custom channels as well (unless -c is used).

* Wed Apr 13 2011 Jan Pazdziora 1.5.7-1
- Need to try cElementTree from xml.etree for RHEL 6.0 and SLES 11.
- made insert work both in postgresql and oracle (michael.mraka@redhat.com)

* Tue Apr 12 2011 Jan Pazdziora 1.5.6-1
- CVE-2010-1171 / 584118 - removing the channel /APP handler.

* Tue Apr 12 2011 Jan Pazdziora 1.5.5-1
- As cElementTree_iterparse is not available on old yums, fallback to
  cElementTree if needed.

* Tue Apr 12 2011 Michael Mraka <michael.mraka@redhat.com> 1.5.4-1
- fixed errata export / import

* Mon Apr 11 2011 Michael Mraka <michael.mraka@redhat.com> 1.5.3-1
- fixed sysdate (PG)
- fixed non-numeric revision (PG)
- unified_diff.next() throws StopIteration when there's no difference

* Mon Apr 11 2011 Michael Mraka <michael.mraka@redhat.com> 1.5.2-1
- import blob directly (PG)
- postgresql doesn't understand for update of column (PG)

* Mon Apr 11 2011 Michael Mraka <michael.mraka@redhat.com> 1.5.1-1
- fixed test_timestamp_3
- fixed packaging after spacewalk/common removal
- put spacewalk/common/* and common/* together
- fixed some more imports from spacewalk.common
- removed implicit import of rhnLog from spacewalk.common
- removed implicit import of rhnConfig from spacewalk.common
- removed duplicated import
- removed implicit import of rhnException from spacewalk.common
- removed implicit import of rhnTB from spacewalk.common
- removed implicit import of rhnException from spacewalk.common
- removed implicit import of RPC_Base from spacewalk.common
- removed implicit import of UserDictCase from spacewalk.common
- remove duplicate PREFIX for locale installation

* Fri Apr 08 2011 Miroslav Suchý 1.4.35-1
- fixed typo (michael.mraka@redhat.com)

* Fri Apr 08 2011 Michael Mraka <michael.mraka@redhat.com> 1.4.34-1
- having table twice in a select is generally not a good idea
- replaced (+) with ANSI left join (PG)
- merged _query_get_file_* which differ only in a single condition

* Fri Apr 08 2011 Jan Pazdziora 1.4.33-1
- implement updateinfo => Errata import for spacewalk-repo-sync (mc@suse.de)

* Fri Apr 08 2011 Miroslav Suchý 1.4.32-1
- fix cs translation (msuchy@redhat.com)

* Fri Apr 08 2011 Michael Mraka <michael.mraka@redhat.com> 1.4.31-1
- replaced (+) with ANSI left join (PG)

* Fri Apr 08 2011 Miroslav Suchý 1.4.30-1
- Revert "idn_unicode_to_pune() have to return string" (msuchy@redhat.com)
- update copyright years (msuchy@redhat.com)
- download spacewalk.spacewalk-backend from Transifex (msuchy@redhat.com)

* Thu Apr 07 2011 Michael Mraka <michael.mraka@redhat.com> 1.4.29-1
- fixed variable name

* Wed Apr 06 2011 Michael Mraka <michael.mraka@redhat.com> 1.4.28-1
- 663326 - return doesn't correctly trigger releaseLOCK()
- 663326 - prevent spacewalk-remove-channel to run when spacewalk-repo-sync is
  runnig

* Tue Apr 05 2011 Michael Mraka <michael.mraka@redhat.com> 1.4.27-1
- idn_unicode_to_pune() has to return string

* Tue Apr 05 2011 Jan Pazdziora 1.4.26-1
- don't try to update signatures for non-rpm packages
  (michael.mraka@redhat.com)

* Wed Mar 30 2011 Michael Mraka <michael.mraka@redhat.com> 1.4.25-1
- make_evr should accept source parameter
- call transports directly

* Wed Mar 30 2011 Miroslav Suchý 1.4.24-1
- always return RPC data in plain string (utf-8 encoded) (msuchy@redhat.com)
- 683200 - support IDN

* Wed Mar 30 2011 Jan Pazdziora 1.4.23-1
- 688626 - export md5 attribute also for objects without a checksum
  (mzazrivec@redhat.com)
- use xmlrpclib directly (msuchy@redhat.com)

* Wed Mar 23 2011 Jan Pazdziora 1.4.22-1
- fixing stray comma breaking package profile sync (jsherril@redhat.com)
- set envelope From to traceback email (msuchy@redhat.com)
- remove every reference to "up2date --register" - even in comments
  (msuchy@redhat.com)
- remove text "or up2date --register on Red Hat Enterprise Linux 3 or later"
  (msuchy@redhat.com)

* Tue Mar 15 2011 Simon Lukasik <slukasik@redhat.com> 1.4.21-1
- 687885 - do not treat expired token as a fault (slukasik@redhat.com)

* Mon Mar 14 2011 Michael Mraka <michael.mraka@redhat.com> 1.4.20-1
- no more need for special insert when diff is empty
- removed unused _query_get_output_row
- set the blob directly in insert
- support for direct blob insert for oracle
- replaced 'connect by prior' with recursive function in python
- 670793 - don't fail on non-ascii config files
- fixed virtual KVM machines in the webui

* Thu Mar 10 2011 Miroslav Suchý <msuchy@redhat.com> 1.4.19-1
- move server.mo from /usr/share/rhn/ to /usr/share/locale and rename it to
  spacewalk-backend-server
- posgtresql can't lock only one column
- replaced (+) with ansi left join - made ompare files work on postgresql
- 683546 - optparse isn't friendly to translations in unicode
- The file attribute has been renamed to filename

* Tue Mar 08 2011 Michael Mraka <michael.mraka@redhat.com> 1.4.18-1
- Fixed postgresql error in osad

* Fri Mar 04 2011 Michael Mraka <michael.mraka@redhat.com> 1.4.17-1
- removed blacklists from sync
- rhnBlacklistObsoletes is no more used
- data from blacklist.xml are unused for quite long time
- 679109 - localpath must be defined in except block

* Thu Mar 03 2011 Michael Mraka <michael.mraka@redhat.com> 1.4.16-1
- removed rpm.readHeaderFromFD(), it brokes signatures

* Wed Mar 02 2011 Michael Mraka <michael.mraka@redhat.com> 1.4.15-1
- merged/moved make_evr() implemetation into a single code
- removed duplicated fetchTraceback()
- The sanitizePath is not used after _populateFromFile removal, removing.

* Wed Mar 02 2011 Jan Pazdziora 1.4.14-1
- Prevent all nulls in a chunk (which are treated as strings) from affecting
  the subsequent chunks.
- Only try to show e.code when the exception is cx_Oracle._Error.

* Mon Feb 28 2011 Jan Pazdziora 1.4.13-1
- removed unused updateChannelFamilyInfo() (michael.mraka@redhat.com)
- removed dead function check_with_seclist() (michael.mraka@redhat.com)
- _populateFromFile() is dead after populateFromFile() removal
  (michael.mraka@redhat.com)
- populateFromFile is dead after createPackageFromFile() removal
  (michael.mraka@redhat.com)
- removed test for already removed createPackageFromFil()
  (michael.mraka@redhat.com)
- removed dead function createPackageFromFile() (michael.mraka@redhat.com)
- removed test for already removed create_channel_families()
  (michael.mraka@redhat.com)
- removed dead function create_channel_families() (michael.mraka@redhat.com)
- removed test for already removed create_channels() (michael.mraka@redhat.com)
- removed dead function create_channels() (michael.mraka@redhat.com)
- removed dead function dbiDate2timestamp() (michael.mraka@redhat.com)

* Mon Feb 28 2011 Michael Mraka <michael.mraka@redhat.com> 1.4.12-1
- reverted bask to RHEL4 rpm read header code
* Thu Feb 24 2011 Michael Mraka <michael.mraka@redhat.com> 1.4.11-1
- RPMTransaction is dead after RPMReadOnlyTransaction removal
- SharedStateTransaction is dead after RPMReadOnlyTransaction removal
- RPMReadOnlyTransaction() is dead after get_package_header() change
- use size instead of archivesize

* Thu Feb 24 2011 Michael Mraka <michael.mraka@redhat.com> 1.4.10-1
- set timeout after unsuccessful login
- removed unused/unsupported API

* Thu Feb 17 2011 Michael Mraka <michael.mraka@redhat.com> 1.4.9-1
- fixed No module named common
- 677549 - do not require spacewalk-backend-libs in the same version

* Thu Feb 10 2011 Michael Mraka <michael.mraka@redhat.com> 1.4.8-1
- fixed packaging problem

* Thu Feb 10 2011 Michael Mraka <michael.mraka@redhat.com> 1.4.7-1
- fixed leaked filedescriptor in reposync

* Thu Feb 10 2011 Simon Lukasik <slukasik@redhat.com> 1.4.6-1
- Introducing an interface common for rpm, deb and mpm packages
  (slukasik@redhat.com)
- 675912 - fixed typo (michael.mraka@redhat.com)

* Tue Feb 08 2011 Michael Mraka <michael.mraka@redhat.com> 1.4.5-1
- 517173 - unlink packages with different orgid

* Mon Feb 07 2011 Michael Mraka <michael.mraka@redhat.com> 1.4.4-1
- 675359 - modified attribute is not always present
- l10n: Updates to German (de) translation

* Fri Feb 04 2011 Michael Mraka <michael.mraka@redhat.com> 1.4.3-1
- 674510 - fixed procedure call (PG)
- 674528 - don't read signatures when there is no rpm (--no-rpms)
- With previous removals, getChannelAttribute is not used anymore, removing.
- The listChannelErrata is dead code by now (after the ISO dumper removal).
- The listChannelPackages is dead code by now (after the ISO dumper removal).
- The getKickstartTree is dead code by now (after the ISO dumper removal).
- With _lookup_last_modified gone, _lookup_last_modified_packages and
  _lookup_last_modified_ks_trees are dead code, removing.

* Fri Feb 04 2011 Michael Mraka <michael.mraka@redhat.com> 1.4.2-1
- fixed postgresql failure on RHEL6
- 590608 - nullify jabber_ids from previous registrations

* Thu Feb 03 2011 Michael Mraka <michael.mraka@redhat.com> 1.4.1-1
- shortened and narrowed package sync logic
- moved checksum logic into ContentPackage
- yum repo metadata says epoch="0" even if it's NULL
- reformated sql query
- spacewalk-repo-sync should not download package which is already on disk
- fixed duplicated code
- Bumping package versions for 1.4

* Wed Feb 02 2011 Tomas Lestach <tlestach@redhat.com> 1.3.53-1
- 671464 - prevent unsigned rpms not to be recognized as rpms
  (tlestach@redhat.com)

* Fri Jan 28 2011 Michael Mraka <michael.mraka@redhat.com> 1.3.52-1
- 671465 - fixed signature import

* Thu Jan 27 2011 Michael Mraka <michael.mraka@redhat.com> 1.3.51-1
- 671464 - get right keyid for new Fedora keys
- 671464 - get right keyid for new RHEL6 rpms
- 671464 - although RHEL6 signature is SHA256 gpg it's marked as pgp in rpm
- 671462 - fixed path in debug output

* Wed Jan 26 2011 Michael Mraka <michael.mraka@redhat.com> 1.3.50-1
- fixed error message
- 672277 - made --use-rhn-date and --use-sync-date mutually exclusive
- Report errors even when not -v was specified.

* Wed Jan 26 2011 Michael Mraka <michael.mraka@redhat.com> 1.3.49-1
- fixed AttributeError: ContentSource instance has no attribute 'proxy'
- make osa ping work properly again

* Mon Jan 24 2011 Jan Pazdziora 1.3.48-1
- do not print TB if we get unknown type (msuchy@redhat.com)
- Make rhn-schema-version work on PostgreSQL.

* Fri Jan 21 2011 Miroslav Suchý <msuchy@redhat.com> 1.3.47-1
- 657091 - honor http proxy setting for spacewalk-repo-sync

* Fri Jan 21 2011 Miroslav Suchý <msuchy@redhat.com> 1.3.46-1
- 671466 - use ansi syntax in left join

* Thu Jan 20 2011 Tomas Lestach <tlestach@redhat.com> 1.3.45-1
- updating Copyright years for year 2011 (tlestach@redhat.com)
- update .po and .pot files for spacewalk-backend (tlestach@redhat.com)

* Thu Jan 20 2011 Michael Mraka <michael.mraka@redhat.com> 1.3.44-1
- added spacewalk-data-fsck into rpm
- 670746 - fix malformed query _query_action_verify_packages

* Tue Jan 18 2011 Jan Pazdziora 1.3.43-1
- Split to just two parts.
- 670458 - check password policy only if we are really going to reserve user
  (msuchy@redhat.com)

* Tue Jan 18 2011 Michael Mraka <michael.mraka@redhat.com> 1.3.42-1
- 650165 - fixed kickstart incremental export

* Mon Jan 17 2011 Michael Mraka <michael.mraka@redhat.com> 1.3.41-1
- rpmbuid failure

* Mon Jan 17 2011 Michael Mraka <michael.mraka@redhat.com> 1.3.40-1
- 650165 - _ChannelDumper should also understand use_rhn_date
- converted comments to docstrings
- do not check throttle within each request
- fixed whitespace

* Tue Jan 11 2011 Jan Pazdziora 1.3.39-1
- Use spacewalk-sql in satwho and satpasswd, thus making it work on PostgreSQL.
- code cleanup: there is no proxy < 4.1 in real word (msuchy@redhat.com)
- I wish python had a simple ternary operator (michael.mraka@redhat.com)

* Wed Jan 05 2011 Miroslav Suchý <msuchy@redhat.com> 1.3.38-1
- 666939 - Insert current_timestamp instead of sysdate
- 666574 - autonomous_transaction not supported by PostgreSQL

* Mon Jan 03 2011 Jan Pazdziora 1.3.37-1
- With fix_url gone, exception InvalidUrlError gets unused, removing.
- 655207 - exit after unsuccessful rpm header read (mzazrivec@redhat.com)
- send with config file, its modified time (msuchy@redhat.com)
- 655207 - print the exception details into stdout (mzazrivec@redhat.com)
- hide cleartext password from traceback (michael.mraka@redhat.com)
- added overall usage summary and flex guest entitlement details to rhn-
  entitlement-report (michael.mraka@redhat.com)

* Thu Dec 30 2010 Michael Mraka <michael.mraka@redhat.com> 1.3.36-1
- fixed a lot of pylint woarnings and errors
- removed dead rhnDatabaseCache
- Allow clients to retrieve debian packages

* Sun Dec 26 2010 Jan Pazdziora 1.3.35-1
- 619083 - we will try not to stringify the types.IntType and types.FloatType.

* Thu Dec 23 2010 Jan Pazdziora 1.3.34-1
- Need to stringify the epoch.
- fix error from 3fcd9f7cf736e8e85994e45d8cd96943ab5a2832 (msuchy@redhat.com)
- move function f_date from rhn_config_management.py to fileutils.py
  (msuchy@redhat.com)

* Wed Dec 22 2010 Jan Pazdziora 1.3.33-1
- Allow clients to retrieve metadata of debian channels (slukasik@redhat.com)

* Tue Dec 21 2010 Jan Pazdziora 1.3.32-1
- Need to alias column with AS for PostgreSQL.
- use difflib instead of external "diff -u" (msuchy@redhat.com)
- move function ostr_to_sym from config_common/file_utils to spacewalk-backend-
  libs (msuchy@redhat.com)
- 634963 - print diffs for "rhncfg-manager diff-revisions" if we differ in
  selinux context, ownership or attributes (msuchy@redhat.com)

* Tue Dec 21 2010 Jan Pazdziora 1.3.31-1
- Need to remove gentree from Makefile as well.

* Mon Dec 20 2010 Michael Mraka <michael.mraka@redhat.com> 1.3.30-1
- removed obsoleted ISO generator code
- 653163 - sort child channels

* Fri Dec 17 2010 Michael Mraka <michael.mraka@redhat.com> 1.3.29-1
- fixed egg-info packaging
- 658422 - rebuild errata cache after reposync finishes

* Thu Dec 16 2010 Michael Mraka <michael.mraka@redhat.com> 1.3.28-1
- fixed %%files for spacewalk-backend-libs

* Thu Dec 16 2010 Jan Pazdziora 1.3.27-1
- Dropping satellite_tools/exporter/exporter.py from the Makefile and %%files.

* Wed Dec 15 2010 Miroslav Suchý <msuchy@redhat.com> 1.3.26-1
- 624092 - update package if pushing using --force and package with same NVREA
  already exist
- no need to lookup dictionary, when we have this information in local variable
- make Table class more debugable

* Wed Dec 15 2010 Michael Mraka <michael.mraka@redhat.com> 1.3.25-1
- removed dead code
- fixed number of pylint reported errors
- fixed Module sat doesn't support our API
- remove block of code from for-loop

* Mon Dec 13 2010 Michael Mraka <michael.mraka@redhat.com> 1.3.24-1
- fixed number of errors reported by pylint
- 652852 - delete related RepoData when updating a package

* Fri Dec 10 2010 Michael Mraka <michael.mraka@redhat.com> 1.3.23-1
- removed read code
- fixed imports
- 655207 - log corrupted package header read
- 653814 - set X-RHN-Satellite-XML-Dump-Version header
- update-packages: update package file list functionality

* Fri Dec 03 2010 Michael Mraka <michael.mraka@redhat.com> 1.3.22-1
- 659348 - import checksum-type correctly
- 659348 - <rhn-package-file> attribute is checksum-type not checksum_type

* Fri Dec 03 2010 Michael Mraka <michael.mraka@redhat.com> 1.3.21-1
- Fault, ResponseError and ProtocolError import has been removed from rpclib
- File import has been removed from rpclib
- fixed column aliases (PG)

* Wed Dec 01 2010 Jan Pazdziora 1.3.20-1
- Ignore the %%check results for now.

* Wed Dec 01 2010 Lukas Zapletal 1.3.19-1
- 644985 - SELinux context cleared from RHEL4 rhncfg-client
- Correcting indentation for configFilesHandler.py
- 656294 - sync channels only from rhn_parent

* Wed Dec 01 2010 Miroslav Suchý <msuchy@redhat.com> 1.3.18-1
- add BuildRequires: python-hashlib (msuchy@redhat.com)

* Wed Dec 01 2010 Miroslav Suchý <msuchy@redhat.com> 1.3.17-1
- fix import of xmlrpclib (msuchy@redhat.com)

* Tue Nov 30 2010 Michael Mraka <michael.mraka@redhat.com> 1.3.16-1
- moved db backend selection into a single place
- removed dead RegistrationNumber()
- removed dead code together with its invalid comment
- python 2.4+ (RHEL5+) has hasattr(gettext, 'GNUTranslations') == True

* Mon Nov 29 2010 Michael Mraka <michael.mraka@redhat.com> 1.3.15-1
- fixed unit tests
- run backend unit test in rpm build time

* Thu Nov 25 2010 Lukas Zapletal 1.3.14-1
- Fixing missing method parameter in rhn_config_management
- fixed typo
- don't require server unsubscribe when --skip-channels is used
- added --skip-channels to spacewalk-remove-channel

* Wed Nov 24 2010 Michael Mraka <michael.mraka@redhat.com> 1.3.13-1
- removed unused imports

* Wed Nov 24 2010 Miroslav Suchý <msuchy@redhat.com> 1.3.12-1
- 653163 - fix typo (msuchy@redhat.com)

* Tue Nov 23 2010 Michael Mraka <michael.mraka@redhat.com> 1.3.11-1
- removed unused imports
- remove unused variable
- remove unreachable code
- fixed pylint warnings
- Handle both the empty string (convert it to NULL) and numbers (convert them
  to strings) in epochs.
- added spacewalk-data-fsck

* Mon Nov 22 2010 Lukas Zapletal 1.3.10-1
- Reverting two commits on packages.py
- Revert "Changing time to timestamp in SQL select (PG)"

* Mon Nov 22 2010 Lukas Zapletal 1.3.9-1
- Solving nonexisting Numeric->Varchar case in packages.py (PG)
- Package data are being deleted from view rather than from table (PG)
- Changing time to timestamp in SQL select (PG)

* Fri Nov 19 2010 Michael Mraka <michael.mraka@redhat.com> 1.3.8-1
- 650165 - propagate use_rhn_date down to Dumper
- fixed sgml documentation

* Fri Nov 19 2010 Michael Mraka <michael.mraka@redhat.com> 1.3.7-1
- 650165 - let user specify which date for incremental export use

* Fri Nov 19 2010 Michael Mraka <michael.mraka@redhat.com> 1.3.6-1
- removed redundant code
- merged duplicate code
- 652852 - dirs and links have no checksum
- l10n: Updates to German (de) translation

* Thu Nov 18 2010 Lukas Zapletal 1.3.5-1
- 653163 - sort channels in output of satellite-sync

* Thu Nov 18 2010 Lukas Zapletal 1.3.4-1
- Fixing error in backend spec (unpackaged file)

* Tue Nov 16 2010 Lukas Zapletal 1.3.3-1
- Adding round brackets to evr (multiple commits)

* Tue Nov 16 2010 Michael Mraka <michael.mraka@redhat.com> 1.3.2-1
- fixed iss
- fixed mod_wsgi configuration
- removed /PKG_UPLOAD leftovers
- l10n: Updates to German (de) translation
- 652613 - set ownership to apache:apache by default
- 652625 - fixed file path

* Mon Nov 15 2010 Michael Mraka <michael.mraka@redhat.com> 1.3.1-1
- 652815 - satellite-sync speed up
- 652815 - don't resync packages with wrong path when called with --no-rpms

* Sun Nov 14 2010 Michael Mraka <michael.mraka@redhat.com> 1.2.72-1
- speed up satellite-sync - skip packages we already processed
- speed up satellite-sync - download and parse only missing packages
- kickstart files should be processed one by one
- replaced hashPackageId() with hash_object_id()

* Fri Nov 12 2010 Michael Mraka <michael.mraka@redhat.com> 1.2.71-1
- fixed import of removed function, fixed inversed set operator
- removed unnecessary double assigning

* Fri Nov 12 2010 Lukas Zapletal 1.2.70-1
- Adding missing SQL AS keywords (several patches)
- do not raise exception in exception in case stream is None

* Thu Nov 11 2010 Lukas Zapletal 1.2.69-1
- Adding missing AS keyword to SELECT clause
- Force EVR to be strings in the backend

* Thu Nov 11 2010 Michael Mraka <michael.mraka@redhat.com> 1.2.68-1
- removed dead unique() and intersection()
- replaced own intersection() and unique() with faster builtin set operations

* Thu Nov 11 2010 Lukas Zapletal 1.2.67-1
- Fixing space in SQL bind parameter
- Keyword MINUS is not recognized by PostgreSQL
- Fixing indentation in spacewalk-remove-channel
- l10n: Updates to German
- Revert "l10n: Updates to Swedish
- l10n: Updates to Swedish

* Thu Nov 11 2010 Jan Pazdziora 1.2.66-1
- Update copyright years in backend.

* Wed Nov 10 2010 Jan Pazdziora 1.2.65-1
- use ansi syntax in left join (mzazrivec@redhat.com)

* Wed Nov 10 2010 Jan Pazdziora 1.2.64-1
- removed dead _lookup_last_modified() (michael.mraka@redhat.com)
- removed dead _generate_executemany_data() (michael.mraka@redhat.com)

* Wed Nov 10 2010 Jan Pazdziora 1.2.63-1
- fixed Exception exceptions.AssertionError: <exceptions.AssertionError
  instance at 0x2b4a22e18368> in <bound method Syncer.__del__ of
  <spacewalk.satellite_tools.satsync.Syncer instance at 0x2b4a22e1a0e0>>
  ignored (michael.mraka@redhat.com)

* Tue Nov 09 2010 Michael Mraka <michael.mraka@redhat.com> 1.2.62-1
- fixed exporter issues caused by code removal

* Mon Nov 08 2010 Michael Mraka <michael.mraka@redhat.com> 1.2.61-1
- modified satsync to use uniform interface for disk and wire dumps

* Sat Nov 06 2010 Michael Mraka <michael.mraka@redhat.com> 1.2.60-1
- merged duplicated code in kickstart_guest.py
- merged "attempt to avoid giving out the compat-* packages" blocks
- merged packages to list translation blocks into function
- merged duplicated file checking code into procedure
- merged action code into a single function
- reused code for simple dump_* functions
- merged the same query originaly defined in two places
- merged duplicated code from _add_dists() and _update_dists()
- merged duplicated code in list_packages_sql() and list_all_packages_sql()
- merged duplicated code from list_channel_families() and list_channels()
- SourcePackageContainer can now also reuse diskImportLibContainer
- set ignoreUploaded = 1 in SourcePackageImport by default
- PackageContainer can now also reuse diskImportLibContainer
- set ignoreUploaded = 1 in PackageImport by default
- merged endContainerCallback() definiton into superclass
- merged get_*_handler() code
- redefined SourcePackageContainer via SyncHandlerContainer
- redefined PackageContainer via SyncHandlerContainer
- redefined ShortPackageContainer via SyncHandlerContainer
- redefined KickstartableTreesContainer via SyncHandlerContainer
- redefined ErrataContainer via SyncHandlerContainer
- created general SyncHandlerContainer and redefined ChannelContainer using the
  general one
- removed duplicated _send_headers_rpm()
- fixed XML_Dumper namespace
- reused BaseQueryDumper() fore some more classes
- merged trivial set_iterator() classes into BaseQueryDumper()
- merged checksum handling into BaseChecksumRowDumper()
- reused BaseSubelementDumper() for some more classes
- merged a lot of classes which had differed only in dump_sublement() method
- _get_kickstartable_trees() rewritten via _get_ids()
- merged _get_package_ids() and _get_errata_ids()
- merged rhnSQL.prepare() and h.execute() calls which differs only in query and
  args
- merged duplicated code for writing dumps
- merged id verification code
- fixed typo
- merged _get_key()
- call original dump_subelement() instead of creating _dump_subelement() in
  every subclass
- DatabaseStatement() does exactly what rhnSQL does; removing
- fixed typos
- merged NonAuthenticatedDumper.dump_kickstartable_trees() back to
  XML_Dumper.dump_kickstartable_trees()
- h is used only in verify_errata=True branch
- merged NonAuthenticatedDumper.dump_errata() back to XML_Dumper.dump_errata()
- h is used only in verify_packages=True branch
- merged NonAuthenticatedDumper._packages() back to XML_Dumper._packages()
- added method stubs to main XML_Dumper class
- removed code already commented out
- merged NonAuthenticatedDumper.dump_channel_packages_short() back to
  XML_Dumper.dump_channel_packages_short()
- merged dumper._ChannelsDumper changes back to exportLib._ChannelDumper

* Thu Nov 04 2010 Michael Mraka <michael.mraka@redhat.com> 1.2.59-1
- merged import / download loop code into procedure
- merged several Traceback blocks
- merged StreamProducer setup into its constructor
- moved channel printing code to _printChannel()
- moved progress bar blocks into function

* Thu Nov 04 2010 Lukas Zapletal 1.2.58-1
- Adding missing colon in channelImport.py

* Wed Nov 03 2010 Michael Mraka <michael.mraka@redhat.com> 1.2.57-1
- merged simple sql fetches into a single command
- merged channelManagePermission() and revokeChannelPermission()
- every function calls get('session') and _validate_session(session)
- merged duplicated code into _get_file_revision()
- moved duplicate code for 'dists' and 'release' to a procedure

* Wed Nov 03 2010 Lukas Zapletal 1.2.56-1
- Adding one parameter to to_number functions to be PG compatible
- Fixing query in dumper to be PostgreSQL compatible
- Rewriting SQL JOIN to ANSI syntax in test-dump-channel
- Rewriting SQL JOIN to ANSI syntax in exporter
- Rewriting SQL JOIN to ANSI syntax in disk_dumper
- Rewriting SQL JOIN to ANSI syntax in spacewalk-remove-channel
- 644239 - do not check minor version of xml_dump_version

* Wed Nov 03 2010 Jan Pazdziora 1.2.55-1
- fixed couple of root_dir leftovers from commit
  6a6e58f490b97f941687b56f38e29aad1d6ed69f (michael.mraka@redhat.com)

* Tue Nov 02 2010 Miroslav Suchý <msuchy@redhat.com> 1.2.54-1
- remove RootDir (msuchy@redhat.com)
- fixing package push error 'Not all variables bound', 'ORGID'
  (jsherril@redhat.com)

* Tue Nov 02 2010 Jan Pazdziora 1.2.53-1
- remove RootDir (msuchy@redhat.com)
- fixing package push error 'Not all variables bound', 'ORGID'
  (jsherril@redhat.com)

* Tue Nov 02 2010 Jan Pazdziora 1.2.52-1
- Update copyright years in backend/.
- allow to enable/disable QOS in config file (msuchy@redhat.com)
- do not throttle by default (msuchy@redhat.com)
- update .po and .pot files for spacewalk-backend

* Tue Nov 02 2010 Jan Pazdziora 1.2.51-1
- fixed Error importing xp: No module named handlers.app.packages
  (michael.mraka@redhat.com)

* Mon Nov 01 2010 Jan Pazdziora 1.2.50-1
- Use current_timestamp instead of SYSDATE.
- fixing package upload, to pass in checksums (jsherril@redhat.com)
- fixing wsgiHandler to look in new location for apacheServer
  (jsherril@redhat.com)
- Use current_timestamp with numtodsinterval instead of sysdate.
- Fixing decimal2intfloat -- the function is passed str, not decimal.Decimal;
  we just try to convert to int or float.
- The conversion should take place both for remote and local connections.

* Mon Nov 01 2010 Jan Pazdziora 1.2.49-1
- Use _buildExternalValue to properly sanitize Unicode strings.

* Mon Nov 01 2010 Miroslav Suchý <msuchy@redhat.com> 1.2.48-1
- 612581 - take ownership of /usr/lib/python2.7/site-packages/spacewalk/wsgi
  (msuchy@redhat.com)
- 612581 - change egrep to grep -E (msuchy@redhat.com)
- even getPackageChecksum() and getPackageChecksumBySession() can be merged
  into a single function (michael.mraka@redhat.com)
- fixed typo and syntax error (michael.mraka@redhat.com)
- merged getSourcePackageChecksum() into getPackageChecksum()
  (michael.mraka@redhat.com)
- merged getSourcePackageChecksumBySession() to getPackageChecksumBySession()
  (michael.mraka@redhat.com)
- merged duplicated code into _get_package_checksum()
  (michael.mraka@redhat.com)
- reordered commands to put checksum stuff together (michael.mraka@redhat.com)
- merged 2 calls with just different arguments (michael.mraka@redhat.com)
- moved X-RHN-Action stuff into one place (michael.mraka@redhat.com)
- moved duplicated code to a function (michael.mraka@redhat.com)

* Fri Oct 29 2010 Jan Pazdziora 1.2.47-1
- For Function in PostgreSQL, we have to not just execute, but also fetch the
  value to return.
- Move the SQL munging messages to debug level 6, to be above the "Executing
  SQL" message level.

* Fri Oct 29 2010 Jan Pazdziora 1.2.46-1
- Removing select with rownum. It seems not that useful anyway.

* Fri Oct 29 2010 Jan Pazdziora 1.2.45-1
- Function fix_url not used anywhere, removing; removing its tests as well.
- The common.rhn_memusage is also only used by tests, moving to test/attic.
- Class CVE does not seem to be used, removing.
- Moved server.rhnServerGroup to test/attic.
- Moved server.rhnActivationKey to test/attic, not shipped.
- Method _execute_next does not seem to be used, removing.
- Method _do_snapshot does not seem to be used in Satellite, removing.
- Method _count_channel_servers not used in _channelPackageSubscription in
  Satellite, removing.
- Method checkSatEntitlement not used in Satellite code, hosted only, removing.
- Method updateAndPrint not used, removing.
- Method addToAndPrint not used, removing.
- Method addFromPackageBatch not used, removing.
- The comment says we do not want to use rpmLabelCompare, let us just remove
  it.
- The method _handle_virt_guest_params was commented out for ages; the
  virt_type processing is done in create_system anyway.

* Fri Oct 29 2010 Jan Pazdziora 1.2.44-1
- /XP handler defines just 4 calls identical to /APP calls
  (michael.mraka@redhat.com)
- removed unused class WarningParseException (michael.mraka@redhat.com)
- removed unused class VirtualizationListenerError (michael.mraka@redhat.com)

* Wed Oct 27 2010 Jan Pazdziora 1.2.43-1
- Class UpdateSlots unused, removing.
- Exception SatCertNoFreeEntitlementsException not used, removing.
- Classes _KickstartTreeTypeDumper and _KickstartInstalTypeDumper do not seem
  to be used, removing.
- Exceptions IncompleteLimitInfo and IncompleteLimitInfo* not used, removing.
- Exception genServerCertError not used, removing.
- Exception ForceNotSpecified not used, removing.
- Class ConfigFileMissingStatInfo not used, removing.
- The rhn_timer.py does not seem to be used anywhere, removing.
- Class SourcePackageFile does not seem to be invoked, removing.
- Class ServerGroupTypeDumper not used anywhere, removing.

* Wed Oct 27 2010 Lukas Zapletal 1.2.42-1
- Fixing c89830b90cb36bd6a79641553c5091c57af8fb8e typo

* Wed Oct 27 2010 Lukas Zapletal 1.2.41-1
- Fixing typo in driver_postgresql.py
- Class ReleaseChannelMapImport does not seem to be called, removing.
- fixed NameError: name 'SourcePackageImport' is not defined
- removed redundant empty tagMaps
- reused load_sql
- XXX: not used currently; removing

* Wed Oct 27 2010 Lukas Zapletal 1.2.40-1
- In PostgreSQL NUMERIC types are returned as int or float now
- Rewritten DECODE to ANSI CASE-WHEN syntax for yum
- Class FileWireSource does not seem to be used, removing.
- Class ChannelProductsDumper does not seem to be used, removing.


* Wed Oct 27 2010 Jan Pazdziora 1.2.39-1
- Previous commit leaves __single_query unused, removing.
- Six find_by_* functions do not seem to be called by our code, removing.
- Removal of spacewalk-backend-upload-server makes source_match not called
  anywhere, removing.
- The _timeString0 function looks unused, we shall consider it a dead code.
- The sql_exception_text utility function never called, seems like a dead code.
- The sortHeaders is not called in our code base, removing.
- That setup_old function in test does not seem to be called, we better remove
  it.
- If remove_listener not in our code, remove(remove_listener).
- Function register_system not called, removing.
- Method parse_url not used in backend, removing as dead code.
- The method _line_value does not seem to be used in the test.
- Removing get_kickstart_label which does not seem to be used anywhere.
- Removing function create_user from test.
- After removal of __check_unique_email_db, fault 102 is not longer used.
- Method check_unique_email (and __check_unique_email_db) not used anywhere,
  removing.
- Exception PackageConflictError was only used in check_package_exists,
  removing.
- Removal of spacewalk-backend-upload-server makes check_package_exists unused,
  removing.
- Method channels_for_org not called, removing as dead code.
- Method build_sql_args is not called, removing.
- Method auth_org_access is not used in our code, removing as dead code.

* Mon Oct 25 2010 Miroslav Suchý <msuchy@redhat.com> 1.2.38-1
- 623966 - add man page for rhn-entitlement-report
- 623964 - add man page for update-packages
- 623967 - write man page for spacewalk-update-signatures
- if package is not on disk do not throw TB

* Mon Oct 25 2010 Jan Pazdziora 1.2.37-1
- The psycopg2 seems to be handling unicode strings just fine.
- packages_cursor() and _source_packages_cursor() are dead; removing
  (michael.mraka@redhat.com)
- errata_cursor() and _errata_cursor() are dead; removing
  (michael.mraka@redhat.com)

* Mon Oct 25 2010 Jan Pazdziora 1.2.36-1
- Reset the System Currency multipliers to the original values
  (colin.coe@gmail.com)
- Need to truncate the values upon select as well.

* Fri Oct 22 2010 Jan Pazdziora 1.2.35-1
- Remove duplicates from package changelog.
- Load the appropriate database backend.
- Replace sysdate with current_timestamp.
- Need to avoid inserting empty strings, we use NULL (None) instead.

* Fri Oct 22 2010 Jan Pazdziora 1.2.34-1
- Put import sys back, needed for sys.argv.

* Fri Oct 22 2010 Miroslav Suchý <msuchy@redhat.com> 1.2.33-1
- 612581 - removing /usr/share/rhn from PYTHONPATH
- 612581 - fixing dynamic import

* Thu Oct 21 2010 Miroslav Suchý <msuchy@redhat.com> 1.2.32-1
- 612581 - move python modules from /usr/share/rhn to python site-packages

* Wed Oct 20 2010 Jan Pazdziora 1.2.31-1
- Changing backend (satellite-sync) to use the new rhnPackageChangeLogRec and
  rhnPackageChangeLogData tables.
- autonomous_transaction not supported by PostgreSQL.

* Tue Oct 19 2010 Jan Pazdziora 1.2.30-1
- check_package_spec() already defined in handlers/xmlrpc/up2date.py
  (michael.mraka@redhat.com)
- startswith(), endswith() are builtin functions since RHEL4
  (michael.mraka@redhat.com)
- _delete_channel() is dead after delete_channel() removal
  (michael.mraka@redhat.com)
- _delete_channel_family() is dead after delete_channel_families() removal
  (michael.mraka@redhat.com)
- removed delete_channel_families() -  it is used only in self unit tests
  (michael.mraka@redhat.com)
- removed delete_channel() - it is used only in self unit test
  (michael.mraka@redhat.com)
- Insert current_timestamp instead of sysdate.
- Move the debugging print to log_debug.
- Use numtodsinterval instead of the arithmetics.
- Revert "Using the interval syntax instead of the arithmetic."

* Mon Oct 18 2010 Jan Pazdziora 1.2.29-1
- Using the interval syntax instead of the arithmetic.
- If the epoch is an empty string, make it None (NULL), to avoid bad surprise
  in PostgreSQL later.
- Replace sysdate with current_timestamp in insert.
- If the checksum value is empty string, do not try to look it up.

* Mon Oct 18 2010 Miroslav Suchý <msuchy@redhat.com> 1.2.28-1
- remove package spacewalk-backend-upload-server

* Mon Oct 18 2010 Lukas Zapletal 1.2.27-1
- Constraint vn_rhnservernetinterface_broadcast fixed (PostgreSQL)

* Mon Oct 18 2010 Jan Pazdziora 1.2.26-1
- Fix the placeholder tagging.
- Even when handling evrs, we do not want to store empty strings, we want to
  store NULLs because that is what Oracle will make of them anyway.
- Not only we do not want to convert NULLs to empty strings, we have to convert
  empty strings to NULLs.
- Make the comps-updating block PostgreSQL compatible.
- Add processing of the params parameter for anonymous PL/pgSQL blocks.
- The tag in dollar quoting cannot start with number, which can happen with
  SHA1s from time to time.
- Reserved words problem for Postgresql fixed correctly (lzap+git@redhat.com)

* Fri Oct 15 2010 Jan Pazdziora 1.2.25-1
- Reserved words problem for Postgresql fixed (lzap+git@redhat.com)
- Now that we have unique key on rhnChannelComps(channel_id), we can simplify
  the select which searches for the comps record.
- Prevent satellite-sync from inserting empty strings when it means to insert
  NULLs.

* Wed Oct 13 2010 Lukas Zapletal 1.2.24-1
- Procedure call now general (update_needed_cache) in backend
- Vn_constriant violation in Postgres (vn_rhnpackageevr_epoch)
- Postgres reserved word fix
- Vn_constriant violation in Postgres
- Sysdate changed to current_timestamp
- ANSI syntax for outer join during system registration
- Debug log from postgresql backend driver removed
- Postgres python backend driver functions support
- Postgres savepoint support in backend code

* Wed Oct 13 2010 Michael Mraka <michael.mraka@redhat.com> 1.2.23-1
- speed up queries
- deleted unused code
- 642142 - Fix to make sat-activate zero out ents that are not in the certificate

* Tue Oct 12 2010 Lukas Zapletal 1.2.22-1
- Sysdate replaced with current_timestamp during client reg
- Use e.pgerror instead of e.message for psycopg2.OperationalError.

* Tue Oct 12 2010 Lukas Zapletal 1.2.21-1
- Decode function replaced with case-when in backend

* Tue Oct 12 2010 Jan Pazdziora 1.2.20-1
- Load the appropriate backend and initialize it (twice).
- Load the appropriate backend and initialize it.
- 640526: Fixed a missed logic for entitlement  purging (paji@redhat.com)

* Thu Oct 07 2010 Jan Pazdziora 1.2.19-1
- We cannot insert empty string and depend on the database to convert it to
  null for "is null" to work -- this will fail on PostgreSQL.
- Fix the logic of the adjusted_port.
- Load the appropriate backend and initialize it (rhnPackageUpload.py).
- The AUTONOMOUS_TRANSACTION does not seem to be needed, plus it is not
  supported in PostgreSQL; removing.
- fixing stray comma (jsherril@redhat.com)
- log_debug is not used in sql_base.py, removing the import.

* Mon Oct 04 2010 Michael Mraka <michael.mraka@redhat.com> 1.2.18-1
- replaced local copy of compile.py with standard compileall module
- removed a lot of dead code
- 637155 - pad --start-date, --end-date with zeros

* Thu Sep 23 2010 Shannon Hughes <shughes@redhat.com> 1.2.17-1
- modify reposync logrotate to include channel label log files
  (shughes@redhat.com)
- fixed spec after file rename (michael.mraka@redhat.com)

* Thu Sep 23 2010 Michael Mraka <michael.mraka@redhat.com> 1.2.16-1
- 634559 - fixed component name

* Thu Sep 23 2010 Michael Mraka <michael.mraka@redhat.com> 1.2.15-1
- 634280 - errata should remain associated with already synced channels
- 634263 - allow guests to register across orgs

* Mon Sep 20 2010 Michael Mraka <michael.mraka@redhat.com> 1.2.14-1
- 627566 - update package checksum with value found in database
- 629986 - updating channels last synced time from spacewalk-repo-sync
- initCFG('server') before initDB

* Tue Sep 14 2010 Milan Zazrivec <mzazrivec@redhat.com> 1.2.13-1
- fixing brokeness with spacewalk-update-signatures
- --db option is no longer valid

* Fri Sep 10 2010 Justin Sherrill <jsherril@redhat.com> 1.2.12-1
- 626764 - adding man page for spacewalk-repo-sync (jsherril@redhat.com)
- style fixes (jsherril@redhat.com)
- 571355 - fixing issue where packages that were physically deleted are not re-
  downloaded during a reposync (jsherril@redhat.com)

* Wed Sep 08 2010 Miroslav Suchý <msuchy@redhat.com> 1.2.11-1
- 555046 - when installtime change, update package in db
- create string representation of object dbPackage for better debugging
- 555046 - use constants instead hardcoded values
- fixing common typo pacakges -> packages (tlestach@redhat.com)
- remove oval files during errata import (mzazrivec@redhat.com)

* Mon Sep 06 2010 Michael Mraka <michael.mraka@redhat.com> 1.2.10-1
- 573630 - reused pl/sql implementation of update_needed_cache in python
- fixing broken string substitiution (wrong number of arguments)

* Mon Aug 30 2010 Justin Sherrill <jsherril@redhat.com> 1.2.9-1
- 626749 - fixing spacewalk-repo-sync to ignore source packages
  (jsherril@redhat.com)
- adding missing commit to make repo generation after reposync work again
  (jsherril@redhat.com)
- 579588 - adding a more stern warning message to activating a ceertificate of
  a different version (jsherril@redhat.com)
- 593896 - Moved Kickstart Parition UI logic (paji@redhat.com)

* Tue Aug 24 2010 Michael Mraka <michael.mraka@redhat.com> 1.2.8-1
- fixed update_errata_cache_by_channel job for channels in NULL org

* Thu Aug 19 2010 Michael Mraka <michael.mraka@redhat.com> 1.2.7-1
- 623699 - systemid is not mandatory for ISS
- 624732 - use original config file names
- localization of satellite-sync
- 591050 - satellite sync report type of disk dump

* Tue Aug 17 2010 Justin Sherrill <jsherril@redhat.com> 1.2.6-1
- fixing small mistake where the wrong variable name was
  used (jsherril@redhat.com)

* Tue Aug 17 2010 Justin Sherrill <jsherril@redhat.com> 1.2.5-1
- 619337 - making it so that repodata will be scheduled for regeneration on all
  channels that a package is in.  This will be ignored if not needed (i.e. last
  modified date is not updated) (jsherril@redhat.com)

* Tue Aug 17 2010 Shannon Hughes <shughes@redhat.com> 1.2.4-1
- cartesian product is seldomly wanted (michael.mraka@redhat.com)
- Revert "612581 - move all python libraries to standard python path"
  (msuchy@redhat.com)

* Fri Aug 13 2010 Miroslav Suchý <msuchy@redhat.com> 1.2.3-1
- 612581 - move all python libraries to standard python path
  (msuchy@redhat.com)
- 612581 - for every Requires(pre) add pure Requires (msuchy@redhat.com)
- 612581 - removing notes (msuchy@redhat.com)
- 612581 -  use %%{__python} macro rather then direct call of python
  (msuchy@redhat.com)
- 612581 - use %%global instead of %%define (msuchy@redhat.com)
- 612581 - use macro only for F12/RHEL-5 (msuchy@redhat.com)
- 612581 - use BR python2-devel rather then python-devel (msuchy@redhat.com)
- 589524 - select packages, erratas and kickstart trees according to import
  date (michael.mraka@redhat.com)
- Revert "589524 - select packages, erratas and kickstart trees according to
  import date" (michael.mraka@redhat.com)

* Wed Aug 11 2010 Jan Pazdziora 1.2.2-1
- Check if the function used for the anonymous block already exists -- do not
  attempt to create it again.
- Quote percent char to avoid it from being considered as a placeholder by
  psycopg2.
- With PostgreSQL, the lob value that we get is already a read-only buffer;
  let's stringify it.
- Change the syntax in backend to match python-psycopg2.
- If host is none (we are using the Unix domain socket), we should not pass the
  host parameter at all.
- Replace pgsql by psycopg2 which should give us live upstream again.

* Wed Aug 11 2010 Michael Mraka <michael.mraka@redhat.com> 1.2.1-1
- 614345 - fixed ISS server component name
- 591050 - add meta information to dump

* Tue Aug 10 2010 Milan Zazrivec <mzazrivec@redhat.com> 1.1.48-1
- Revert "591050 - add meta information to dump" (msuchy@redhat.com)

* Tue Aug 10 2010 Milan Zazrivec <mzazrivec@redhat.com> 1.1.47-1
- l10n: Updates to German (de) translation (ttrinks@fedoraproject.org)
- 591050 - add meta information to dump (msuchy@redhat.com)
- dead code - we set end_date, but later we always use self.end_date. Dtto for
  start_date (msuchy@redhat.com)
- code style - expand tabs to whitespace (msuchy@redhat.com)

* Mon Aug 09 2010 Milan Zazrivec <mzazrivec@redhat.com> 1.1.46-1
- l10n: Updates to Swedish (sv) translation (goeran@fedoraproject.org)
- l10n: German translation added (gkoenig@fedoraproject.org)

* Tue Aug 03 2010 Partha Aji <paji@redhat.com> 1.1.45-1
- got the rhncfg manager diff revisions to work with symlinks (paji@redhat.com)
- Fixed config_mgmt diff stuff (paji@redhat.com)

* Fri Jul 30 2010 Jan Pazdziora 1.1.44-1
- It is dbname without underscore for PostgreSQL.
- 619699 - do not blow out if we get unicode string (msuchy@redhat.com)

* Thu Jul 29 2010 Partha Aji <paji@redhat.com> 1.1.43-1
- Config Management schema update + ui + symlinks (paji@redhat.com)
- send only actions which we are able to cache (msuchy@redhat.com)
- add comment to function (msuchy@redhat.com)
- 577868 - adding proper handling of multiline key/value values
  (jsherril@redhat.com)
- 582646 - making spacewalk-remove-channel communicate better about what child
  channels a channel has (jsherril@redhat.com)

* Fri Jul 23 2010 Michael Mraka <michael.mraka@redhat.com> 1.1.42-1
- unified database connection information
- rename rhn_server_*.conf files
- 617188 - fixed name of Swedish translation file

* Tue Jul 20 2010 Milan Zazrivec <mzazrivec@redhat.com> 1.1.41-1
- fix /var/log/rhn permissions
- add missing import

* Mon Jul 19 2010 Miroslav Suchý <msuchy@redhat.com> 1.1.40-1
- add logging hooks (msuchy@redhat.com)
- fix sql syntax error (msuchy@redhat.com)

* Mon Jul 19 2010 Miroslav Suchý <msuchy@redhat.com> 1.1.39-1
- fix syntax error (msuchy@redhat.com)

* Fri Jul 16 2010 Miroslav Suchý <msuchy@redhat.com> 1.1.38-1
- fix build error (msuchy@redhat.com)
- 615298 - if rpm install time is None, do not pass it to time.localtime
  (msuchy@redhat.com)

* Fri Jul 16 2010 Michael Mraka <michael.mraka@redhat.com> 1.1.37-1
- removed handlers/app/rhn_mpm

* Fri Jul 16 2010 Milan Zazrivec <mzazrivec@redhat.com> 1.1.36-1
- check if staging_content_enabled is enabled for our organization

* Thu Jul 15 2010 Milan Zazrivec <mzazrivec@redhat.com> 1.1.35-1
- fix syntax errors (assignments, negations)

* Thu Jul 15 2010 Milan Zazrivec <mzazrivec@redhat.com> 1.1.34-1
- fix requires for spacewalk-backend-sql
- 614667 - provide better error message

* Wed Jul 14 2010 Miroslav Suchý <msuchy@redhat.com> 1.1.33-1
- define new parameter dry_run for all actions (msuchy@redhat.com)
- basic framework for prefetching content from spacewalk (msuchy@redhat.com)
- 604094 - fixing issue where package profile sync would not be scheduled if
  associated with a kickstart profile (jsherril@redhat.com)
- code cleanup - remove unused function schedule_virt_pkg_install
  (msuchy@redhat.com)
- Cleaned up web_customer, rhnPaidOrgs, and rhnDemoOrgs inaddition to moving
  OrgImpl- Org. These are unused tables/views/columns.. Added upgrade scripts
  accordingly (paji@redhat.com)
- adding missing import for inter-satellite-sync (jsherril@redhat.com)
- fixing import errors for inter-satellite sync (jsherril@redhat.com)

* Mon Jul 12 2010 Justin Sherrill <jsherril@redhat.com> 1.1.32-1
- fixing missing import (jsherril@redhat.com)

* Mon Jul 12 2010 Justin Sherrill <jsherril@redhat.com> 1.1.31-1
- 613585 - fixing inter satellite sync and removing HandlerWrap
  (jsherril@redhat.com)
- fixing missing import (jsherril@redhat.com)

* Fri Jul 09 2010 Miroslav Suchý <msuchy@redhat.com> 1.1.30-1
- create virtual package spacewalk-backend-sql-virtual (msuchy@redhat.com)
- removed code which called rhn_ep package because rhn_ep had vanished long
  time ago (michael.mraka@redhat.com)

* Thu Jul 08 2010 Miroslav Suchý <msuchy@redhat.com> 1.1.29-1
- remove shebang from handlers/xmlrpc/get_handler.py (msuchy@redhat.com)
- provide Provides: (msuchy@redhat.com)
- macros should not be used in changelog (msuchy@redhat.com)

* Thu Jul 08 2010 Miroslav Suchý <msuchy@redhat.com> 1.1.28-1
- move %%defattr before %%doc (msuchy@redhat.com)
- rename /usr/share/rhn/satellite_tools/updateSignatures.py to /usr/bin
  /spacewalk-update-signatures (msuchy@redhat.com)
- add epoch to Provides (msuchy@redhat.com)
- logrotate scripts should have noreplace flag (msuchy@redhat.com)
- forgot to save file after resolving conflict during rebase of
  7d48d4d7ab096551c7a53c7670c76ec83c441303 (msuchy@redhat.com)
- wrap long lines (msuchy@redhat.com)
- remove shebang from modules (msuchy@redhat.com)
- fix spelling error (msuchy@redhat.com)
- add logrotate entry for reposync.log (msuchy@redhat.com)
- fix not standard dir permisions (msuchy@redhat.com)
- fix Makefile - pack new renamed logrotate files (msuchy@redhat.com)
- rename logrotate/rhn_server_satellite to logrotate/spacewalk-backend-tools
  (msuchy@redhat.com)
- rename logrotate/rhn_package_push to logrotate/spacewalk-backend-package-
  push-server (msuchy@redhat.com)
- rename logrotate/rhn_package_upload to logrotate/spacewalk-backend-upload-
  server (msuchy@redhat.com)
- rename logrotate/rhn_server to logrotate/spacewalk-backend-server
  (msuchy@redhat.com)
- rename logrotate/rhn_sat_export_internal to logrotate/spacewalk-backend-iss-
  export (msuchy@redhat.com)
- rename logrotate/rhn_server_sat to logrotate/spacewalk-backend-iss
  (msuchy@redhat.com)
- rename logrotate/rhn_config_management_tool to logrotate/spacewalk-backend-
  config-files-tool (msuchy@redhat.com)
- rename logrotate/rhn_config_management to logrotate/spacewalk-backend-config-
  files (msuchy@redhat.com)
- rename logrotate/rhn_server_applet to logrotate/spacewalk-backend-applet
  (msuchy@redhat.com)
- rename logrotate/rhn_server_app to logrotate/spacewalk-backend-app
  (msuchy@redhat.com)
- rename logrotate/rhn_server_xmlrpc to logrotate/spacewalk-backend-xmlrpc
  (msuchy@redhat.com)
- rename ./logrotate/rhn_server_xp to logrotate/spacewalk-backend-xp
  (msuchy@redhat.com)
- set default config files readable by all users (msuchy@redhat.com)
- add to license PYTHON since we use compile.py (msuchy@redhat.com)
- add licensing files to %%doc (msuchy@redhat.com)
- spelling error (msuchy@redhat.com)
- make config files readable (msuchy@redhat.com)
- 453457 - extract from package spacewalk-backend-sql new packages spacewalk-
  backend-sql-oracle and spacewalk-backend-sql-postgresql (msuchy@redhat.com)

* Wed Jul 07 2010 Justin Sherrill <jsherril@redhat.com> 1.1.27-1
- 612163 - fixing issue with satellite sync where rh-public channel family
  information is not set properly (jsherril@redhat.com)
- create repogen after set of packages pushed instead of individually
  (shughes@redhat.com)

* Thu Jul 01 2010 Miroslav Suchý <msuchy@redhat.com> 1.1.26-1
- We need to force port into integer. (jpazdziora@redhat.com)
- adding new virtualization strings for RHEL 6 (jsherril@redhat.com)
- bug fixing for reposync (shughes@redhat.com)
- modified reposync script to handle 1:many channel content source objects
  (shughes@redhat.com)

* Wed Jun 30 2010 Jan Pazdziora 1.1.25-1
- We now call prepare with params for PostgreSQL, for Oracle we will take the
  parameter and ignore it.
- fixing small issue with wsgi handler where status was not a string
  (jsherril@redhat.com)
- adding removed option during alphabetization of command line arguments
  (jsherril@redhat.com)

* Tue Jun 29 2010 Jan Pazdziora 1.1.24-1
- We want to pull the backend type from the config file as well.
- Add initial support for anonymous PL/pgSQL blocks.
- adding flex guest detection at registration time (jsherril@redhat.com)
- few fixes for rhn cert activation, cert activation now works and populates
  max_members correctly, but not populating fve_max_members yet
  (jsherril@redhat.com)
- a few fixse for sat cert handling (jsherril@redhat.com)
- first attempt at adding flex guest to sat cert processing
  (jsherril@redhat.com)
- 608677 - export rhnChannelProduct information into a channel dump
  (mzazrivec@redhat.com)
- 608657 - if --consider-full is set, interpret disk dump as full export,
  otherwise it is used as incremental dump (msuchy@redhat.com)
- 608657 - add option --consider-full to man page of satellite-sync and to
  output of --help (msuchy@redhat.com)
- sort command line parameters alphabeticaly (msuchy@redhat.com)

* Mon Jun 28 2010 Jan Pazdziora 1.1.23-1
- Remove a debugging print.
- do need to check date, we can get anything (msuchy@redhat.com)
- evr should be parsed from the end (msuchy@redhat.com)
- Parse the default_db; the DNS part (the one after @) is DBI-style connect
  string.

* Fri Jun 18 2010 Miroslav Suchý <msuchy@redhat.com> 1.1.22-1
- fix rpmlint warning (msuchy@redhat.com)
- fix rpmlint warning (msuchy@redhat.com)
- fix rpmlint warning (msuchy@redhat.com)
- remove shebang from module (msuchy@redhat.com)
- remove shebang from module (msuchy@redhat.com)
- remove shebang from module (msuchy@redhat.com)
- remove shebang from module (msuchy@redhat.com)
- fixed wording for incompatible checksum error (michael.mraka@redhat.com)
- l10n: Updates to Russian (ru) translation (ypoyarko@fedoraproject.org)

* Wed Jun 09 2010 Justin Sherrill <jsherril@redhat.com> 1.1.21-1
- 600323 - fixing checksums KeyError with rhnpush and channel association
  (jsherril@redhat.com)
- fix broken solaris package downloads
- 600323 - fixing checksums KeyError with rhnpush (jsherril@redhat.com)

* Tue Jun 08 2010 Michael Mraka <michael.mraka@redhat.com> 1.1.20-1
- more exporter code cleanup
- 589524 - select packages, erratas and kickstart trees according to import

* Thu Jun 03 2010 Michael Mraka <michael.mraka@redhat.com> 1.1.19-1
- removed duplicated code from export routines
* Mon May 31 2010 Michael Mraka <michael.mraka@redhat.com> 1.1.18-1
- fixed package build error

* Fri May 28 2010 Michael Mraka <michael.mraka@redhat.com> 1.1.17-1
- removed code relying on dead rhnDumpSnapshot* tables

* Thu May 27 2010 Michael Mraka <michael.mraka@redhat.com> 1.1.16-1
- block old spacewalk from syncing sha256 channels via ISS
- improved performance of linking packages during satellite-sync

* Wed May 19 2010 Michael Mraka <michael.mraka@redhat.com> 1.1.15-1
- 589299 - excluded checksum_list from headers

* Tue May 18 2010 Michael Mraka <michael.mraka@redhat.com> 1.1.14-1
- satellite-sync optimization

* Fri May 14 2010 Michael Mraka <michael.mraka@redhat.com> 1.1.13-1
- fixed performance issue in satellite-sync
- update po files
- l10n: russian added

* Tue May 04 2010 Michael Mraka <michael.mraka@redhat.com> 1.1.12-1
- modified satellite-sync to new xml dumps

* Mon May 03 2010 Jan Pazdziora 1.1.11-1
- 585233 - the has-comps attribute will no longer be used by hosted.
- add dependency information for DEB packages (lukas.durfina@gmail.com)

* Fri Apr 30 2010 Miroslav Suchý <msuchy@redhat.com> 1.1.10-1
- Support for uploading deb packages (lukas.durfina@gmail.com)

* Fri Apr 30 2010 Jan Pazdziora 1.1.9-1
- 585233 - use log2stderr instead of the (debugging) print.
- 585233 - fix the logic handling has_comps and missing comps_last_modified.
- implemented <checksums> in <rhn-package-short> (michael.mraka@redhat.com)

* Thu Apr 29 2010 Jan Pazdziora 1.1.8-1
- 585233 - replace has-comps with rhn-channel-comps-last-modified.
- 585233 - use the rhn-channel-comps-last-modified element instead of boolean
  has-comps.
- fixed HandlerWrap class implementation from commit
  356bddff66b3f7c50ff06f7062d8d111c3f189ff (michael.mraka@redhat.com)
- rhnLib's timestamp2dbtime not used anywhere, removing as dead code.
- The checksumtype is now called checksum_type.

* Tue Apr 27 2010 Michael Mraka <michael.mraka@redhat.com> 1.1.6-1
- implemented dump version 3.6 in rhn-satellite-exporter

* Tue Apr 27 2010 Jan Pazdziora 1.1.5-1
- 585233 - add support for syncing comps data.

* Thu Apr 22 2010 Miroslav Suchý <msuchy@redhat.com> 1.1.4-1
- networkRetries is set in /etc/sysconfig/rhn/up2date and not in rhn.conf

* Tue Apr 20 2010 Miroslav Suchý <msuchy@redhat.com> 1.1.2-1
- fixing build error on RHEL 5

* Mon Apr 19 2010 Michael Mraka <michael.mraka@redhat.com> 1.1.1-1
- merge 2 duplicate byterange module to common.byterange
- bumping spec files to 1.1 packages
<|MERGE_RESOLUTION|>--- conflicted
+++ resolved
@@ -8,7 +8,6 @@
 %global apache_group www
 %else
 %global apacheconfd %{_sysconfdir}/httpd/conf.d
-<<<<<<< HEAD
 %global apache_user apache
 %global apache_group apache
 %endif
@@ -18,9 +17,6 @@
 %{!?py_libdir:  %define py_libdir  %{py_prefix}/%{_lib}/python%{py_ver}}
 %{!?python_sitelib: %define python_sitelib %(%{__python} -c "from distutils.sysconfig import get_python_lib; print get_python_lib()")}
 %endif
-=======
-%{!?python_sitelib: %global python_sitelib %(%{__python} -c "from distutils.sysconfig import get_python_lib; print get_python_lib()")}
->>>>>>> 9aa0c43b
 %global pythonrhnroot %{python_sitelib}/spacewalk
 
 %if 0%{?fedora} && 0%{?fedora} >= 23
@@ -96,12 +92,7 @@
 BuildRequires: python-gzipstream
 BuildRequires: yum
 %endif
-<<<<<<< HEAD
-=======
-Requires(pre): httpd
-Requires: httpd
 Requires: %{name}-usix
->>>>>>> 9aa0c43b
 # we don't really want to require this redhat-release, so we protect
 # against installations on other releases using conflicts...
 Obsoletes: rhns-common < 5.3.0
@@ -122,44 +113,30 @@
 Requires: %{name} = %{version}-%{release}
 Obsoletes: rhns-sql < 5.3.0
 Provides: rhns-sql = 1:%{version}-%{release}
-<<<<<<< HEAD
-Requires: %{name}-sql-virtual = %{version}
-=======
 Requires: %{name}-sql-virtual = %{version}-%{release}
 Requires: %{name}-usix
->>>>>>> 9aa0c43b
 
 %description sql
 This package contains the basic code that provides SQL connectivity for
 the Spacewalk backend modules.
 
-%if 0%{?fedora} < 17 || 0%{?suse_version}
 %package sql-oracle
 Summary: Oracle backend for Spacewalk
 Group: Applications/Internet
 Requires: python(:DBAPI:oracle)
-<<<<<<< HEAD
-Provides: %{name}-sql-virtual = %{version}
-=======
 Requires: %{name}-usix
 Provides: %{name}-sql-virtual = %{version}-%{release}
->>>>>>> 9aa0c43b
 
 %description sql-oracle
 This package contains provides Oracle connectivity for the Spacewalk backend
 modules.
-%endif
 
 %package sql-postgresql
 Summary: Postgresql backend for Spacewalk
 Group: Applications/Internet
 Requires: python-psycopg2 >= 2.0.14-2
-<<<<<<< HEAD
-Provides: %{name}-sql-virtual = %{version}
-=======
 Requires: %{name}-usix
 Provides: %{name}-sql-virtual = %{version}-%{release}
->>>>>>> 9aa0c43b
 
 %description sql-postgresql
 This package contains provides PostgreSQL connectivity for the Spacewalk
@@ -170,18 +147,8 @@
 Group: Applications/Internet
 Requires(pre): %{name}-sql = %{version}-%{release}
 Requires: %{name}-sql = %{version}-%{release}
-<<<<<<< HEAD
-# /etc/rhn/rhn.conf should be available before run this %post script
-%if 0%{?sle_version} >= 120000
-# no pre yet for SLE12. We only need -libs package for the client tools
-# and do not want to build the whole chain. A pre-requires is a buildrequire
 Requires: spacewalk-config
-%else
-Requires(pre): spacewalk-config
-%endif
-=======
 Requires: %{name}-usix
->>>>>>> 9aa0c43b
 Requires: PyPAM
 Obsoletes: rhns-server < 5.3.0
 Provides: rhns-server = 1:%{version}-%{release}
@@ -294,9 +261,9 @@
 BuildRequires: python2-devel
 Conflicts: %{name} < 1.7.0
 Requires: python-hashlib
-Requires: %{name}-usix
 BuildRequires: python-hashlib
 %endif
+Requires: %{name}-usix
 
 %description libs
 Libraries required by both Spacewalk server and Spacewalk client tools.
@@ -449,7 +416,6 @@
 %endif
 export PYTHON_MODULE_NAME=%{name}
 export PYTHON_MODULE_VERSION=%{version}
-<<<<<<< HEAD
 
 # remove all unsupported translations
 cd $RPM_BUILD_ROOT
@@ -463,8 +429,6 @@
 ln -s rhn-satellite-exporter $RPM_BUILD_ROOT/usr/bin/mgr-exporter
 
 
-=======
->>>>>>> 9aa0c43b
 %find_lang %{name}-server
 
 %if 0%{?fedora} || 0%{?rhel} > 6
@@ -491,17 +455,14 @@
                  $RPM_BUILD_ROOT%{pythonrhnroot}/wsgi
 %endif
 
-<<<<<<< HEAD
 pushd %{buildroot}
 find -name '*.py' -print0 | xargs -0 python %py_libdir/py_compile.py
 popd
 
-=======
 %if 0%{?fedora} && 0%{?fedora} >= 23
 rm -r $RPM_BUILD_ROOT%{python3rhnroot}/__pycache__
 rm -r $RPM_BUILD_ROOT%{python3rhnroot}/common/__pycache__
 %endif
->>>>>>> 9aa0c43b
 
 %pre server
 OLD_SECRET_FILE=%{_var}/www/rhns/server/secret/rhnSecret.py
@@ -519,12 +480,10 @@
 # Is secret key in our config file?
 regex="^[[:space:]]*(server\.|)secret_key[[:space:]]*=.*$"
 
-%if 0%{?sle_version} >= 120000
 if [ ! -d %{rhnconf} ]; then
     # happens if we do not pre-require spacewalk-config
     exit 0
 fi
-%endif
 
 if grep -E -i $regex %{rhnconf}/rhn.conf > /dev/null 2>&1 ; then
     # secret key already there
@@ -595,12 +554,10 @@
 %{pythonrhnroot}/server/rhnSQL/__init__.py*
 %{pythonrhnroot}/server/rhnSQL/sql_*.py*
 
-%if 0%{?fedora} < 17 || 0%{?suse_version}
 %files sql-oracle
 %defattr(-,root,root)
 %doc LICENSE
 %{pythonrhnroot}/server/rhnSQL/driver_cx_Oracle.py*
-%endif
 
 %files sql-postgresql
 %defattr(-,root,root)
