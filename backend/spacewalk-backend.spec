--- conflicted
+++ resolved
@@ -19,11 +19,7 @@
 Summary: Common programs needed to be installed on the Spacewalk servers/proxies
 Group: Applications/Internet
 License: GPLv2 and Python
-<<<<<<< HEAD
-Version: 1.5.11
-=======
 Version: 1.5.12
->>>>>>> 5211022d
 Release: 1%{?dist}
 URL:       https://fedorahosted.org/spacewalk
 Source0: https://fedorahosted.org/releases/s/p/spacewalk/%{name}-%{version}.tar.gz
@@ -751,12 +747,9 @@
 
 # $Id$
 %changelog
-<<<<<<< HEAD
-=======
 * Fri Apr 29 2011 Michael Mraka <michael.mraka@redhat.com> 1.5.12-1
 - 696970 - disabled localization
 
->>>>>>> 5211022d
 * Mon Apr 25 2011 Jan Pazdziora 1.5.11-1
 - workaround yum.update_md.UpdateNotice, which in rhel5 does not have
   __setitem__ (msuchy@redhat.com)
