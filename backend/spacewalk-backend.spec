--- conflicted
+++ resolved
@@ -4094,13 +4094,8 @@
 * Thu Jul 12 2001 Mihai Ibanescu <misa@redhat.com>
 - siteConfig.py is now config(noreplace) since it was screwing up the
   already-installed siteConfig.py
-<<<<<<< HEAD
-
-* Mon Jul 10 2001 Todd Warner <taw@redhat.com>
-=======
-  
+
 * Tue Jul 10 2001 Todd Warner <taw@redhat.com>
->>>>>>> a32d9629
 - /var/log/rhns --> /var/log/rhn to match rhnConfig.py
 
 * Mon Jul  9 2001 Cristian Gafton <gafton@redhat.com>
