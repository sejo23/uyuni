<<<<<<< HEAD
- move /usr/share/rhn/config-defaults to uyuni-base-common
=======
- Add missing bootstrap repo entries for Ubuntu repositories
>>>>>>> d6d5a573

-------------------------------------------------------------------
Wed Jul 31 17:45:28 CEST 2019 - jgonzalez@suse.com

- version 4.0.15-1
- add support for in-place migration (Uyuni only for now)
- Make dmidecode part of the bootstrap repositiories (bsc#1137952)
- respect new location for autoinstall templates during migration

-------------------------------------------------------------------
Wed May 15 15:28:52 CEST 2019 - jgonzalez@suse.com

- version 4.0.14-1
- SPEC cleanup
- Enable bootstrap repo creation for openSUSE Leap 15.1
- Make swap files readable only by root (bsc#1131954, CVE-2019-3684)
- convert cobbler files to new format during migration
- add dbus-lib to RES6 bootstrap repo (bsc#1132343)
- create bootstrap repo for new Red Hat channels (bsc#1133587)

-------------------------------------------------------------------
Tue Apr 23 23:20:07 CEST 2019 - jgonzalez@suse.com

- version 4.0.13-1
- mgr-create-bootstrap-repo will stop looking for alternatives
  when one is found, to avoid failures when one of them is
  missing (bsc#1132526)

-------------------------------------------------------------------
Mon Apr 22 12:19:36 CEST 2019 - jgonzalez@suse.com

- version 4.0.12-1
- open needed firewall ports also when firewall not currently
  running (bsc#1131231)
- add makefile and pylint configuration

-------------------------------------------------------------------
Fri Mar 29 10:34:48 CET 2019 - jgonzalez@suse.com

- version 4.0.11-1
- Support creating bootstrap repos for Ubuntu 18.04 and 16.04.

-------------------------------------------------------------------
Mon Mar 25 16:59:08 CET 2019 - jgonzalez@suse.com

- version 4.0.10-1
- Fix creation of bootstrap repositories for SLE12 (no SP) by
  requiring python-setuptools only for SLE12 >= SP1 (bsc#1129765)
- Allow alternative names for bootstrap packages, to allow
  using old client tools after package renames
- Feat: create Ubuntu empty repository

-------------------------------------------------------------------
Tue Mar 05 14:30:39 CET 2019 - jgonzalez@suse.com

- version 4.0.9-1
- support new susemanager base product

-------------------------------------------------------------------
Mon Mar 04 09:57:04 CET 2019 - jgonzalez@suse.com

- version 4.0.8-1
- move `python-setuptools` package dependency to SLES12 SP1
  or later
- add bootstrap repo definition for SLE15 SP1

-------------------------------------------------------------------
Wed Feb 27 13:14:42 CET 2019 - jgonzalez@suse.com

- version 4.0.7-1
- add configurable option to auto deploy new tokens (bsc#1123019)
- Add `python-setuptools` package dependency to SLES12 bootstrap repo (bsc#1119964)
- enable and start tftp socket (bsc#1124822)
- migrate existing rhn.conf; do not allow new database credentials
  during migration
- Fix issue with map() on Python3 when '--with-custom-channels' (bsc#1125272)
- Fix setup for openSUSE Leap 15.0
- support migration from 3.2 to 4.0
- remove SCC setup from YaST SUSE Manager setup
- Do not show false errors when configuring swapfile during setup

-------------------------------------------------------------------
Thu Jan 31 09:44:30 CET 2019 - jgonzalez@suse.com

- version 4.0.6-1
- Fix invalid XML for firewalld suse-manager-server configuration
- Configure openJDK 11 as default JVM during setup
- adapt script for migration from 3.2 to 4.0

-------------------------------------------------------------------
Thu Jan 17 14:46:00 CET 2019 - jgonzalez@suse.com

- version 4.0.5-1
- fix broken shebang in postgresql migration scripts

-------------------------------------------------------------------
Wed Jan 16 12:26:43 CET 2019 - jgonzalez@suse.com

- version 4.0.4-1
- ensure POSTGRES_LANG is correctly set (bsc#1121787)
- add bootstrap repo definition for OES 2018 SP1 (bsc#1116826) 
- configure firewalld if available
- change SCC sync backend to adapt quicker to SCC changes and improve
  speed of syncing metadata and checking for channel dependencies

-------------------------------------------------------------------
Mon Dec 17 14:43:50 CET 2018 - jgonzalez@suse.com

- version 4.0.3-1
- Fix bootstrap repository creation for all distributions
- fetch packages from correct channel when creating a bootstrap
  repository
- adapt mgr-create-bootstrap-repo for Uyuni and let it create
  bootstrap repos for openSUSE and CentOS
- fix not found package on mgr-create-bootstrap-repo for SLE-15-s390x
  (bsc#1116566)
- add python3-six to bootstrap repo for SLES15 (bsc#1118478)

-------------------------------------------------------------------
Fri Oct 26 10:49:25 CEST 2018 - jgonzalez@suse.com

- version 4.0.2-1
- add new option --with-parent-channel to mgr-create-bootrap-repo
  to specify parent channel to use if multiple options are available
  (bsc#1104487)
- add support for postgresql10 (FATE#325659)
- bootstrap repos for SLE12 SP4 (bsc#1107117)
- add support for Python 3
- do not fail if postgresql user has no interactive login shell
- add new dependency python-setuptools to bootstrap packages (bsc#1106026)
- fix broken stderr redirection in mgr-setup

-------------------------------------------------------------------
Fri Aug 10 15:42:19 CEST 2018 - jgonzalez@suse.com

- version 4.0.1-1
- add debug mode for mgr-create-bootstrap-repo
- Bump version to 4.0.0 (bsc#1104034)
- Fix copyright for the package specfile (bsc#1103696)
- Feat: add OS Image building with Kiwi FATE#322959 FATE#323057 FATE#323056
- fix mgr-create-bootstrap-repo with custom channels (bsc#1099934)
- add package python-pyudev for bootstrapping (bsc#1099311)
- Feat: allow cleanup of bootstrap repo (bsc#1096204)

-------------------------------------------------------------------
Tue Jun 05 10:15:34 CEST 2018 - jgonzalez@suse.com

- version 3.2.10-1
- Initial branding change for Uyuni (bsc#1094497)

-------------------------------------------------------------------
Wed May 16 17:36:01 CEST 2018 - jgonzalez@suse.com

- version 3.2.9-1
- Add doc suggestions on "package not found" error (bsc#1090481)

-------------------------------------------------------------------
Mon May 07 15:30:54 CEST 2018 - jgonzalez@suse.com

- version 3.2.8-1
- make SCC or ISS configuration optional
- provide full traditional stack in RES bootstrap repo (bsc#1091667)
- add python2-salt to SLES12 bootstrap repository
- add new traditional packages and renamed to bootstrap repo data

-------------------------------------------------------------------
Wed Apr 25 12:12:42 CEST 2018 - jgonzalez@suse.com

- version 3.2.7-1
- fix bootstrapping RHEL 7 salt client (missing python-ipaddress) (bsc#1087055)

-------------------------------------------------------------------
Mon Apr 23 09:22:58 CEST 2018 - jgonzalez@suse.com

- version 3.2.6-1
- fix missing package for bootstrapping rhel7 (bsc#1087055)

-------------------------------------------------------------------
Mon Mar 26 09:14:33 CEST 2018 - jgonzalez@suse.com

- version 3.2.5-1
- add missing python3 packages to bootstrap JeOS image (bsc#1085044)

-------------------------------------------------------------------
Mon Mar 05 09:02:55 CET 2018 - jgonzalez@suse.com

- version 3.2.4-1
- support SLE15 product family
- remove clean section from spec (bsc#1083294)

-------------------------------------------------------------------
Wed Feb 28 10:12:14 CET 2018 - jgonzalez@suse.com

- version 3.2.3-1
- add SLES4SAP-12-SP3-ppc64le as bootstrap repository (bsc#1082548)

-------------------------------------------------------------------
Fri Feb 02 13:07:51 CET 2018 - jgonzalez@suse.com

- version 3.2.2-1
- Fix custom SERVER_KEY overriding (bsc#1075862)
- detect subvolumes on /var even with newer btrfs tools (bsc#1077076)
- do not try to force db encoding on db upgrade; use same value as
  for installation (bsc#1077730)

-------------------------------------------------------------------
Wed Jan 17 13:26:44 CET 2018 - jgonzalez@suse.com

- version 3.2.1-1
- notify admin that database backups need reconfiguration after db upgrade
- switch from atftpd to tftpd
- add syslinux-x86_64 dependency for ppc64le (bsc#1065023)

-------------------------------------------------------------------
Tue Nov 28 14:49:47 CET 2017 - jgonzalez@suse.com

- version 3.1.11-1
- Support Open Enterprise Server 2018 (bsc#1060182)
- Fixed bootstrap repository path for SLES4SAP version 12 and 12.1 (bsc#1062936)
- ensure postgres db template uses unicode (bsc#1062476)
- fix error message for database upgrade failure
- check for sufficient diskspace in /var/lib/pgsql

-------------------------------------------------------------------
Thu Sep 14 11:29:42 CEST 2017 - mc@suse.de

- version 3.1.10-1
- fix migration from SUSE Manager versions > 2.1 (bsc#1055306)

-------------------------------------------------------------------
Wed Aug 30 15:59:51 CEST 2017 - mc@suse.de

- version 3.1.9-1
- Do not use checkpoint_segments parameter during migrations

-------------------------------------------------------------------
Tue Aug 08 11:41:57 CEST 2017 - fkobzik@suse.de

- version 3.1.8-1
- Assert correct java version (bsc#1049575)
- Create bootstrap repo for SLES for SAP 11 SP1 (bsc#1049471)
- Adjust the bootstrap repo with SLE 12 SP3 repos

-------------------------------------------------------------------
Mon May 29 15:41:25 CEST 2017 - mc@suse.de

- version 3.1.7-1
- fix documentation URL in setup (bsc#1038468)
- add openssl to bootstrap repos (bsc#1037828)
- add some basic packages to RES bootstrap repo (bsc#1037355)
- add python-backports-ssl_match_hostname to RES7 bootstrap repo (bsc#1038027)
- add help text for SLP option (bsc#1038417)

-------------------------------------------------------------------
Wed May 03 16:10:55 CEST 2017 - michele.bologna@suse.com

- version 3.1.6-1
- use option skip-service-restart during migration
- add bootstrap repo data for SLES for SAP 12 SP2 ppc64le
- add python-setuptools to bootstrap repo (bsc#1033731)

-------------------------------------------------------------------
Mon Apr 03 14:44:26 CEST 2017 - mc@suse.de

- version 3.1.5-1
- create directory manually if mksubvolume fails, to support btrfs
  based systems with missing mksubvoume utility (bsc#1031885)
- require snapper for mksubvolume command (bsc#1031881)

-------------------------------------------------------------------
Fri Mar 31 09:45:17 CEST 2017 - mc@suse.de

- version 3.1.4-1
- create /var/spacewalk/systems in spacewalk-setup and ensure perms
  on upgrade
- fix typo in comment noting option with-custom-channels
  (bsc#1031092)
- support cnames in mgr-setup and spacewalk-setup (bsc#1029899)
- fix MANAGER_FORCE_INSTALL
- fix help text
- default to using internal postgresql database. If admin wants
  external db, he needs to modify the answer file and run
  setup manually.
- print info messages not on STDERR

-------------------------------------------------------------------
Tue Mar 07 14:54:08 CET 2017 - mc@suse.de

- version 3.1.3-1
- pre require tomcat and salt
- append salt,tomcat,wwwrung to susemanager group
- susemanager group and change owner and permissions for
  /var/susemanager/systems
- Adds missing '-y' parameter for salt-key call (bsc#1024473)

-------------------------------------------------------------------
Tue Feb 07 15:09:07 CET 2017 - michele.bologna@suse.com

- version 3.1.2-1
- Create bootstrap repo for Raspberry Pi (bsc#1023133)

-------------------------------------------------------------------
Wed Jan 11 16:50:45 CET 2017 - michele.bologna@suse.com

- version 3.1.1-1
- Version bump for 3.1

-------------------------------------------------------------------
Fri Dec 16 12:17:02 CET 2016 - michele.bologna@suse.com

- version 3.0.19-1
- Preventing stderr output from systemctl calls (bsc#1015055)

-------------------------------------------------------------------
Mon Nov 07 10:50:53 CET 2016 - michele.bologna@suse.com

- version 3.0.18-1
- Check for silent remote execution during migration and abort if there is
  output (bsc#1006718)
- Run migration helper script from /tmp via bash; /usr filesystem might be
  mounted readonly (bsc#1004521)

-------------------------------------------------------------------
Thu Oct 06 15:32:02 CEST 2016 - mc@suse.de

- version 3.0.17-1
- support creating bootstrap repos for SLE12 SP2 family (bsc#969889)
- use systemctl instead of insserv for enabling postgresql
- quietly enable systemd services and do not pollute logfiles
- enable postgresql via systemctl; it's already adapted to systemd
  (bsc#995314)
- Check the integrity of an archive before the import actually starts
- mgr-create-bootstrap-repo: Support to append additional packages
  names via commandline
- mgr-create-bootstrap-repo: Collect errors and print them at the end
  and copy all found packages
- Add salt bootstrap repo data for RES6 and RES7
- Added dependencies for JeOS SLE12
- Add dependancy packages for JeOS (FATE#320809)
- enable and start postfix on setup (bsc#979664)

-------------------------------------------------------------------
Mon Jul 18 14:19:05 CEST 2016 - jrenner@suse.com

- version 3.0.16-1
- allow migration from external Oracle db to local posgresql db (bsc#987795)
- make sure migration with external database works for DB names other than
  susemanager (bsc#987870)
- create nCoW subvolume for /var/cache/rhn on btrfs (bsc#987614)
- use performance optimized database configuration also for migration from
  Oracle to postgresql (bsc#987550)
- check for uppercase characters in hostname (bsc#980482)
- add support for migrating SUMA21 to SUMA3 with external Oracle DB
- call spacewalk-setup with correct parameter depending on database
- allow DB_BACKEND to be oracle again
- Forbid some more special characters for db and cert passwords (bsc#983295)
- Do not create swapfile when / is on btrfs (bsc#977804)

-------------------------------------------------------------------
Tue May 24 16:09:59 CEST 2016 - kwalter@suse.com

- version 3.0.15-1
- fix help output for mgr-setup; no longer migration from RHN (bsc#975746)
- for SLES11 SP2 and lower we do not support salt (bsc#978788)
- mgr-sync: use bulk channel reposync (bsc#961002)
- show optional channels in mgr-sync add channel and add an option to hide
  optional channels (bsc#977579)
- add more packages to bootstrap repo (bsc#971237)

-------------------------------------------------------------------
Mon Apr 11 09:26:14 CEST 2016 - mc@suse.de

- version 3.0.14-1
- add more packages to bootstrap repo (bsc#971237)
- drop python-certifi from bootstrap repo for SLE12 (bsc#974727)

-------------------------------------------------------------------
Wed Apr 06 08:48:14 CEST 2016 - mc@suse.de

- version 3.0.13-1
- fix permissions of /srv/tftpboot on migration (bsc#972175)

-------------------------------------------------------------------
Mon Mar 21 17:36:34 CET 2016 - mc@suse.de

- version 3.0.12-1
- fix file permissions (bsc#970550)
- add salt-minion and dependencies for SLE11 to bootstrap repo
- add salt-minion and dependencies for SLE12 to bootstrap repo
- add SLES 4 SAP to mgr-create-bootstap-repo as an option
- start an extra list for SLE12 SP1 only dependencies (bsc#970672)
- delete salt minion keys on re-install (bsc#970505)

-------------------------------------------------------------------
Wed Mar 02 12:03:12 CET 2016 - mc@suse.de

- version 3.0.11-1
- rename Mirror Credentials to Organization Credentials at user
  visible places
- require syslinux or syslinux-x86_64 dependencies here in an arch
  package(bsc#964471)
- migration: quote tr parameters correctly (bsc#967096)
- migration: exit on errors during database migration
- migration: check tmpdir existence and permissions
- migration: add IP address check for source machine.
- migration: directly transfer db dump to target system
- migration: fix pg_hba.conf permissions;
- restart postgres after tuning (#bsc960964)
- mgr-create-bootstrap-repo: add option to take custom repos into
  account when searching for newest packages

-------------------------------------------------------------------
Wed Feb 10 08:28:52 CET 2016 - mc@suse.de

- version 3.0.10-1
- Show yast module for SUSE Manager Setup also in gnome control-center
  (bsc#961513)
- add dependencies of python-cryptography to bootstrap package list
  (bsc#959987)

-------------------------------------------------------------------
Tue Jan 26 14:01:05 CET 2016 - mc@suse.de

- version 3.0.9-1
- fix comments about Salt

-------------------------------------------------------------------
Wed Jan 20 12:09:10 CET 2016 - mantel@suse.de

- do not display database credentials during
  migration setup (bsc#962338)

-------------------------------------------------------------------
Thu Jan 14 13:27:22 CET 2016 - mc@suse.de

- version 3.0.8-1
- conditional restart of firewall only
- Use term 'SUSE Manager' during migration

-------------------------------------------------------------------
Tue Jan 05 15:53:20 CET 2016 - mc@suse.de

- version 3.0.7-1
- remove reference to mgr-sync on setup finish screen (bsc#955577)

-------------------------------------------------------------------
Wed Dec 16 11:15:04 CET 2015 - mc@suse.de

- version 3.0.6-1
- compress db dump for migration
- improve logging during migration
- mgr-sync refresh is now called after first user gots created
- remove setting name of first org. It will be now created together
  with the first user

-------------------------------------------------------------------
Thu Dec 10 17:57:22 CET 2015 - mc@suse.de

- version 3.0.5-1
- do not use maximum compression for database dump; default of -6 is a good
  compromise
- replace old tclu functions with dummy functions during migration to SUMA3
- fix certificate location for ISS case; update-ca-certificates
- get rid of pltcl by disabling upstream logging.

-------------------------------------------------------------------
Mon Nov 30 10:58:04 CET 2015 - mc@suse.de

- version 3.0.4-1
- make sure SSL is enabled
- ignore nocpulse stuff (no monitoring anymore in SUMA3)
- create certificate symlink
- migration from SUMA 2.1 to SUMA 3
- Require SUSEfirewall2 and postfix (bsc#952853)
- Require yast2-users for the password cracklib check (bsc#952852)
- bootstrap data only need SCC product IDs

-------------------------------------------------------------------
Thu Oct 22 16:25:57 CEST 2015 - mc@suse.de

- version 3.0.3-1
- allow repeated run of setup
- add SLE-12-SP1 to mgr-create-bootstrap-repo
- open needed firewall ports for salt
- create nCoW subvolume for /var/spacewalk

-------------------------------------------------------------------
Wed Oct 14 09:49:56 CEST 2015 - mc@suse.de

- version 3.0.2-1
- fix setup for remote postgresql database
- remove Oracle DB option from YaST setup. Call mgr-setup under new name.
- suppress systemctl's debug output to stderr during setup
- cleanup setup; remove Oracle-specific stuff
- tune database with smdba instead of pgtune

-------------------------------------------------------------------
Mon Oct 12 11:31:53 CEST 2015 - mantel@suse.de

- rename migration.sh to mgr-setup; provide compatibility link

-------------------------------------------------------------------
Wed Oct 07 16:48:59 CEST 2015 - mc@suse.de

- version 3.0.1-1
- translate yast module to setup SUSE Manager from ycp to ruby

-------------------------------------------------------------------
Wed Sep 23 15:03:42 CEST 2015 - mc@suse.de

- version 2.1.21-1
- added python-gobject2, libudev1 and udev to SLE12 bootstrap repo
  (bsc#945275)
- remove use of updateUpgradePaths() from external
- Do some more checks for validity of email address during setup
  (bsc#933304)
- Refer to mgr-sync instead of mgr-ncc-sync after successful
  setup (bsc#940811)
- Timeout when user does not enter credentials for 60 seconds
  for mgr-sync

-------------------------------------------------------------------
Tue Jul 28 16:12:42 CEST 2015 - mc@suse.de

- version 2.1.20-1
- add bootstrap data for SLES11 SP4 (bsc#939707)
- add bootstrap data for SLES4SAP-11-SP4 (bsc#939699)
- correctly initialize db_backend_target before db dump (bsc#937943)

-------------------------------------------------------------------
Mon Jun 22 15:45:58 CEST 2015 - jrenner@suse.de

- version 2.1.19-1
- fix mgr-create-bootstrap-repo for SLES11 SP3 ppc64 (bsc#933942)
- mgr_bootstrap_data: add SLES12 for SAP data (bsc#933587)
- give taskomatic more time to start up (bsc#933275)
- check for sufficient diskspace during setup (bnc#926234)
- make output of free disk space in error message more human readable
- set ssl-use-existing-certs depending on ca, cert and key is set or not
- introduce variables to import own certificates on setup

-------------------------------------------------------------------
Tue Mar 31 14:33:25 CEST 2015 - mc@suse.de

- version 2.1.18-1
- Copyright texts updated to SUSE LLC
- mgr-sync: do not keep using expired tokens during refresh (bsc#922312)
- add tool to update the spacewalk public cert in the DB
- prevent setup from being run twice when substantial configuration
  has been done
- check for root user
- Add hook at the end of the setup process
- exit with error on Network errors
- fix mgr-sync --no-optional option

-------------------------------------------------------------------
Wed Feb 11 09:05:01 CET 2015 - mc@suse.de

- version 2.1.17-1
- mgr-sync: never ask for user credentials when scheduling a refresh

-------------------------------------------------------------------
Tue Feb 03 11:49:13 CET 2015 - mc@suse.de

- version 2.1.16-1
- write repository configuration into the logfile
- mgr-sync: ensure session token is always saved
- Add logging to mgr-sync
- Bring back the ability to save credentials to the configuration file
- Raise a proper exception, in case Taskomatic is not running
- Ask for the authentication beforehand (bnc#908317)
- Bring back token verification availability

-------------------------------------------------------------------
Thu Dec 04 16:22:57 CET 2014 - mc@suse.de

- version 2.1.15-1
- Abort setup when invalid SSL countrycode given (bnc#882468)
- mgr-sync: add man page
- use noRepoSync parameter always
- Enable and allow "mgr-sync refresh" in the case of ISS
- mgr-sync: Fixed error message on exception (bnc#905263)
- mgr-sync: fixed add product to not trigger redundant 
            add of base channe (bnc#901928)
- drop unused columns in suseProducts table

-------------------------------------------------------------------
Fri Nov 07 13:07:48 CET 2014 - mc@suse.de

- version 2.1.14-1
- schedule refresh after setup with SCC
- On an ISS Slave disalow the use of mgr-sync except of enable-scc
- mgr-sync: recommend to run refresh after credentials are changed
- ISS setup for SCC do not need Mirror Credentials anymore
- mgr-sync: explain what a primary credential is.
- rename Mirror Credentials to Organization Credentials for SCC

-------------------------------------------------------------------
Wed Oct 29 11:33:36 CET 2014 - mantel@suse.de

- rename "Mirror Credentials" to "Organization Credentials" for SCC

-------------------------------------------------------------------
Tue Oct 14 15:19:01 CEST 2014 - mc@suse.de

- version 2.1.13-1
- complete initial setup with SCC
- mgr-sync: fix refresh
- move current_backend() from susemanager to backend and rename it to
  current_cc_backend
- mgr-sync: added --from-options switch plus tests
- Replace /etc/motd after setup (bnc#883379)
- Adapt YaST setup to check credentials against SCC
- require python-argparse
- Added mirror credential manipulation functions to mgr-sync

-------------------------------------------------------------------
Fri Sep 12 15:37:56 CEST 2014 - mc@suse.de

- version 2.1.12-1
- Implement mgr-sync to manage products and channels from SCC
- mgr-ncc-sync: update the error message when SCC is active
- make mgr-create-bootstrap-repo SCC and SLE12 aware

-------------------------------------------------------------------
Tue Jun 17 10:08:08 CEST 2014 - jrenner@suse.de

- version 2.1.11-1
- Update the sudoers file after SUSE Manager upgrade (bnc#881711)
- Fix oracle2postgres.sh (database configuration)

-------------------------------------------------------------------
Tue May 27 17:10:44 CEST 2014 - mc@suse.de

- version 2.1.10-1
- get oracle SID from the DBNAME
- Call spacewalk-setup-tomcat to update tomcat configuration (bnc#880059)
- remove openssl-32bit as required package for the bootstrap repo (bnc#879616)

-------------------------------------------------------------------
Wed May 21 11:05:18 CEST 2014 - mc@suse.de

- version 2.1.9-1
- Abort susemanager-upgrade if schema update failed

-------------------------------------------------------------------
Fri May 16 13:02:01 CEST 2014 - mc@suse.de

- version 2.1.8-1
- mgr-ncc-sync: sync already added products
- fixed urls pointing to novell.com

-------------------------------------------------------------------
Tue May 06 15:10:09 CEST 2014 - mc@suse.de

- version 2.1.7-1
- automatically select utf8 for db character encoding
- add openssl package to the bootstrap repo
- fix check for DB exists and add stop/start spacewalk services
- Created mgr-delete-patch script (bnc#873227)
- python code refactoring
- unified SLP service identifiers (FATE#316384)
- fix susemanager-upgrade
- mgr-ncc-sync: do not show addon products missing their parent
- mgr-ncc-sync: add proper parent to Mono for VMWare
- mgr-ncc-sync: added --add-product-by-ident switch.

-------------------------------------------------------------------
Thu Mar 27 10:21:49 CET 2014 - fcastelli@suse.com

- version 2.1.6-1
- Fix typo into bootstrap data [bnc#870415]
- Fix crash inside of mgr_register

-------------------------------------------------------------------
Fri Feb 21 15:34:31 CET 2014 - fcastelli@suse.com

- version 2.1.5-1
- Add option --from-mirror to download RPMs from an alternative mirror
- Remove duplicate grant statement
- Add configuration option for SLP on server as well
- Advertise registration URL via SLP
- Fix the test for the mirror credentials (bnc#864246)
- Add COPYING to %%doc

-------------------------------------------------------------------
Fri Feb 07 13:45:32 CET 2014 - mc@suse.de

- version 2.1.4-1
- ISS: if registered before setup is called use the CA cert from the
  registration
- query and get ISS master from the right place
- Catch SyntaxError in registration server response (bnc#849333)
- store master SSL certificate under a different name and store
  ISS values in DB
- add script for changing database from oracle to postgresql
- add SLP support
- buildrequire postgresql backend
- remove scripts used for local oracle DB.
- implement ISS to DB migration and fix some syntax errors
- introduce new susemanager upgrade script
- Bootstrap repositories data: minor code refactoring
- Added more packages to the sle11 bootstrap repo

-------------------------------------------------------------------
Mon Feb  3 15:38:23 CET 2014 . mantel@suse.de

- add SLP support

-------------------------------------------------------------------
Mon Jan 13 09:37:25 CET 2014 - mc@suse.de

- version 2.1.3-1
- create bootstrap repos from SLES4SAP repos (bnc#858197)

-------------------------------------------------------------------
Wed Dec 18 13:48:24 CET 2013 - mc@suse.de

- version 2.1.2-1
- if management entitlements are available set also
  bootstrap entitlements

-------------------------------------------------------------------
Mon Dec 09 16:33:15 CET 2013 - mc@suse.de

- version 2.1.1-1
- grant more permissions to DB user
- use new ISS slave detection
- switch to 2.1

-------------------------------------------------------------------
Thu Nov 28 16:17:33 CET 2013 - mc@suse.de

- version 1.7.26-1
- susemanager-tools should require createrepo (bnc#848840)
- add slang package to bootstrap repository (bnc#847723)

-------------------------------------------------------------------
Tue Sep 24 17:33:18 CEST 2013 - mc@suse.de

- version 1.7.25-1
- return user_id as string if mgr-ncc-sync with --from-dir is used
  (bnc#842031)

-------------------------------------------------------------------
Wed Aug 21 15:33:13 CEST 2013 - mc@suse.de

- version 1.7.24-1
- add profilename as hostname and moniker to NCC registration
  (bnc#834200)
- forward registrations to ISS parent if we are a slave
- use register URL from config file
- rename satellite-sync to mgr-inter-sync
- implement setup for Inter Server Sync (ISS) (FATE#312371)
- call mgr-ncc-sync with option --refresh at the end of a setup
- show error in the yast setup module
- allow only ASCII characters in the SSL certificate (bnc#829034)
- clear existing DB on setup (bnc#824146)
- Interrupt SUSE Manager setup on error (bnc#829035)
- fix help of mgr-ncc-sync (bnc#824597)

-------------------------------------------------------------------
Wed Jun 12 11:08:05 CEST 2013 - mc@suse.de

- version 1.7.23-1
- create bootstrap repos for SLE11-SP3 (bnc#806839)
- fix reading mirror credentials from config
- add versioned Requires of spacewalk-backend

-------------------------------------------------------------------
Thu Apr 04 15:20:26 CEST 2013 - mc@suse.de

- version 1.7.22-1
- fix product listing with products not having same SP as the base product
- fix list-products in case of empty DB
- Add new tool 'mgr-create-bootstrap-repo'
- Make mgr-ncc-sync only sync vendor channels that have urls.
- test content of diretory given with --from-dir (bnc#798807)
- hide option --update_up, customers should always use --refresh
- add --no-optional option for channels
- add options --all-childs and --filter
- implement listing by products
- mgr-register should not crash if product release is empty (bnc#803124)

-------------------------------------------------------------------
Fri Feb 08 11:03:20 CET 2013 - mc@suse.de

- version 1.7.21-1
- fix mgr-ncc-sync, if --from-dir is used (bnc#798807)

-------------------------------------------------------------------
Thu Nov 22 15:55:20 CET 2012 - jrenner@suse.de

- version 1.7.20-1
- use suse.com URL in yast module (bnc#790309)
- fix spelling issue (bnc#790269)
- check for underscore in hostname (bnc#750421)
- rotate susemanager logfiles (bnc#788025)
- call update_upgrade_pathes_by_config() with --refresh (bnc#787597)
- Add support for multiple mirror credentials
- SP migration mgr-ncc-sync changes

-------------------------------------------------------------------
Mon Oct 08 17:10:09 CEST 2012 - mc@suse.de

- version 1.7.19-1
- fix broken changelog entry

-------------------------------------------------------------------
Thu Oct 04 18:06:45 CEST 2012 - mc@suse.de

- version 1.7.18-1
- hide --test option from mgr-ncc-sync
- call the product_channel update function on refresh

-------------------------------------------------------------------
Thu Oct 04 16:03:20 CEST 2012 - iartarisi@suse.cz

 - hide -p, -f, -s options from mgr-ncc-sync and add a new --refresh
   option to update metadata without triggering any reposync
   (bnc#760924)

 - replace TypeError with a more descriptive message when trying to add
   a channel whose product is not in the database (bnc#760924)

-------------------------------------------------------------------
Fri Sep 28 15:56:44 CEST 2012 - mc@suse.de

- version 1.7.17-1
- use gethostbyname() for migration to honor overwrites in /etc/hosts
  (bnc#753806)
- Set owner/group of config-defaults dir consistently (bnc#776377)
- restart spacewalk services after final DB changes (bnc#776571)

-------------------------------------------------------------------
Wed Aug 15 14:58:18 CEST 2012 - mc@suse.de

- version 1.7.16-1

-------------------------------------------------------------------
Wed Aug 15 14:42:17 CEST 2012 - mantel@suse.de

- check for already completed setup only when appropriate (eg. not
  when migration.sh was called with "-h" for help)

-------------------------------------------------------------------
Tue Aug 07 16:42:03 CEST 2012 - mc@suse.de

- version 1.7.15-1
- disable Port and remote db backend if embedded DB is selected

-------------------------------------------------------------------
Mon Aug 06 15:35:09 CEST 2012 - mc@suse.de

- version 1.7.14-1
- changed SERVICE_NAME to SID in tnsnames.ora file
- fix syntax error in bash script

-------------------------------------------------------------------
Sun Aug 05 17:32:19 CEST 2012 - mc@suse.de

- version 1.7.13-1
- call smdba only with local db
- do autotuning with postgres DB backend
- postgresql init script has the old name again

-------------------------------------------------------------------
Fri Aug 03 18:45:18 CEST 2012 - mc@suse.de

- version 1.7.12-1
- call smdba system-check and enable the db archive mode
- do not set the port
- preselect embedded database

-------------------------------------------------------------------
Thu Aug 02 16:55:17 CEST 2012 - mc@suse.de

- version 1.7.11-1
- fix DB installation screen hides embedded db option on small windows
  (bnc#773062)
- put migrate_res() into NCCSync class (bnc#773244)
- ensure that oracle is insserv'd
- fix info displayed in error window (bnc#771989)
- remove runlevel 4 from default start (bnc#771989)

-------------------------------------------------------------------
Tue Jul 24 14:12:15 CEST 2012 - mantel@suse.de

- ensure that oracle is insserv'd

-------------------------------------------------------------------
Thu Jul 19 14:40:05 CEST 2012 - ug@suse.de

- version 1.7.10-1
- create tnsname.ora file for remote oracle DB (bnc#772062)
- Ensure that setup cannot be run twice (bnc#772003)

-------------------------------------------------------------------
Mon Jul 16 15:20:03 CEST 2012 - ug@suse.de

- version 1.7.9-1
- do not tell the type of the embedded database

-------------------------------------------------------------------
Thu Jun 21 11:09:42 CEST 2012 - jrenner@suse.de

- version 1.7.8-1
- add option to migrate channels to RES subscriptions (bnc#765053)

-------------------------------------------------------------------
Thu May 31 17:56:11 CEST 2012 - mc@suse.de

- version 1.7.7-1
- switch database specific packages if a different db is requested
  than the appliance is build for (bnc#764898)

-------------------------------------------------------------------
Thu May 31 10:51:26 CEST 2012 - mc@suse.de

- version 1.7.6-1
- do not raise an exception on wrong parameter usage

-------------------------------------------------------------------
Tue May 29 09:18:46 CEST 2012 - mantel@suse.de

- after a local Oracle database has been set up, switch the
  listener to localhost only mode (CVE-2012-1675)
  (bnc#760074, bnc#736238, bnc#757705)

-------------------------------------------------------------------
Mon May 14 10:48:19 CEST 2012 - mc@suse.de

- version 1.7.5-1

-------------------------------------------------------------------
Thu May 10 14:56:13 CEST 2012 - ug@suse.de

- added desktop file for susemanager_setup yast module
  (bnc#753326)

-------------------------------------------------------------------
Fri Apr 27 16:09:51 CEST 2012 - mc@suse.de

- version 1.7.4-1
- postgresql init script was reanmed - use the new name now

-------------------------------------------------------------------
Fri Apr 20 15:29:36 CEST 2012 - mc@suse.de

- version 1.7.3-1
- fix running SuSEconfig.postfix in SLE11-SP2
- cleanup firstboot config - move License Agreement after Language
- call mgr-ncc-sync only after setup or migration
- show the local db backend in UI
- add radio buttons for selecting remote DB backend type

-------------------------------------------------------------------
Mon Apr 16 17:37:39 CEST 2012 - ug@suse.de

- added system requirement check to susemanager_setup

-------------------------------------------------------------------
Fri Mar 30 16:49:41 CEST 2012 - mc@suse.de

- version 1.7.2-1
- remove release-notes - we have a seperate package for it
- remove unused dialog based UIs and outdated documentation
- move license.txt into the branding package

-------------------------------------------------------------------
Wed Mar 21 18:02:57 CET 2012 - mc@suse.de

- version 1.7.1-1
- Bumping package version

-------------------------------------------------------------------
Tue Mar 13 16:52:30 CET 2012 - mantel@suse.de

- update migration.sh to state of maintained branch

-------------------------------------------------------------------
Wed Mar  7 15:07:46 CET 2012 - mc@suse.de

- fix wrong owner of etc/sysconfig introduced by an
  overlayfile in the XE appliance

-------------------------------------------------------------------
Tue Mar  6 14:35:49 CET 2012 - mc@suse.de

- require spacewalk-db-virtual
- move pgtune requirement to spacewalk-postgresql

-------------------------------------------------------------------
Mon Mar  5 16:48:13 CET 2012 - mc@suse.de

- set DB PASSWORD_LIFE_TIME to unlimited

-------------------------------------------------------------------
Mon Mar  5 12:39:37 CET 2012 - mc@suse.de

- enhance is_mirrorable with connect check required for external
  repositories.

-------------------------------------------------------------------
Sat Mar  3 15:30:25 CET 2012 - mc@suse.de

- use pgtune package for postgres tuning

-------------------------------------------------------------------
Wed Feb 29 17:17:43 CET 2012 - mc@suse.de

- PreRequire atftp
- create /srv/tftpboot if it does not exist

-------------------------------------------------------------------
Thu Feb 23 13:10:43 CET 2012 - mc@suse.de

- postgres db tuning added to migration.sh

-------------------------------------------------------------------
Tue Feb 14 14:24:09 CET 2012 - ug@suse.de

- fixed default db port for postgres (bnc#741247)

-------------------------------------------------------------------
Mon Feb 13 15:34:01 CET 2012 - ug@suse.de

- avoid cobbler exception during startup
  (bnc#746718)

-------------------------------------------------------------------
Mon Feb  6 17:40:11 CET 2012 - ug@suse.de

- added cracklib check to DB password dialog (bnc#744983)

-------------------------------------------------------------------
Tue Jan 31 16:40:59 CET 2012 . mantel@suse.de

- fix spelling in
  /etc/sysconfig/SuSEfirewall2.d/services/suse-manager-server

-------------------------------------------------------------------
Tue Jan 31 16:14:48 CET 2012 - mantel@suse.de

- reset job_queue_processes to default value of 1000 after
  adjusting character set

-------------------------------------------------------------------
Thu Jan 19 17:28:43 CET 2012 - ug@suse.de

- remove setuid bits on all oracle binaries after setup
  (bnc#736240)

-------------------------------------------------------------------
Tue Jan 17 11:09:17 CET 2012 - iartarisi@suse.cz

- fix mgr-ncc-sync -s resetting the max_members of system groups to 10
  (bnc#740813)

-------------------------------------------------------------------
Wed Jan  4 17:36:43 CET 2012 - mc@suse.de

- add --dump option to mgr-ncc-sync to dump NCC data as XML into
  a directory.

-------------------------------------------------------------------
Thu Dec 22 14:59:55 CET 2011 - mantel@suse.de

- rename Novell to SUSE (#708333)

-------------------------------------------------------------------
Fri Dec  2 13:19:37 CET 2011 - iartarisi@suse.cz

- remove confirmation dialog when adding a channel (bnc#732517)

-------------------------------------------------------------------
Mon Nov 28 16:09:26 CET 2011 - mantel@suse.de

- only set character set to utf8 for "internal_use"

-------------------------------------------------------------------
Wed Nov 16 16:03:39 CET 2011 - mantel@suse.de

- force nls_territory=AMERICA

-------------------------------------------------------------------
Wed Nov 16 14:31:13 CET 2011 - mantel@suse.de

- dobby_conf is only template; write dobby conf to rhn_conf
  during Oracle setup

-------------------------------------------------------------------
Mon Nov 14 16:53:08 CET 2011 - mantel@suse.de

- explicitly set Oracle character set to UTF8

-------------------------------------------------------------------
Fri Nov 11 13:22:38 CET 2011 - iartarisi@suse.cz

- fix bug with adding a new channel with the same repo url as an already
  existing channel, the new channel<->repo association wasn't being
  inserted (bnc#729227)

-------------------------------------------------------------------
Thu Nov 10 17:36:12 CET 2011 - mantel@suse.de

- use correct paths with new Oracle version
- actually use the computed memory values for Oracle

-------------------------------------------------------------------
Wed Nov  9 10:02:09 CET 2011 - mantel@suse.de

- compute sga and pga values for Oracle

-------------------------------------------------------------------
Tue Oct 25 16:02:27 CEST 2011 - mantel@suse.de

- write DB credentials to dobby configuration if using full Oracle

-------------------------------------------------------------------
Fri Oct 21 15:50:58 CEST 2011 - mc@suse.de

- add some diagnostics DB tools

-------------------------------------------------------------------
Thu Oct 20 17:10:05 CEST 2011 - mc@suse.de

- enable auto implement of SQL profiles for oracle full DB

-------------------------------------------------------------------
Thu Oct 20 12:27:33 CEST 2011 - ug@suse.de

- more strict file permissions for environment files
  (bnc#725221)

-------------------------------------------------------------------
Fri Oct 14 17:11:02 CEST 2011 - iartarisi@suse.cz

- mgr-ncc-sync shouldn't skip creating a rhnChannelContentSource just
  because the corresponding rhnContentSource already exists

-------------------------------------------------------------------
Thu Oct 13 13:58:56 CEST 2011 - ug@suse.de

- check disksize in susemanager_setup (bnc#688406)

-------------------------------------------------------------------
Thu Oct 13 12:11:33 CEST 2011 - ug@suse.de

- added sanity checks to susemanager_setup client (bnc#703132)

-------------------------------------------------------------------
Thu Oct  6 17:06:04 CEST 2011 - iartarisi@suse.cz

- print a more descriptive error when scheduling a sync fails because of
  a connection failed to taskomatic

-------------------------------------------------------------------
Mon Sep 26 10:45:05 CEST 2011 - mantel@suse.de

- allow migration from SUSE Manager XE to SUSE Manager full Oracle

-------------------------------------------------------------------
Fri Sep 23 14:35:52 CEST 2011 - mc@suse.de

- recompile python after check

-------------------------------------------------------------------
Tue Sep 20 17:36:23 CEST 2011 - iartarisi@suse.cz

- use pylint instead of python-pylint for %checks

-------------------------------------------------------------------
Tue Sep 20 09:45:45 CEST 2011 - mc@suse.de

- added option to test the NCC credentials (fate#312368, bnc#674848)

-------------------------------------------------------------------
Wed Sep  7 12:41:52 CEST 2011 - mc@suse.de

- merge python modules into one directory

-------------------------------------------------------------------
Tue Sep  6 15:19:13 CEST 2011 - mantel@suse.de

- use same tablespace name "data_tbs" for full Oracle as for XE to
  allow for easy migration

-------------------------------------------------------------------
Tue Sep  6 11:12:48 CEST 2011 - mc@suse.de

- do not create channel families for system entitlements
  (bnc#716053)

-------------------------------------------------------------------
Tue Sep  6 10:51:28 CEST 2011 - iartarisi@suse.cz

- fix import errors after moving suseLib

-------------------------------------------------------------------
Mon Sep  5 12:10:28 CEST 2011 - iartarisi@suse.cz

- removed suseLib.py

-------------------------------------------------------------------
Wed Aug 31 16:18:26 CEST 2011 - iartarisi@suse.cz

- log the invalid XML document from NCC when receiving an ExpatError
  (bnc#711010)
- added tests for the above bug

-------------------------------------------------------------------
Wed Aug 24 14:32:25 CEST 2011 - iartarisi@suse.cz

- fixed TypeError in suseLib.URL.get_query_param

-------------------------------------------------------------------
Wed Aug 24 11:59:52 CEST 2011 - iartarisi@suse.cz

- fixed ValueError in _parse_query in suseLib
- refactored and added more comments to suseLib

-------------------------------------------------------------------
Wed Aug 24 10:36:21 CEST 2011 - mc@suse.de

- disable deferred_segment_creation to let start sequences with 1
  if we run with an internal full DB

-------------------------------------------------------------------
Tue Aug 23 17:33:04 CEST 2011 - ug@suse.de

- mgr-ncc-sync does not work for system entitlements 
  (bnc#713395)

-------------------------------------------------------------------
Mon Aug 22 16:20:02 CEST 2011 - iartarisi@suse.cz

- fixed an uncalled method _parse_query in URL.__setattr__
- fixed undefined method error "to_unicode" in TransferException
- minor style issues

-------------------------------------------------------------------
Wed Aug 17 18:18:17 CEST 2011 - mantel@suse.de

- do not use XE specific settings for full Oracle

-------------------------------------------------------------------
Wed Aug 17 17:56:53 CEST 2011 - mantel@suse.de

- add support for full Oracle DB to migration.sh

-------------------------------------------------------------------
Mon Aug 15 16:01:43 CEST 2011 - ug@suse.de

- check hostname for lowercase bnc#703132

-------------------------------------------------------------------
Wed Aug 10 11:28:18 CEST 2011 - iartarisi@suse.cz

- fix more imports

-------------------------------------------------------------------
Wed Aug 10 11:02:00 CEST 2011 - iartarisi@suse.cz

- fix imports after changes in spacewalk.common module layout

-------------------------------------------------------------------
Mon Aug  8 11:48:55 UTC 2011 - kkaempf@novell.com

- fix sqlplus require to /usr/bin/sqlplus in order to keep
  already installed sqlplus

-------------------------------------------------------------------
Thu Aug  4 12:21:28 CEST 2011 - mantel@suse.de

- do not require oracle-xe, but oracle-sqlplus to allow full
  Oracle database to be used

-------------------------------------------------------------------
Tue Jun 21 16:07:34 CEST 2011 - mc@suse.de

- use pycurl send method also for mgr-register
- add forward_registration variable to disable
  mgr-register in disconnected setups (FATE#312530)

-------------------------------------------------------------------
Thu Jun 16 10:24:57 CEST 2011 - mc@suse.de

- add proxy module to firstboot

-------------------------------------------------------------------
Wed Jun  1 17:37:27 CEST 2011 - mc@suse.de

- fix parsing the proxy user from curlrc (bnc#697276)

-------------------------------------------------------------------
Mon May 23 17:41:04 CEST 2011 -iartarisi@suse.cz

- fix malformed url error from pycurl when trying to download products
  and subscriptions with --from-dir and other minor issues

-------------------------------------------------------------------
Fri May 20 16:03:56 CEST 2011 - iartarisi@suse.cz

- added proxy authentication to ncc-sync

-------------------------------------------------------------------
Fri May 20 14:57:56 CEST 2011 - iartarisi@suse.cz

- fixed a syntax error on redirects when debugging is turned on

-------------------------------------------------------------------
Fri May 20 14:27:28 CEST 2011 - mc@suse.de

- implement disconnected population of vendor channels (bnc#674859)

-------------------------------------------------------------------
Fri May 20 13:41:22 CEST 2011 - iartarisi@suse.cz

- use pycurl instead of urllib for remote requests (#694054)
- catch cannot connect to database error

-------------------------------------------------------------------
Thu May  5 14:48:34 CEST 2011 - iartarisi@suse.cz

- Fixed parsing error and traceback which happened when the NCC xml page
was replaced by an html page. (bnc#691635)

-------------------------------------------------------------------
Thu Apr 14 10:33:58 CEST 2011 - iartarisi@suse.cz

- fix updating subscriptions which have only one available channel
  family (bnc#687326)

-------------------------------------------------------------------
Tue Mar 29 13:45:15 CEST 2011 - iartarisi@suse.cz

- handle unlimited channel subscription when updating subscriptions (bnc#682651)
- code cleanup

-------------------------------------------------------------------
Mon Mar 28 16:29:18 CEST 2011 - iartarisi@suse.cz

- added information about status meaning when listing channels

-------------------------------------------------------------------
Mon Mar 28 12:57:18 CEST 2011 - iartarisi@suse.cz

- fixed showing fake channels as unmirrorable

-------------------------------------------------------------------
Mon Mar 28 10:29:19 CEST 2011 - iartarisi@suse.cz

- fixed crashing when asking for user confirmation (bnc#682858)

-------------------------------------------------------------------
Fri Mar 25 13:54:10 CET 2011 - mc@suse.de

- send email address during NCC registration (bnc#682636)

-------------------------------------------------------------------
Fri Mar 25 13:21:56 CET 2011 - iartarisi@suse.cz

 - check if channels are mirrorable when listing and adding channels (bnc#679889)
 - more pythonification and UI improvements

-------------------------------------------------------------------
Thu Mar 17 11:33:54 CET 2011 - iartarisi@suse.cz

 - when updating subscriptions, remove those that are no longer present in NCC
   (bnc#679889)
 - pythonification and cosmetics
 - DRYed mgr-ncc-sync by moving some commands in an update_subscriptions
   method in the lib file

-------------------------------------------------------------------
Mon Mar 14 16:12:32 CET 2011 - iartarisi@suse.cz

- fix asking for confirmation when a channel can't be added because of a
  missing parent -> refactored confirmation code and related error
  output

-------------------------------------------------------------------
Wed Mar  9 15:39:18 CET 2011 - ug@suse.de

- fixed a comment in mgr_ncc_sync (bnc#678119)

-------------------------------------------------------------------
Tue Mar  8 13:21:44 CET 2011 - iartarisi@suse.cz

- fix contentsource_id being read instead of channel_id in get_channel_id

-------------------------------------------------------------------
Fri Mar  4 16:32:14 CET 2011 - iartarisi@suse.cz

- don't ask for confirmation when trying to add a channel that is
  already in the database (#673927)

-------------------------------------------------------------------
Fri Mar  4 10:46:17 CET 2011 - iartarisi@suse.cz

- fixed an SQLError on inserting to the suseproductchannel, product_id
  was string because of spaces in the xml file

-------------------------------------------------------------------
Thu Mar  3 17:30:20 CET 2011 - mc@suse.de

- change firewall module to open xmpp-server port

-------------------------------------------------------------------
Wed Feb 23 09:59:58 CET 2011 - iartarisi@suse.cz

- fix database insert integer bug caused by indenting the channels.xml file

-------------------------------------------------------------------
Mon Feb 21 17:34:22 CET 2011 - mc@suse.de

- switch message color back to normal

-------------------------------------------------------------------
Mon Feb 21 15:33:23 CET 2011 - iartarisi@suse.cz

- move optparser code from the library to the command line client
(fixes #665444)

-------------------------------------------------------------------
Fri Feb 18 13:36:21 CET 2011 - ug@suse.de

- entitlement/subscription counting changed to bnc#670617

-------------------------------------------------------------------
Thu Feb 17 16:53:02 CET 2011 - iartarisi@suse.cz

- make rhnproductname.label be channel.product_name instead of channel.label

-------------------------------------------------------------------
Thu Feb 17 15:25:32 CET 2011 - ug@suse.de

- removed sysdba where it was not needed (bnc#673023)

-------------------------------------------------------------------
Thu Feb 17 09:26:28 CET 2011 - mc@suse.de

- fix changelog

-------------------------------------------------------------------
Wed Feb 16 17:35:33 CET 2011 - iartarisi@suse.cz

- populate rhnproductname table and rhnchannel.product_name_id column
  when adding new channels

-------------------------------------------------------------------
Wed Feb 16 17:08:07 CET 2011 - iartarisi@suse.cz

- made log messages more understandable when adding channels to the
SuseProductChannel table

-------------------------------------------------------------------
Wed Feb 16 15:18:19 CET 2011 - iartarisi@suse.cz

- added a non_interactive command line option to ncc-sync

-------------------------------------------------------------------
Wed Feb 16 14:13:37 CET 2011 - ug@suse.de

- entitlements back to 300

-------------------------------------------------------------------
Wed Feb 16 13:47:06 CET 2011 - iartarisi@suse.cz

- insert data into rhnchannelproduct and rhnchannel.channel_product_id row

-------------------------------------------------------------------
Wed Feb 16 12:18:04 UTC 2011 - dmacvicar@suse.de

- new EULA for firstboot

-------------------------------------------------------------------
Wed Feb 16 13:15:56 CET 2011 - ug@suse.de

- reset entities to 0, not to 300 (bnc#670576)

-------------------------------------------------------------------
Wed Feb 16 12:00:42 CET 2011 - jsuchome@suse.cz

- fix grammar (bnc#672165)
- added validation for domain and restriction for country

-------------------------------------------------------------------
Mon Feb 14 13:22:08 UTC 2011 - dmacvicar@suse.de

- move the firstboot workflow from root.tar.bz2 to this package

-------------------------------------------------------------------
Mon Feb 14 13:58:27 CET 2011 - mc@suse.de

- print susemanager message during boot on a new line.

-------------------------------------------------------------------
Mon Feb 14 12:39:18 UTC 2011 - dmacvicar@suse.de

- custom congratulate screen for firstboot (bnc#671213)

-------------------------------------------------------------------
Fri Feb 11 17:03:54 CET 2011 - mc@suse.de

- setup swap always if no swap was found (bnc#671194)

-------------------------------------------------------------------
Fri Feb 11 15:48:27 CET 2011 - ug@suse.de

- suppress a wrning about a not running cobbler
  (bnc#671205)

-------------------------------------------------------------------
Fri Feb 11 15:01:55 CET 2011 - ug@suse.de

- removed the dummy "300" value from virtualization entitlement
  (bnc#671167)

-------------------------------------------------------------------
Fri Feb 11 13:57:42 CET 2011 - mc@suse.de

- fix description in firewall service template (bnc#671260)

-------------------------------------------------------------------
Fri Feb 11 12:20:38 CET 2011 - mc@suse.de

- fixing mgr-register virtual check (bnc#671233)

-------------------------------------------------------------------
Fri Feb 11 11:53:26 CET 2011 - ug@suse.de

- disbaled channel subscription counting (bnc#670551)

-------------------------------------------------------------------
Fri Feb 11 10:48:16 CET 2011 - dmacvicar@suse.de

- add final EULA (bnc#671189) in firstboot

-------------------------------------------------------------------
Fri Feb 11 10:05:44 CET 2011 - mc@suse.de

- do not ignore user/password values (bnc#671195)

-------------------------------------------------------------------
Thu Feb 10 18:10:57 CET 2011 - mc@suse.de

- change name for default organization (bnc#663983, bnc#651642)

-------------------------------------------------------------------
Thu Feb 10 14:38:59 CET 2011 - iartarisi@suse.cz

- add warning and confirmation when adding a new channel with mgr-ncc-sync

-------------------------------------------------------------------
Tue Feb  8 17:35:13 CET 2011 - iartarisi@suse.cz

- sync optional status of channels on subsequent runs of mgr-ncc-sync

-------------------------------------------------------------------
Tue Feb  8 17:32:41 CET 2011 - mc@suse.de

- provide init script which display a message what to do next
  (bnc#669485)

-------------------------------------------------------------------
Mon Feb  7 17:13:53 CET 2011 - iartarisi@suse.cz

- split long output message on two lines in ncc-sync
- fix typo in method name

-------------------------------------------------------------------
Mon Feb  7 16:56:30 CET 2011 - iartarisi@suse.cz

- map multiple channels with the same source_url to the same contentsource

-------------------------------------------------------------------
Fri Feb  4 18:07:43 CET 2011 - mc@suse.de

- build ncc-data package with own specfile

-------------------------------------------------------------------
Fri Feb  4 15:19:17 CET 2011 - mc@suse.de

- create seperate channels for rhel4 as and es (bnc#669466)
- do not create contentsource if no URL is available

-------------------------------------------------------------------
Thu Feb  3 11:55:07 CET 2011 - mc@suse.de

- add SuSEfirewall config for service suse-manager-server
  (bnc#664560)

-------------------------------------------------------------------
Thu Feb  3 09:53:56 UTC 2011 - dmacvicar@suse.de

- Don't warn of missing memory when there is enough bnc#667856

-------------------------------------------------------------------
Thu Feb  3 09:31:43 UTC 2011 - dmacvicar@suse.de

- add welcome.txt

-------------------------------------------------------------------
Wed Feb  2 17:06:22 CET 2011 - iartarisi@suse.cz

- channels now map 1:1 to repositories

-------------------------------------------------------------------
Tue Feb  1 11:03:26 UTC 2011 - dmacvicar@suse.de

- fix typo (bnc#667834)

-------------------------------------------------------------------
Thu Jan 27 17:23:22 CET 2011 - mc@suse.de

- NCC needed for migration (bnc#666073#c11)
- fix bnc#665587 - adding channels with different ix86
  architectures should also register all the different
  suseproducts for these channels
- setting the FROM eMail address to something useful

-------------------------------------------------------------------
Wed Jan 26 08:14:11 UTC 2011 - dmacvicar@suse.de

- fix ram check dialog workflow error message
- do not cut text out when displaying not enough ram message

-------------------------------------------------------------------
Tue Jan 25 11:26:27 CET 2011 - mc@suse.de

- RES repositories do not have signed metadata (bnc#665590)

-------------------------------------------------------------------
Fri Jan 21 13:44:29 CET 2011 - mc@suse.de

- set SSL certificate expiration time to 10 years (bnc#643745)

-------------------------------------------------------------------
Wed Jan 19 17:28:36 CET 2011 - ug@suse.de

- yast code updated

-------------------------------------------------------------------
Wed Jan 19 11:55:47 CET 2011 - iartarisi@suse.cz

- updated channels.xml file: split channels with multiple parents into
  multiple channels

-------------------------------------------------------------------
Tue Jan 18 15:42:25 CET 2011 - mc@suse.de

- add YaST directory to filelist

-------------------------------------------------------------------
Tue Jan 18 10:26:28 CET 2011 - iartarisi@suse.cz

- fixed an error when adding new channels after changing an
  RhnContentSourceTypeId

-------------------------------------------------------------------
Tue Jan 18 09:14:21 UTC 2011 - dmacvicar@suse.de

- add YaST2 dialogs

-------------------------------------------------------------------
Mon Jan 17 16:29:09 CET 2011 - mc@suse.de

- rename sm-register to mgr-register
- rename sm-ncc-sync to mgr-ncc-sync

-------------------------------------------------------------------
Mon Jan 17 12:24:57 CET 2011 - mc@suse.de

- change suseServer ostarget to a foreign key to suseOSTarget(id)

-------------------------------------------------------------------
Mon Jan 17 08:59:56 CET 2011 - mc@suse.de

- update channel information

-------------------------------------------------------------------
Fri Jan 14 17:29:15 CET 2011 - mc@suse.de

- added entitlement handling
- put the license in a firtboot usable format
- subscribe channels according to submitted suse product data
- Populate suseproductchannel table with product-channel mappings
- added test for subscription calculation

-------------------------------------------------------------------
Tue Jan 11 17:54:41 CET 2011 - mc@suse.de

- syncing NCC with SUSE Manager
- Installation: Character Limitations of NCC Password (bnc#658467)
- lots of fixes

-------------------------------------------------------------------
Thu Dec  9 15:10:40 CET 2010  - ma@suse.de

- Version 1.2

-------------------------------------------------------------------
Thu Dec  9 11:32:59 CET 2010 - ma@suse.de

- Make suseRegisterInfo a separate package.

-------------------------------------------------------------------
Wed Dec  8 16:05:04 CET 2010 - ma@suse.de

- Let suseRegisterInfo also provide suse_register_info output parser.

-------------------------------------------------------------------
Tue Nov 16 13:45:03 CET 2010 - mantel@suse.de

- fix hostname for postfix

-------------------------------------------------------------------
Mon Nov 15 13:39:48 CET 2010 - mantel@suse.de

- setup additional swap if there is not enough memory

-------------------------------------------------------------------
Wed Nov 10 09:57:57 CET 2010 - mantel@suse.de

- make buildservice happy

-------------------------------------------------------------------
Wed Nov 10 09:45:09 CET 2010 - mantel@suse.de

- call susemanager_firstboot from /etc/init.d/boot.local

-------------------------------------------------------------------
Tue Nov  9 17:07:17 CET 2010 - mantel@suse.de

- spec file cleanup

-------------------------------------------------------------------
Tue Nov  9 16:28:11 CET 2010 - mantel@suse.de

- script needs to run during boot, not when entering runlevel

-------------------------------------------------------------------
Tue Nov  9 15:47:37 CET 2010 - mantel@suse.de

- stty terminal before displaying license files

-------------------------------------------------------------------
Tue Nov  9 14:23:13 CET 2010 - mantel@suse.de

- add final beta EULA
- Oracle EULA must be displayed _after_ Novell EULA

-------------------------------------------------------------------
Tue Nov  9 12:22:27 CET 2010 - mantel@suse.de

- fix filelist

-------------------------------------------------------------------
Tue Nov  9 11:10:26 CET 2010 - mantel@suse.de

- make user accept licenses on first boot. If at least one license
  is declined, halt system.

-------------------------------------------------------------------
Mon Nov  8 10:51:15 CET 2010 - mc@suse.de

- Initial release of susemanager
<|MERGE_RESOLUTION|>--- conflicted
+++ resolved
@@ -1,8 +1,5 @@
-<<<<<<< HEAD
 - move /usr/share/rhn/config-defaults to uyuni-base-common
-=======
 - Add missing bootstrap repo entries for Ubuntu repositories
->>>>>>> d6d5a573
 
 -------------------------------------------------------------------
 Wed Jul 31 17:45:28 CEST 2019 - jgonzalez@suse.com
