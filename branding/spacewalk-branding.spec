%if  0%{?suse_version}
%define version_major 2.1
%define wwwdocroot /srv/www/htdocs
%define apacheconfdir %{_sysconfdir}/apache2/conf.d
%define apache_group www
%global tomcat tomcat
%define lesspkg lesscss-engine
%define lesscmd lesscss-engine
%define bootstrappkg susemanager-frontend-libs-devel
%else
%if  0%{?rhel} && 0%{?rhel} < 6
%global tomcat tomcat5
%else
%if 0%{?fedora}
%global tomcat tomcat
%else
%global tomcat tomcat6
%endif
%endif
%define wwwdocroot %{_var}/www/html
%define apacheconfdir %{_sysconfdir}/httpd/conf.d
%define apache_group apache
%define lesspkg nodejs-less
%define lesscmd lessc
%define bootstrappkg bootstrap-less
%endif
Name:       spacewalk-branding
Version:    2.3.4
Release:    1%{?dist}
Summary:    Spacewalk branding data

Group:      Applications/Internet
License:    GPLv2
URL:        https://fedorahosted.org/spacewalk/
Source0:    https://fedorahosted.org/releases/s/p/spacewalk/%{name}-%{version}.tar.gz
BuildRoot:  %{_tmppath}/%{name}-%{version}-%{release}-root-%(%{__id_u} -n)
#BuildArch:  noarch
BuildRequires: java-devel >= 1.5.0
<<<<<<< HEAD
BuildRequires: %{lesspkg}
BuildRequires: %{bootstrappkg}
BuildRequires: apache2
Requires:      apache2
Requires(pre): tomcat
Requires:      susemanager(twitter-bootstrap-js)
Requires:      susemanager(bootstrap-datepicker)
Requires:      susemanager(font-awesome) = 4.0.3
Requires:      susemanager(jquery-timepicker) = 1.3.2
Requires:      susemanager(roboto) = 1.2
Requires:      susemanager(pwstrength-bootstrap)
Requires:      susemanager(momentjs)
Requires:      susemanager(jquery-ui)
Requires:      susemanager(select2)
Requires:      susemanager(select2-bootstrap-css)
=======
BuildRequires: nodejs-less
BuildRequires: patternfly1
Requires:      httpd
Requires:      bootstrap <= 3.0.0
Requires:      bootstrap-datepicker
Requires:      font-awesome >= 4.0.0
Requires:      jquery-timepicker >= 1.3.2
Requires:      roboto >= 1.2
Requires:      pwstrength-bootstrap
Requires:      momentjs
Requires:      jquery-ui
Requires:      patternfly1
Requires:      select2
Requires:      select2-bootstrap-css
>>>>>>> 939faccd

%description
Spacewalk specific branding, CSS, and images.

%prep
%setup -q

%build
javac java/code/src/com/redhat/rhn/branding/strings/StringPackage.java
rm -f java/code/src/com/redhat/rhn/branding/strings/StringPackage.java
jar -cf java-branding.jar -C java/code/src com

# Compile less into css
ln -s /srv/www/htdocs/css/bootstrap css/bootstrap
%{lesscmd} css/spacewalk.less > css/spacewalk.css
rm -f css/bootstrap

%install
rm -rf %{buildroot}
install -d -m 755 %{buildroot}/%{wwwdocroot}
install -d -m 755 %{buildroot}/%{wwwdocroot}/css
install -d -m 755 %{buildroot}%{_datadir}/spacewalk
install -d -m 755 %{buildroot}%{_datadir}/spacewalk/web
install -d -m 755 %{buildroot}%{_datadir}/spacewalk/web/nav
install -d -m 755 %{buildroot}%{_datadir}/rhn/lib/
install -d -m 755 %{buildroot}/srv/tomcat/webapps/rhn/WEB-INF/lib/
install -d -m 755 %{buildroot}/%{_prefix}/share/rhn/config-defaults
cp -p css/spacewalk.css %{buildroot}/%{wwwdocroot}/css
cp -pR fonts %{buildroot}/%{wwwdocroot}/
cp -pR img %{buildroot}/%{wwwdocroot}/
# Appplication expects two favicon's for some reason, copy it so there's just
# one in source:
cp -p img/favicon.ico %{buildroot}/%{wwwdocroot}/
cp -pR templates %{buildroot}%{_datadir}/spacewalk/web/
cp -pR styles %{buildroot}%{_datadir}/spacewalk/web/nav/
cp -pR setup  %{buildroot}%{_datadir}/spacewalk/
cp -pR java-branding.jar %{buildroot}%{_datadir}/rhn/lib/
ln -s %{_datadir}/rhn/lib/java-branding.jar %{buildroot}/srv/tomcat/webapps/rhn/WEB-INF/lib/java-branding.jar

%if  0%{?suse_version}
cat > %{buildroot}/%{_prefix}/share/rhn/config-defaults/rhn_docs.conf <<-ENDOFCONFIG
docs.quick_start=/rhn/help/quick/index.jsp
docs.proxy_guide=/rhn/help/proxy-quick/index.jsp
docs.reference_guide=/rhn/help/reference/index.jsp
docs.install_guide=/rhn/help/install/index.jsp
docs.client_config_guide=/rhn/help/client-config/index.jsp
docs.channel_mgmt_guide=http://www.suse.com/documentation/suse_manager/
docs.release_notes=/rhn/help/release-notes/manager/en-US/index.jsp
docs.proxy_release_notes=http://www.suse.com/linux/releasenotes/%{_arch}/SUSE-MANAGER/%{version_major}/
ENDOFCONFIG
%else
cp -p conf/rhn_docs.conf %{buildroot}/%{_prefix}/share/rhn/config-defaults/rhn_docs.conf
<<<<<<< HEAD
%endif
=======
find /usr/share/patternfly1/resources/fonts/ -name 'OpenSans-*' -exec ln -s {} %{_var}/www/html/fonts/ \;
>>>>>>> 939faccd

%clean
rm -rf %{buildroot}


%files
%defattr(-,root,root)
%dir /%{wwwdocroot}/css
/%{wwwdocroot}/css/*
%dir /%{wwwdocroot}/img
/%{wwwdocroot}/img/*
%dir /%{wwwdocroot}/fonts
/%{wwwdocroot}/fonts/*
/%{wwwdocroot}/favicon.ico
%{_datadir}/spacewalk/
%{_datadir}/rhn/lib/java-branding.jar
/srv/tomcat/webapps/rhn/WEB-INF/lib/java-branding.jar
%{_prefix}/share/rhn/config-defaults/rhn_docs.conf
%attr(0755,root,%{apache_group}) %dir %{_prefix}/share/rhn/config-defaults
%dir /usr/share/rhn
%dir /usr/share/rhn/lib

%attr(0775,tomcat,tomcat) %dir /srv/tomcat/webapps/rhn
%attr(0775,tomcat,tomcat) %dir /srv/tomcat/webapps/rhn/WEB-INF
%attr(0775,tomcat,tomcat) %dir /srv/tomcat/webapps/rhn/WEB-INF/lib

%doc LICENSE

%changelog
* Mon Sep 29 2014 Tomas Kasparek <tkasparek@redhat.com> 2.3.4-1
- branding should require patternfly

* Fri Sep 26 2014 Tomas Kasparek <tkasparek@redhat.com> 2.3.3-1
- use PatternFly fonts
- update spacewalk-branding to use patternfly
- patternfly: removing hardcoded csrf token from pxt pages
- patternfly: css files order fixed because of spacewalk specific icons
- patternfly: fixing footer position
- Integrating patternfly for more awesomeness...

* Fri Sep 12 2014 Michael Mraka <michael.mraka@redhat.com> 2.3.2-1
- fixing images file permissions and removing unused image backup
- updated links to proper sections in Satellite 5.6 documentation

* Fri Aug 01 2014 Jan Dobes 2.3.1-1
- sidenav should always have it's space
- Bumping package versions for 2.3.

* Fri May 30 2014 Milan Zazrivec <mzazrivec@redhat.com> 2.2.5-1
- require jquery-ui, select2 and select2-bootstrap-css

* Fri May 23 2014 Stephen Herr <sherr@redhat.com> 2.2.4-1
- build an rpm for momentjs and require it

* Fri May 23 2014 Milan Zazrivec <mzazrivec@redhat.com> 2.2.3-1
- make the warning alters readable

* Wed Apr 30 2014 Milan Zazrivec <mzazrivec@redhat.com> 2.2.2-1
- Update default Spacewalk entitlement certificate

* Wed Mar 05 2014 Jan Dobes 2.2.1-1
- hide search form together with other UI changes
- fix gap under menu
- show roll menu button only on small screens
- control menu type switching completely with css instead of javascript
- Bumping package versions for 2.2.

* Tue Feb 18 2014 Matej Kollar <mkollar@redhat.com> 2.1.33-1
- The fix should have been the other way round...

* Tue Feb 18 2014 Matej Kollar <mkollar@redhat.com> 2.1.32-1
- do not use fixed size
- add space after alphabar result sign

* Mon Feb 17 2014 Tomas Kasparek <tkasparek@redhat.com> 2.1.31-1
- 1064573 - sidenav css should respect valid html constructions

* Sat Feb 15 2014 Matej Kollar <mkollar@redhat.com> 2.1.30-1
- Use jquery-timepicker-1.3.3

* Fri Feb 14 2014 Michael Mraka <michael.mraka@redhat.com> 2.1.29-1
- datepicker needs bootstrap-datepicker and jquery-timepicker

* Fri Feb 14 2014 Michael Mraka <michael.mraka@redhat.com> 2.1.28-1
- simplify datepicker layout and unify look of date/time part
- Introduce a date-time picker.
- style CreateUser page so it resembles old look

* Tue Feb 11 2014 Grant Gainey 2.1.27-1
- 1063915, CVE-2013-4415 - Missed changing Search.do to post, perl-side

* Thu Feb 06 2014 Michael Mraka <michael.mraka@redhat.com> 2.1.26-1
- fixed create probe page aligning
- required field marker used to be red
- password meter needs pwstrength-bootstrap

* Tue Feb 04 2014 Michael Mraka <michael.mraka@redhat.com> 2.1.25-1
- help links are already hidden via spacewalk-help-link class
- move toolbar items right for all header levels

* Fri Jan 31 2014 Michael Mraka <michael.mraka@redhat.com> 2.1.24-1
- add special class to help links
- Revert "bootstrap tuning - style submit buttons"
- style table for system comparsion
- update copyright year in perl footer
- highlight column by which is list sorted and hovered row

* Wed Jan 29 2014 Michael Mraka <michael.mraka@redhat.com> 2.1.23-1
- add sort order icons and alphaResult icon
- adding custom styles
- removing old spacewalk css

* Mon Jan 27 2014 Matej Kollar <mkollar@redhat.com> 2.1.22-1
- New less file added to style Inputs. New less file added for the minor fixes
  of TB3 for spacewalk layout

* Mon Jan 27 2014 Michael Mraka <michael.mraka@redhat.com> 2.1.21-1
- Add a rhn-date tag

* Fri Jan 17 2014 Michael Mraka <michael.mraka@redhat.com> 2.1.20-1
- Roboto font has been moved to separate package
- font-awesome has been moved to separate package

* Thu Jan 16 2014 Michael Mraka <michael.mraka@redhat.com> 2.1.19-1
- Fix to use .less files in development mode (2)

* Tue Jan 14 2014 Matej Kollar <mkollar@redhat.com> 2.1.18-1
- Fix to use .less files in development mode

* Mon Jan 13 2014 Michael Mraka <michael.mraka@redhat.com> 2.1.17-1
- allow to use .less files in development mode
- perl List port to new css/markup

* Thu Jan 09 2014 Michael Mraka <michael.mraka@redhat.com> 2.1.16-1
- use packaged upstream bootstrap .less files

* Mon Dec 16 2013 Michael Mraka <michael.mraka@redhat.com> 2.1.15-1
- making help links disappear
- colour added to the counter in SSM
- Links inside a alert-info have a darker blue than the text shown and have
  underline. It is necessary to distinguish the link over the general text

* Fri Dec 13 2013 Michael Mraka <michael.mraka@redhat.com> 2.1.14-1
- replaced icons with icon tag
- updated pxt pages to use <rhn-icon> tag

* Wed Dec 04 2013 Michael Mraka <michael.mraka@redhat.com> 2.1.13-1
- bootstrap tuning

* Tue Dec 03 2013 Michael Mraka <michael.mraka@redhat.com> 2.1.12-1
- bootstrap tuning

* Tue Dec 03 2013 Michael Mraka <michael.mraka@redhat.com> 2.1.11-1
- bootstrap tuning

* Fri Nov 29 2013 Michael Mraka <michael.mraka@redhat.com> 2.1.10-1
- bootstrap tuning: make non-link text in header more visible
- bootstrap tuning - style submit buttons

* Wed Nov 27 2013 Tomas Kasparek <tkasparek@redhat.com> 2.1.9-1
- bootstrap tuning - make disappear only qustion mark and not all links in h1
- bootstrap tuning - hide the documentation question marks on java and perl
  pages
* Mon Nov 18 2013 Tomas Lestach <tlestach@redhat.com> 2.1.8-1
- point Spacewalk documentation to Red Hat Satellite 5.6 documentation
- replace 'Channel Managemet Guide' docs with 'User Guide' and 'Getting Started
  Guide'

* Fri Nov 15 2013 Tomas Kasparek <tkasparek@redhat.com> 2.1.7-1
- polishing changelog

* Thu Nov 14 2013 Tomas Kasparek <tkasparek@redhat.com> 2.1.6-1
- Bootstrap 3.0 changes, brand new WebUI look

* Thu Oct 17 2013 Stephen Herr <sherr@redhat.com> 2.1.5-1
- 1020497 - provide a way to order kickstart scripts

* Tue Oct 08 2013 Stephen Herr <sherr@redhat.com> 2.1.4-1
- 1006142 - non-roman character languages had bad wrapping for thin table
  columns

* Tue Sep 10 2013 Tomas Lestach <tlestach@redhat.com> 2.1.3-1
- 1006406 - fix encodig in branding

* Tue Sep 03 2013 Tomas Kasparek <tkasparek@redhat.com> 2.1.2-1
- fix redundant margin in perl sidenav

* Tue Aug 06 2013 Tomas Kasparek <tkasparek@redhat.com> 2.1.1-1
- Indent organization configuration dialog to clarify semantics of checkboxes.
- Bumping package versions for 2.1.

* Wed Jul 17 2013 Tomas Kasparek <tkasparek@redhat.com> 2.0.1-1
- Bumping package versions for 2.0.

* Mon Jul 08 2013 Tomas Kasparek <tkasparek@redhat.com> 1.10.21-1
- making display-none of class help-title spacewalk-spcecific only

* Tue Jun 25 2013 Tomas Kasparek <tkasparek@redhat.com> 1.10.20-1
- fix of some css errors

* Mon Jun 17 2013 Tomas Kasparek <tkasparek@redhat.com> 1.10.19-1
- rebranding few more strings

* Wed Jun 05 2013 Tomas Kasparek <tkasparek@redhat.com> 1.10.18-1
- moving #rhn_welcome to spacewalk specific styles

* Fri May 17 2013 Tomas Lestach <tlestach@redhat.com> 1.10.17-1
- 591988 - render error messages without dot in front of them

* Tue May 07 2013 Jan Pazdziora 1.10.16-1
- removing unnecessary css property
- removing duplicate left border in tables containing checkbox as 1st column

* Thu Apr 11 2013 Tomas Kasparek <tkasparek@redhat.com> 1.10.15-1
- overlap of currently active section on top-nav

* Wed Mar 27 2013 Tomas Kasparek <tkasparek@redhat.com> 1.10.14-1
- fix css in duplicate system comparsion

* Wed Mar 27 2013 Michael Mraka <michael.mraka@redhat.com> 1.10.13-1
- adding back accidentaly deleted css style

* Wed Mar 27 2013 Tomas Kasparek <tkasparek@redhat.com> 1.10.12-1
- pixel perfecting first and last-child of th when sorting by them

* Tue Mar 26 2013 Jan Pazdziora 1.10.11-1
- indentation of ssm buttons from top of bar whoch contains them

* Fri Mar 22 2013 Michael Mraka <michael.mraka@redhat.com> 1.10.10-1
- simplify tomcat version decisison

* Wed Mar 20 2013 Tomas Kasparek <tkasparek@redhat.com> 1.10.9-1
- changing structure of css files

* Sun Mar 17 2013 Tomas Kasparek <tkasparek@redhat.com> 1.10.8-1
- removing unreferenced images from spacewalk-branding

* Thu Mar 14 2013 Jan Pazdziora 1.10.7-1
- rhn-iecompat.css is never used - delete it

* Thu Mar 14 2013 Tomas Kasparek <tkasparek@redhat.com> 1.10.6-1
- removing unused styles from rhn-basic.css
- removing unused styles from blue-docs.css

* Wed Mar 13 2013 Tomas Kasparek <tkasparek@redhat.com> 1.10.5-1
- removing unused styles and refactoring blue-nav-top.css and adjacent files
- removing unused styles from rhn-header.css
- removing unused styles from rhn-listview.css
- removing unused styles from rhn-messaging.css
- removing unused styles from rhn-nav-sidenav.css
- rmoving some unused styles from rhn-status.css

* Tue Mar 12 2013 Tomas Kasparek <tkasparek@redhat.com> 1.10.4-1
- clean up of rhn-special-styles.css and adjacent files
- removing css hacks for vintage versions of IE

* Mon Mar 11 2013 Tomas Kasparek <tkasparek@redhat.com> 1.10.3-1
- removing duplicate css
- removing -moz- in front of border-radius
- css changes - table borders

* Fri Mar 08 2013 Milan Zazrivec <mzazrivec@redhat.com> 1.10.2-1
- removing filter input from page when printing

* Wed Mar 06 2013 Tomas Kasparek <tkasparek@redhat.com> 1.10.1-1
- using css3 border-radius instead of images to render round edges
- Bumping package versions for 1.9

* Fri Mar 01 2013 Tomas Lestach <tlestach@redhat.com> 1.9.6-1
- introducing crash logo
- Purging %%changelog entries preceding Spacewalk 1.0, in active packages.

* Thu Jan 31 2013 Michael Mraka <michael.mraka@redhat.com> 1.9.5-1
- removed no longer necessary directory definitions
- pack branding template files outside of document root

* Tue Dec 04 2012 Jan Pazdziora 1.9.4-1
- On Fedoras, start to use tomcat >= 7.

* Wed Nov 28 2012 Tomas Lestach <tlestach@redhat.com> 1.9.3-1
- 470463 - fixing xmllint issue

* Mon Nov 12 2012 Tomas Lestach <tlestach@redhat.com> 1.9.2-1
- Fix typos

* Mon Nov 12 2012 Tomas Lestach <tlestach@redhat.com> 1.9.1-1
- 866326 - customize KickstartFileDownloadAdvanced.do page in case of kickstart
  file DownloadException
- reformated using xmllint -format
- Bumping package versions for 1.9.

* Wed Oct 24 2012 Jan Pazdziora 1.8.7-1
- WebUI - css for @media print

* Tue Oct 23 2012 Tomas Lestach <tlestach@redhat.com> 1.8.6-1
- make the white image background transparent
- Expose extra packages / systems with extra packages

* Fri Oct 19 2012 Jan Pazdziora 1.8.5-1
- Edit colors in highlightning of :hovered rows in list views
- Highlightning of :hover row in list views

* Wed Oct 10 2012 Jan Pazdziora 1.8.4-1
- The Sniglets::Utils is no longer needed in footer.pxt.
- The rhn-bugzilla-link generates emply paragraph.

* Mon Jun 04 2012 Miroslav Suchý <msuchy@redhat.com> 1.8.3-1
- Add support for studio image deployments (web UI) (jrenner@suse.de)
- %%defattr is not needed since rpm 4.4 (msuchy@redhat.com)

* Fri Apr 27 2012 Jan Pazdziora 1.8.2-1
- Missing icon for the systems that need reboot list (dmacvicar@suse.de)

* Thu Apr 19 2012 Jan Pazdziora 1.8.1-1
- Update the copyright year info on .pxt pages.

* Mon Feb 27 2012 Jan Pazdziora 1.7.1-1
- automatically focus search form (msuchy@redhat.com)

* Fri Sep 30 2011 Jan Pazdziora 1.6.4-1
- 621531 - move /etc/rhn/default to /usr/share/rhn/config-defaults (branding).

* Fri Sep 02 2011 Jan Pazdziora 1.6.3-1
- 558972 - making the navigational bar nice on 2000+ px wide screens.

* Fri Aug 05 2011 Jan Pazdziora 1.6.2-1
- 458413 - hide the bubble help links since we do not ship the documentation
  with Spacewalk.

* Fri Jul 22 2011 Jan Pazdziora 1.6.1-1
- cleanup: revhistory style is not used (msuchy@redhat.com)
- fix typos in css (msuchy@redhat.com)

* Tue Jun 21 2011 Jan Pazdziora 1.5.2-1
- 708957 - remove RHN Satellite Proxy Release Notes link (tlestach@redhat.com)

* Tue May 10 2011 Jan Pazdziora 1.5.1-1
- 484895 - Point the release notes dispatcher to fedorahosted.org.

* Wed Mar 30 2011 Jan Pazdziora 1.4.3-1
- update copyright years (msuchy@redhat.com)
- implement common access keys (msuchy@redhat.com)

* Fri Feb 18 2011 Jan Pazdziora 1.4.2-1
- The LOGGED IN and SIGN OUT are not images since Satellite 5.0 (rhn-360.css),
  removing.

* Wed Feb 09 2011 Michael Mraka <michael.mraka@redhat.com> 1.4.1-1
- made system legend of the same width as side navigation

* Fri Dec 17 2010 Michael Mraka <michael.mraka@redhat.com> 1.3.2-1
- let import PXT modules on fly

* Thu Nov 25 2010 Miroslav Suchý <msuchy@redhat.com> 1.3.1-1
- add GPLv2 license (msuchy@redhat.com)
- cleanup spec (msuchy@redhat.com)
- remove .htaccess file (msuchy@redhat.com)
- point to url where we store tar.gz (msuchy@redhat.com)
- Bumping package versions for 1.3. (jpazdziora@redhat.com)

* Mon Sep 27 2010 Miroslav Suchý <msuchy@redhat.com> 1.2.2-1
- 627920 - Added a larger config file icon for symlinks. Thanks to Joshua Roys
  (paji@redhat.com)

* Wed Sep 01 2010 Jan Pazdziora 1.2.1-1
- 567885 - "Spacewalk release 0.9" leads to 404 (coec@war.coesta.com)

* Mon May 31 2010 Michael Mraka <michael.mraka@redhat.com> 1.1.2-1
- Adding the correct checkstyle for inactive systems
- Added the dupe compare css and javascript magic
- 572714 - fixing css issues with docs

* Mon Apr 19 2010 Michael Mraka <michael.mraka@redhat.com> 1.1.1-1
- bumping spec files to 1.1 packages
<|MERGE_RESOLUTION|>--- conflicted
+++ resolved
@@ -36,7 +36,6 @@
 BuildRoot:  %{_tmppath}/%{name}-%{version}-%{release}-root-%(%{__id_u} -n)
 #BuildArch:  noarch
 BuildRequires: java-devel >= 1.5.0
-<<<<<<< HEAD
 BuildRequires: %{lesspkg}
 BuildRequires: %{bootstrappkg}
 BuildRequires: apache2
@@ -52,22 +51,6 @@
 Requires:      susemanager(jquery-ui)
 Requires:      susemanager(select2)
 Requires:      susemanager(select2-bootstrap-css)
-=======
-BuildRequires: nodejs-less
-BuildRequires: patternfly1
-Requires:      httpd
-Requires:      bootstrap <= 3.0.0
-Requires:      bootstrap-datepicker
-Requires:      font-awesome >= 4.0.0
-Requires:      jquery-timepicker >= 1.3.2
-Requires:      roboto >= 1.2
-Requires:      pwstrength-bootstrap
-Requires:      momentjs
-Requires:      jquery-ui
-Requires:      patternfly1
-Requires:      select2
-Requires:      select2-bootstrap-css
->>>>>>> 939faccd
 
 %description
 Spacewalk specific branding, CSS, and images.
@@ -120,11 +103,7 @@
 ENDOFCONFIG
 %else
 cp -p conf/rhn_docs.conf %{buildroot}/%{_prefix}/share/rhn/config-defaults/rhn_docs.conf
-<<<<<<< HEAD
 %endif
-=======
-find /usr/share/patternfly1/resources/fonts/ -name 'OpenSans-*' -exec ln -s {} %{_var}/www/html/fonts/ \;
->>>>>>> 939faccd
 
 %clean
 rm -rf %{buildroot}
