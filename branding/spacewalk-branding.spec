%if  0%{?rhel} && 0%{?rhel} < 6
%global tomcat_path %{_var}/lib/tomcat5
%global wwwdocroot %{_var}/www/html
%else
%if 0%{?fedora} || 0%{?rhel} >= 7
%global tomcat_path %{_var}/lib/tomcat
%global wwwdocroot %{_var}/www/html
%else
%if 0%{?suse_version}
%global tomcat_path /srv/tomcat
%global wwwdocroot /srv/www/htdocs
%else
%global tomcat_path %{_var}/lib/tomcat6
%global wwwdocroot %{_var}/www/html
%endif
%endif
%endif

Name:       spacewalk-branding
<<<<<<< HEAD
Version:    2.7.1.1
=======
Version:    2.7.2
>>>>>>> 5a3d5a8d
Release:    1%{?dist}
Summary:    Spacewalk branding data

Group:      Applications/Internet
License:    GPLv2
URL:        https://fedorahosted.org/spacewalk/
Source0:    https://fedorahosted.org/releases/s/p/spacewalk/%{name}-%{version}.tar.gz
BuildRoot:  %{_tmppath}/%{name}-%{version}-%{release}-root-%(%{__id_u} -n)
#BuildArch:  noarch
BuildRequires: java-devel >= 1.5.0
BuildRequires: nodejs
BuildRequires: nodejs-less
Requires:      httpd
%if 0%{?suse_version}
Requires(pre): tomcat
BuildRequires: susemanager-frontend-libs-devel
BuildRequires: apache2
Requires:      susemanager(twitter-bootstrap-js)
Requires:      susemanager(bootstrap-datepicker)
Requires:      susemanager(font-awesome) = 4.4.0
Requires:      susemanager(jquery-timepicker) = 1.3.2
Requires:      susemanager(roboto) = 1.2
Requires:      susemanager(pwstrength-bootstrap)
Requires:      susemanager(momentjs)
Requires:      susemanager(jquery-ui)
Requires:      susemanager(select2)
Requires:      susemanager(select2-bootstrap-css)
Requires:      susemanager-docs_en
Requires:      susemanager-getting-started_en-pdf
Requires:      susemanager-reference_en-pdf
Requires:      susemanager-best-practices_en-pdf
Requires:      susemanager-advanced-topics_en-pdf
%else
BuildRequires: patternfly1
Requires:      bootstrap <= 3.0.0
Requires:      bootstrap-datepicker
Requires:      font-awesome >= 4.0.0
Requires:      jquery-timepicker >= 1.3.2
Requires:      roboto >= 1.2
Requires:      pwstrength-bootstrap
Requires:      momentjs
Requires:      jquery-ui
Requires:      patternfly1
Requires:      select2
Requires:      select2-bootstrap-css
%endif

%description
Spacewalk specific branding, CSS, and images.

%package devel
Requires:       %{name} = %{version}-%{release}
Summary:        Spacewalk LESS source files for development use
Group:          Applications/Internet

%description devel
This package contains LESS source files corresponding to Spacewalk's
CSS files.

%prep
%setup -q

%build

javac java/code/src/com/redhat/rhn/branding/strings/StringPackage.java
rm -f java/code/src/com/redhat/rhn/branding/strings/StringPackage.java
jar -cf java-branding.jar -C java/code/src com

# Compile less into css
ln -s /srv/www/htdocs/css/bootstrap css/bootstrap
ln -s /srv/www/htdocs/css/patternfly1 css/patternfly1
lessc css/spacewalk.less > css/spacewalk.css
rm -f css/bootstrap
rm -f css/patternfly1

%install
rm -rf %{buildroot}
install -d -m 755 %{buildroot}%{wwwdocroot}
install -d -m 755 %{buildroot}%{wwwdocroot}/css
install -d -m 755 %{buildroot}%{_datadir}/spacewalk
install -d -m 755 %{buildroot}%{_datadir}/spacewalk/web
install -d -m 755 %{buildroot}%{_datadir}/rhn/lib/
install -d -m 755 %{buildroot}%{tomcat_path}/webapps/rhn/WEB-INF/lib/
install -d -m 755 %{buildroot}/%{_sysconfdir}/rhn
install -d -m 755 %{buildroot}/%{_prefix}/share/rhn/config-defaults
cp -pR css/* %{buildroot}/%{wwwdocroot}/css
cp -pR fonts %{buildroot}/%{wwwdocroot}/
cp -pR img %{buildroot}/%{wwwdocroot}/
# Appplication expects two favicon's for some reason, copy it so there's just
# one in source:
cp -p img/favicon.ico %{buildroot}/%{wwwdocroot}/
cp -pR setup  %{buildroot}%{_datadir}/spacewalk/
cp -pR java-branding.jar %{buildroot}%{_datadir}/rhn/lib/
ln -s %{_datadir}/rhn/lib/java-branding.jar %{buildroot}%{tomcat_path}/webapps/rhn/WEB-INF/lib/java-branding.jar

%if  0%{?suse_version}
cat > %{buildroot}/%{_prefix}/share/rhn/config-defaults/rhn_docs.conf <<-ENDOFCONFIG
docs.getting_started_guide=/rhn/help/getting-started/index.jsp
docs.reference_guide=/rhn/help/reference/index.jsp
docs.best_practices_guide=/rhn/help/best-practices/index.jsp
docs.advanced_topics_guide=/rhn/help/advanced-topics/index.jsp
docs.release_notes=/rhn/help/release-notes/manager/en-US/index.jsp
docs.proxy_release_notes=http://www.novell.com/linux/releasenotes/%{_arch}/SUSE-MANAGER/3.0/
ENDOFCONFIG
%else
cp -p conf/rhn_docs.conf %{buildroot}/%{_prefix}/share/rhn/config-defaults/rhn_docs.conf
ln -s %{_datadir}/patternfly1/resources/fonts/* %{buildroot}%{wwwdocroot}/fonts/
%endif

%clean
rm -rf %{buildroot}


%files
%dir %{wwwdocroot}/css
%{wwwdocroot}/css/*.css
%dir %{wwwdocroot}/fonts
%{wwwdocroot}/fonts/*
%dir /%{wwwdocroot}/img
%{wwwdocroot}/img/*
%{wwwdocroot}/favicon.ico
%{_datadir}/spacewalk/
%{_datadir}/rhn/lib/java-branding.jar
%{tomcat_path}/webapps/rhn/WEB-INF/lib/java-branding.jar
%{_prefix}/share/rhn/config-defaults/rhn_docs.conf
%doc LICENSE
%if 0%{?suse_version}
%attr(775,tomcat,tomcat) %dir %{tomcat_path}/webapps/rhn
%attr(775,tomcat,tomcat) %dir %{tomcat_path}/webapps/rhn/WEB-INF
%attr(775,tomcat,tomcat) %dir %{tomcat_path}/webapps/rhn/WEB-INF/lib/
%dir %{_prefix}/share/rhn
%dir %{_prefix}/share/rhn/lib
%attr(755,root,www) %dir %{_prefix}/share/rhn/config-defaults
%endif

%files devel
%defattr(-,root,root)
%{wwwdocroot}/css/*.less

%changelog
* Mon Jan 23 2017 Jan Dobes 2.7.2-1
- Differentiate writable/non-writable fields

* Thu Nov 17 2016 Eric Herget <eherget@redhat.com> 2.7.1-1
- 1394299 - fix css and UI display to better support tree list
- Bumping package versions for 2.7.
- Bumping package versions for 2.6.

* Tue May 10 2016 Grant Gainey 2.5.3-1
- spacewalk-branding: build on openSUSE

* Tue Dec 15 2015 Jan Dobes 2.5.2-1
- fix %%tomcat in spacewalk-branding.spec for EL7

* Tue Nov 24 2015 Jan Dobes 2.5.1-1
- Remove unused load_satellite_certificate function and satellite-cert-file
  parameter
- branding: remove unused css classes and their dead references
- Bumping package versions for 2.5.

* Thu Sep 24 2015 Jan Dobes 2.4.6-1
- deleting language images

* Wed Aug 26 2015 Jan Dobes 2.4.5-1
- fixing floating problem

* Fri Jul 03 2015 Matej Kollar <mkollar@redhat.com> 2.4.4-1
- Fix file input control alignment issue with form-control (bsc#873203)

* Fri Jun 05 2015 Tomas Kasparek <tkasparek@redhat.com> 2.4.3-1
- Add a spacewalk-branding-devel package to install LESS files for development
  use

* Wed May 20 2015 Tomas Kasparek <tkasparek@redhat.com> 2.4.2-1
- Rebuild package due to BZ#1223240

* Tue Apr 28 2015 Grant Gainey 2.4.1-1
- 1189354 - restore missing cfg-diff CSS
- Bumping package versions for 2.4.

* Mon Mar 23 2015 Grant Gainey 2.3.25-1
- inline input class
- spacewalk-theme.less: bottom-margin to section tag

* Thu Mar 19 2015 Grant Gainey 2.3.24-1
- Updating copyright info for 2015

* Wed Mar 18 2015 Tomas Kasparek <tkasparek@redhat.com> 2.3.23-1
- update documentation with Satellite 5.7

* Mon Mar 09 2015 Tomas Lestach <tlestach@redhat.com> 2.3.22-1
- removing unused navbar_top_sat.txt

* Thu Mar 05 2015 Tomas Lestach <tlestach@redhat.com> 2.3.21-1
- templates dir was removed completelly from branding

* Wed Mar 04 2015 Tomas Lestach <tlestach@redhat.com> 2.3.20-1
- removing templates/profile.pxt as it isn't used anymore
- removing templates/footer.pxt as it isn't used anymore
- removing templates/header.pxt as it isn't used anymore
- removing templates/c.pxt as it isn't used anymore

* Mon Jan 12 2015 Matej Kollar <mkollar@redhat.com> 2.3.19-1
- Getting rid of trailing spaces in Java
- Getting rid of Tabs and trailing spaces in LICENSE, COPYING, and README files

* Mon Dec 15 2014 Jan Dobes 2.3.18-1
- style java.custom_header, java.custom_footer, java.login_banner,
  java.legal_note parameters

* Thu Dec 11 2014 Jan Dobes 2.3.17-1
- add style for documentation navigation

* Mon Dec 08 2014 Jan Dobes 2.3.16-1
- remove unused code
- slightly improve hideable menu
- revert accidentaly pushed commits
- test toggling
- back
- float left menu on smaller screens
- test not making sidenav horizontal
- test not making aside horizontal

* Wed Nov 19 2014 Jan Dobes 2.3.15-1
- do not show expanded menu on small screens on default
- avoid white space under footer
- do not restrict collapsable menu height
- remove redundant navbar-collapse-1 class
- spread all buttons
- make navbar-utility line 100%% wide on small screens
- display navbar-utility items in single line even on tiny screen
- fix color
- shrink header images
- remove unused responsive rule
- hide items on smaller screens

* Tue Nov 11 2014 Jan Dobes 2.3.14-1
- remove unused styles
- long lines are not visible (API doc)

* Thu Nov 06 2014 Jan Dobes 2.3.13-1
- changing left navigation menu colors to be darker
- collapse class should work on all screen widths

* Tue Nov 04 2014 Jan Dobes 2.3.12-1
- we don't actually need equal height columns there

* Tue Nov 04 2014 Michael Mraka <michael.mraka@redhat.com> 2.3.11-1
- do not use list bullets in messages on centered login page

* Thu Oct 23 2014 Jan Dobes 2.3.10-1
- decorate alert messages with patternfly icons
- change style of alerts
- actually link all patternfly fonts
- style .spacewalk-list-footer-addons-extra to float-right like all the other
  list-bottom-matter

* Mon Oct 20 2014 Jan Dobes 2.3.9-1
- slightly improve contrast of left menu

* Fri Oct 17 2014 Jan Dobes 2.3.8-1
- indent bottom list control as well

* Wed Oct 15 2014 Jan Dobes 2.3.7-1
- there is more to hide on unauthenticated pages

* Wed Oct 15 2014 Jan Dobes 2.3.6-1
- fixing path for font linking
- underline links in all alert boxes

* Thu Oct 09 2014 Tomas Kasparek <tkasparek@redhat.com> 2.3.5-1
- fixing colors in lists

* Mon Sep 29 2014 Tomas Kasparek <tkasparek@redhat.com> 2.3.4-1
- branding should require patternfly

* Fri Sep 26 2014 Tomas Kasparek <tkasparek@redhat.com> 2.3.3-1
- use PatternFly fonts
- update spacewalk-branding to use patternfly
- patternfly: removing hardcoded csrf token from pxt pages
- patternfly: css files order fixed because of spacewalk specific icons
- patternfly: fixing footer position
- Integrating patternfly for more awesomeness...

* Fri Sep 12 2014 Michael Mraka <michael.mraka@redhat.com> 2.3.2-1
- fixing images file permissions and removing unused image backup
- updated links to proper sections in Satellite 5.6 documentation

* Fri Aug 01 2014 Jan Dobes 2.3.1-1
- sidenav should always have it's space
- Bumping package versions for 2.3.

* Fri May 30 2014 Milan Zazrivec <mzazrivec@redhat.com> 2.2.5-1
- require jquery-ui, select2 and select2-bootstrap-css

* Fri May 23 2014 Stephen Herr <sherr@redhat.com> 2.2.4-1
- build an rpm for momentjs and require it

* Fri May 23 2014 Milan Zazrivec <mzazrivec@redhat.com> 2.2.3-1
- make the warning alters readable

* Wed Apr 30 2014 Milan Zazrivec <mzazrivec@redhat.com> 2.2.2-1
- Update default Spacewalk entitlement certificate

* Wed Mar 05 2014 Jan Dobes 2.2.1-1
- hide search form together with other UI changes
- fix gap under menu
- show roll menu button only on small screens
- control menu type switching completely with css instead of javascript
- Bumping package versions for 2.2.

* Tue Feb 18 2014 Matej Kollar <mkollar@redhat.com> 2.1.33-1
- The fix should have been the other way round...

* Tue Feb 18 2014 Matej Kollar <mkollar@redhat.com> 2.1.32-1
- do not use fixed size
- add space after alphabar result sign

* Mon Feb 17 2014 Tomas Kasparek <tkasparek@redhat.com> 2.1.31-1
- 1064573 - sidenav css should respect valid html constructions

* Sat Feb 15 2014 Matej Kollar <mkollar@redhat.com> 2.1.30-1
- Use jquery-timepicker-1.3.3

* Fri Feb 14 2014 Michael Mraka <michael.mraka@redhat.com> 2.1.29-1
- datepicker needs bootstrap-datepicker and jquery-timepicker

* Fri Feb 14 2014 Michael Mraka <michael.mraka@redhat.com> 2.1.28-1
- simplify datepicker layout and unify look of date/time part
- Introduce a date-time picker.
- style CreateUser page so it resembles old look

* Tue Feb 11 2014 Grant Gainey 2.1.27-1
- 1063915, CVE-2013-4415 - Missed changing Search.do to post, perl-side

* Thu Feb 06 2014 Michael Mraka <michael.mraka@redhat.com> 2.1.26-1
- fixed create probe page aligning
- required field marker used to be red
- password meter needs pwstrength-bootstrap

* Tue Feb 04 2014 Michael Mraka <michael.mraka@redhat.com> 2.1.25-1
- help links are already hidden via spacewalk-help-link class
- move toolbar items right for all header levels

* Fri Jan 31 2014 Michael Mraka <michael.mraka@redhat.com> 2.1.24-1
- add special class to help links
- Revert "bootstrap tuning - style submit buttons"
- style table for system comparsion
- update copyright year in perl footer
- highlight column by which is list sorted and hovered row

* Wed Jan 29 2014 Michael Mraka <michael.mraka@redhat.com> 2.1.23-1
- add sort order icons and alphaResult icon
- adding custom styles
- removing old spacewalk css

* Mon Jan 27 2014 Matej Kollar <mkollar@redhat.com> 2.1.22-1
- New less file added to style Inputs. New less file added for the minor fixes
  of TB3 for spacewalk layout

* Mon Jan 27 2014 Michael Mraka <michael.mraka@redhat.com> 2.1.21-1
- Add a rhn-date tag

* Fri Jan 17 2014 Michael Mraka <michael.mraka@redhat.com> 2.1.20-1
- Roboto font has been moved to separate package
- font-awesome has been moved to separate package

* Thu Jan 16 2014 Michael Mraka <michael.mraka@redhat.com> 2.1.19-1
- Fix to use .less files in development mode (2)

* Tue Jan 14 2014 Matej Kollar <mkollar@redhat.com> 2.1.18-1
- Fix to use .less files in development mode

* Mon Jan 13 2014 Michael Mraka <michael.mraka@redhat.com> 2.1.17-1
- allow to use .less files in development mode
- perl List port to new css/markup

* Thu Jan 09 2014 Michael Mraka <michael.mraka@redhat.com> 2.1.16-1
- use packaged upstream bootstrap .less files

* Mon Dec 16 2013 Michael Mraka <michael.mraka@redhat.com> 2.1.15-1
- making help links disappear
- colour added to the counter in SSM
- Links inside a alert-info have a darker blue than the text shown and have
  underline. It is necessary to distinguish the link over the general text

* Fri Dec 13 2013 Michael Mraka <michael.mraka@redhat.com> 2.1.14-1
- replaced icons with icon tag
- updated pxt pages to use <rhn-icon> tag

* Wed Dec 04 2013 Michael Mraka <michael.mraka@redhat.com> 2.1.13-1
- bootstrap tuning

* Tue Dec 03 2013 Michael Mraka <michael.mraka@redhat.com> 2.1.12-1
- bootstrap tuning

* Tue Dec 03 2013 Michael Mraka <michael.mraka@redhat.com> 2.1.11-1
- bootstrap tuning

* Fri Nov 29 2013 Michael Mraka <michael.mraka@redhat.com> 2.1.10-1
- bootstrap tuning: make non-link text in header more visible
- bootstrap tuning - style submit buttons

* Wed Nov 27 2013 Tomas Kasparek <tkasparek@redhat.com> 2.1.9-1
- bootstrap tuning - make disappear only qustion mark and not all links in h1
- bootstrap tuning - hide the documentation question marks on java and perl
  pages
* Mon Nov 18 2013 Tomas Lestach <tlestach@redhat.com> 2.1.8-1
- point Spacewalk documentation to Red Hat Satellite 5.6 documentation
- replace 'Channel Managemet Guide' docs with 'User Guide' and 'Getting Started
  Guide'

* Fri Nov 15 2013 Tomas Kasparek <tkasparek@redhat.com> 2.1.7-1
- polishing changelog

* Thu Nov 14 2013 Tomas Kasparek <tkasparek@redhat.com> 2.1.6-1
- Bootstrap 3.0 changes, brand new WebUI look

* Thu Oct 17 2013 Stephen Herr <sherr@redhat.com> 2.1.5-1
- 1020497 - provide a way to order kickstart scripts

* Tue Oct 08 2013 Stephen Herr <sherr@redhat.com> 2.1.4-1
- 1006142 - non-roman character languages had bad wrapping for thin table
  columns

* Tue Sep 10 2013 Tomas Lestach <tlestach@redhat.com> 2.1.3-1
- 1006406 - fix encodig in branding

* Tue Sep 03 2013 Tomas Kasparek <tkasparek@redhat.com> 2.1.2-1
- fix redundant margin in perl sidenav

* Tue Aug 06 2013 Tomas Kasparek <tkasparek@redhat.com> 2.1.1-1
- Indent organization configuration dialog to clarify semantics of checkboxes.
- Bumping package versions for 2.1.

* Wed Jul 17 2013 Tomas Kasparek <tkasparek@redhat.com> 2.0.1-1
- Bumping package versions for 2.0.

* Mon Jul 08 2013 Tomas Kasparek <tkasparek@redhat.com> 1.10.21-1
- making display-none of class help-title spacewalk-spcecific only

* Tue Jun 25 2013 Tomas Kasparek <tkasparek@redhat.com> 1.10.20-1
- fix of some css errors

* Mon Jun 17 2013 Tomas Kasparek <tkasparek@redhat.com> 1.10.19-1
- rebranding few more strings

* Wed Jun 05 2013 Tomas Kasparek <tkasparek@redhat.com> 1.10.18-1
- moving #rhn_welcome to spacewalk specific styles

* Fri May 17 2013 Tomas Lestach <tlestach@redhat.com> 1.10.17-1
- 591988 - render error messages without dot in front of them

* Tue May 07 2013 Jan Pazdziora 1.10.16-1
- removing unnecessary css property
- removing duplicate left border in tables containing checkbox as 1st column

* Thu Apr 11 2013 Tomas Kasparek <tkasparek@redhat.com> 1.10.15-1
- overlap of currently active section on top-nav

* Wed Mar 27 2013 Tomas Kasparek <tkasparek@redhat.com> 1.10.14-1
- fix css in duplicate system comparsion

* Wed Mar 27 2013 Michael Mraka <michael.mraka@redhat.com> 1.10.13-1
- adding back accidentaly deleted css style

* Wed Mar 27 2013 Tomas Kasparek <tkasparek@redhat.com> 1.10.12-1
- pixel perfecting first and last-child of th when sorting by them

* Tue Mar 26 2013 Jan Pazdziora 1.10.11-1
- indentation of ssm buttons from top of bar whoch contains them

* Fri Mar 22 2013 Michael Mraka <michael.mraka@redhat.com> 1.10.10-1
- simplify tomcat version decisison

* Wed Mar 20 2013 Tomas Kasparek <tkasparek@redhat.com> 1.10.9-1
- changing structure of css files

* Sun Mar 17 2013 Tomas Kasparek <tkasparek@redhat.com> 1.10.8-1
- removing unreferenced images from spacewalk-branding

* Thu Mar 14 2013 Jan Pazdziora 1.10.7-1
- rhn-iecompat.css is never used - delete it

* Thu Mar 14 2013 Tomas Kasparek <tkasparek@redhat.com> 1.10.6-1
- removing unused styles from rhn-basic.css
- removing unused styles from blue-docs.css

* Wed Mar 13 2013 Tomas Kasparek <tkasparek@redhat.com> 1.10.5-1
- removing unused styles and refactoring blue-nav-top.css and adjacent files
- removing unused styles from rhn-header.css
- removing unused styles from rhn-listview.css
- removing unused styles from rhn-messaging.css
- removing unused styles from rhn-nav-sidenav.css
- rmoving some unused styles from rhn-status.css

* Tue Mar 12 2013 Tomas Kasparek <tkasparek@redhat.com> 1.10.4-1
- clean up of rhn-special-styles.css and adjacent files
- removing css hacks for vintage versions of IE

* Mon Mar 11 2013 Tomas Kasparek <tkasparek@redhat.com> 1.10.3-1
- removing duplicate css
- removing -moz- in front of border-radius
- css changes - table borders

* Fri Mar 08 2013 Milan Zazrivec <mzazrivec@redhat.com> 1.10.2-1
- removing filter input from page when printing

* Wed Mar 06 2013 Tomas Kasparek <tkasparek@redhat.com> 1.10.1-1
- using css3 border-radius instead of images to render round edges
- Bumping package versions for 1.9

* Fri Mar 01 2013 Tomas Lestach <tlestach@redhat.com> 1.9.6-1
- introducing crash logo
- Purging %%changelog entries preceding Spacewalk 1.0, in active packages.

* Thu Jan 31 2013 Michael Mraka <michael.mraka@redhat.com> 1.9.5-1
- removed no longer necessary directory definitions
- pack branding template files outside of document root

* Tue Dec 04 2012 Jan Pazdziora 1.9.4-1
- On Fedoras, start to use tomcat >= 7.

* Wed Nov 28 2012 Tomas Lestach <tlestach@redhat.com> 1.9.3-1
- 470463 - fixing xmllint issue

* Mon Nov 12 2012 Tomas Lestach <tlestach@redhat.com> 1.9.2-1
- Fix typos

* Mon Nov 12 2012 Tomas Lestach <tlestach@redhat.com> 1.9.1-1
- 866326 - customize KickstartFileDownloadAdvanced.do page in case of kickstart
  file DownloadException
- reformated using xmllint -format
- Bumping package versions for 1.9.

* Wed Oct 24 2012 Jan Pazdziora 1.8.7-1
- WebUI - css for @media print

* Tue Oct 23 2012 Tomas Lestach <tlestach@redhat.com> 1.8.6-1
- make the white image background transparent
- Expose extra packages / systems with extra packages

* Fri Oct 19 2012 Jan Pazdziora 1.8.5-1
- Edit colors in highlightning of :hovered rows in list views
- Highlightning of :hover row in list views

* Wed Oct 10 2012 Jan Pazdziora 1.8.4-1
- The Sniglets::Utils is no longer needed in footer.pxt.
- The rhn-bugzilla-link generates emply paragraph.

* Mon Jun 04 2012 Miroslav Suchý <msuchy@redhat.com> 1.8.3-1
- Add support for studio image deployments (web UI) (jrenner@suse.de)
- %%defattr is not needed since rpm 4.4 (msuchy@redhat.com)

* Fri Apr 27 2012 Jan Pazdziora 1.8.2-1
- Missing icon for the systems that need reboot list (dmacvicar@suse.de)

* Thu Apr 19 2012 Jan Pazdziora 1.8.1-1
- Update the copyright year info on .pxt pages.

* Mon Feb 27 2012 Jan Pazdziora 1.7.1-1
- automatically focus search form (msuchy@redhat.com)

* Fri Sep 30 2011 Jan Pazdziora 1.6.4-1
- 621531 - move /etc/rhn/default to /usr/share/rhn/config-defaults (branding).

* Fri Sep 02 2011 Jan Pazdziora 1.6.3-1
- 558972 - making the navigational bar nice on 2000+ px wide screens.

* Fri Aug 05 2011 Jan Pazdziora 1.6.2-1
- 458413 - hide the bubble help links since we do not ship the documentation
  with Spacewalk.

* Fri Jul 22 2011 Jan Pazdziora 1.6.1-1
- cleanup: revhistory style is not used (msuchy@redhat.com)
- fix typos in css (msuchy@redhat.com)

* Tue Jun 21 2011 Jan Pazdziora 1.5.2-1
- 708957 - remove RHN Satellite Proxy Release Notes link (tlestach@redhat.com)

* Tue May 10 2011 Jan Pazdziora 1.5.1-1
- 484895 - Point the release notes dispatcher to fedorahosted.org.

* Wed Mar 30 2011 Jan Pazdziora 1.4.3-1
- update copyright years (msuchy@redhat.com)
- implement common access keys (msuchy@redhat.com)

* Fri Feb 18 2011 Jan Pazdziora 1.4.2-1
- The LOGGED IN and SIGN OUT are not images since Satellite 5.0 (rhn-360.css),
  removing.

* Wed Feb 09 2011 Michael Mraka <michael.mraka@redhat.com> 1.4.1-1
- made system legend of the same width as side navigation

* Fri Dec 17 2010 Michael Mraka <michael.mraka@redhat.com> 1.3.2-1
- let import PXT modules on fly

* Thu Nov 25 2010 Miroslav Suchý <msuchy@redhat.com> 1.3.1-1
- add GPLv2 license (msuchy@redhat.com)
- cleanup spec (msuchy@redhat.com)
- remove .htaccess file (msuchy@redhat.com)
- point to url where we store tar.gz (msuchy@redhat.com)
- Bumping package versions for 1.3. (jpazdziora@redhat.com)

* Mon Sep 27 2010 Miroslav Suchý <msuchy@redhat.com> 1.2.2-1
- 627920 - Added a larger config file icon for symlinks. Thanks to Joshua Roys
  (paji@redhat.com)

* Wed Sep 01 2010 Jan Pazdziora 1.2.1-1
- 567885 - "Spacewalk release 0.9" leads to 404 (coec@war.coesta.com)

* Mon May 31 2010 Michael Mraka <michael.mraka@redhat.com> 1.1.2-1
- Adding the correct checkstyle for inactive systems
- Added the dupe compare css and javascript magic
- 572714 - fixing css issues with docs

* Mon Apr 19 2010 Michael Mraka <michael.mraka@redhat.com> 1.1.1-1
- bumping spec files to 1.1 packages
<|MERGE_RESOLUTION|>--- conflicted
+++ resolved
@@ -17,11 +17,7 @@
 %endif
 
 Name:       spacewalk-branding
-<<<<<<< HEAD
-Version:    2.7.1.1
-=======
 Version:    2.7.2
->>>>>>> 5a3d5a8d
 Release:    1%{?dist}
 Summary:    Spacewalk branding data
 
