%if  0%{?suse_version}
%define version_major 1.2
%define wwwdocroot /srv/www/htdocs
%define apacheconfdir %{_sysconfdir}/apache2/conf.d
%define apache_group www
%global tomcat tomcat6
%define lesspkg lesscss-engine
%define lesscmd lesscss-engine
%define bootstrappkg susemanager-frontend-libs-devel
%else
%if  0%{?rhel} && 0%{?rhel} < 6
%global tomcat tomcat5
%else
%if 0%{?fedora}
%global tomcat tomcat
%else
%global tomcat tomcat6
%endif
%endif
%define wwwdocroot %{_var}/www/html
%define apacheconfdir %{_sysconfdir}/httpd/conf.d
%define apache_group apache
%define lesspkg nodejs-less
%define lesscmd lessc
%define bootstrappkg bootstrap-less
%endif
Name:       spacewalk-branding
<<<<<<< HEAD
Version:    2.1.16.1
=======
Version:    2.1.17
>>>>>>> 27076678
Release:    1%{?dist}
Summary:    Spacewalk branding data

Group:      Applications/Internet
License:    Apache-2.0 and GPL-2.0 and MIT and OFL-1.1
URL:        https://fedorahosted.org/spacewalk/
Source0:    https://fedorahosted.org/releases/s/p/spacewalk/%{name}-%{version}.tar.gz
BuildRoot:  %{_tmppath}/%{name}-%{version}-%{release}-root-%(%{__id_u} -n)
#BuildArch:  noarch
BuildRequires: java-devel >= 1.5.0
BuildRequires: %{lesspkg}
BuildRequires: %{bootstrappkg}
BuildRequires: httpd
Requires:      httpd
Requires(pre): tomcat6

%description
Spacewalk specific branding, CSS, and images.

%prep
%setup -q

%build
%if  0%{?suse_version}
%define javac javac -target 1.5
%else
%define javac javac
%endif
%javac java/code/src/com/redhat/rhn/branding/strings/StringPackage.java
rm -f java/code/src/com/redhat/rhn/branding/strings/StringPackage.java
jar -cf java-branding.jar -C java/code/src com

# Compile less into css
<<<<<<< HEAD
ln -sf %{_datadir}/susemanager-frontend-libs/bootstrap css/bootstrap
%{lesscmd} css/spacewalk.less > css/spacewalk.css
rm -f css/bootstrap
=======
lessc --include-path=/usr/share css/spacewalk.less > css/spacewalk.css
>>>>>>> 27076678

%install
rm -rf %{buildroot}
install -d -m 755 %{buildroot}/%{wwwdocroot}
install -d -m 755 %{buildroot}/%{wwwdocroot}/css
install -d -m 755 %{buildroot}%{_datadir}/spacewalk
install -d -m 755 %{buildroot}%{_datadir}/spacewalk/web
install -d -m 755 %{buildroot}%{_datadir}/spacewalk/web/nav
install -d -m 755 %{buildroot}%{_datadir}/rhn/lib/
install -d -m 755 %{buildroot}%{_var}/lib/%{tomcat}/webapps/rhn/WEB-INF/lib/
install -d -m 755 %{buildroot}/%{_prefix}/share/rhn/config-defaults
cp -p css/spacewalk.css %{buildroot}/%{wwwdocroot}/css
cp -pR fonts %{buildroot}/%{wwwdocroot}/
cp -pR img %{buildroot}/%{wwwdocroot}/
# Appplication expects two favicon's for some reason, copy it so there's just
# one in source:
cp -p img/favicon.ico %{buildroot}/%{wwwdocroot}/
cp -pR templates %{buildroot}%{_datadir}/spacewalk/web/
cp -pR styles %{buildroot}%{_datadir}/spacewalk/web/nav/
cp -pR setup  %{buildroot}%{_datadir}/spacewalk/
cp -pR java-branding.jar %{buildroot}%{_datadir}/rhn/lib/
ln -s %{_datadir}/rhn/lib/java-branding.jar %{buildroot}%{_var}/lib/%{tomcat}/webapps/rhn/WEB-INF/lib/java-branding.jar

%if  0%{?suse_version}
cat > %{buildroot}/%{_prefix}/share/rhn/config-defaults/rhn_docs.conf <<-ENDOFCONFIG
docs.quick_start=/rhn/help/quick/index.jsp
docs.proxy_guide=/rhn/help/proxy-quick/index.jsp
docs.reference_guide=/rhn/help/reference/index.jsp
docs.install_guide=/rhn/help/install/index.jsp
docs.client_config_guide=/rhn/help/client-config/index.jsp
docs.channel_mgmt_guide=http://www.novell.com/documentation/suse_manager/
docs.release_notes=/rhn/help/release-notes/manager/en-US/index.jsp
docs.proxy_release_notes=http://www.novell.com/linux/releasenotes/%{_arch}/SUSE-MANAGER/%{version_major}/
ENDOFCONFIG
%else
cp -p conf/rhn_docs.conf %{buildroot}/%{_prefix}/share/rhn/config-defaults/rhn_docs.conf
%endif

%clean
rm -rf %{buildroot}


%files
%defattr(-,root,root)
%dir /%{wwwdocroot}/css
/%{wwwdocroot}/css/*
%dir /%{wwwdocroot}/img
/%{wwwdocroot}/img/*
%dir /%{wwwdocroot}/fonts
/%{wwwdocroot}/fonts/*
/%{wwwdocroot}/favicon.ico
%{_datadir}/spacewalk/
%{_datadir}/rhn/lib/java-branding.jar
%{_var}/lib/%{tomcat}/webapps/rhn/WEB-INF/lib/java-branding.jar
%{_prefix}/share/rhn/config-defaults/rhn_docs.conf
%attr(0755,root,%{apache_group}) %dir %{_prefix}/share/rhn/config-defaults
%dir /usr/share/rhn
%dir /usr/share/rhn/lib
%attr(0755,root,root) %dir /var/lib/tomcat6
%attr(0775,tomcat,tomcat) %dir /var/lib/tomcat6/webapps
%attr(0775,tomcat,tomcat) %dir /var/lib/tomcat6/webapps/rhn
%attr(0775,tomcat,tomcat) %dir /var/lib/tomcat6/webapps/rhn/WEB-INF
%attr(0775,tomcat,tomcat) %dir /var/lib/tomcat6/webapps/rhn/WEB-INF/lib

%doc LICENSE

%changelog
* Mon Jan 13 2014 Michael Mraka <michael.mraka@redhat.com> 2.1.17-1
- allow to use .less files in development mode
- perl List port to new css/markup

* Thu Jan 09 2014 Michael Mraka <michael.mraka@redhat.com> 2.1.16-1
- use packaged upstream bootstrap .less files

* Mon Dec 16 2013 Michael Mraka <michael.mraka@redhat.com> 2.1.15-1
- making help links disappear
- colour added to the counter in SSM
- Links inside a alert-info have a darker blue than the text shown and have
  underline. It is necessary to distinguish the link over the general text

* Fri Dec 13 2013 Michael Mraka <michael.mraka@redhat.com> 2.1.14-1
- replaced icons with icon tag
- updated pxt pages to use <rhn-icon> tag

* Wed Dec 04 2013 Michael Mraka <michael.mraka@redhat.com> 2.1.13-1
- bootstrap tuning

* Tue Dec 03 2013 Michael Mraka <michael.mraka@redhat.com> 2.1.12-1
- bootstrap tuning

* Tue Dec 03 2013 Michael Mraka <michael.mraka@redhat.com> 2.1.11-1
- bootstrap tuning

* Fri Nov 29 2013 Michael Mraka <michael.mraka@redhat.com> 2.1.10-1
- bootstrap tuning: make non-link text in header more visible
- bootstrap tuning - style submit buttons

* Wed Nov 27 2013 Tomas Kasparek <tkasparek@redhat.com> 2.1.9-1
- bootstrap tuning - make disappear only qustion mark and not all links in h1
- bootstrap tuning - hide the documentation question marks on java and perl
  pages
* Mon Nov 18 2013 Tomas Lestach <tlestach@redhat.com> 2.1.8-1
- point Spacewalk documentation to Red Hat Satellite 5.6 documentation
- replace 'Channel Managemet Guide' docs with 'User Guide' and 'Getting Started
  Guide'

* Fri Nov 15 2013 Tomas Kasparek <tkasparek@redhat.com> 2.1.7-1
- polishing changelog

* Thu Nov 14 2013 Tomas Kasparek <tkasparek@redhat.com> 2.1.6-1
- Bootstrap 3.0 changes, brand new WebUI look

* Thu Oct 17 2013 Stephen Herr <sherr@redhat.com> 2.1.5-1
- 1020497 - provide a way to order kickstart scripts

* Tue Oct 08 2013 Stephen Herr <sherr@redhat.com> 2.1.4-1
- 1006142 - non-roman character languages had bad wrapping for thin table
  columns

* Tue Sep 10 2013 Tomas Lestach <tlestach@redhat.com> 2.1.3-1
- 1006406 - fix encodig in branding

* Tue Sep 03 2013 Tomas Kasparek <tkasparek@redhat.com> 2.1.2-1
- fix redundant margin in perl sidenav

* Tue Aug 06 2013 Tomas Kasparek <tkasparek@redhat.com> 2.1.1-1
- Indent organization configuration dialog to clarify semantics of checkboxes.
- Bumping package versions for 2.1.

* Wed Jul 17 2013 Tomas Kasparek <tkasparek@redhat.com> 2.0.1-1
- Bumping package versions for 2.0.

* Mon Jul 08 2013 Tomas Kasparek <tkasparek@redhat.com> 1.10.21-1
- making display-none of class help-title spacewalk-spcecific only

* Tue Jun 25 2013 Tomas Kasparek <tkasparek@redhat.com> 1.10.20-1
- fix of some css errors

* Mon Jun 17 2013 Tomas Kasparek <tkasparek@redhat.com> 1.10.19-1
- rebranding few more strings

* Wed Jun 05 2013 Tomas Kasparek <tkasparek@redhat.com> 1.10.18-1
- moving #rhn_welcome to spacewalk specific styles

* Fri May 17 2013 Tomas Lestach <tlestach@redhat.com> 1.10.17-1
- 591988 - render error messages without dot in front of them

* Tue May 07 2013 Jan Pazdziora 1.10.16-1
- removing unnecessary css property
- removing duplicate left border in tables containing checkbox as 1st column

* Thu Apr 11 2013 Tomas Kasparek <tkasparek@redhat.com> 1.10.15-1
- overlap of currently active section on top-nav

* Wed Mar 27 2013 Tomas Kasparek <tkasparek@redhat.com> 1.10.14-1
- fix css in duplicate system comparsion

* Wed Mar 27 2013 Michael Mraka <michael.mraka@redhat.com> 1.10.13-1
- adding back accidentaly deleted css style

* Wed Mar 27 2013 Tomas Kasparek <tkasparek@redhat.com> 1.10.12-1
- pixel perfecting first and last-child of th when sorting by them

* Tue Mar 26 2013 Jan Pazdziora 1.10.11-1
- indentation of ssm buttons from top of bar whoch contains them

* Fri Mar 22 2013 Michael Mraka <michael.mraka@redhat.com> 1.10.10-1
- simplify tomcat version decisison

* Wed Mar 20 2013 Tomas Kasparek <tkasparek@redhat.com> 1.10.9-1
- changing structure of css files

* Sun Mar 17 2013 Tomas Kasparek <tkasparek@redhat.com> 1.10.8-1
- removing unreferenced images from spacewalk-branding

* Thu Mar 14 2013 Jan Pazdziora 1.10.7-1
- rhn-iecompat.css is never used - delete it

* Thu Mar 14 2013 Tomas Kasparek <tkasparek@redhat.com> 1.10.6-1
- removing unused styles from rhn-basic.css
- removing unused styles from blue-docs.css

* Wed Mar 13 2013 Tomas Kasparek <tkasparek@redhat.com> 1.10.5-1
- removing unused styles and refactoring blue-nav-top.css and adjacent files
- removing unused styles from rhn-header.css
- removing unused styles from rhn-listview.css
- removing unused styles from rhn-messaging.css
- removing unused styles from rhn-nav-sidenav.css
- rmoving some unused styles from rhn-status.css

* Tue Mar 12 2013 Tomas Kasparek <tkasparek@redhat.com> 1.10.4-1
- clean up of rhn-special-styles.css and adjacent files
- removing css hacks for vintage versions of IE

* Mon Mar 11 2013 Tomas Kasparek <tkasparek@redhat.com> 1.10.3-1
- removing duplicate css
- removing -moz- in front of border-radius
- css changes - table borders

* Fri Mar 08 2013 Milan Zazrivec <mzazrivec@redhat.com> 1.10.2-1
- removing filter input from page when printing

* Wed Mar 06 2013 Tomas Kasparek <tkasparek@redhat.com> 1.10.1-1
- using css3 border-radius instead of images to render round edges
- Bumping package versions for 1.9

* Fri Mar 01 2013 Tomas Lestach <tlestach@redhat.com> 1.9.6-1
- introducing crash logo
- Purging %%changelog entries preceding Spacewalk 1.0, in active packages.

* Thu Jan 31 2013 Michael Mraka <michael.mraka@redhat.com> 1.9.5-1
- removed no longer necessary directory definitions
- pack branding template files outside of document root

* Tue Dec 04 2012 Jan Pazdziora 1.9.4-1
- On Fedoras, start to use tomcat >= 7.

* Wed Nov 28 2012 Tomas Lestach <tlestach@redhat.com> 1.9.3-1
- 470463 - fixing xmllint issue

* Mon Nov 12 2012 Tomas Lestach <tlestach@redhat.com> 1.9.2-1
- Fix typos

* Mon Nov 12 2012 Tomas Lestach <tlestach@redhat.com> 1.9.1-1
- 866326 - customize KickstartFileDownloadAdvanced.do page in case of kickstart
  file DownloadException
- reformated using xmllint -format
- Bumping package versions for 1.9.

* Wed Oct 24 2012 Jan Pazdziora 1.8.7-1
- WebUI - css for @media print

* Tue Oct 23 2012 Tomas Lestach <tlestach@redhat.com> 1.8.6-1
- make the white image background transparent
- Expose extra packages / systems with extra packages

* Fri Oct 19 2012 Jan Pazdziora 1.8.5-1
- Edit colors in highlightning of :hovered rows in list views
- Highlightning of :hover row in list views

* Wed Oct 10 2012 Jan Pazdziora 1.8.4-1
- The Sniglets::Utils is no longer needed in footer.pxt.
- The rhn-bugzilla-link generates emply paragraph.

* Mon Jun 04 2012 Miroslav Suchý <msuchy@redhat.com> 1.8.3-1
- Add support for studio image deployments (web UI) (jrenner@suse.de)
- %%defattr is not needed since rpm 4.4 (msuchy@redhat.com)

* Fri Apr 27 2012 Jan Pazdziora 1.8.2-1
- Missing icon for the systems that need reboot list (dmacvicar@suse.de)

* Thu Apr 19 2012 Jan Pazdziora 1.8.1-1
- Update the copyright year info on .pxt pages.

* Mon Feb 27 2012 Jan Pazdziora 1.7.1-1
- automatically focus search form (msuchy@redhat.com)

* Fri Sep 30 2011 Jan Pazdziora 1.6.4-1
- 621531 - move /etc/rhn/default to /usr/share/rhn/config-defaults (branding).

* Fri Sep 02 2011 Jan Pazdziora 1.6.3-1
- 558972 - making the navigational bar nice on 2000+ px wide screens.

* Fri Aug 05 2011 Jan Pazdziora 1.6.2-1
- 458413 - hide the bubble help links since we do not ship the documentation
  with Spacewalk.

* Fri Jul 22 2011 Jan Pazdziora 1.6.1-1
- cleanup: revhistory style is not used (msuchy@redhat.com)
- fix typos in css (msuchy@redhat.com)

* Tue Jun 21 2011 Jan Pazdziora 1.5.2-1
- 708957 - remove RHN Satellite Proxy Release Notes link (tlestach@redhat.com)

* Tue May 10 2011 Jan Pazdziora 1.5.1-1
- 484895 - Point the release notes dispatcher to fedorahosted.org.

* Wed Mar 30 2011 Jan Pazdziora 1.4.3-1
- update copyright years (msuchy@redhat.com)
- implement common access keys (msuchy@redhat.com)

* Fri Feb 18 2011 Jan Pazdziora 1.4.2-1
- The LOGGED IN and SIGN OUT are not images since Satellite 5.0 (rhn-360.css),
  removing.

* Wed Feb 09 2011 Michael Mraka <michael.mraka@redhat.com> 1.4.1-1
- made system legend of the same width as side navigation

* Fri Dec 17 2010 Michael Mraka <michael.mraka@redhat.com> 1.3.2-1
- let import PXT modules on fly

* Thu Nov 25 2010 Miroslav Suchý <msuchy@redhat.com> 1.3.1-1
- add GPLv2 license (msuchy@redhat.com)
- cleanup spec (msuchy@redhat.com)
- remove .htaccess file (msuchy@redhat.com)
- point to url where we store tar.gz (msuchy@redhat.com)
- Bumping package versions for 1.3. (jpazdziora@redhat.com)

* Mon Sep 27 2010 Miroslav Suchý <msuchy@redhat.com> 1.2.2-1
- 627920 - Added a larger config file icon for symlinks. Thanks to Joshua Roys
  (paji@redhat.com)

* Wed Sep 01 2010 Jan Pazdziora 1.2.1-1
- 567885 - "Spacewalk release 0.9" leads to 404 (coec@war.coesta.com)

* Mon May 31 2010 Michael Mraka <michael.mraka@redhat.com> 1.1.2-1
- Adding the correct checkstyle for inactive systems
- Added the dupe compare css and javascript magic
- 572714 - fixing css issues with docs

* Mon Apr 19 2010 Michael Mraka <michael.mraka@redhat.com> 1.1.1-1
- bumping spec files to 1.1 packages
<|MERGE_RESOLUTION|>--- conflicted
+++ resolved
@@ -25,11 +25,7 @@
 %define bootstrappkg bootstrap-less
 %endif
 Name:       spacewalk-branding
-<<<<<<< HEAD
-Version:    2.1.16.1
-=======
 Version:    2.1.17
->>>>>>> 27076678
 Release:    1%{?dist}
 Summary:    Spacewalk branding data
 
@@ -63,13 +59,9 @@
 jar -cf java-branding.jar -C java/code/src com
 
 # Compile less into css
-<<<<<<< HEAD
 ln -sf %{_datadir}/susemanager-frontend-libs/bootstrap css/bootstrap
 %{lesscmd} css/spacewalk.less > css/spacewalk.css
 rm -f css/bootstrap
-=======
-lessc --include-path=/usr/share css/spacewalk.less > css/spacewalk.css
->>>>>>> 27076678
 
 %install
 rm -rf %{buildroot}
