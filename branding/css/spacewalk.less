/* Original Bootstrap */
@import url(bootstrap/less/bootstrap.less);

/* Here begins the spacewalk css theme */

/* Roboto font */
@import url(spacewalk-typography.less);
/* Spacewalk variables */
@import url(spacewalk-variables.less);
/* Spacewalk mixins */
@import url(spacewalk-mixins.less);
/* Spacewalk inputs */
@import url(spacewalk-inputs.less);
/*Import of Tables style*/
@import url(spacewalk-tables.less);
<<<<<<< HEAD
/* Spacewalk Tools */
=======
/* Import of spacewalk tools */
>>>>>>> e21de17e
@import url(spacewalk-tools.less);
/* Import of the Theme */
@import url(spacewalk-theme.less);

/* Spacewalk fixes of TB3 */
@import url(spacewalk-fixes.less);

/* ------------------ */
/* SUSE Manager theme */
@import url(susemanager-variables.less);
@import url(susemanager-theme.less);


// LEAVE THIS LINE AT THE END ALWAYS TO WARRANTY THE RESPONSIVE RULES REWRITE THE EXISTING STYLES
/* Responsive rules */
@import url(spacewalk-responsive-rules.less);

/* ------------------------ */
// SUSE Manager responsiveness
@import url(susemanager-responsive-rules.less);<|MERGE_RESOLUTION|>--- conflicted
+++ resolved
@@ -13,11 +13,7 @@
 @import url(spacewalk-inputs.less);
 /*Import of Tables style*/
 @import url(spacewalk-tables.less);
-<<<<<<< HEAD
-/* Spacewalk Tools */
-=======
 /* Import of spacewalk tools */
->>>>>>> e21de17e
 @import url(spacewalk-tools.less);
 /* Import of the Theme */
 @import url(spacewalk-theme.less);
