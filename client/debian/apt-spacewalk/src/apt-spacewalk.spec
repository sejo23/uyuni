# This is a dummy spec file used by tito
# only for tagging and building tarballs

Name: apt-spacewalk
Summary: Spacewalk plugin for Advanced Packaging tool.
<<<<<<< HEAD
Version: 1.0.4.1
=======
Version: 1.0.6
>>>>>>> 4869bc83
Release: 1%{?dist}
License: GPLv2
Source0: https://example.com/%{name}-%{version}.tar.gz
URL: https://fedorahosted.org/spacewalk
BuildRoot: %{_tmppath}/%{name}-%{version}-%{release}-root-%(%{__id_u} -n)
BuildArch: noarch
BuildRequires: python

%description
apt-spacewalk is plugin used on Debian clients
to acquire content from Spacewalk server

%files

%changelog
* Sun Jun 17 2012 Miroslav Suchý <msuchy@redhat.com> 1.0.6-1
- add copyright information to header of .py files
- ListRefresh is in APT:Update namespace

* Sun Jun 17 2012 Miroslav Suchý 1.0.5-1
- add LICENSE file for apt-spacewalk tar.gz
- %%defattr is not needed since rpm 4.4

* Thu Apr 28 2011 Simon Lukasik <slukasik@redhat.com> 1.0.4-1
- The method can be killed by the keyboard interrupt (slukasik@redhat.com)

* Sun Apr 17 2011 Simon Lukasik <slukasik@redhat.com> 1.0.3-1
- Introducing actions.packages dispatcher (slukasik@redhat.com)
- Do not use rpmUtils on Debian (slukasik@redhat.com)
- Skip the extra lines sent by Apt (slukasik@redhat.com)

* Wed Apr 13 2011 Jan Pazdziora 1.0.2-1
- utilize config.getServerlURL() (msuchy@redhat.com)

* Thu Mar 17 2011 Simon Lukasik <slukasik@redhat.com> 1.0.1-1
- new package
<|MERGE_RESOLUTION|>--- conflicted
+++ resolved
@@ -3,11 +3,7 @@
 
 Name: apt-spacewalk
 Summary: Spacewalk plugin for Advanced Packaging tool.
-<<<<<<< HEAD
-Version: 1.0.4.1
-=======
 Version: 1.0.6
->>>>>>> 4869bc83
 Release: 1%{?dist}
 License: GPLv2
 Source0: https://example.com/%{name}-%{version}.tar.gz
