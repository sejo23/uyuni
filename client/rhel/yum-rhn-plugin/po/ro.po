--- conflicted
+++ resolved
@@ -11,17 +11,6 @@
 msgstr ""
 "Project-Id-Version: Spacewalk\n"
 "Report-Msgid-Bugs-To: \n"
-<<<<<<< HEAD
-"POT-Creation-Date: 2011-07-19 12:06+0200\n"
-"PO-Revision-Date: 2006-12-02 21:27+0200\n"
-"Last-Translator: Mircea Daniel <daniel@reywind.tranceaddict>\n"
-"Language-Team:  <ro@li.org>\n"
-"Language: \n"
-"MIME-Version: 1.0\n"
-"Content-Type: text/plain; charset=UTF-8\n"
-"Content-Transfer-Encoding: 8bit\n"
-"X-Generator: KBabel 1.11.4\n"
-=======
 "POT-Creation-Date: 2011-07-19 17:38+0200\n"
 "PO-Revision-Date: 2011-03-22 15:40+0000\n"
 "Last-Translator: msuchy <msuchy@redhat.com>\n"
@@ -33,7 +22,6 @@
 "Content-Transfer-Encoding: 8bit\n"
 "Plural-Forms: nplurals=3; plural=(n==1?0:(((n%100>19)||((n%100==0)&&(n!=0)))?"
 "2:1))\n"
->>>>>>> bb6ffadc
 
 #: ../rhnplugin.py:52
 msgid "There was an error communicating with RHN."
@@ -90,11 +78,4 @@
 msgstr "Informaţiile necesare logării la RHN sunt incomplete: %s"
 
 #~ msgid "RHN support will be disabled."
-<<<<<<< HEAD
-#~ msgstr "Suportul RHN va fi dezactivat."
-
-#~ msgid "Either --version, or no commands entered"
-#~ msgstr "Ori --version, ori nici o comandă introdusă"
-=======
-#~ msgstr "Suportul RHN va fi dezactivat."
->>>>>>> bb6ffadc
+#~ msgstr "Suportul RHN va fi dezactivat."