--- conflicted
+++ resolved
@@ -10,26 +10,16 @@
 msgstr ""
 "Project-Id-Version: Spacewalk\n"
 "Report-Msgid-Bugs-To: \n"
-<<<<<<< HEAD
-"POT-Creation-Date: 2011-07-19 12:06+0200\n"
-"PO-Revision-Date: 2010-05-05 21:26+0200\n"
-"Last-Translator: Piotr Drąg <piotrdrag@gmail.com>\n"
-"Language-Team: Polish <trans-pl@lists.fedoraproject.org>\n"
-=======
 "POT-Creation-Date: 2011-07-19 17:38+0200\n"
 "PO-Revision-Date: 2011-03-22 15:40+0000\n"
 "Last-Translator: msuchy <msuchy@redhat.com>\n"
 "Language-Team: Polish (http://www.transifex.net/projects/p/fedora/team/pl/)\n"
->>>>>>> bb6ffadc
 "Language: pl\n"
 "MIME-Version: 1.0\n"
 "Content-Type: text/plain; charset=UTF-8\n"
 "Content-Transfer-Encoding: 8bit\n"
-<<<<<<< HEAD
-=======
 "Plural-Forms: nplurals=3; plural=(n==1 ? 0 : n%10>=2 && n%10<=4 && (n%100<10 "
 "|| n%100>=20) ? 1 : 2)\n"
->>>>>>> bb6ffadc
 
 #: ../rhnplugin.py:52
 msgid "There was an error communicating with RHN."
@@ -90,14 +80,4 @@
 msgstr "Brak wymaganej informacji o loginie dla usługi RHN: %s"
 
 #~ msgid "RHN support will be disabled."
-<<<<<<< HEAD
-#~ msgstr "Obsługa usługi RHN zostanie wyłączona."
-
-#~ msgid "Cleaning"
-#~ msgstr "Czyszczenie"
-
-#~ msgid "Either --version, or no commands entered"
-#~ msgstr "Nie podano --version ani żadnego polecenia"
-=======
-#~ msgstr "Obsługa usługi RHN zostanie wyłączona."
->>>>>>> bb6ffadc
+#~ msgstr "Obsługa usługi RHN zostanie wyłączona."