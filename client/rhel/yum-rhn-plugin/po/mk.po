--- conflicted
+++ resolved
@@ -9,17 +9,6 @@
 msgstr ""
 "Project-Id-Version: Spacewalk\n"
 "Report-Msgid-Bugs-To: \n"
-<<<<<<< HEAD
-"POT-Creation-Date: 2011-07-19 12:06+0200\n"
-"PO-Revision-Date: 2007-01-10 02:40+0100\n"
-"Last-Translator: Stojance Dimitrovski <stojanced@gmail.com>\n"
-"Language-Team: Macedonian\n"
-"Language: \n"
-"MIME-Version: 1.0\n"
-"Content-Type: text/plain; charset=UTF-8\n"
-"Content-Transfer-Encoding: 8bit\n"
-"X-Generator: KBabel 1.11.4\n"
-=======
 "POT-Creation-Date: 2011-07-19 17:38+0200\n"
 "PO-Revision-Date: 2011-03-22 15:40+0000\n"
 "Last-Translator: msuchy <msuchy@redhat.com>\n"
@@ -29,7 +18,6 @@
 "Content-Type: text/plain; charset=UTF-8\n"
 "Content-Transfer-Encoding: 8bit\n"
 "Plural-Forms: nplurals=2; plural=(n % 10 == 1 && n % 100 != 11) ? 0 : 1\n"
->>>>>>> bb6ffadc
 
 #: ../rhnplugin.py:52
 msgid "There was an error communicating with RHN."
@@ -86,11 +74,4 @@
 msgstr "Изгубена потребна информација за логирање во RHN: %s"
 
 #~ msgid "RHN support will be disabled."
-<<<<<<< HEAD
-#~ msgstr "RHN поддршката ќе биде исклучена."
-
-#~ msgid "Either --version, or no commands entered"
-#~ msgstr "Или --version, или немаше внесени команди"
-=======
-#~ msgstr "RHN поддршката ќе биде исклучена."
->>>>>>> bb6ffadc
+#~ msgstr "RHN поддршката ќе биде исклучена."