# SOME DESCRIPTIVE TITLE.
# Copyright (C) YEAR THE PACKAGE'S COPYRIGHT HOLDER
# This file is distributed under the same license as the PACKAGE package.
#
# Miroslav Suchý <msuchy@redhat.com>, 2011.
msgid ""
msgstr ""
"Project-Id-Version: Spacewalk\n"
"Report-Msgid-Bugs-To: \n"
<<<<<<< HEAD
"POT-Creation-Date: 2011-07-19 12:06+0200\n"
"PO-Revision-Date: 2006-11-29 11:25+0000\n"
"Last-Translator: José Nuno Coelho Pires <jncp@netcabo.pt>\n"
"Language-Team: pt <kde-i18n-pt@kde.org>\n"
"Language: \n"
"MIME-Version: 1.0\n"
"Content-Type: text/plain; charset=UTF-8\n"
"Content-Transfer-Encoding: 8bit\n"
"X-POFile-SpellExtra: version RHN\n"
=======
"POT-Creation-Date: 2011-07-19 17:38+0200\n"
"PO-Revision-Date: 2011-03-22 15:40+0000\n"
"Last-Translator: msuchy <msuchy@redhat.com>\n"
"Language-Team: Portuguese <trans-pt@lists.fedoraproject.org>\n"
"Language: pt\n"
"MIME-Version: 1.0\n"
"Content-Type: text/plain; charset=UTF-8\n"
"Content-Transfer-Encoding: 8bit\n"
"Plural-Forms: nplurals=2; plural=(n != 1)\n"
>>>>>>> bb6ffadc

#: ../rhnplugin.py:52
msgid "There was an error communicating with RHN."
msgstr "Ocorreu um erro ao comunicar com a RHN."

#: ../rhnplugin.py:101
#, fuzzy
msgid "RHN Satellite or RHN Classic support will be disabled."
msgstr "O suporte de canais da RHN ficará desactivado."

#. If non-root notify user RHN repo not accessible
#: ../rhnplugin.py:105
msgid ""
"*Note* Red Hat Network repositories are not listed below. You must run this "
"command as root to access RHN repositories."
msgstr ""

#: ../rhnplugin.py:120
msgid "There was an error parsing the RHN proxy settings."
msgstr "Ocorreu um erro ao processar a configuração do 'proxy' da RHN."

#: ../rhnplugin.py:134
msgid "This system is not registered with RHN."
msgstr "Este sistema não está registado na RHN."

#: ../rhnplugin.py:139
msgid "RHN channel support will be disabled."
msgstr "O suporte de canais da RHN ficará desactivado."

#: ../rhnplugin.py:143
msgid "This system is not subscribed to any channels."
msgstr "Este sistema não está escrito em quaisquer canais."

#: ../rhnplugin.py:147
msgid ""
"This system may not be a registered to RHN. SystemId could not be acquired.\n"
msgstr ""

#: ../rhnplugin.py:238
msgid "Package profile information could not be sent."
msgstr "A informação do perfil de pacotes não pôde ser enviada."

#: ../rhnplugin.py:246
msgid "Error Message:"
msgstr ""

#: ../rhnplugin.py:247
msgid "Please run rhn_register as root on this client"
msgstr ""

#: ../rhnplugin.py:326
#, python-format
msgid "Missing required login information for RHN: %s"
msgstr "Falta a informação necessária de autenticação da RHN: %s"

#~ msgid "RHN support will be disabled."
<<<<<<< HEAD
#~ msgstr "O suporte da RHN ficará desactivado."

#~ msgid "Either --version, or no commands entered"
#~ msgstr "Foi indicado o comando '--version' ou nenhum de todo"
=======
#~ msgstr "O suporte da RHN ficará desactivado."
>>>>>>> bb6ffadc
<|MERGE_RESOLUTION|>--- conflicted
+++ resolved
@@ -7,17 +7,6 @@
 msgstr ""
 "Project-Id-Version: Spacewalk\n"
 "Report-Msgid-Bugs-To: \n"
-<<<<<<< HEAD
-"POT-Creation-Date: 2011-07-19 12:06+0200\n"
-"PO-Revision-Date: 2006-11-29 11:25+0000\n"
-"Last-Translator: José Nuno Coelho Pires <jncp@netcabo.pt>\n"
-"Language-Team: pt <kde-i18n-pt@kde.org>\n"
-"Language: \n"
-"MIME-Version: 1.0\n"
-"Content-Type: text/plain; charset=UTF-8\n"
-"Content-Transfer-Encoding: 8bit\n"
-"X-POFile-SpellExtra: version RHN\n"
-=======
 "POT-Creation-Date: 2011-07-19 17:38+0200\n"
 "PO-Revision-Date: 2011-03-22 15:40+0000\n"
 "Last-Translator: msuchy <msuchy@redhat.com>\n"
@@ -27,7 +16,6 @@
 "Content-Type: text/plain; charset=UTF-8\n"
 "Content-Transfer-Encoding: 8bit\n"
 "Plural-Forms: nplurals=2; plural=(n != 1)\n"
->>>>>>> bb6ffadc
 
 #: ../rhnplugin.py:52
 msgid "There was an error communicating with RHN."
@@ -84,11 +72,4 @@
 msgstr "Falta a informação necessária de autenticação da RHN: %s"
 
 #~ msgid "RHN support will be disabled."
-<<<<<<< HEAD
-#~ msgstr "O suporte da RHN ficará desactivado."
-
-#~ msgid "Either --version, or no commands entered"
-#~ msgstr "Foi indicado o comando '--version' ou nenhum de todo"
-=======
-#~ msgstr "O suporte da RHN ficará desactivado."
->>>>>>> bb6ffadc
+#~ msgstr "O suporte da RHN ficará desactivado."