--- conflicted
+++ resolved
@@ -451,11 +451,7 @@
                 'proxies': self.proxy_dict,
                 'timeout': self.timeout,
             }
-<<<<<<< HEAD
-        headers = tuple(YumRepository._YumRepository__headersListFromDict(self))
-=======
         headers = tuple(YumRepository._YumRepository__headersListFromDict(self)) # pylint: disable-msg=E1101
->>>>>>> 5211022d
 
         self._grabfunc = URLGrabber(
                                    progress_obj=self.callback,
