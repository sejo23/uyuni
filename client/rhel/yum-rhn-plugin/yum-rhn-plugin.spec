--- conflicted
+++ resolved
@@ -6,11 +6,7 @@
 #
 Summary: Spacewalk support for yum
 Name: yum-rhn-plugin
-<<<<<<< HEAD
-Version: 2.7.4.3
-=======
 Version: 2.7.5
->>>>>>> 7e1632d6
 Release: 1%{?dist}
 License: GPLv2
 Group: System Environment/Base
