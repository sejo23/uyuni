# package renaming fun :(
%define rhn_client_tools spacewalk-client-tools
%define rhn_setup	 spacewalk-client-setup
%define rhn_check	 spacewalk-check
%define rhnsd		 spacewalksd
#
Summary: Spacewalk support for yum
Name: yum-rhn-plugin
<<<<<<< HEAD
Version: 2.1.7.1
=======
Version: 2.2.2
>>>>>>> 4f1c3dcf
Release: 1%{?dist}
License: GPLv2
Group: System Environment/Base
Source0: https://fedorahosted.org/releases/s/p/spacewalk/%{name}-%{version}.tar.gz
URL:     https://fedorahosted.org/spacewalk
BuildRoot: %{_tmppath}/%{name}-%{version}-%{release}-root-%(%{__id_u} -n)
%if %{?suse_version: %{?suse_version} > 1110} %{!?suse_version:1}
BuildArch: noarch
%endif
BuildRequires: python
BuildRequires: intltool
BuildRequires: gettext

Requires: yum >= 3.2.19-15
Requires: %{rhn_client_tools} >= 1.10.3
%if 0%{?suse_version}
Requires: python-m2crypto >= 0.16-6
%else
Requires: m2crypto >= 0.16-6
%endif
Requires: python-iniparse

# Not really, but for upgrades we need these
Requires: %{rhn_setup}
Obsoletes: up2date < 5.0.0
Provides: up2date = 5.0.0

%description
This yum plugin provides support for yum to access a Spacewalk server for
software updates.

%prep
%setup -q

%build
make -f Makefile.yum-rhn-plugin

%install
rm -rf $RPM_BUILD_ROOT
make -f Makefile.yum-rhn-plugin install VERSION=%{version}-%{release} PREFIX=$RPM_BUILD_ROOT MANPATH=%{_mandir}

# remove all unsupported translations
cd $RPM_BUILD_ROOT
for d in usr/share/locale/*; do
  if [ ! -d "/$d" ]; then
    rm -rfv "./$d"
  fi
done
cd -

%find_lang %{name}

%clean
rm -rf $RPM_BUILD_ROOT

%pre
# 682820 - re-enable yum-rhn-plugin after package upgrade if the system is already registered
export pluginconf='/etc/yum/pluginconf.d/rhnplugin.conf'
if [ $1 -gt 1 ] && [ -f /etc/sysconfig/rhn/systemid ] && [ -f "$pluginconf" ]; then
    if grep -q '^[[:space:]]*enabled[[:space:]]*=[[:space:]]*1[[:space:]]*$' \
       "$pluginconf"; then
        echo "1" > /etc/enable-yum-rhn-plugin
    fi
fi

%post
# 682820 - re-enable yum-rhn-plugin after package upgrade if the system is already registered
export pluginconf='/etc/yum/pluginconf.d/rhnplugin.conf'
if [ $1 -gt 1 ] && [ -f "$pluginconf" ] && [ -f "/etc/enable-yum-rhn-plugin" ]; then
    sed -i '/\[main]/,/^$/{/enabled/s/0/1/}' "$pluginconf"
    rm -f /etc/enable-yum-rhn-plugin
fi

%files -f %{name}.lang
%defattr(-,root,root,-)
%verify(not md5 mtime size) %config(noreplace) %{_sysconfdir}/yum/pluginconf.d/rhnplugin.conf
%dir /var/lib/up2date
%{_mandir}/man*/*
%{_datadir}/yum-plugins/*
%{_datadir}/rhn/actions/*
%doc LICENSE
%dir /etc/yum
%dir /etc/yum/pluginconf.d
%dir /usr/share/rhn
%dir /usr/share/rhn/actions
%dir /usr/share/yum-plugins


%changelog
* Wed Jun 18 2014 Milan Zazrivec <mzazrivec@redhat.com> 2.2.2-1
- err variable needs to be initialized before assignment

* Thu Jun 12 2014 Michael Mraka <michael.mraka@redhat.com> 2.2.1-1
- 1051972 - report unavailable packages
- 1051972 - don't fail if package is already installed

* Fri Feb 14 2014 Matej Kollar <mkollar@redhat.com> 2.1.7-1
- 1043850 - avoid insecure use of /var/tmp

* Tue Jan 14 2014 Matej Kollar <mkollar@redhat.com> 2.1.6-1
- Update .po and .pot files for yum-rhn-plugin.

* Thu Oct 17 2013 Michael Mraka <michael.mraka@redhat.com> 2.1.5-1
- 1018929 - removed redundant exception

* Mon Sep 30 2013 Michael Mraka <michael.mraka@redhat.com> 2.1.4-1
- removed trailing whitespaces

* Mon Sep 09 2013 Stephen Herr <sherr@redhat.com> 2.1.3-1
- 1006037 - keep yum-rhn-plugins higher default timeout

* Tue Aug 13 2013 Stephen Herr <sherr@redhat.com> 2.1.2-1
- 996761 - package profile sync actions should not fail with empty transaction

* Tue Aug 06 2013 Tomas Kasparek <tkasparek@redhat.com> 2.1.1-1
- Branding clean-up of proxy stuff in client dir
- Bumping package versions for 2.1.

* Wed Jul 17 2013 Tomas Kasparek <tkasparek@redhat.com> 2.0.1-1
- Bumping package versions for 2.0.

* Wed Jul 17 2013 Tomas Kasparek <tkasparek@redhat.com> 1.10.5-1
- Update .po and .pot files for yum-rhn-plugin.

* Mon Jun 17 2013 Tomas Kasparek <tkasparek@redhat.com> 1.10.4-1
- rebranding few more strings in client stuff

* Wed Jun 12 2013 Tomas Kasparek <tkasparek@redhat.com> 1.10.3-1
- rebranding RHN Proxy to Red Hat Proxy in client stuff
- rebranding RHN Satellite to Red Hat Satellite in client stuff

* Tue May 21 2013 Tomas Kasparek <tkasparek@redhat.com> 1.10.2-1
- branding clean-up of rhel client stuff

* Wed Apr 03 2013 Stephen Herr <sherr@redhat.com> 1.10.1-1
- 947639 - Make timeout of yum-rhn-plugin calls through rhn-client-tools
  configurable
- Bumping package versions for 1.9
- Purging %%changelog entries preceding Spacewalk 1.0, in active packages.

* Fri Feb 15 2013 Milan Zazrivec <mzazrivec@redhat.com> 1.9.4-1
- Update .po and .pot files for yum-rhn-plugin.
- New translations from Transifex for yum-rhn-plugin.
- Download translations from Transifex for yum-rhn-plugin.

* Mon Feb 04 2013 Jan Pazdziora 1.9.3-1
- 529923 - register package name in config_hook

* Fri Nov 30 2012 Jan Pazdziora 1.9.2-1
- Revert "876328 - updating rhel client tools translations"

* Fri Nov 16 2012 Jan Pazdziora 1.9.1-1
- 876328 - updating rhel client tools translations

* Tue Oct 30 2012 Jan Pazdziora 1.8.8-1
- Update the copyright year.
- Update .po and .pot files for yum-rhn-plugin.
- New translations from Transifex for yum-rhn-plugin.
- Download translations from Transifex for yum-rhn-plugin.

* Tue Oct 09 2012 Jan Pazdziora 1.8.7-1
- 863997 - set correct exit code for check-update in case of error

* Fri Sep 21 2012 Michael Mraka <michael.mraka@redhat.com> 1.8.6-1
- force metadata update if they differ from version on server

* Tue Jul 24 2012 Jan Pazdziora 1.8.5-1
- 842396 - Fixed legacy typo

* Mon Jul 23 2012 Stephen Herr <sherr@redhat.com> 1.8.4-1
- 842396 - Updated yum info messages to play nice with Subscription Management

* Tue Jul 10 2012 Stephen Herr <sherr@redhat.com> 1.8.3-1
- 839052 - yum-rhn-plugin honors yum timeout value

* Thu Jun 21 2012 Jan Pazdziora 1.8.2-1
- fix files headers. our code is under gplv2 license
- %%defattr is not needed since rpm 4.4

* Wed May 02 2012 Milan Zazrivec <mzazrivec@redhat.com> 1.8.1-1
- 817567 - fix reports for auto-errata application already installed

* Tue Feb 28 2012 Jan Pazdziora 1.7.2-1
- Update .po and .pot files for yum-rhn-plugin.
- Download translations from Transifex for yum-rhn-plugin.

* Tue Feb 14 2012 Miroslav Suchý 1.7.1-1
- 788903 - do not change "enable" outside of [main]
- Bumping package versions for 1.7.

* Wed Dec 21 2011 Miroslav Suchý 1.6.16-1
- 759786 - wrap SSL.SysCallError in yum error

* Wed Dec 21 2011 Milan Zazrivec <mzazrivec@redhat.com> 1.6.15-1
- updated translations

* Fri Oct 21 2011 Jan Pazdziora 1.6.14-1
- When only package name is specified (like in Activation Key -> Packages),
  only search installed by package name.

* Tue Oct 18 2011 Miroslav Suchý 1.6.13-1
- move errata.py action to the yum-rhn-plugin package (iartarisi@suse.cz)

* Fri Oct 07 2011 Michael Mraka <michael.mraka@redhat.com> 1.6.12-1
- pass error messages from yum plugin to rhn_check

* Tue Sep 13 2011 Michael Mraka <michael.mraka@redhat.com> 1.6.11-1
- 735339 - truncate rhnplugin.repos when there are no rhn channels

* Mon Sep 05 2011 Michael Mraka <michael.mraka@redhat.com> 1.6.10-1
- 734492, 734965, 735282 - check command line options only for yum

* Fri Aug 12 2011 Miroslav Suchý 1.6.9-1
- do not verify md5, size and mtime for /etc/yum/pluginconf.d/rhnplugin.conf

* Thu Aug 11 2011 Miroslav Suchý 1.6.8-1
- do not mask original error by raise in execption

* Fri Aug 05 2011 Michael Mraka <michael.mraka@redhat.com> 1.6.7-1
- parse commandline on our own

* Thu Aug 04 2011 Miroslav Suchý 1.6.6-1
- 690616 - fail to rollback if target package is not available

* Thu Aug 04 2011 Michael Mraka <michael.mraka@redhat.com> 1.6.5-1
- the latest yum-rhn-plugin and rhn-client-tools require each other

* Thu Aug 04 2011 Michael Mraka <michael.mraka@redhat.com> 1.6.4-1
- 710065 - exception messages are in unicode

* Tue Aug 02 2011 Michael Mraka <michael.mraka@redhat.com> 1.6.3-1
- fixed package exclusion
- 725496 - respect default plugin settings from [main]

* Tue Aug 02 2011 Michael Mraka <michael.mraka@redhat.com> 1.6.2-1
- 701189 - make sure cachedir exists

* Mon Aug 01 2011 Michael Mraka <michael.mraka@redhat.com> 1.6.1-1
- call conduit.getConf() only once
- 691283 - create persistdir in _repos_persistdir instead of PWD
- 684342 - beside repo.id, cache even repo.name
- disable network in cache only mode
- cache list of last seen channels so we can correctly clean them
- 627525 - disable network communication with certain commands/options
- reverted init_hook -> prereposetup_hook move
- Bumping package versions for 1.6.

* Tue Jul 19 2011 Jan Pazdziora 1.5.11-1
- Merging Transifex changes for yum-rhn-plugin.
- New translations from Transifex for yum-rhn-plugin.
- Download translations from Transifex for yum-rhn-plugin.

* Tue Jul 19 2011 Jan Pazdziora 1.5.10-1
- update .po and .pot files for yum-rhn-plugin

* Mon Jul 18 2011 Simon Lukasik <slukasik@redhat.com> 1.5.9-1
- 703169 - Search for cached repomd.xml in a correct path (slukasik@redhat.com)

* Tue Jul 12 2011 Jan Pazdziora 1.5.8-1
- Fixing sloppy coding.

* Tue Jun 28 2011 Miroslav Suchý 1.5.7-1
- 707241 - create progressbar even during groupinstall and do not delete
  rhnplugin.repos during groupinstall command (msuchy@redhat.com)

* Mon May 02 2011 Miroslav Suchý 1.5.6-1
- set proxy_dict only if we have some proxy
- proxy_dict is private attribute

* Fri Apr 29 2011 Miroslav Suchý 1.5.5-1
- code cleanup
- 691283 - create persistdir in _repos_persistdir instead of PWD
  (msuchy@redhat.com)

* Thu Apr 21 2011 Miroslav Suchý 1.5.4-1
- in rhel5 http_header is not present

* Wed Apr 20 2011 Miroslav Suchý 1.5.3-1
- rhel5 does not have _default_grabopts()

* Tue Apr 12 2011 Miroslav Suchý 1.5.2-1
- remove duplicate keyword (msuchy@redhat.com)

* Tue Apr 12 2011 Miroslav Suchý 1.5.1-1
- remove dead code
- use default headers from yum class YumRepository
- 690190 - yumdownloader set callbacks soon, save it to new repo
- Bumping package versions for 1.5

* Fri Apr 08 2011 Miroslav Suchý 1.4.15-1
- fix cs translation (msuchy@redhat.com)

* Fri Apr 08 2011 Miroslav Suchý 1.4.14-1
- update copyright years (msuchy@redhat.com)
- download spacewalk.yum-rhn-plugin from Transifex (msuchy@redhat.com)

* Wed Apr 06 2011 Simon Lukasik <slukasik@redhat.com> 1.4.13-1
- Removing packages.verifyAll capability; it was never used.
  (slukasik@redhat.com)
- Moving unit test for touchTimeStamp() which was moved to yum-rhn-plugin
  (slukasik@redhat.com)

* Wed Apr 06 2011 Michael Mraka <michael.mraka@redhat.com> 1.4.12-1
- there're no opts when called from rhn_check

* Mon Apr 04 2011 Michael Mraka <michael.mraka@redhat.com> 1.4.11-1
- 688870 - resolve --enablerepo/--disablerepo for RHN repos

* Fri Apr 01 2011 Miroslav Suchý 1.4.10-1
- 690234 - do not re-create repo if it exist and is type of RhnRepo

* Fri Apr 01 2011 Miroslav Suchý 1.4.9-1
- name of attribute have to be in apostrophe

* Wed Mar 30 2011 Miroslav Suchý 1.4.8-1
- 683200 - ssl cert can not be unicode string
- fix variable typo
- older yum do not have _repos_persistdir

* Wed Mar 30 2011 Miroslav Suchý <msuchy@redhat.com> 1.4.7-1
- 683200 - support IDN

* Thu Mar 24 2011 Michael Mraka <michael.mraka@redhat.com> 1.4.6-1
- 688870 - also check whether cached repo is valid

* Wed Mar 23 2011 Jan Pazdziora 1.4.5-1
- remove every reference to "up2date --register" - even in comments
  (msuchy@redhat.com)
- 684342 - beside repo.id, cache even repo.name (msuchy@redhat.com)

* Thu Mar 10 2011 Miroslav Suchý <msuchy@redhat.com> 1.4.4-1
- 683546 - optparse isn't friendly to translations in unicode
- 682820 - re-enable yum-rhn-plugin after package upgrade if the system is
  already registered
- forward port translations from RHEL6 to yum-rhn-plugin

* Fri Feb 18 2011 Jan Pazdziora 1.4.3-1
- handle installations of less recent package versions correctly
  (mzazrivec@redhat.com)

* Wed Feb 16 2011 Miroslav Suchý <msuchy@redhat.com> 1.4.2-1
- l10n: Updates to Russian (ru) translation (ypoyarko@fedoraproject.org)
- repopulate package sack after initial setup (mzazrivec@redhat.com)

* Mon Feb 14 2011 Jan Pazdziora 1.4.1-1
- 675780 - remove installed packages from transaction (mzazrivec@redhat.com)
- 671032 - specify RHN as "RHN Satellite or RHN Classic" (msuchy@redhat.com)
- 671032 - disable rhnplugin by default and enable it only after successful
  registration (msuchy@redhat.com)
- Bumping package versions for 1.4 (tlestach@redhat.com)

* Wed Feb 02 2011 Tomas Lestach <tlestach@redhat.com> 1.3.6-1
- this was accidentaly commited in previous commit - reverting
  (msuchy@redhat.com)
- 648403 - do not require up2date on rhel5 (msuchy@redhat.com)

* Mon Jan 31 2011 Tomas Lestach <tlestach@redhat.com> 1.3.5-1
- 672471 - do not send info to rhnParent about removing packages if plugin is
  enabled, but machine is not registred - i.e. getSystemId() returns None
  (msuchy@redhat.com)

* Thu Jan 20 2011 Tomas Lestach <tlestach@redhat.com> 1.3.4-1
- updating Copyright years for year 2011 (tlestach@redhat.com)
- update .po and .pot files for yum-rhn-plugin (tlestach@redhat.com)
- 666545 - don't report empty transactions as a successful action
  (mzazrivec@redhat.com)
- fix expression semantics (mzazrivec@redhat.com)

* Fri Jan 14 2011 Michael Mraka <michael.mraka@redhat.com> 1.3.3-1
- switch off network communication in cache only mode
- cache list of rhn channels so we can correctly clean our stuff
- 627525 - moved communication with satellite server from init_hook to
- 656380 - do not disable SSL server name check for XMLRPC communication
- 652424 - code optimalization: use up2date_cfg as class atribute
- 652424 - do not enable Akamai if you set useNoSSLForPackages option
- 627525 - do not parse command line, leave it to yum itself

* Mon Jan 03 2011 Miroslav Suchý <msuchy@redhat.com> 1.3.2-1
- 666876 - respect metadata_expire setting from yum config

* Wed Nov 24 2010 Michael Mraka <michael.mraka@redhat.com> 1.3.1-1
- removed unused imports

* Mon Nov 15 2010 Jan Pazdziora 1.2.7-1
- l10n: Updates to Italian (it) translation (tombo@fedoraproject.org)

* Wed Nov 10 2010 Jan Pazdziora 1.2.6-1
- call config.initUp2dateConfig() only once (msuchy@redhat.com)

* Tue Nov 02 2010 Jan Pazdziora 1.2.5-1
- Update copyright years in the rest of the repo.
- update .po and .pot files for yum-rhn-plugin

* Tue Oct 12 2010 Jan Pazdziora 1.2.4-1
- l10n: Updates to Persian (fa) translation (aysabzevar@fedoraproject.org)

* Wed Aug 25 2010 Michael Mraka <michael.mraka@redhat.com> 1.2.3-1
- 626822 - packages for update should be cached

* Mon Aug 23 2010 Michael Mraka <michael.mraka@redhat.com> 1.2.2-1
- 625778 - require newer yum-rhn-plugin

* Thu Aug 12 2010 Milan Zazrivec <mzazrivec@redhat.com> 1.2.1-1
- update .po and .pot files for yum-rhn-plugin (msuchy@redhat.com)

* Tue Aug 10 2010 Milan Zazrivec <mzazrivec@redhat.com> 1.1.6-1
- l10n: Italian version fully updated (fvalen@fedoraproject.org)

* Thu Aug 05 2010 Milan Zazrivec <mzazrivec@redhat.com> 1.1.5-1
- enable caching for action packages.fullUpdate

* Tue Jul 20 2010 Miroslav Suchý <msuchy@redhat.com> 1.1.4-1
- download scheduled package installation in advance (msuchy@redhat.com)
- add parameter cache_only to all client actions (msuchy@redhat.com)

* Mon Jun 14 2010 Miroslav Suchý <msuchy@redhat.com> 1.1.3-1
- 598323 - yumex do not set version (msuchy@redhat.com)
- l10n: Updates to Chinese (China) (zh_CN) translation
  (leahliu@fedoraproject.org)
- l10n: Updates to Spanish (Castilian) (es) translation
  (gguerrer@fedoraproject.org)
- l10n: Updates to Russian (ru) translation (ypoyarko@fedoraproject.org)
- cleanup - removing translation file, which does not match any language code
  (msuchy@redhat.com)
- update po files for yum-rhn-plugin (msuchy@redhat.com)
- l10n: Updates to German (de) translation (ttrinks@fedoraproject.org)
- l10n: Updates to Polish (pl) translation (raven@fedoraproject.org)

* Wed May 05 2010 Justin Sherrill <jsherril@redhat.com> 1.1.2-1
- 589120 - fixing issue with traceback from rhn_chec "no attribute cfg"
  (jsherril@redhat.com)

* Mon Apr 19 2010 Michael Mraka <michael.mraka@redhat.com> 1.1.1-1
- bumping spec files to 1.1 packages
<|MERGE_RESOLUTION|>--- conflicted
+++ resolved
@@ -6,11 +6,7 @@
 #
 Summary: Spacewalk support for yum
 Name: yum-rhn-plugin
-<<<<<<< HEAD
-Version: 2.1.7.1
-=======
 Version: 2.2.2
->>>>>>> 4f1c3dcf
 Release: 1%{?dist}
 License: GPLv2
 Group: System Environment/Base
