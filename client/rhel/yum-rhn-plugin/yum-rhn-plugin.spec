--- conflicted
+++ resolved
@@ -6,11 +6,7 @@
 #
 Summary: Spacewalk support for yum
 Name: yum-rhn-plugin
-<<<<<<< HEAD
-Version: 1.7.2.6
-=======
 Version: 1.9.2
->>>>>>> 4869bc83
 Release: 1%{?dist}
 License: GPLv2
 Group: System Environment/Base
@@ -85,6 +81,7 @@
 fi
 
 %files -f %{name}.lang
+%defattr(-,root,root,-)
 %verify(not md5 mtime size) %config(noreplace) %{_sysconfdir}/yum/pluginconf.d/rhnplugin.conf
 %dir /var/lib/up2date
 %{_mandir}/man*/*
