--- conflicted
+++ resolved
@@ -3,23 +3,16 @@
 %global default_py3 1
 %endif
 
-<<<<<<< HEAD
 %{!?python2_sitelib: %global python2_sitelib %(python -c "from distutils.sysconfig import get_python_lib; print get_python_lib()")}
-=======
 %if ( 0%{?fedora} && 0%{?fedora} < 28 ) || ( 0%{?rhel} && 0%{?rhel} < 8 )
 %global build_py2   1
 %endif
 
->>>>>>> 4e836af7
 %define pythonX %{?default_py3: python3}%{!?default_py3: python2}
 
 Summary: DNF plugin for Spacewalk
 Name: dnf-plugin-spacewalk
-<<<<<<< HEAD
-Version: 2.8.7.1
-=======
 Version: 2.8.8
->>>>>>> 4e836af7
 Release: 1%{?dist}
 License: GPLv2
 Group: System Environment/Base
