--- conflicted
+++ resolved
@@ -189,211 +189,3 @@
 * Mon Apr 19 2010 Michael Mraka <michael.mraka@redhat.com> 2.5.24-1
 - Cleaning up, preparing for automatization
 - 575259 - properly set protocol type
-<<<<<<< HEAD
-
-* Fri Feb 12 2010 Miroslav Suchý <msuchy@redhat.com> 2.5.22-1
-- 564299 - handle http 302 redirect request for satellite-sync
-- rpclib.py cleanup
-
-* Thu Feb 04 2010 Michael Mraka <michael.mraka@redhat.com> 2.5.21-1
-- updated copyrights
-
-* Mon Feb 01 2010 Michael Mraka <michael.mraka@redhat.com> 2.5.20-1
-- added rhnLockfile
-
-* Wed Jan 20 2010 Miroslav Suchý <msuchy@redhat.com> 2.5.19-1
-- code cleanup
-
-* Mon Dec 07 2009 Michael Mraka <michael.mraka@redhat.com> 2.5.18-1
-- moved code from rhnlib to spacewalk-backend-libs
-
-* Fri Dec  4 2009 Miroslav Suchý <msuchy@redhat.com> 2.5.17-1
-- sha256 support
-
-* Fri Dec 04 2009 Michael Mraka <michael.mraka@redhat.com> 2.5.16-1
-- added rhn_rpm and rhn_mpm
-
-* Wed Nov 25 2009 Miroslav Suchý <msuchy@redhat.com> 2.5.15-1
-- aamt is not Null in most cases, move it more to right
-- replace len() with ==
-- count length of buffer only once in loop
-
-* Thu Nov  5 2009 Miroslav Suchy <msuchy@redhat.com> 2.5.14-1
-- fix build under opensuse
-
-* Thu Aug 06 2009 Pradeep Kilambi <pkilambi@redhat.com> 2.5.13-1
--
-
-* Thu May 21 2009 jesus m. rodriguez <jesusr@redhat.com> 2.5.12-1
-- merging additional spec changes and minor edits from svn (pkilambi@redhat.com)
-- 499860 Ability to define location for the temporary transport file
-  descriptors, uses /tmp by default (pkilambi@redhat.com)
-- use tempfile to create transport objects instead of an ugly loop (pkilambi@redhat.com)
-
-* Fri May  8 2009 Pradeep Kilambi <pkilambi@redhat.com> 2.2.7-2
-Resolves: #489920 #484245 #489921 #492638 #499858 #499860
-
-* Wed May 06 2009 jesus m. rodriguez <jesusr@redhat.com> 2.5.11-1
-- fixing the rpc version checks (pkilambi@redhat.com)
-- 492638, 489921, 484245 - Adding redirect support to rhnlib for rhel-5 clients
-  (pkilambi@redhat.com)
-
-* Mon Feb 23 2009 Miroslav Suchy <msuchy@redhat.com> 2.5.10-1
-- point Source0 to Fedorahosted.org
-
-* Thu Feb 12 2009 jesus m. rodriguez <jesusr@redhat.com> 2.5.9-1
-- replace "!#/usr/bin/env python" with "!#/usr/bin/python"
-
-* Tue Jan 27 2009 Dennis Gilmore <dennis@ausil.us> 2.5.8-1
-- clean up files section
-
-* Tue Jan 27 2009 Miroslav Suchý <msuchy@redhat.com> 2.5.7-1
-- remove .egg-info file from spec - we do not provide it
-
-* Wed Jan 21 2009 Pradeep Kilambi <pkilambi@redhat.com> 2.5.6-1
-- Remove usage of version and sources files.
-
-* Tue Sep 16 2008 Pradeep Kilambi <pkilambi@redhat.com> - 2.2.6-2
-Resolves: #211394 #250303
-
-* Fri Jun 20 2008 Devan Goodwin <dgoodwin@redhat.com> - 2.2.5-5
-- Updating for Fedora 9.
-
-* Thu Oct 05 2006 James Bowes <jbowes@redhat.com> - 2.2.5-1
-- Increase to version 2.2.5
-- Fix for #177062, #211219
-
-* Thu Oct 05 2006 James Bowes <jbowes@redhat.com> - 2.2.4-1
-- Increase to version 2.2.4
-- Fix for #211862
-
-* Thu Oct 05 2006 James Bowes <jbowes@redhat.com> - 2.2.3-1
-- Increase to version 2.2.3
-
-* Wed Sep 19 2006 James Bowes <jbowes@redhat.com> - 2.2.2-1
-- New version.
-
-* Wed Sep 13 2006 James Bowes <jbowes@redhat.com> - 2.2.1-1
-- Fix error in UserDictCase.
-
-* Wed Sep 13 2006 James Bowes <jbowes@redhat.com> - 2.2.0-1
-- Remove _httplib and _internal_xmlrpclib.
-- Stop ghosting pyo files.
-
-* Wed Jul 19 2006 James Bowes <jbowes@redhat.com> - 2.1-2
-- Explicitly list the installed files.
-
-* Tue May 02 2006 Bret McMillan <bretm@redhat.com> 2.1-1
-- Improved HTTP redirect support
-
-* Wed Nov 30 2005 Mihai Ibanescu <misa@redhat.com> 2.0-1
-- Fixed #165481 (setting socket timeouts causes uncaught SSL exceptions)
-- Fixed #143833 (memory leak in SSL, caused by the cert verification callback)
-- Finally incorporated patch from bug #135660 (basic HTTP authentication)
-
-* Fri Jul  1 2005 Joel Martin <jmartin@redhat.com> 1.8-7
-- Allow spec file to be used without Makefile (for Solaris builds)
-
-* Mon Jul 19 2004 Mihai Ibanescu <misa@redhat.com> 1.8-6
-- Fixed #128008 (internal _httplib, used with python 1.5.2, missed a
-  HTTPResponse._read_chunked)
-- Fixed a typo
-
-* Sat Jul 10 2004 Mihai Ibanescu <misa@redhat.com> 1.8-4
-- The previous fix in SSL.read uncovered a nastier bug in httplib:
-  http://python.org/sf/988120
-  Fixed it in our HTTPResponse subclass
-
-* Sat Jul  3 2004 Mihai Ibanescu <misa@redhat.com> 1.8-3
-- Fixed bug in SSL.SSLSocket.read() (blocking when less data is in a pipe that
-  has not closed yet).
-
-* Mon Jun 28 2004 Mihai Ibanescu <misa@redhat.com> 1.8-2
-- Breaking transports.Transport.request() into smaller pieces
-- Fixed a small bug in File.__del__
-
-* Thu May 20 2004 Mihai Ibanescu <misa@redhat.com> 1.7-3
-- Fixed lookupEncoding
-
-* Fri Mar  5 2004 Mihai Ibanescu <misa@redhat.com> 1.6-1
-- Rolled new version with a bunch of bug fixes
-
-* Tue Feb 10 2004 Mihai Ibanescu <misa@redhat.com> 1.5-1
-- Fixed #115318
-
-* Wed Nov  5 2003 Mihai Ibanescu <misa@redhat.com> 1.4-10
-- Compiling against python 2.3.2
-
-* Tue Oct  7 2003 Mihai Ibanescu <misa@redhat.com> 1.3-11
-- Rebuilding as an older version (for RHEL 2.1)
-
-* Thu Sep  4 2003 Mihai Ibanescu <misa@redhat.com> 1.4-1
-- Rolling out 1.4
-
-* Thu Sep  4 2003 Mihai Ibanescu <misa@redhat.com> 1.3-12
-- Fixed an error related to the decoding of XMLRPC responses
-
-* Tue Sep  2 2003 Mihai Ibanescu <misa@redhat.com> 1.3-8
-- Fixed a leaking file descriptor (bug #103488)
-
-* Fri Aug 22 2003 Mihai Ibanescu <misa@redhat.com> 1.3-7
-- Added missing BuildRequires (bug #102808)
-
-* Mon Aug 11 2003 Mihai Ibanescu <misa@redat.com> 1.3-5
-- Redirect support added
-
-* Wed Jul 16 2003 Mihai Ibanescu <misa@redhat.com> 1.2-6
-- Rebuilt
-
-* Mon Jul 14 2003 Mihai Ibanescu <misa@redhat.com> 1.2-1
-- Added download resumption, fixed header logic.
-
-* Tue Mar 18 2003 Mihai Ibanescu <misa@redhat.com> 1.0-4
-- Rebuilt for python 1.5.2
-
-* Fri Feb 21 2003 Mihai Ibanescu <misa@redhat.com>
-- Fixed bug #84803 (use OP_DONT_INSERT_EMPTY_FRAGMENTS to avoid breaking
-  non-standard SSL implementations)
-
-* Wed Feb  5 2003 Mihai Ibanescu <misa@redhat.com>
-- Fixed bug #83535 (typo)
-
-* Tue Feb  4 2003 Mihai Ibanescu <misa@redhat.com>
-- Version 1.0-2
-- Rebuild
-
-* Thu Sep  5 2002 Mihai Ibanescu <misa@redhat.com>
-- Use load_verify_locations instead of the SSL store functions, bug with
-  multiple certs in the same file
-
-* Thu Aug 29 2002 Mihai Ibanescu <misa@redhat.com>
-- Memory explosion should be fixed now.
-- File descriptor leak fixed.
-
-* Fri Aug  2 2002 Mihai Ibanscu <misa@redhat.com>
-- Removed debugging output (printing the SSL cert)
-
-* Tue Jul 30 2002 Mihai Ibanescu <misa@redhat.com>
-- User-Agent, X-Info and X-Client-Version were not present in the HTTP headers
-
-* Tue Jul 23 2002 Mihai Ibanescu <misa@redhat.com>
-- Fixed #69518 (up2date seems to never properly reauthenticate after a auth
-   timeout)
-- Fixed the typo introduced when fixing the above bug :-)
-- Completely deprecating rhnHTTPlib: swallowed reportError
-
-* Mon Jul 22 2002 Mihai Ibanescu <misa@redhat.com>
-- Fixed #69311 (leaking file descriptors over SSL connections).
-
-* Fri Jul 19 2002 Mihai Ibanescu <misa@redhat.com>
-- Fixed some proxy-related bugs.
-- Fixed #68911 (and some other bugs that were related to this one).
-
-* Fri Jun 28 2002 Mihai Ibanescu <misa@redhat.com>
-- Added documentation files (but not too much :-)
-
-* Thu Jun 27 2002 Adrian Likins <alikins@redhat.com>
-- hack up distutils to build a sane spec file
-- make sure the SSL support always gets built
-=======
->>>>>>> d2c94387
