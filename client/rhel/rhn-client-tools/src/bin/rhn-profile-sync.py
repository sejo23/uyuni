--- conflicted
+++ resolved
@@ -2,11 +2,7 @@
 #
 # Red Hat Network registration tool
 # Adapted from wrapper.py
-<<<<<<< HEAD
-# Copyright (c) 1999-2006 Red Hat, Inc.  Distributed under GPLv2.
-=======
 # Copyright (c) 1999--2012 Red Hat, Inc.  Distributed under GPLv2.
->>>>>>> 4869bc83
 #
 # Authors:
 #       Adrian Likins <alikins@redhat.com>
