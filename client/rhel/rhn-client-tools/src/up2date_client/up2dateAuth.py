#
# $Id$

import rhnserver
import config
import os
import up2dateErrors
import up2dateUtils
import string
import up2dateLog
import clientCaps
import pickle
import time

from types import DictType

from rhn import rpclib

loginInfo = None
pcklAuthFileName = "/var/spool/up2date/loginAuth.pkl"

def getSystemId():
    cfg = config.initUp2dateConfig()
    path = cfg["systemIdPath"]
    if not os.access(path, os.R_OK):
        return None

    f = open(path, "r")
    ret = f.read()

    f.close()
    return ret

# if a user has upgraded to a newer release of Red Hat but still
# has a systemid from their older release, they need to get an updated
# systemid from the RHN servers.  This takes care of that.
def maybeUpdateVersion():
    cfg = config.initUp2dateConfig()
    try:
        idVer = rpclib.xmlrpclib.loads(getSystemId())[0][0]['os_release']
    except:
        # they may not even have a system id yet.
        return 0

    systemVer = up2dateUtils.getVersion()

    if idVer != systemVer:
      s = rhnserver.RhnServer()

      if s.capabilities.hasCapability('xmlrpc.packages.suse_products', 1):
          # do not change channels
          newSystemId = s.registration.upgrade_version(getSystemId(), systemVer, False)
      else:
          newSystemId = s.registration.upgrade_version(getSystemId(), systemVer)

      path = cfg["systemIdPath"]
      dir = path[:string.rfind(path, "/")]
      if not os.access(dir, os.W_OK):
          try:
              os.mkdir(dir)
          except:
              return 0
      if not os.access(dir, os.W_OK):
          return 0

      statinfo = None
      if os.access(path, os.F_OK):
          # already have systemid file there; let's back it up
          savePath = path + ".save"
          try:
              statinfo = os.stat(path)
              os.rename(path, savePath)
          except:
              return 0

      f = open(path, "w")
      f.write(newSystemId)
      f.close()
      try:
          if statinfo:
              # update; keep permissions and ownership
              os.chmod(path, statinfo.st_mode)
              os.chown(path, statinfo.st_uid, statinfo.st_gid)
          else:
              # new file
              os.chmod(path, 0600)
      except:
          pass


def writeCachedLogin():
    """
    Pickle loginInfo to a file
    Returns:
    True    -- wrote loginInfo to a pickle file
    False   -- did _not_ write loginInfo to a pickle file
    """
    log = up2dateLog.initLog()
    log.log_debug("writeCachedLogin() invoked")
    if not loginInfo:
        log.log_debug("writeCachedLogin() loginInfo is None, so bailing.")
        return False
    data = {'time': time.time(),
            'loginInfo': loginInfo}

    pcklDir = os.path.dirname(pcklAuthFileName)
    if not os.access(pcklDir, os.W_OK):
        try:
            os.mkdir(pcklDir)
            os.chmod(pcklDir, 0700)
        except:
            log.log_me("Unable to write pickled loginInfo to %s" % pcklDir)
            return False
    pcklAuth = open(pcklAuthFileName, 'wb')
    os.chmod(pcklAuthFileName, 0600)
    pickle.dump(data, pcklAuth)
    pcklAuth.close()
    expireTime = data['time'] + float(loginInfo['X-RHN-Auth-Expire-Offset'])
    log.log_debug("Wrote pickled loginInfo at ", data['time'], " with expiration of ",
            expireTime, " seconds.")
    return True

def readCachedLogin():
    """
    Read pickle info from a file
    Caches authorization info for connecting to the server.
    """
    log = up2dateLog.initLog()
    log.log_debug("readCachedLogin invoked")
    if not os.access(pcklAuthFileName, os.R_OK):
        log.log_debug("Unable to read pickled loginInfo at: %s" % pcklAuthFileName)
        return False
    pcklAuth = open(pcklAuthFileName, 'rb')
    try:
        data = pickle.load(pcklAuth)
    except EOFError:
        log.log_debug("Unexpected EOF. Probably an empty file, \
                       regenerate auth file")
        pcklAuth.close()
        return False
    pcklAuth.close()
    # Check if system_id has changed
    try:
        idVer = rpclib.xmlrpclib.loads(getSystemId())[0][0]['system_id']
        cidVer = "ID-%s" % data['loginInfo']['X-RHN-Server-Id']
        if idVer != cidVer:
<<<<<<< HEAD
	    log.log_me("1 %s" % idVer)
	    log.log_me("2 %s" % cidVer)
=======
            log.log_debug("system id version changed: %s vs %s" % (idVer, cidVer))
>>>>>>> 4869bc83
	    return False
    except:
	pass
    createdTime = data['time']
    li = data['loginInfo']
    currentTime = time.time()
    expireTime = createdTime + float(li['X-RHN-Auth-Expire-Offset'])
    #Check if expired, offset is stored in "X-RHN-Auth-Expire-Offset"
    log.log_debug("Checking pickled loginInfo, currentTime=", currentTime,
            ", createTime=", createdTime, ", expire-offset=",
            float(li['X-RHN-Auth-Expire-Offset']))
    if (currentTime > expireTime):
        log.log_debug("Pickled loginInfo has expired, created = %s, expire = %s." \
                %(createdTime, expireTime))
        return False
    _updateLoginInfo(li)
    log.log_debug("readCachedLogin(): using pickled loginInfo set to expire at ", expireTime)
    return True

def _updateLoginInfo(li):
    """
    Update the global var, "loginInfo"
    """
    global loginInfo
    if type(li) == DictType:
        if type(loginInfo) == DictType:
            # must retain the reference.
            loginInfo.update(li)
        else:
            # this had better be the initial login or we lose the reference.
            loginInfo = li
    else:
        loginInfo = None

# allow to pass in a system id for use in rhnreg
# a bit of a kluge to make caps work correctly
def login(systemId=None, forceUpdate=False):
    log = up2dateLog.initLog()
    log.log_debug("login(forceUpdate=%s) invoked" % (forceUpdate))
    if not forceUpdate and not loginInfo:
        if readCachedLogin():
            return loginInfo

    server = rhnserver.RhnServer()

    # send up the capabality info
    headerlist = clientCaps.caps.headerFormat()
    for (headerName, value) in headerlist:
        server.add_header(headerName, value)

    if systemId == None:
        systemId = getSystemId()

    if not systemId:
        return None

    maybeUpdateVersion()
    log.log_me("logging into up2date server")

    li = server.up2date.login(systemId)

    # figure out if were missing any needed caps
    server.capabilities.validate()
    _updateLoginInfo(li) #update global var, loginInfo
    writeCachedLogin() #pickle global loginInfo

    if loginInfo:
        log.log_me("successfully retrieved authentication token "
                   "from up2date server")

    log.log_debug("logininfo:", loginInfo)
    return loginInfo

def updateLoginInfo():
    log = up2dateLog.initLog()
    log.log_me("updateLoginInfo() login info")
    # NOTE: login() updates the loginInfo object
    login(forceUpdate=True)
    if not loginInfo:
        raise up2dateErrors.AuthenticationError("Unable to authenticate")
    return loginInfo


def getLoginInfo():
    global loginInfo
    try:
        loginInfo = loginInfo
    except NameError:
        loginInfo = None
    if loginInfo:
        return loginInfo
    # NOTE: login() updates the loginInfo object
    login()
    return loginInfo
<|MERGE_RESOLUTION|>--- conflicted
+++ resolved
@@ -144,15 +144,10 @@
         idVer = rpclib.xmlrpclib.loads(getSystemId())[0][0]['system_id']
         cidVer = "ID-%s" % data['loginInfo']['X-RHN-Server-Id']
         if idVer != cidVer:
-<<<<<<< HEAD
-	    log.log_me("1 %s" % idVer)
-	    log.log_me("2 %s" % cidVer)
-=======
             log.log_debug("system id version changed: %s vs %s" % (idVer, cidVer))
->>>>>>> 4869bc83
 	    return False
     except:
-	pass
+        pass
     createdTime = data['time']
     li = data['loginInfo']
     currentTime = time.time()
