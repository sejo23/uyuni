--- conflicted
+++ resolved
@@ -119,7 +119,6 @@
     log = up2dateLog.initLog()
     cfg = config.initUp2dateConfig()
 
-<<<<<<< HEAD
     if caChain:
         ca = caChain
     else:
@@ -127,17 +126,10 @@
         # The servers we're talking to need to have their certs
         # signed by one of these CA.
         ca = cfg["sslCACert"]
-    if isinstance(ca, basestring):
-=======
-    # Where do we keep the CA certificate for RHNS?
-    # The servers we're talking to need to have their certs
-    # signed by one of these CA.
-    ca = cfg["sslCACert"]
     if not isinstance(ca, list):
->>>>>>> 2be67e02
         ca = [ca]
+
     rhns_ca_certs = ca or ["/usr/share/rhn/RHNS-CA-CERT"]
-
     if cfg["enableProxy"]:
         proxyHost = config.getProxySetting()
     else:
