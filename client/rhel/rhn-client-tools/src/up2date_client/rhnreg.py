--- conflicted
+++ resolved
@@ -354,16 +354,8 @@
         auth_dict["smbios"] = _encode_characters(hardware.get_smbios())
 
     s = rhnserver.RhnServer()
-<<<<<<< HEAD
     registerSystemAddProductProfile( s, auth_dict )
-
-    if packages == None:
-        ret = s.registration.new_system(auth_dict)
-    else:
-        ret = s.registration.new_system(auth_dict, packages)
-=======
     ret = s.registration.new_system(auth_dict)
->>>>>>> 663af282
 
     return ret
 
