--- conflicted
+++ resolved
@@ -1,19 +1,18 @@
 #!/usr/bin/python
 
+
+
 import sys
+
+import settestpath
+
+from up2date_client import config
+from up2date_client import rpcServer
+
 import unittest
-
 from rhn import rpclib
 
-<<<<<<< HEAD
-import settestpath
-from up2date_client import config, rpcServer
-from up2date_client import up2dateErrors
-
-test_up2date = "etc-sysconfig-rhn/up2date"
-=======
 test_up2date = "../etc-conf/up2date.config"
->>>>>>> 2be67e02
 
 def write(blip):
     sys.stdout.write("\n%s\n" % blip)
@@ -120,7 +119,7 @@
         try:
             s = rpcServer.getServer()
             write(s)
-        except up2dateErrors.SSLCertificateFileNotFound:
+        except SystemExit:
             pass
         else:
             self.fail("Expected to get an SSLCertificateFileNotFound error")
