--- conflicted
+++ resolved
@@ -15,27 +15,15 @@
 msgstr ""
 "Project-Id-Version: Spacewalk\n"
 "Report-Msgid-Bugs-To: \n"
-<<<<<<< HEAD
-"POT-Creation-Date: 2011-07-19 13:31+0200\n"
-"PO-Revision-Date: 2011-06-15 16:03+0200\n"
-"Last-Translator: Miroslav Suchý <msuchy@redhat.com>\n"
-"Language-Team: Spanish <es@li.org>\n"
-=======
 "POT-Creation-Date: 2011-07-19 18:03+0200\n"
 "PO-Revision-Date: 2011-06-15 15:32+0000\n"
 "Last-Translator: msuchy <msuchy@redhat.com>\n"
 "Language-Team: Spanish (Castilian) <trans-es@lists.fedoraproject.org>\n"
->>>>>>> 852a28ff
 "Language: es\n"
 "MIME-Version: 1.0\n"
 "Content-Type: text/plain; charset=UTF-8\n"
 "Content-Transfer-Encoding: 8bit\n"
-<<<<<<< HEAD
-"X-Generator: Lokalize 1.2\n"
-"Plural-Forms: nplurals=2; plural=(n != 1);\n"
-=======
 "Plural-Forms: nplurals=2; plural=(n != 1)\n"
->>>>>>> 852a28ff
 
 #: ../src/up2date_client/rhnregGui.py:132
 #: ../src/up2date_client/rhnregGui.py:149
@@ -277,245 +265,8 @@
 #, python-format
 msgid "%d MHz"
 msgstr "%d MHz"
-<<<<<<< HEAD
 
 #: ../src/up2date_client/rhnregGui.py:1182
-=======
-
-#: ../src/up2date_client/rhnregGui.py:1182
-#, python-format
-msgid "%s MB"
-msgstr "%s MB"
-
-#: ../src/up2date_client/rhnregGui.py:1226
-msgid "There was an error building the list of packages."
-msgstr "Se produjo un error fatal durante la creación de la lista de paquetes."
-
-#: ../src/up2date_client/rhnregGui.py:1241
-msgid "Package"
-msgstr "Paquete"
-
-#: ../src/up2date_client/rhnregGui.py:1246
-msgid "Arch"
-msgstr "Archivo"
-
-#: ../src/up2date_client/rhnregGui.py:1253
-msgid "Building a list of RPM packages installed on your system.  Please wait."
-msgstr ""
-"Construyendo una lista de paquetes RPM instalados en su sistema.  Por favor "
-"espere."
-
-#: ../src/up2date_client/rhnregGui.py:1284
-msgid ""
-"There was an error loading your configuration.  Make sure that\n"
-"you have read access to /etc/sysconfig/rhn."
-msgstr ""
-"Error al cargar su configuración. Asegúrese de que tiene acceso\n"
-" de lectura al archivo /etc/sysconfig/rhn."
-
-#: ../src/up2date_client/rhnregGui.py:1326
-#, python-format
-msgid ""
-"There was an error saving your configuration. Make sure that\n"
-"you own %s."
-msgstr ""
-"Se produjo un error al guardar su configuración. Asegúrese de ser el\n"
-" propietario de %s."
-
-#: ../src/up2date_client/rhnregGui.py:1356
-#, python-format
-msgid ""
-"This error shouldn't have happened. If you'd like to help us improve this "
-"program, please file a bug at bugzilla.redhat.com. Including the relevant "
-"parts of '%s' would be very helpful. Thanks!"
-msgstr ""
-"Este error no debió haber ocurrido. Si desea ayudarnos a mejorar este "
-"programa, por favor llene un reporte de error en bugzilla.redhat.com. Es de "
-"gran ayuda si incluye la parte de '%s'. !Gracias!"
-
-#: ../src/up2date_client/rpcServer.py:45
-msgid "Error: Server Unavailable. Please try later."
-msgstr "Error: El servidor no está disponible. Por favor intente más tarde."
-
-#: ../src/up2date_client/rpcServer.py:160
-msgid "ERROR: can not find RHNS CA file"
-msgstr "ERROR: no se pudo encontrar el archivo RHNS CA"
-
-#: ../src/up2date_client/rpcServer.py:198
-msgid "Connection aborted by the user"
-msgstr "Conexión interrumpida por el usuario"
-
-#: ../src/up2date_client/rpcServer.py:243
-msgid "Server has refused connection due to high load"
-msgstr "El servidor ha rechazado la conexión debido a un exceso de carga"
-
-#: ../src/up2date_client/rhnChannel.py:96
-msgid "Unable to Locate SystemId"
-msgstr "No se pudo Locate Systemld"
-
-#: ../src/up2date_client/rhnChannel.py:113
-msgid "This system may not be updated until it is associated with a channel."
-msgstr ""
-"Este sistema no podrá ser actualizado hasta que esté asociado a un canal."
-
-#: ../src/up2date_client/rpmUtils.py:112 ../src/up2date_client/debUtils.py:53
-msgid "Getting list of packages installed on the system"
-msgstr "Obteniendo lista de paquetes instalados en el sistema"
-
-#: ../src/up2date_client/tui.py:127
-msgid "Red Hat Network Location:"
-msgstr "Ubicación de Red Hat Network:"
-
-#: ../src/up2date_client/tui.py:128
-#: ../src/up2date_client/rhnreg_constants.py:73
-msgid "Login:"
-msgstr "Login:"
-
-#: ../src/up2date_client/tui.py:129
-msgid "System ID:"
-msgstr "ID del sistema:"
-
-#: ../src/up2date_client/tui.py:423
-#: ../src/up2date_client/rhnreg_constants.py:329
-msgid "Error"
-msgstr "Error"
-
-#: ../src/up2date_client/tui.py:423
-msgid "The server indicated an error:\n"
-msgstr "El servidor indicó un error:\n"
-
-#. Navigation
-#: ../src/up2date_client/tui.py:423
-#: ../src/up2date_client/rhnreg_constants.py:328
-msgid "OK"
-msgstr "Aceptar"
-
-#: ../src/up2date_client/tui.py:427
-msgid "There was an error communicating with the registration server:\n"
-msgstr "Se produjo un error al comunicarse con el servidor de registros:\n"
-
-#: ../src/up2date_client/tui.py:627
-msgid "Profile name:"
-msgstr "Nombre de perfil:"
-
-#: ../src/up2date_client/tui.py:649 ../src/up2date_client/tui.py:650
-msgid "Version: "
-msgstr "Versión: "
-
-#: ../src/up2date_client/tui.py:656
-msgid "CPU model: "
-msgstr "Modelo de CPU: "
-
-#: ../src/up2date_client/tui.py:662
-msgid "Hostname: "
-msgstr "Nombre de equipo: "
-
-#: ../src/up2date_client/tui.py:674
-msgid "CPU speed: "
-msgstr "Velocidad de CPU: "
-
-#: ../src/up2date_client/tui.py:680
-msgid "IP Address: "
-msgstr "Dirección IP: "
-
-#: ../src/up2date_client/tui.py:686
-msgid "Memory: "
-msgstr "Memoria: "
-
-#: ../src/up2date_client/tui.py:690
-#, python-format
-msgid "%s megabytes"
-msgstr "%s megabytes"
-
-#: ../src/up2date_client/tui.py:937
-msgid "Problem sending hardware profile:\n"
-msgstr "Problemas enviando el perfil de hardware:\n"
-
-#: ../src/up2date_client/tui.py:941
-msgid "Problem sending hardware profile."
-msgstr "Problema al enviar el perfil de hardware."
-
-#: ../src/up2date_client/tui.py:950
-msgid "Problem sending package list:\n"
-msgstr "Problemas al enviar la lista de paquetes:\n"
-
-#: ../src/up2date_client/tui.py:953
-msgid "Problem sending package list."
-msgstr "Error al enviar la lista de paquetes."
-
-#: ../src/up2date_client/tui.py:1003
-msgid "Finish"
-msgstr "Finalizar"
-
-#: ../src/up2date_client/tui.py:1129
-msgid "You specified an invalid protocol."
-msgstr "Especificó un protocolo inválido."
-
-#: ../src/up2date_client/tui.py:1163
-msgid ""
-"  <Tab>/<Alt-Tab> between elements  |  <Space> selects  |  <F12> next screen"
-msgstr ""
-"  <Tab>/<Alt-Tab> entre elementos | <Espacio> selecciona  |  <F12> pantalla "
-"siguiente"
-
-#: ../src/up2date_client/tui.py:1260
-msgid "You must run the RHN registration program as root."
-msgstr "Debe ejecutar el programa de registro RHN como root."
-
-#: ../src/up2date_client/rhnreg.py:55
-msgid "Warning: unable to enable rhnsd with chkconfig"
-msgstr "Advertencia: no es posible habilitar rhnsd con chkconfig"
-
-#: ../src/up2date_client/hardware.py:706
-msgid "Error reading cpu information:"
-msgstr "Error durante la lectura de la información de cpu:"
-
-#: ../src/up2date_client/hardware.py:713
-msgid "Error reading system memory information:"
-msgstr "Error al leer la información sobre la memoria del sistema:"
-
-#: ../src/up2date_client/hardware.py:723
-msgid "Error reading networking information:"
-msgstr "Error al leer la información de la red:"
-
-#: ../src/up2date_client/hardware.py:744
-msgid "Error reading install method information:"
-msgstr ""
-"Error durante la lectura de la información sobre el método de instalación:"
-
-#: ../src/up2date_client/hardware.py:752
-msgid "Error reading network interface information:"
-msgstr "Error durante la lectura de la información sobre la tarjeta de red:"
-
-#: ../src/up2date_client/messageWindow.py:98
-msgid "Error:"
-msgstr "Error:"
-
-#: ../src/up2date_client/messageWindow.py:105
-msgid "Yes/No dialog:"
-msgstr "Diálogo sí/no:"
-
-#: ../src/up2date_client/config.py:142
-#, python-format
-msgid "%s was not found"
-msgstr "%s no se pudo encontrar"
-
-#: ../src/up2date_client/rhnreg_constants.py:14
-msgid "Copyright © 2006--2010 Red Hat, Inc. All rights reserved."
-msgstr "Copyright © 2006--2010 Red Hat, Inc. Todos los derechos reservados."
-
-#. Connect Window
-#: ../src/up2date_client/rhnreg_constants.py:17
-msgid "Attempting to contact the Red Hat Network server."
-msgstr "Intentado contactar al Servidor de Red Hat Network."
-
-#: ../src/up2date_client/rhnreg_constants.py:18
-#, python-format
-msgid "We are attempting to contact the Red Hat Network server at %s."
-msgstr "Intentado contactar al servidor de Red Hat Network en %s."
-
-#: ../src/up2date_client/rhnreg_constants.py:20
->>>>>>> 852a28ff
 #, python-format
 msgid "%s MB"
 msgstr "%s MB"
@@ -1765,7 +1516,6 @@
 #: ../src/firstboot/rhn_start_gui.py:43 ../src/firstboot/rhn_start_gui.py:44
 msgid "Set Up Software Updates"
 msgstr "Configurando actualizaciones"
-<<<<<<< HEAD
 
 #: ../src/firstboot/rhn_provide_certificate_gui.py:41
 #: ../src/firstboot/rhn_provide_certificate_gui.py:42
@@ -1929,9 +1679,8 @@
 msgstr "No intente usar el entorno X"
 
 #: ../src/bin/spacewalk-channel.py:42
-#, fuzzy
 msgid "ERROR: must be root to execute\n"
-msgstr "Debe ser root para ejecutar %s"
+msgstr ""
 
 #: ../src/bin/spacewalk-channel.py:56
 msgid "name of channel you want to (un)subscribe"
@@ -1950,32 +1699,28 @@
 msgstr ""
 
 #: ../src/bin/spacewalk-channel.py:64
-#, fuzzy
 msgid "list all available child channels"
-msgstr "Todas las actualizaciones disponibles"
+msgstr ""
 
 #: ../src/bin/spacewalk-channel.py:66
 msgid "verbose output"
 msgstr ""
 
 #: ../src/bin/spacewalk-channel.py:68
-#, fuzzy
 msgid "your user name"
-msgstr "Especifique un nombre de usuario"
+msgstr ""
 
 #: ../src/bin/spacewalk-channel.py:70
-#, fuzzy
 msgid "your password"
-msgstr "Especifique una contraseña"
+msgstr ""
 
 #: ../src/bin/spacewalk-channel.py:78
 msgid "ERROR: these arguments make no sense in this context (try --help)"
 msgstr ""
 
 #: ../src/bin/spacewalk-channel.py:80
-#, fuzzy
 msgid "Username: "
-msgstr "Nombre de equipo: "
+msgstr ""
 
 #: ../src/bin/spacewalk-channel.py:104
 msgid "ERROR: you have to specify at least one channel"
@@ -2002,245 +1747,8 @@
 msgstr ""
 
 #: ../src/bin/spacewalk-channel.py:131
-#, fuzzy
 msgid "This system is not associated with any channel."
 msgstr ""
-"Este sistema no podrá ser actualizado hasta que esté asociado a un canal."
-=======
-
-#: ../src/firstboot/rhn_provide_certificate_gui.py:41
-#: ../src/firstboot/rhn_provide_certificate_gui.py:42
-#: ../src/firstboot/rhn_choose_server_gui.py:69
-msgid "Provide Certificate"
-msgstr "Proporcionar certificado"
-
-#. the user doesn't want to provide a cert right now
-#. TODO write a message to disk like the other cases? need to decide
-#. how we want to do error handling in general.
-#: ../src/firstboot/rhn_provide_certificate_gui.py:57
-#: ../src/firstboot/rhn_start_gui.py:61 ../src/firstboot/rhn_finish_gui.py:42
-#: ../src/firstboot/rhn_finish_gui.py:43 ../src/firstboot/rhn_login_gui.py:56
-#: ../src/firstboot/rhn_create_profile_gui.py:58
-msgid "Finish Updates Setup"
-msgstr "Finalizar configuración"
-
-#: ../src/firstboot/rhn_review_gui.py:42 ../src/firstboot/rhn_review_gui.py:43
-msgid "Review Subscription"
-msgstr "Revisar la suscripción"
-
-#: ../src/firstboot/rhn_choose_server_gui.py:42
-#: ../src/firstboot/rhn_choose_server_gui.py:43 ../data/rh_register.glade.h:19
-msgid "Choose Server"
-msgstr "Elija un servidor"
-
-#: ../src/firstboot/rhn_choose_server_gui.py:64
-#: ../src/firstboot/rhn_login_gui.py:41 ../src/firstboot/rhn_login_gui.py:42
-msgid "Red Hat Login"
-msgstr "Nombre de sesión"
-
-#: ../src/firstboot/rhn_login_gui.py:71
-#: ../src/firstboot/rhn_create_profile_gui.py:42
-#: ../src/firstboot/rhn_create_profile_gui.py:43
-msgid "Create Profile"
-msgstr "Cree un perfil"
-
-#: ../src/firstboot/rhn_login_gui.py:99
-#: ../src/firstboot/rhn_create_profile_gui.py:87
-msgid "There was a communication error with the server:"
-msgstr "Se produjo un error en la comunicación con el servidor:"
-
-#: ../src/firstboot/rhn_login_gui.py:101
-#: ../src/firstboot/rhn_create_profile_gui.py:89
-msgid "Would you like to go back and try again?"
-msgstr "¿Quiere regresar e intentar de nuevo?"
-
-#: ../src/bin/rhnreg_ks.py:46
-msgid "Specify a profilename"
-msgstr "Especifique un nombre de perfil"
-
-#: ../src/bin/rhnreg_ks.py:48
-msgid "Specify a username"
-msgstr "Especifique un nombre de usuario"
-
-#: ../src/bin/rhnreg_ks.py:50
-msgid "Specify a password"
-msgstr "Especifique una contraseña"
-
-#: ../src/bin/rhnreg_ks.py:52
-msgid "Specify an organizational id for this system"
-msgstr "Especifique un id de la organización para este sistema"
-
-#: ../src/bin/rhnreg_ks.py:54
-msgid "Specify a url to use as a server"
-msgstr "Especifique la url del servidor a usar"
-
-#: ../src/bin/rhnreg_ks.py:56
-msgid "Specify a file to use as the ssl CA cert"
-msgstr "Especifique un fichero para usar como certificado ssl CA"
-
-#: ../src/bin/rhnreg_ks.py:58
-msgid "Specify an activation key"
-msgstr "Especifique una llave de activación"
-
-#: ../src/bin/rhnreg_ks.py:60
-msgid ""
-"Subscribe this system to the EUS channel tied to the system's redhat-release"
-msgstr ""
-"Suscriba este sistema al canal EUS ligado al lanzamiento de redhat del "
-"sistema"
-
-#: ../src/bin/rhnreg_ks.py:62
-msgid "[Deprecated] Read contact info from stdin"
-msgstr ""
-"[Descontinuado] Lea la información de contacto desde stdinLeer la "
-"información de contacto desde stdin "
-
-#: ../src/bin/rhnreg_ks.py:64
-msgid "Do not probe or upload any hardware info"
-msgstr "No pruebe o cargue ninguna información sobre el hardware "
-
-#: ../src/bin/rhnreg_ks.py:66
-msgid "Do not profile or upload any package info"
-msgstr "No perfile o cargue ninguna información de paquete "
-
-#: ../src/bin/rhnreg_ks.py:68
-msgid "Do not upload any virtualization info"
-msgstr "No cargue ninguna información de virtualización"
-
-#: ../src/bin/rhnreg_ks.py:70
-msgid "Do not start rhnsd after completion"
-msgstr "No inicie rhnsd después de finalizar"
-
-#: ../src/bin/rhnreg_ks.py:72
-msgid "Register the system even if it is already registered"
-msgstr "Registre el sistema incluso si ya ha sido registrado"
-
-#: ../src/bin/rhnreg_ks.py:82
-msgid "A username and password are required to register a system."
-msgstr ""
-"Se necesita un nombre de usuario y una contraseña para registrar un sistema."
-
-#: ../src/bin/rhnreg_ks.py:87
-msgid "This system is already registered. Use --force to override"
-msgstr "Este sistema ya ha sido registrado. Use --force para sobreescribir"
-
-#: ../src/bin/rhnreg_ks.py:121
-msgid ""
-"Usage of --use-eus-channel option with --activationkey is not supported. "
-"Please use username and password instead."
-msgstr ""
-"No está soportado el uso de la opción --use-eus-channel con --activationkey. "
-"Por favor use nombre de usuario y contraseña en su lugar."
-
-#: ../src/bin/rhnreg_ks.py:124
-msgid "The server you are registering against does not support EUS."
-msgstr "El servidor al cual está intentando registrarse no soporta EUS."
-
-#: ../src/bin/rhnreg_ks.py:154
-msgid ""
-"Warning: --contactinfo option has been deprecated. Please login to the "
-"server web user Interface and update your contactinfo. "
-msgstr ""
-"Advertencia: la opción --contactinfo ha sido depreciada. Por favor ingrese a "
-"la interfaz de usuario de servidor de web y actualice su información de "
-"contacto."
-
-#: ../src/bin/rhnreg_ks.py:178
-msgid "Warning: yum-rhn-plugin is not present, could not enable it."
-msgstr "Advertencia: yum-rhn-plugin no está presente, no se pudo actualizar."
-
-#: ../src/bin/rhnreg_ks.py:180
-msgid ""
-"Warning: Could not open /etc/yum/pluginconf.d/rhnplugin.conf\n"
-"yum-rhn-plugin is not enabled.\n"
-msgstr ""
-"Advertencia: No se pudo abrir /etc/yum/pluginconf.d/rhnplugin.conf\n"
-"yum-rhn-plugin no está habilitado.\n"
-
-#: ../src/bin/rhnreg_ks.py:200
-msgid ""
-"A profilename was not specified, and hostname and IP address could not be "
-"determined to use as a profilename, please specify one."
-msgstr ""
-"No se ha especificado un nombre de perfil y no se ha podido determinar una "
-"dirección IP para usarse como nombre de perfil, por favor especifique uno."
-
-#: ../src/bin/rhn_register.py:37
-msgid "Do not attempt to use X"
-msgstr "No intente usar el entorno X"
-
-#: ../src/bin/spacewalk-channel.py:42
-msgid "ERROR: must be root to execute\n"
-msgstr ""
-
-#: ../src/bin/spacewalk-channel.py:56
-msgid "name of channel you want to (un)subscribe"
-msgstr ""
-
-#: ../src/bin/spacewalk-channel.py:58
-msgid "subscribe to channel"
-msgstr ""
-
-#: ../src/bin/spacewalk-channel.py:60
-msgid "unsubscribe from channel"
-msgstr ""
-
-#: ../src/bin/spacewalk-channel.py:62
-msgid "list channels"
-msgstr ""
-
-#: ../src/bin/spacewalk-channel.py:64
-msgid "list all available child channels"
-msgstr ""
-
-#: ../src/bin/spacewalk-channel.py:66
-msgid "verbose output"
-msgstr ""
-
-#: ../src/bin/spacewalk-channel.py:68
-msgid "your user name"
-msgstr ""
-
-#: ../src/bin/spacewalk-channel.py:70
-msgid "your password"
-msgstr ""
-
-#: ../src/bin/spacewalk-channel.py:78
-msgid "ERROR: these arguments make no sense in this context (try --help)"
-msgstr ""
-
-#: ../src/bin/spacewalk-channel.py:80
-msgid "Username: "
-msgstr ""
-
-#: ../src/bin/spacewalk-channel.py:104
-msgid "ERROR: you have to specify at least one channel"
-msgstr ""
-
-#: ../src/bin/spacewalk-channel.py:112
-#, python-format
-msgid "Channel(s): %s successfully added"
-msgstr ""
-
-#: ../src/bin/spacewalk-channel.py:114
-#, python-format
-msgid "Error during adding channel(s) %s"
-msgstr ""
-
-#: ../src/bin/spacewalk-channel.py:122
-#, python-format
-msgid "Channel(s): %s successfully removed"
-msgstr ""
-
-#: ../src/bin/spacewalk-channel.py:124
-#, python-format
-msgid "Error during removal of channel(s) %s"
-msgstr ""
-
-#: ../src/bin/spacewalk-channel.py:131
-msgid "This system is not associated with any channel."
-msgstr ""
->>>>>>> 852a28ff
 
 #: ../src/bin/spacewalk-channel.py:133
 msgid "Unable to locate SystemId file. Is this system registered?"
@@ -2323,7 +1831,6 @@
 "configurado para recibir actualizaciones de software esta vez.</b>"
 
 #: ../data/rh_register.glade.h:5
-<<<<<<< HEAD
 msgid ""
 "<b>Tip:</b> Minor releases with a '*' are currently fully supported by Red "
 "Hat."
@@ -2337,21 +1844,6 @@
 "release that is older than the most recent minor release if you select this "
 "option."
 msgstr ""
-=======
-msgid ""
-"<b>Tip:</b> Minor releases with a '*' are currently fully supported by Red "
-"Hat."
-msgstr ""
-"<b>Consejo:</b> Actualmente, los lanzamientos menores con un '*' son "
-"soportados totalmente por Red Hat."
-
-#: ../data/rh_register.glade.h:6
-msgid ""
-"<b>Warning:</b> You will <b>not</b> be able to limit this system to a minor "
-"release that is older than the most recent minor release if you select this "
-"option."
-msgstr ""
->>>>>>> 852a28ff
 "<b>Advertencia: Al seleccionar esta opción </b> usted <b>no</b> podrá "
 "limitar este sistema a un lanzamiento que es anterior al lanzamiento menor "
 "más reciente."
@@ -2393,7 +1885,6 @@
 "<b>Actualizaciones _limitadas</b> serán proporcionadas a este sistema para "
 "mantener compatibilidad con el siguiente lanzamiento menor de canal de "
 "software de Red Hat Enterprise Linux:"
-<<<<<<< HEAD
 
 #: ../data/rh_register.glade.h:11
 msgid "<big><b>Moving to earlier releases won't be possible</b></big>"
@@ -2615,235 +2106,11 @@
 msgid "<b>Login:</b>"
 msgstr "<b>Login:</b>"
 
-=======
-
-#: ../data/rh_register.glade.h:11
-msgid "<big><b>Moving to earlier releases won't be possible</b></big>"
-msgstr ""
-"<big><b>El desplazamiento a lanzamientos anteriores no será posible</b></big>"
-
-#: ../data/rh_register.glade.h:12
-msgid ""
-"<small>Tip: Forgot your login or password? Look it up at \n"
-"https://www.redhat.com/wapps/sso/rhn/lostPassword.html</small>"
-msgstr ""
-"<small>Consejo: ¿ Se olvidó de su nombre de cuenta o contraseña ?\n"
-"Búsquela en https://www.redhat.com/wapps/sso/rhn/lostPassword.html</small>"
-
-#: ../data/rh_register.glade.h:14
-msgid "Advanced Network Configuration"
-msgstr "Configuración avanzada de la red"
-
-#: ../data/rh_register.glade.h:15
-msgid "Advanced Network Configuration button"
-msgstr "Botón de configuración de red avanzada"
-
-#: ../data/rh_register.glade.h:17
-msgid "Aplet screenshot"
-msgstr "Toma de pantallas"
-
-#: ../data/rh_register.glade.h:18
-msgid "Choose Channel"
-msgstr "Elija un canal"
-
-#: ../data/rh_register.glade.h:20
-msgid "Choose minor release"
-msgstr "Elija lanzamiento menor"
-
-#: ../data/rh_register.glade.h:21
-msgid "Close"
-msgstr "Cierre"
-
-#: ../data/rh_register.glade.h:22
-msgid "Confirm operation system release selection"
-msgstr "Confirme la selección del lanzamiento de sistema operativo"
-
-#: ../data/rh_register.glade.h:23
-msgid "Create profile"
-msgstr "Cree un perfil"
-
-#: ../data/rh_register.glade.h:24
-msgid "Enter Your Account Information"
-msgstr "Ingrese la información de su cuenta"
-
-#: ../data/rh_register.glade.h:25
-msgid "Enter in the format hostname(:port)"
-msgstr "Ingrese en el formato nombre de host(:port)"
-
-#: ../data/rh_register.glade.h:26
-msgid "Hardware Info"
-msgstr "Información de hardware"
-
-#: ../data/rh_register.glade.h:27
-msgid "I would like to connect to Red Hat Network via an _HTTP proxy."
-msgstr "Me gustaría conectarme con Red Hat Network a través de un proxy _HTTP."
-
-#: ../data/rh_register.glade.h:28
-msgid "Limited updates"
-msgstr "Actualizaciones limitadas"
-
-#: ../data/rh_register.glade.h:29
-msgid "Link To Subscription"
-msgstr "Enlazar a la suscripción"
-
-#: ../data/rh_register.glade.h:30
-msgid "No thanks, I'll connect later."
-msgstr "No gracias, me conectaré luego."
-
-#: ../data/rh_register.glade.h:32
-msgid "Package Information"
-msgstr "Información del paquete"
-
-#: ../data/rh_register.glade.h:33
-msgid "Provide a Security Certificate"
-msgstr "Proporcionar un certificado de seguridad"
-
-#: ../data/rh_register.glade.h:34
-msgid "RHN login field"
-msgstr "Campo de inicio de sesión de RHN"
-
-#: ../data/rh_register.glade.h:35
-msgid "RHN password field"
-msgstr "Campo de contraseña RHN"
-
-#: ../data/rh_register.glade.h:36
-msgid "Review system..."
-msgstr "Revisar el sistema..."
-
-#: ../data/rh_register.glade.h:37
-msgid "Select A File"
-msgstr "Seleccione Un Archivo"
-
-#: ../data/rh_register.glade.h:38
-msgid "Send hardware profile checkbox"
-msgstr "Casilla de verificación de Enviar perfil de hardware"
-
-#: ../data/rh_register.glade.h:39
-msgid "Send package profile checkbox"
-msgstr "Casilla de verificación de Enviar perfil de paquetes"
-
-#: ../data/rh_register.glade.h:40
-msgid "Start Window"
-msgstr "Iniciar ventana"
-
-#: ../data/rh_register.glade.h:44
-msgid ""
-"This system will <b>not</b> be able to successfully receive software "
-"updates, including security updates, from Red Hat without connecting to a "
-"Red Hat Network server.\n"
-"\n"
-"To keep your system updated, secure, and supported, please register this "
-"system at your earliest convenience.\n"
-"\n"
-"You may access the RHN registration tool by running <b>RHN Registration</b> "
-"in the <b>System > Administration</b> menu.\n"
-"You may access the software update tool by running <b>Software Update</b> in "
-"the <b>System > Administration</b> menu."
-msgstr ""
-"Este sistema <b>no</b> podrá recibir actualizaciones de software ni "
-"actualizaciones de seguridad de Red Hat sin una conexión al servidor de Red "
-"Hat Network.\n"
-"\n"
-"Para mantener este sistema actualizado, seguro y soportado, por favor "
-"regístrelo lo antes posible.\n"
-"\n"
-"Puede acceder a la herramienta de actualización de software si ejecuta "
-"<b>Actualización de software</b> en el menú de <b>System > Administración</"
-"b>."
-
-#: ../data/rh_register.glade.h:50
-msgid "Use Authentication with HTTP Proxy"
-msgstr "Usar autenticación con Proxy HTTP"
-
-#: ../data/rh_register.glade.h:51
-msgid "View Hardware Profile"
-msgstr "Ver perfil de Hardware ..."
-
-#: ../data/rh_register.glade.h:52
-msgid "View Package Profile"
-msgstr "Ver perfil de paquetes..."
-
-#: ../data/rh_register.glade.h:56
-msgid ""
-"Your system will be subscribed to the base software channel.  You will not "
-"be able to move this system to an earlier minor release channel if you "
-"continue (you will be able to move to a later release.)"
-msgstr ""
-"Su sistema será suscrito al canal de software de base. No podrá desplazar "
-"este sistema a un canal de lanzamiento menor anterior si continúa (podrá "
-"desplazarse a un lanzamiento posterior.)"
-
-#: ../data/rh_register.glade.h:57
-msgid "_Activate a subscription now..."
-msgstr "_Activar una suscripción ahora"
-
-#: ../data/rh_register.glade.h:58
-msgid "_Minor release:"
-msgstr "Lanzamiento _menor:"
-
-#: ../data/rh_register.glade.h:59
-msgid "_Operating system version:"
-msgstr "Versión de sistema _operativo:"
-
-#: ../data/rh_register.glade.h:60
-msgid "icon of aplet"
-msgstr "icono de miniaplicación"
-
-#: ../data/rh_register.glade.h:61
-msgid "installation number field"
-msgstr "Campo de número de instalación"
-
-#: ../data/rh_register.glade.h:62
-msgid "proxy location"
-msgstr "Ubicación del Proxy"
-
-#: ../data/rh_register.glade.h:63
-msgid "proxy password field"
-msgstr "Contraseña del Proxy"
-
-#: ../data/rh_register.glade.h:64
-msgid "proxy user field"
-msgstr "Campo de usuario de proxy"
-
-#: ../data/rh_register.glade.h:65
-msgid "satellite server location"
-msgstr "Ubicación de servidor satélite"
-
-#: ../data/rh_register.glade.h:66
-msgid "system name"
-msgstr "Nombre del sistema"
-
-#: ../data/rh_register.glade.h:67
-#, fuzzy
-msgctxt "yes"
-msgid "<b>Compliance:</b>"
-msgstr "<b>Conformidad:</b>"
-
-#: ../data/rh_register.glade.h:68
-#, fuzzy
-msgctxt "yes"
-msgid "<b>Downloads &amp; Upgrades:</b>"
-msgstr "<b>Descargas y actualizaciones:</b>"
-
-#: ../data/rh_register.glade.h:69
-#, fuzzy
-msgctxt "yes"
-msgid "<b>HTTP Proxy</b>"
-msgstr "<b>Proxy HTTP</b>"
-
-#: ../data/rh_register.glade.h:70
-#, fuzzy
-msgctxt "yes"
-msgid "<b>Login:</b>"
-msgstr "<b>Login:</b>"
-
->>>>>>> 852a28ff
 #: ../data/rh_register.glade.h:71
 #, fuzzy
 msgctxt "yes"
 msgid "<b>Red Hat Network Location:</b>"
 msgstr "<b>Ubicación de Red Hat Network:</b>"
-<<<<<<< HEAD
 
 #: ../data/rh_register.glade.h:72
 #, fuzzy
@@ -2869,33 +2136,6 @@
 msgid "<b>Warning</b>"
 msgstr "<b>Advertencia</b>"
 
-=======
-
-#: ../data/rh_register.glade.h:72
-#, fuzzy
-msgctxt "yes"
-msgid "<b>Security &amp; Updates:</b>"
-msgstr "<b>Seguridad y actualizaciones:</b>"
-
-#: ../data/rh_register.glade.h:73
-#, fuzzy
-msgctxt "yes"
-msgid "<b>Support:</b>"
-msgstr "<b>Asistencia:</b>"
-
-#: ../data/rh_register.glade.h:74
-#, fuzzy
-msgctxt "yes"
-msgid "<b>System ID:</b>"
-msgstr "<b>ID del sistema:</b>"
-
-#: ../data/rh_register.glade.h:75
-#, fuzzy
-msgctxt "yes"
-msgid "<b>Warning</b>"
-msgstr "<b>Advertencia</b>"
-
->>>>>>> 852a28ff
 #: ../data/rh_register.glade.h:76
 #, fuzzy
 msgctxt "yes"
@@ -3520,7 +2760,6 @@
 #~ msgid ""
 #~ "Could not open /etc/yum/pluginconf.d/rhnplugin.conf\n"
 #~ "yum-rhn-plugin is not enable.\n"
-<<<<<<< HEAD
 #~ msgstr ""
 #~ "No se pudo abrir /etc/yum/pluginconf.d/rhnplugin.conf\n"
 #~ "yum-rhn-plugin is not enable.\n"
@@ -3596,107 +2835,4 @@
 #~ "de paquete en el área de notificación de su escritorio (generalmente en "
 #~ "la esquina superior derecha). Si hace clic sobre el icono, cuando éste "
 #~ "esté disponible, lo guiará en la aplicación de actualizaciones "
-#~ "disponibles:"
-
-#~ msgid "Setting up Software updates"
-#~ msgstr "Configurando actualizaciones de Software"
-
-#~ msgid "Why connect to Red Hat Network?"
-#~ msgstr "¿Para qué conectarse a Red Hat Network?"
-
-#~ msgid "Setting up software updates"
-#~ msgstr "Configurando actualizaciones de software"
-
-#~ msgid "Select Operating System Release"
-#~ msgstr "Seleccione el lanzamiento de sistema operativo"
-
-#~ msgid "Register a System Profile - Hardware"
-#~ msgstr "Registrar un Perfil de Sistema - Hardware"
-
-#~ msgid "Register a System Profile - Packages"
-#~ msgstr "Registrar un Perfil de Sistema - Paquetes"
-
-#, fuzzy
-#~ msgid "registration_number"
-#~ msgstr "_Número de instalación:"
-
-#, fuzzy
-#~ msgid "Only https and http are allowed."
-=======
->>>>>>> 852a28ff
-#~ msgstr ""
-#~ "No se pudo abrir /etc/yum/pluginconf.d/rhnplugin.conf\n"
-#~ "yum-rhn-plugin is not enable.\n"
-
-#~ msgid "Entitlement Platform Registration"
-#~ msgstr "Registro de plataforma de derechos"
-
-#~ msgid ""
-#~ "A security certificate compatible with <b>%s</b> was not found on this "
-#~ "system.\n"
-#~ "\n"
-#~ "A security certificate, using SSL technology, is necessary to ensure that "
-#~ "data communicated between this system and Red Hat Network (including your "
-#~ "login and password) is secure."
-#~ msgstr ""
-#~ "Un certificado de seguridad compatible con <b>%s</b> no se encontró en "
-#~ "este sistema.\n"
-#~ "\n"
-#~ "Se necesita un certificado de seguridad, que utilice la tecnología SSL, "
-#~ "para asegurar que los datos comunicados entre este sistema y Red Hat "
-#~ "Network (incluyendo su login y contraseña) sean seguros."
-
-#~ msgid ""
-#~ "You won't be able to receive software updates, including security "
-#~ "updates, for this system.\n"
-#~ "\n"
-#~ "You may access the RHN registration tool by running <b>RHN Registration</"
-#~ "b> or <b>Red Hat Subscription Manager</b> in the <b>System > "
-#~ "Administration</b> menu.\n"
-#~ "You may access the software update tool by running <b>Software Update</b> "
-#~ "in the <b>System > Administration</b> menu."
-#~ msgstr ""
-#~ "No podrá recibir actualizaciones de software ni actualizaciones de "
-#~ "seguridad para este sistema.\n"
-#~ "\n"
-#~ "Puede acceder a la herramienta de registro de RHN, si ejecuta <b>Registro "
-#~ "de RHN</b> o <b>Red Hat Subscription Manager</b> en el menú <b>Sistema > "
-#~ "Administración</b>. \n"
-#~ "Puede acceder a la herramienta de actualización de software, si ejecuta "
-#~ "<b>Actualización de software</b> en el menú <b>Sistema > Administración</"
-#~ "b>."
-
-#~ msgid ""
-#~ "Your system is now ready to receive the software updates that will keep "
-#~ "it secure and supported.\n"
-#~ "\n"
-#~ "You'll know when software updates are available when a package icon "
-#~ "appears in the notification area of your desktop (usually in the upper-"
-#~ "right corner, circled below.) Clicking on this icon, when available, will "
-#~ "guide you through applying any updates that are available:"
-#~ msgstr ""
-#~ "Su sistema esta ahora listo para recibir las actualizaciones de software "
-#~ "que lo mantendrán seguro y soportado.\n"
-#~ "\n"
-#~ "Usted sabrá que hay actualizaciones de software cuando aparezca un icono "
-#~ "de paquete en el área de notificación de su escritorio (generalmente en "
-#~ "la esquina superior derecha). Si hace clic sobre el icono, cuando éste "
-#~ "está disponible, lo guiará a través de la aplicación de actualizaciones:"
-
-#~ msgid ""
-#~ "Your system is ready to receive the software updates that will keep it "
-#~ "secure and supported.\n"
-#~ "\n"
-#~ "You'll know when software updates are available when a package icon "
-#~ "appears in the notification area of your desktop (usually in the upper-"
-#~ "right corner, circled below.) Clicking on this icon, when available, will "
-#~ "guide you through applying any updates that are available:"
-#~ msgstr ""
-#~ "El sistema está listo para recibir las actualizaciones de software que "
-#~ "mantendrán su seguridad y soporte.\n"
-#~ "\n"
-#~ "Usted sabrá que hay actualizaciones de software cuando aparezca un icono "
-#~ "de paquete en el área de notificación de su escritorio (generalmente en "
-#~ "la esquina superior derecha). Si hace clic sobre el icono, cuando éste "
-#~ "esté disponible, lo guiará en la aplicación de actualizaciones "
 #~ "disponibles:"