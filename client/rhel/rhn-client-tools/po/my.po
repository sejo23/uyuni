--- conflicted
+++ resolved
@@ -534,16 +534,11 @@
 msgid "Please review the subscription details below:"
 msgstr ""
 
-<<<<<<< HEAD
-#: ../src/up2date_client/rhncli.py:70
-msgid "Show additional output. Repeat for more detail."
-=======
 #: ../src/up2date_client/rhnreg_constants.py:166
 #, python-format
 msgid ""
 "The installation number %s was activated during this system's initial "
 "connection to Red Hat Satellite."
->>>>>>> 18d28843
 msgstr ""
 
 #: ../src/up2date_client/rhnreg_constants.py:168
