--- conflicted
+++ resolved
@@ -438,13 +438,8 @@
 "points will be included in the profile."
 msgstr ""
 
-<<<<<<< HEAD
-#: ../src/up2date_client/rhncli.py:70
-msgid "Show additional output. Repeat for more detail."
-=======
 #: ../src/up2date_client/rhnreg_constants.py:113
 msgid "Include the following information about hardware and network:"
->>>>>>> 18d28843
 msgstr ""
 
 #. Packages Window
