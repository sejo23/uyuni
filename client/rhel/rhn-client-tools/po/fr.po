# SOME DESCRIPTIVE TITLE.
# Copyright (C) YEAR THE PACKAGE'S COPYRIGHT HOLDER
# This file is distributed under the same license as the PACKAGE package.
#
# Translators:
# Alain PORTAL <aportal@univ-montp2.fr>, 2006
# Audrey Simons <asimons@redhat.com>, 2004-2005
# Bettina De Monti <bdemonti@redhat.it>, 2001
# Damien Durand <splinux@fedoraproject.org>, 2006
# Decroux Fabien <fdecroux@redhat.com>, 2006-2007
# Jérôme Fenal <jfenal@gmail.com>, 2011-2014
# Jérôme Fenal <jfenal@gmail.com>, 2011
# Miroslav Suchý <msuchy@redhat.com>, 2011
# Myriam Malga <mmalga@redhat.com>, 2007
# Stephane Raimbault <stephane.raimbault@free.fr>, 2004
msgid ""
msgstr ""
"Project-Id-Version: Spacewalk\n"
"Report-Msgid-Bugs-To: \n"
"POT-Creation-Date: 2015-08-21 11:59+0200\n"
"PO-Revision-Date: 2014-09-23 18:00+0000\n"
"Last-Translator: Jérôme Fenal <jfenal@gmail.com>\n"
"Language-Team: French (http://www.transifex.com/projects/p/spacewalk/"
"language/fr/)\n"
"Language: fr\n"
"MIME-Version: 1.0\n"
"Content-Type: text/plain; charset=UTF-8\n"
"Content-Transfer-Encoding: 8bit\n"
"Plural-Forms: nplurals=2; plural=(n > 1);\n"

#: ../src/up2date_client/capabilities.py:88
#, python-format
msgid ""
"This client requires the server to support %s, which the current server does "
"not support"
msgstr ""
"Ce client nécessite que le serveur prenne en charge %s, ce que le serveur "
"actuel ne fait pas"

#: ../src/up2date_client/config.py:158
#, python-format
msgid "%s was not found"
msgstr "Impossible de trouver %s"

#: ../src/up2date_client/debUtils.py:56 ../src/up2date_client/rpmUtils.py:112
msgid "Getting list of packages installed on the system"
msgstr "Création de la liste des paquets installés sur le système"

#: ../src/up2date_client/gui.py:313
msgid "_Finish"
msgstr "_Terminer"

#. Finish Window
#: ../src/up2date_client/gui.py:314
#: ../src/up2date_client/rhnreg_constants.py:152
msgid "Updates Configured"
msgstr "Mises à jour configurées"

#: ../src/up2date_client/gui.py:316
msgid "_Exit"
msgstr "_Sortir"

#: ../src/up2date_client/gui.py:317
msgid "Software Updates Not Set Up"
msgstr "Mises à jour logicielles du système non configurées"

#: ../src/up2date_client/gui.py:327
msgid "You must run rhn_register as root."
msgstr "Vous devez démarrer rhn_register en tant que superutilisateur (root)."

#: ../src/up2date_client/gui.py:352
#, python-format
msgid "There was some sort of I/O error: %s"
msgstr "Une erreur d'E/S s'est produite : %s"

#: ../src/up2date_client/hardware.py:819
msgid "Error reading cpu information:"
msgstr "Erreur lors de la lecture des informations sur la CPU :"

#: ../src/up2date_client/hardware.py:826
msgid "Error reading system memory information:"
msgstr "Erreur lors de la lecture des informations sur la mémoire du système :"

#: ../src/up2date_client/hardware.py:836
msgid "Error reading networking information:"
msgstr "Erreur lors de la lecture des informations de mise en réseau :"

#: ../src/up2date_client/hardware.py:857
msgid "Error reading install method information:"
msgstr ""
"Erreur lors de la lecture des informations concernant la méthode "
"d'installation :"

#: ../src/up2date_client/hardware.py:865
msgid "Error reading network interface information:"
msgstr "Erreur lors de la lecture des informations sur l'interface réseau :"

#: ../src/up2date_client/messageWindow.py:98
msgid "Error:"
msgstr "Erreur :"

#: ../src/up2date_client/messageWindow.py:105
msgid "Yes/No dialog:"
msgstr "Boîte de dialogue Oui/Non :"

#: ../src/up2date_client/rhnChannel.py:96
msgid "Unable to Locate SystemId"
msgstr "Impossible de trouver SystemId"

#: ../src/up2date_client/rhnChannel.py:113
msgid "This system may not be updated until it is associated with a channel."
msgstr ""
"Il est possible que ce système ne soit pas mis à jour jusqu'à ce qu'il soit "
"associé à un canal."

#: ../src/up2date_client/rhncli.py:70
msgid "Show additional output"
msgstr "Afficher des informations supplémentaires"

#: ../src/up2date_client/rhncli.py:72
msgid "Specify an http proxy to use"
msgstr "Spécifier un proxy http à utiliser"

#: ../src/up2date_client/rhncli.py:74
msgid "Specify a username to use with an authenticated http proxy"
msgstr ""
"Préciser un nom d'utilisateur à utiliser avec un proxy http authentifié"

#: ../src/up2date_client/rhncli.py:76
msgid "Specify a password to use with an authenticated http proxy"
msgstr "Spécifier un mot de passe à utiliser avec un proxy http authentifié"

#: ../src/up2date_client/rhncli.py:98
msgid ""
"\n"
"Aborted.\n"
msgstr ""
"\n"
"Interrompu.\n"

#: ../src/up2date_client/rhncli.py:101
#, python-format
msgid "An unexpected OS error occurred: %s\n"
msgstr "Une erreur inattendue du S.E. s'est produite : %s\n"

#: ../src/up2date_client/rhncli.py:106
msgid "A connection was attempted with a malformed URI.\n"
msgstr "Une connexion a été tentée avec une URI malformée.\n"

#: ../src/up2date_client/rhncli.py:108
#, python-format
msgid "A connection was attempted with a malformed URI: %s.\n"
msgstr "Une connexion a été tentée avec une URI malformée : %s.\n"

#: ../src/up2date_client/rhncli.py:110
#, python-format
msgid "There was some sort of I/O error: %s\n"
msgstr "Une erreur d'E/S s'est produite : %s\n"

#: ../src/up2date_client/rhncli.py:113
#, python-format
msgid "There was an SSL error: %s\n"
msgstr "Une erreur SSL s'est produite : %s\n"

#: ../src/up2date_client/rhncli.py:114
msgid ""
"A common cause of this error is the system time being incorrect. Verify that "
"the time on this system is correct.\n"
msgstr ""
"Une cause courante de cette erreur est que l'heure du système n'est pas "
"correcte. Vérifiez que l'heure sur ce système est bien correcte.\n"

#: ../src/up2date_client/rhncli.py:121
#, python-format
msgid "There was a SSL crypto error: %s\n"
msgstr "Une erreur de cryptographie SSL s'est produite : %s\n"

#: ../src/up2date_client/rhncli.py:125
#, python-format
msgid "There was an authentication error: %s\n"
msgstr "Une erreur d'authentification s'est produite : %s\n"

#: ../src/up2date_client/rhncli.py:141
#, python-format
msgid "You must be root to run %s"
msgstr "Vous devez être superutilisateur (root) pour démarrer %s"

#: ../src/up2date_client/rhncli.py:171 ../src/up2date_client/rhncli.py:206
msgid "Unable to open gui. Try `up2date --nox`"
msgstr "Impossible d'ouvrir l'interface graphique. Essayez « up2date --nox »"

#: ../src/up2date_client/rhncli.py:213
#, python-format
msgid ""
"%%prog (Spacewalk Client Tools) %s\n"
"Copyright (C) 1999--2014 Red Hat, Inc.\n"
"Licensed under the terms of the GPLv2."
msgstr ""
"%%prog (Spacewalk Client Tools) %s\n"
"Copyright (C) 1999--2014 Red Hat, Inc.\n"
"Licensed under the terms of the GPLv2."

#: ../src/up2date_client/rhncli.py:228
msgid "An error has occurred:"
msgstr "Une erreur s'est produite :"

#: ../src/up2date_client/rhncli.py:236
msgid "See /var/log/up2date for more information"
msgstr "Consulter /var/log/up2date pour davantage d'informations"

#: ../src/up2date_client/rhnreg_constants.py:16
msgid "Copyright © 2006--2014 Red Hat, Inc. All rights reserved."
msgstr "Copyright © 2006--2014 Red Hat, Inc. Tous droits réservés."

#. Satellite URL Window
#: ../src/up2date_client/rhnreg_constants.py:19
msgid "Enter your Red Hat Satellite URL."
msgstr "Veuillez saisir l'URL de votre Red Hat Satellite"

#: ../src/up2date_client/rhnreg_constants.py:20
msgid ""
"Please enter the location of your Red Hat Satellite server and of its SSL "
"certificate. The SSL certificate is only required if you will be connecting "
"over https (recommended)."
msgstr ""
"Merci de saisir l'adresse votre serveur Red Hat Satellite et de son "
"certificat SSL. Le certificat SSL est nécessaire uniquement si la connexion "
"se fait avec https (recommandé)."

#: ../src/up2date_client/rhnreg_constants.py:24
msgid "Satellite URL:"
msgstr "URL Satellite :"

#: ../src/up2date_client/rhnreg_constants.py:25
msgid "SSL certificate:"
msgstr "Certificat SSL :"

#: ../src/up2date_client/rhnreg_constants.py:26
msgid "You must enter a valid Satellite URL."
msgstr "Vous devez saisir une URL Satellite valide."

#: ../src/up2date_client/rhnreg_constants.py:27
msgid ""
"If you are using https you must enter the location of a valid SSL "
"certificate."
msgstr ""
"Si vous utilisez https, vous devez saisir l'adresse du certificat SSL valide."

#. Connect Window
#: ../src/up2date_client/rhnreg_constants.py:31
msgid "Attempting to contact the Spacewalk server."
msgstr "Tentative de connexion au serveur Spacewalk."

#: ../src/up2date_client/rhnreg_constants.py:32
#, python-format
msgid "We are attempting to contact the Red Hat Network server at %s."
msgstr "Nous essayons de contacter le serveur Red Hat Network à %s."

#: ../src/up2date_client/rhnreg_constants.py:34
#, python-format
msgid "A proxy was specified at %s."
msgstr "Un proxy a été spécifié à %s."

#. Start Window
#: ../src/up2date_client/rhnreg_constants.py:37 ../data/gui.glade.h:1
msgid "System Registration"
msgstr "Enregistrement RHN"

#: ../src/up2date_client/rhnreg_constants.py:38
msgid ""
"This assistant will guide you through connecting your system to Red Hat "
"Satellite to receive software updates, including security updates, to keep "
"your system supported and compliant.  You will need the following at this "
"time:\n"
"\n"
" * A network connection\n"
" * Your Red Hat Login & password\n"
" * The location of a Red Hat Satellite or Proxy\n"
"\n"
msgstr ""
"Cet assistant vous guidera à travers la connexion de votre système au Red "
"Hat Satellite pour recevoir des mises à jour logicielles, y compris les "
"mises à jour de sécurité, afin de garder votre système supporté et en "
"conformité. À partir de maintenant, vous aurez besoin des éléments "
"suivants :\n"
"\n"
" * Une connexion réseau\n"
" * Vos identifiant et mot de passe Red Hat\n"
" * L'adresse d'un Red Hat Satellite ou Proxy\n"
"\n"

#. Why Register Window
#: ../src/up2date_client/rhnreg_constants.py:51 ../data/rh_register.glade.h:5
msgid "Why Should I Connect to RHN? ..."
msgstr "Pourquoi devrais-je me connecter à RHN ?"

#: ../src/up2date_client/rhnreg_constants.py:52 ../data/rh_register.glade.h:69
msgid "Why Register"
msgstr "Pourquoi s'enregistrer"

#: ../src/up2date_client/rhnreg_constants.py:53
msgid ""
"Connecting your system to Red Hat Satellite allows you to take full "
"advantage of the benefits of a paid subscription, including:"
msgstr ""
"La connexion de votre système à Red Hat Satellite vous permet de profiter "
"pleinement des avantages de l'abonnement payant, dont :"

#: ../src/up2date_client/rhnreg_constants.py:55
msgid "Security & Updates:"
msgstr "Sécurité & mises à jour :"

#: ../src/up2date_client/rhnreg_constants.py:56
msgid "Downloads & Upgrades:"
msgstr "Téléchargements & mises à niveau :"

#: ../src/up2date_client/rhnreg_constants.py:57
msgid "Support:"
msgstr "Support :"

#: ../src/up2date_client/rhnreg_constants.py:58
msgid "Compliance:"
msgstr "Conformité :"

#: ../src/up2date_client/rhnreg_constants.py:59
msgid ""
"Receive the latest software updates, including security updates, keeping "
"this Red Hat Enterprise Linux system updated and secure."
msgstr ""
"Recevoir les dernières mises à jour logicielles, incluant les mises à jour "
"de sécurité, permettant de garder ce système Red Hat Enterprise Linux mis à "
"jour et sécurisé."

#: ../src/up2date_client/rhnreg_constants.py:61 ../data/rh_register.glade.h:76
msgid ""
"Download installation images for Red Hat Enterprise Linux releases, "
"including new releases."
msgstr ""
"Télécharger les images d'installation pour les versions de Red Hat "
"Enterprise Linux, incluant les nouvelles versions."

#: ../src/up2date_client/rhnreg_constants.py:63 ../data/rh_register.glade.h:78
msgid ""
"Access to the technical support experts at Red Hat or Red Hat's partners for "
"help with any issues you might encounter with this system."
msgstr ""
"Contacter les experts du support technique de Red Hat ou des partenaires de "
"Red Hat pour obtenir de l'aide sur tous les problèmes que vous pourriez "
"rencontrer avec votre système."

#: ../src/up2date_client/rhnreg_constants.py:65
msgid ""
"Stay in compliance with your subscription agreement and manage subscriptions "
"for systems connected to your account."
msgstr ""
"Restez en conformité avec les termes de votre contrat de souscription et "
"gérez les abonnements pour les systèmes connectés à votre compte."

#: ../src/up2date_client/rhnreg_constants.py:68
msgid ""
"Tip: Red Hat values your privacy: http://www.redhat.com/legal/"
"privacy_statement.html"
msgstr ""
"Astuce : votre confidentialité nous importe : http://www.redhat.com/legal/"
"privacy_statement.html"

#: ../src/up2date_client/rhnreg_constants.py:70
msgid "Take me back to the registration"
msgstr "Ramenez-moi à l'enregistrement"

#. Confirm Quit Window
#: ../src/up2date_client/rhnreg_constants.py:73
msgid "Software Update Not Set Up"
msgstr "Mises à jour logicielles du système non configurées"

#: ../src/up2date_client/rhnreg_constants.py:74
msgid ""
"Are you sure you don't want to connect your system to Red Hat Satellite? "
"You'll miss out on the benefits of a Red Hat Enterprise Linux subscription:\n"
msgstr ""
"Êtes-vous sûr de ne pas vouloir connecter votre système à un Satellite Red "
"Hat Satellite ? Vous passerez à côté des bénéfices de l'abonnement Red Hat "
"Enterprise Linux :\n"

#: ../src/up2date_client/rhnreg_constants.py:76
msgid ""
"You will not be able to take advantage of these subscription privileges "
"without connecting your system to Red Hat Satellite.\n"
msgstr ""
"Vous ne pourrez pas profiter des avantages de l'abonnement sans connecter "
"votre système à un Red Hat Satellite.\n"

#: ../src/up2date_client/rhnreg_constants.py:78
msgid "Take me back to the setup process."
msgstr "Ramenez-moi au processus d'installation."

#: ../src/up2date_client/rhnreg_constants.py:79
msgid "I'll register later."
msgstr "Je m'enregistrerai plus tard."

#. Info Window
#: ../src/up2date_client/rhnreg_constants.py:82 ../data/gui.glade.h:4
#: ../data/rh_register.glade.h:13
msgid "Red Hat Account"
msgstr "Compte Red Hat"

#: ../src/up2date_client/rhnreg_constants.py:83
#, python-format
msgid ""
"Please enter your login information for the %s Red Hat Network Satellite:\n"
"\n"
msgstr ""
"Veuillez saisir vos informations de connexion pour le Satellite Red Hat "
"Network %s :\n"
"\n"

#: ../src/up2date_client/rhnreg_constants.py:85
msgid "Red Hat Login:"
msgstr "Identifiant Red Hat :"

#: ../src/up2date_client/rhnreg_constants.py:86
#: ../src/up2date_client/tui.py:137
msgid "Login:"
msgstr "Identifiant :"

#: ../src/up2date_client/rhnreg_constants.py:87
msgid "Password:"
msgstr "Mot de passe :"

#: ../src/up2date_client/rhnreg_constants.py:88
msgid ""
"Tip: Forgot your login or password?  Contact your Satellite's Organization "
"Administrator."
msgstr ""
"Astuce : Vous avez oublié votre nom d'utilisateur ou votre mot de passe ?  "
"Contactez l'administrateur d'organisation de votre Satellite."

#: ../src/up2date_client/rhnreg_constants.py:90
msgid "Please enter a desired login."
msgstr "Veuillez saisir l'identifiant désiré."

#: ../src/up2date_client/rhnreg_constants.py:91
msgid "Please enter and verify a password."
msgstr "Veuillez saisir et vérifier un mot de passe."

#. OS Release Window
#: ../src/up2date_client/rhnreg_constants.py:94 ../data/gui.glade.h:5
#: ../data/rh_register.glade.h:142
msgid "Operating System Release Version"
msgstr "Version du système d'exploitation"

#: ../src/up2date_client/rhnreg_constants.py:95
msgid "Operating System version:"
msgstr "Version du système d'exploitation :"

#: ../src/up2date_client/rhnreg_constants.py:96
msgid " Minor Release: "
msgstr " Version Mineure : "

#: ../src/up2date_client/rhnreg_constants.py:97
msgid "Limited Updates Only"
msgstr "Mises à jour limitées seulement"

#: ../src/up2date_client/rhnreg_constants.py:98
#: ../data/rh_register.glade.h:151
msgid "All available updates"
msgstr "Toutes les mises à jour disponibles"

#: ../src/up2date_client/rhnreg_constants.py:99
msgid "Confirm operating system release selection"
msgstr "Confirmez la sélection de la version du système d'exploitation"

#: ../src/up2date_client/rhnreg_constants.py:100
msgid ""
"Your system will be subscribed to the base software channel to receive all "
"available updates."
msgstr ""
"Votre système sera abonné au canal logiciel de base pour recevoir toutes les "
"mises à jour disponibles."

#. Hardware Window
#: ../src/up2date_client/rhnreg_constants.py:105
msgid "Create Profile - Hardware"
msgstr "Créer un profil - Matériel"

#: ../src/up2date_client/rhnreg_constants.py:106
msgid ""
"A Profile Name is a descriptive name that you choose to identify this System "
"Profile on the Red Hat Satellite web pages. Optionally, include a computer "
"serial or identification number."
msgstr ""
"Un nom de profil est un nom descriptif que vous choisissez pour identifier "
"ce profil système sur les pages web de votre Red Hat Satellite. De manière "
"optionnelle, vous pouvez inclure un numéro de série ou d’identification de "
"l'ordinateur."

#: ../src/up2date_client/rhnreg_constants.py:110
msgid ""
"Additional hardware information including PCI devices, disk sizes and mount "
"points will be included in the profile."
msgstr ""
"Des informations supplémentaires concernant le matériel tel que "
"périphériques PCI, dimensions des disques et points de montage, seront "
"incluses dans ce profil."

#: ../src/up2date_client/rhnreg_constants.py:113
msgid "Include the following information about hardware and network:"
msgstr ""
"Inclus les informations suivantes concernant le matériel et le réseau :"

#. Packages Window
#: ../src/up2date_client/rhnreg_constants.py:117
msgid "Create Profile - Packages"
msgstr "Créer un profil - Paquets"

#: ../src/up2date_client/rhnreg_constants.py:118
msgid ""
"RPM information is important to determine what updated software packages are "
"relevant to this system."
msgstr ""
"Les informations RPM sont importantes pour déterminer quels paquets de "
"logiciels mis à jour sont concernés par ce système."

#: ../src/up2date_client/rhnreg_constants.py:121
msgid "Include RPM packages installed on this system in my System Profile"
msgstr ""
"Contient les paquets RPM installés sur ce système dans mon profil système"

#: ../src/up2date_client/rhnreg_constants.py:123
msgid "You may deselect individual packages by unchecking them below."
msgstr ""
"Vous pouvez désélectionner des paquets individuellement en décochant les "
"cases ci-dessous."

#: ../src/up2date_client/rhnreg_constants.py:125
msgid "Building Package List"
msgstr "Création de la liste des paquets"

#. Product Window
#: ../src/up2date_client/rhnreg_constants.py:128
msgid "*Email Address:"
msgstr "* Adresse électronique :"

#: ../src/up2date_client/rhnreg_constants.py:130
#: ../data/rh_register.glade.h:125
msgid "System Already Registered"
msgstr "Système déjà enregistré"

#: ../src/up2date_client/rhnreg_constants.py:131
#: ../data/rh_register.glade.h:126
msgid "It appears this system has already been set up for software updates:"
msgstr ""
"Il semblerait que ce système ait déjà été configuré pour les mises à jour "
"logicielles :"

#: ../src/up2date_client/rhnreg_constants.py:132
#: ../data/rh_register.glade.h:131
msgid "Are you sure you would like to continue?"
msgstr "Êtes-vous sûr de vouloir continuer ?"

#: ../src/up2date_client/rhnreg_constants.py:134
msgid ""
"This system has already been registered using Red Hat Subscription "
"Management.\n"
"\n"
"Your system is being registered again using Red Hat Satellite or Red Hat "
"Satellite Proxy technology. Red Hat recommends that customers only register "
"once.\n"
"\n"
"To learn more about RHN Classic/Red Hat Satellite registration and "
"technologies please consult this Knowledge Base Article: https://access."
"redhat.com/kb/docs/DOC-45563"
msgstr ""
"Ce système a déjà été enregistré avec la Gestion d'Abonnements Red Hat.\n"
"\n"
"L'outil que vous utilisez va tenter de réenregistrer ce système en utilisant "
"la technologie Red Hat Satellite ou Red Hat Satellite Proxy. Red Hat "
"recommande que les clients n'enregistrent qu'une seule fois leur systèmes.\n"
"\n"
<<<<<<< HEAD
"    Une cause fréquente de ce code erreur vient du fait d'avoir configuré "
"une clé \n"
"    d'activation qui est définie comme valeur par défaut universelle. Si une "
"clé \n"
"    d'activation est activée comme par défaut, vous pouvez désactiver cette "
"clé \n"
"    et recommencer en évitant le besoin d'un droit Management supplémentaire."

#: ../src/up2date_client/rhncli.py:70
msgid "Show additional output. Repeat for more detail."
msgstr "Afficher des informations supplémentaires"

#: ../src/up2date_client/rhncli.py:72
msgid "Specify an http proxy to use"
msgstr "Spécifier un proxy http à utiliser"

#: ../src/up2date_client/rhncli.py:74
msgid "Specify a username to use with an authenticated http proxy"
msgstr ""
"Préciser un nom d'utilisateur à utiliser avec un proxy http authentifié"
=======
"Vous pouvez en savoir plus sur l'enregistrement et les technologies RHN "
"Classic ou Red Hat Satellite et autres en consultant l'article suivant de la "
"base de connaissance : https://access.redhat.com/kb/docs/DOC-45563"
>>>>>>> 18d28843

#. Send Window
#: ../src/up2date_client/rhnreg_constants.py:141
msgid "Send Profile Information to Red Hat Satellite"
msgstr "Envoyer les informations du profil au Red Hat Satellite"

#: ../src/up2date_client/rhnreg_constants.py:142
msgid ""
"We are finished collecting information for the System Profile.\n"
"\n"
"Press \"Next\" to send this System Profile to Red Hat Satellite.  Click "
"\"Cancel\" and no information will be sent.  You can run the registration "
"program later by typing `rhn_register` at the command line."
msgstr ""
"Nous avons fini de collecter les informations pour le profil système.\n"
"\n"
"Appuyez sur « Suivant » pour envoyer le profil système à Red Hat Satellite. "
"Cliquez sur « Annuler » et aucune information ne sera envoyée. Vous pouvez "
"démarrer le programme d'enregistrement plus tard en tapant « rhn_register » "
"sur la ligne de commande."

#. Sending Window
#: ../src/up2date_client/rhnreg_constants.py:149
msgid "Sending Profile to Red Hat Satellite"
msgstr "Envoi des informations du profil au Red Hat Satellite."

#: ../src/up2date_client/rhnreg_constants.py:153
#, fuzzy, python-format
msgid ""
"You may now run '%s update' from this system's command line to get the "
"latest software updates from Red Hat Satellite. You will need to run this "
"periodically to get the latest updates. Alternatively, you may configure "
"this system for automatic software updates (also known as 'auto errata "
"update') via the Red Hat Satellite web interface.  (Instructions for this "
"are in chapter 6 of the RHN Reference Guide, available from the 'Help' "
"button in the main Red Hat Network Satellite web interface.)"
msgstr ""
"Vous pouvez maintenant exécuter « yum update » sur la ligne de commande de "
"ce système afin d'obtenir les dernières mises à jour logicielles à partir de "
"votre Red Hat Satellite . Vous aurez besoin de lancer cette commande "
"périodiquement pour obtenir les dernières mises à jour. Il est aussi "
"possible de configurer ce système pour l'application automatique des mises à "
"jour logicielles (aussi connues sous « mise à jour automatique d'errata ») "
"avec l'interface web du Red Hat Satellite. (Les instructions pour la "
"configuration se trouvent dans le chapitre 6 du Guide de référence RHN, "
"disponible à partir du bouton « Aide » de l'interface web principale de Red "
"Hat Satellite)."

#. Review Window
#: ../src/up2date_client/rhnreg_constants.py:164 ../data/gui.glade.h:7
msgid "Review Subscription"
msgstr "Révision de l'abonnement"

#: ../src/up2date_client/rhnreg_constants.py:165
#: ../data/rh_register.glade.h:53
msgid "Please review the subscription details below:"
msgstr "Veuillez revoir les détails de l'abonnement ci-dessous :"

#: ../src/up2date_client/rhnreg_constants.py:166
#, python-format
msgid ""
"The installation number %s was activated during this system's initial "
"connection to Red Hat Satellite."
msgstr ""
"Le numéro d'installation %s a été activé durant la connexion initiale de ce "
"système à Red Hat Satellite."

#: ../src/up2date_client/rhnreg_constants.py:168
msgid ""
"Subscriptions have been activated for the following Red Hat products/"
"services:"
msgstr ""
"Les abonnements ont été activés pour les services/produits Red Hat suivants :"

#: ../src/up2date_client/rhnreg_constants.py:170
msgid "Software Channel Subscriptions:"
msgstr "Abonnements aux canaux logiciels :"

#: ../src/up2date_client/rhnreg_constants.py:171
msgid "This system will receive updates from the following software channels:"
msgstr ""
"Ce système recevra des mises à jour à partir des canaux logiciels suivants :"

#: ../src/up2date_client/rhnreg_constants.py:173
msgid ""
"Warning: Only installed product listed above will receive updates and "
"support. If you would like to receive updates for additional products, "
"please login to your satellite web interface and subscribe this system to "
"the appropriate software channels. See Kbase article for more details. "
"(http://kbase.redhat.com/faq/docs/DOC-11313)"
msgstr ""
"Avertissement : seuls les produit installés indiqués ci-dessous recevront "
"des mises à jour et de l'assistance. Si vous souhaitez recevoir des mises à "
"jour pour les produits additionnels, veuillez vous connecter à l'interface "
"web de votre satellite et abonner ce système aux canaux logiciels "
"appropriés. Cf. l'article suivant de la base de connaissances pour plus de "
"détails (http://kbase.redhat.com/faq/docs/DOC-11313)."

#: ../src/up2date_client/rhnreg_constants.py:181
#, fuzzy, python-format
msgid ""
"Warning: %s is not present, could not enable it.\n"
"Automatic updates will not work."
msgstr ""
"Attention : yum-rhn-plugin n'est pas présent, impossible donc de "
"l'activer. \n"
"Les mises à jour automatiques ne fonctionneront donc pas."

#: ../src/up2date_client/rhnreg_constants.py:183
#, fuzzy, python-format
msgid "Note: %s has been enabled."
msgstr "Note: yum-rhn-plugin a été activé."

#: ../src/up2date_client/rhnreg_constants.py:184
#, fuzzy, python-format
msgid ""
"Warning: An error occurred during enabling %s.\n"
"%s is not enabled.\n"
"Automatic updates will not work."
msgstr ""
"Attention: Une erreur s'est produite au cours de l'activation de yum-rhn-"
"plugin. yum-rhn-plugin n'est pas activé.\n"
"Les mises à jour automatiques ne fonctionneront donc pas."

#: ../src/up2date_client/rhnreg_constants.py:187
msgid ""
"You were unable to be subscribed to the following software channels because "
"there were insufficient subscriptions available in your account:"
msgstr ""
"Vous n'avez pas été enregistré aux canaux logiciels suivants car il n'y "
"avait pas suffisamment d'abonnements disponibles dans votre compte :"

#: ../src/up2date_client/rhnreg_constants.py:191
msgid ""
"This system was unable to subscribe to any software channels. Your system "
"will not receive any software updates to keep it secure and supported. "
"Contact your Satellite administrator about this problem. Once you make the "
"appropriate active subscriptions available in your account, you may browse "
"to this system's profile in the RHN web interface and subscribe this system "
"to software channels via the software > software channels tab."
msgstr ""
"Ce système n'a pu s'inscrire à aucun canal logiciel. Votre système ne pourra "
"donc pas recevoir les mises à jour nécessaires pour le conserver sécurisé et "
"supporté. Veuillez contacter votre administrateur Satellite à ce sujet. Une "
"fois que vous aurez rendu disponibles les souscriptions actives appropriées, "
"vous pourrez naviguer dans ce profil de système sur l'interface web RHN et "
"abonner ce système aux canaux logiciels via l'onglet Logiciel > Canaux "
"logiciels."

#: ../src/up2date_client/rhnreg_constants.py:197
msgid "Service Level:"
msgstr "Niveau de Service :"

#: ../src/up2date_client/rhnreg_constants.py:198
msgid ""
"Depending on what Red Hat Satellite modules are associated with a system, "
"you'll enjoy different benefits. The following are the Red Hat Satellite "
"modules associated with this system:"
msgstr ""
"Suivant les modules Red Hat Satellite associés à un système, vous "
"bénéficierez de ses différents avantages. Les modules Red Hat Satellite "
"suivants sont associés à ce système :"

#: ../src/up2date_client/rhnreg_constants.py:202
msgid ""
"This system was unable to be associated with the following RHN module(s) "
"because there were insufficient subscriptions available in your account:"
msgstr ""
"Ce système n'a pu être associé au(x) module(s) RHN suivant(s) car il n'y a "
"pas suffisamment d'abonnements dans votre compte :"

#: ../src/up2date_client/rhnreg_constants.py:205
#, fuzzy
msgid ""
"Management module: automatic updates, systems grouping, systems permissions, "
"system package profiling, bare-metal provisioning, existing state "
"provisioning, rollbacks, configuration management"
msgstr ""
"Module Management : mises à jour automatiques, groupage de systèmes, "
"autorisations d'accès aux systèmes, comparaison des profils de paquets "
"système"

#: ../src/up2date_client/rhnreg_constants.py:210
msgid ""
"Virtualization module: software updates for a limited number of virtual "
"guests on this system."
msgstr ""
"Module de virtualisation : mises à jour logicielles pour un nombre limité "
"d'hôtes virtuels sur ce système."

#: ../src/up2date_client/rhnreg_constants.py:214
#, fuzzy
msgid ""
"<b>Warning:</b> Any guest systems you create on this system and register to "
"RHN will consume Red Hat Enterprise Linux subscriptions beyond this host "
"system's subscription. You will need to: (1) make a virtualization system "
"entitlement available and (2) apply that system entitlement to this system "
"in RHN's web interface if you do not want virtual guests of this system to "
"consume additional subscriptions."
msgstr ""
"<b>Alerte :</b> tous les systèmes d'hôte que vous créez sur ce système et "
"que vous enregistrez à RHN utiliseront les abonnements à Red Hat Enterprise "
"Linux au-delà de cet abonnement de système d'hôte. Il vous faudra : (1) "
"mettre à disposition une virtualisation ou les droits de système de "
"plateforme de virtualisation et (2) appliquer ces droits à ce système dans "
"l'interface web de RHN, si vous ne désirez pas voir des hôtes virtuels de ce "
"système utiliserdes abonnements supplémentaires."

#: ../src/up2date_client/rhnreg_constants.py:222
msgid ""
"This system was unable to be associated with any RHN service level modules. "
"This system will not receive any software updates to keep it secure and "
"supported. Contace your Satellite administrator about this problem. Once you "
"make the appropriate active subscriptions available in your account, you may "
"browse to this system's profile in the RHN web interface, delete the "
"profile, and re-connect this system to Red Hat Satellite."
msgstr ""
"Ce système n'a pu être associé à aucun module de niveau de service RHN. "
"Votre système ne pourra donc pas recevoir les mises à jour nécessaires pour "
"le conserver dans un état sécurisé et supporté. Veuillez contacter votre "
"administrateur Satellite à ce sujet. Une fois que vous aurez rendu "
"disponibles les abonnements actifs appropriés, vous pourrez naviguer dans ce "
"profil de système sur l'interface web RHN, supprimer le profil, et "
"réenregistrer ce système sur votre Satellite Red Hat Satellite."

#: ../src/up2date_client/rhnreg_constants.py:229
#, python-format
msgid ""
"Universal default activation key detected\n"
"A universal default activation key was detected in your account. This means "
"that a set of properties (software channel subscriptions, package "
"installations, system group memberships, etc.) for your system's connection "
"to Red Hat Satellite or Red Hat Satellite Proxyhave been determined by the "
"activation key rather than your installation number.  You may also refer to "
"the RHN Reference Guide, section 6.4.6 for more details about activation "
"keys (http://access.redhat.com/knowledge/docs/Red_Hat_Network/)\n"
"Universal Default activation key: %s"
msgstr ""
"Clé universelle d'activation par défaut détectée\n"
"Une clé universelle d'activation par défaut a été détectée sur votre compte. "
"Cela signifie qu'un ensemble de propriétés (abonnement à des canaux "
"logiciels, installations de paquets, appartenance à des groupes de systèmes, "
"etc.) lors de l'enregistrement de votre système sur Red Hat Satellite ou Red "
"Hat Satellite Proxy a été déterminé par la clé d'activation plutôt que par "
"votre numéro d'installation. Vous pouvez vous référer au Guide de Référence "
"RHN, section 6.4.6 pour plus de détails sur les clés d'activation (http://"
"access.redhat.com/knowledge/docs/Red_Hat_Network/)\n"
"Clé universelle d'activation par défaut : %s"

#. Error Messages.
#: ../src/up2date_client/rhnreg_constants.py:241
msgid "Fatal Error"
msgstr "Erreur fatale"

#: ../src/up2date_client/rhnreg_constants.py:242
#: ../src/up2date_client/rhnregGui.py:156
#: ../src/up2date_client/rhnregGui.py:170
msgid "Warning"
msgstr "Avertissement"

#: ../src/up2date_client/rhnreg_constants.py:243
#, python-format
msgid ""
"We can't contact the Red Hat Satellite.\n"
"\n"
"Double check the location provided - is '%s' correct?\n"
"If not, you can correct it and try again.\n"
"\n"
"Make sure that the network connection on this system is operational.\n"
"\n"
"This system will not be able to successfully receive software updates from "
"Red Hat without connecting to a Red Hat Satellite server"
msgstr ""
"Impossible de contacter le serveur Red Hat Satellite.\n"
"\n"
"Revérifiez l'adresse fournie - est-ce que « %s » est correcte ?\n"
"Si ce n'est pas le cas, vous pouvez la corriger et réessayer.\n"
"\n"
"Assurez-vous que la connexion réseau sur ce système est opérationnelle.\n"
"\n"
"Ce système ne pourra pas recevoir les mises à jour logicielles de Red Hat "
"s'il n'est pas connecté à un serveur Red Hat Satellite."

#: ../src/up2date_client/rhnreg_constants.py:250
#, python-format
msgid "Architecture: %s, OS Release: %s, OS Version: %s"
msgstr "Architecture : %s, Version du S.E. : %s, Version du S.E. : %s"

#: ../src/up2date_client/rhnreg_constants.py:252
msgid ""
"This server doesn't support functionality needed by this version of the "
"software update setup client. Please try again with a newer server."
msgstr ""
"Ce serveur ne gère pas la fonctionnalité nécessaire à cette version du "
"client de configuration des mises à jour logicielles. Veuillez réessayer "
"avec un serveur plus récent."

#: ../src/up2date_client/rhnreg_constants.py:258
#, python-format
msgid ""
"<b><span size=\"16000\">Incompatible Certificate File</span></b>\n"
"\n"
"The certificate you provided, <b>%s</b>, is not compatible with  the Red Hat "
"Satellite server at <b>%s</b>. You may want to double-check that you have "
"provided a valid certificate file. Are you sure you have provided the "
"correct certificate, and that the certificate file has not been corrupted?\n"
"\n"
"Please try again with a different certificate file."
msgstr ""
"<span size=\"16000\"><b>Fichier certificat Incompatible</b></span>\n"
"\n"
"Le certificat que vous avez fourni, <b>%s</b>, n'est pas compatible avec le "
"serveur Red Hat Satellite à <b>%s</b> Vous pouvez revérifier que vous avez "
"fourni un fichier de certificat valide. Êtes-vous certain que vous avez "
"fourni le certificat correct, et que le fichier de certificat n'a pas été "
"corrompu ?\n"
"\n"
"Merci de ré-essayer avec un fichier de certificat différent."

#: ../src/up2date_client/rhnreg_constants.py:266
msgid ""
"<b><span size=\"12000\">Incompatible Certificate File</span></b>\n"
"\n"
" The certificate is expired. Please ensure you have the correct  certificate "
"and your system time is correct."
msgstr ""
"<b><span size=\"12000\">Fichier Certificat Incompatible</span></b>\n"
"\n"
"Le certificat est expiré. Merci de vous assurer que vous avez le bon "
"certificat et que l'heure de votre système est correcte."

#: ../src/up2date_client/rhnreg_constants.py:270
msgid ""
"Please verify the values of sslCACert and serverURL in /etc/sysconfig/rhn/"
"up2date. You can either make the serverURL use http instead of https, or you "
"can download the SSL cert from your Satellite, place it in /usr/share/rhn, "
"and ensure sslCACert points to it."
msgstr ""
"Merci de vérifier les valeurs de ssCACert et serverURL dans /etc/sysconfig/"
"rhn/up2date. Celle pour serverURL peut indiquer http au lieu de https, ou "
"vous pouvez télécharger le certificat SSL depuis votre Satellite, le placer "
"dans /usr/share/rhn, et vous assurer que sslCACert pointe bien sur ce "
"fichier."

#: ../src/up2date_client/rhnreg_constants.py:276
msgid ""
"Problem registering system.\n"
"\n"
"A universal default activation key limits the number of systems which can "
"connect to the RHN organization associated with your login. To allow this "
"system to connect, please contact your RHN organization administrator to "
"increase the number of systems allowed to connect or to disable this "
"universal default activation key. More details can be found in Red Hat "
"Knowledgebase Article #7924 at http://kbase.redhat.com/faq/FAQ_61_7924.shtm "
msgstr ""
"Problème lors de l'enregistrement du système.\n"
"\n"
"Une clé universelle d'activation par défaut limite le nombre de systèmes qui "
"peuvent se connecter à l'organisation RHN associée à votre identifiant. Pour "
"permettre à ce système de se connecter, veuillez contacter l'administrateur "
"de votre organisation RHN pour qu'il augmente le nombre de systèmes "
"autorisés à se connecter ou qu'il désactive cette clé universelle "
"d'activation par défaut. Vous trouverez plus de détails dans l'article N"
"°7924 de la base de connaissance Red Hat à http://kbase.redhat.com/faq/"
"FAQ_61_7924.shtm"

#: ../src/up2date_client/rhnreg_constants.py:289
msgid ""
"\n"
" Tip: Minor releases with a '*' are currently supported by Red Hat.\n"
"\n"
msgstr ""
"\n"
"Astuce: les version mineures marquées par un « * » sont actuellement pris en "
"charge par Red Hat.\n"

#: ../src/up2date_client/rhnreg_constants.py:292
msgid ""
"Warning:You will not be able to limit this system to minor release that is "
"older than the recent minor release if you select this option.\n"
msgstr ""
"Attention : En sélectionnant cette option, vous ne serez pas en mesure de "
"limiter ce système à une mise à jour mineure plus ancienne que la version "
"mineure actuelle.\n"

#: ../src/up2date_client/rhnreg_constants.py:297
#, python-format
msgid ""
"Your system will be subscribed to %s \n"
"base software channel. You will not be\n"
"able to move this system to an earlier release\n"
"(you will be able to move to a newer release).\n"
"Are you sure you would like to continue?"
msgstr ""
"Votre système sera abonné au canal de base\n"
"%s.\n"
"Vous ne serez pas en mesure de déplacer \n"
"ce système vers une version antérieure (mais \n"
"vous pourrez passer à une version plus récente).\n"
"Êtes-vous sûr de vouloir continuer ?"

#. Navigation
#: ../src/up2date_client/rhnreg_constants.py:306
#: ../src/up2date_client/tui.py:539
msgid "OK"
msgstr "OK"

#: ../src/up2date_client/rhnreg_constants.py:307
#: ../src/up2date_client/tui.py:539
msgid "Error"
msgstr "Erreur"

#: ../src/up2date_client/rhnreg_constants.py:308
msgid "Next"
msgstr "Suivant"

#: ../src/up2date_client/rhnreg_constants.py:309
msgid "Back"
msgstr "Précédent"

#: ../src/up2date_client/rhnreg_constants.py:310
msgid "Cancel"
msgstr "Annuler"

#: ../src/up2date_client/rhnreg_constants.py:311
#: ../data/rh_register.glade.h:110
msgid "No, Cancel"
msgstr "Non, Annuler"

#: ../src/up2date_client/rhnreg_constants.py:312
#: ../data/rh_register.glade.h:112
msgid "Yes, Continue"
msgstr "Oui, Continuer"

#: ../src/up2date_client/rhnreg_constants.py:313
msgid "Press <space> to deselect the option."
msgstr "Appuyez sur <espace> pour désélectionner l'option."

#: ../src/up2date_client/rhnregGui.py:146
#: ../src/up2date_client/rhnregGui.py:163
msgid "Notice"
msgstr "Remarque"

#: ../src/up2date_client/rhnregGui.py:271
msgid "There was an error while applying your choice."
msgstr "Une erreur est apparue lors de l'application de votre choix."

#: ../src/up2date_client/rhnregGui.py:290
msgid "You specified an invalid protocol. Only https and http are allowed."
msgstr ""
"Vous avez spécifié un protocole invalide. Seuls https et http sont autorisés."

#: ../src/up2date_client/rhnregGui.py:304
msgid ""
"You will not be able to successfully register this system without contacting "
"a Spacewalk server."
msgstr ""
"Vous ne serez pas en mesure d'enregistrer avec succès ce système sans "
"contacter un serveur Spacewalk."

#: ../src/up2date_client/rhnregGui.py:324
msgid "Cannot contact selected server"
msgstr "Impossible de contacter le serveur sélectionné"

#: ../src/up2date_client/rhnregGui.py:325
#, python-format
msgid "We could not contact the Satellite or Proxy at '%s.'"
msgstr "Vous n'avons pas pu contacter le Satellite ou le Proxy à « %s »."

#: ../src/up2date_client/rhnregGui.py:327
#, python-format
msgid ""
"Double-check the location - is '%s' correct? If not, you can correct it and "
"try again."
msgstr ""
"Vérifiez à nouveau l'emplacement - « %s » est-il correct ? Si cet "
"emplacement n'est pas correct, vous pouvez le modifier et essayer à nouveau."

#: ../src/up2date_client/rhnregGui.py:330
msgid "Make sure the network connection on this system is operational."
msgstr ""
"Assurez-vous que la connexion réseau sur ce système est opérationnelle."

#: ../src/up2date_client/rhnregGui.py:340
msgid "There was an error communicating with Spacewalk server."
msgstr "Il y a eu une erreur de communication avec le serveur Spacewalk."

#: ../src/up2date_client/rhnregGui.py:341
msgid "The server may be in outage mode. You may have to try connecting later."
msgstr ""
"Ce serveur pourrait être en mode de défaillance (outage). Vous devriez "
"essayer de vous y connecter plus tard."

#: ../src/up2date_client/rhnregGui.py:343
msgid "You may be running a client that is incompatible with the server."
msgstr ""
"Vous avez peut être démarré un client qui est incompatible avec ce serveur."

#: ../src/up2date_client/rhnregGui.py:376
#, python-format
msgid ""
"Please enter your account information for the <b>%s</b> Spacewalk server:"
msgstr ""
"Veuillez saisir vos informations de connexion pour le serveur Spacewalk <b>"
"%s</b> :"

#: ../src/up2date_client/rhnregGui.py:415
msgid "You must enter a login."
msgstr "Vous devez saisir un identifiant."

#: ../src/up2date_client/rhnregGui.py:421
msgid "You must enter a password."
msgstr "Vous devez saisir un mot de passe."

#: ../src/up2date_client/rhnregGui.py:434
msgid "There was an error while logging in."
msgstr "Il y a eu un problème de connexion."

#: ../src/up2date_client/rhnregGui.py:461
msgid ""
"There was an error communicating with the registration server.  The message "
"was:\n"
msgstr ""
"Une erreur fatale s'est produite lors de la communication avec le serveur "
"d'enregistrement. Le message était :\n"

#: ../src/up2date_client/rhnregGui.py:599
msgid "There was an error while assembling information for the profile."
msgstr "Une erreur est apparue durant le peuplement du profil."

#: ../src/up2date_client/rhnregGui.py:620
msgid "Error running hardware profile"
msgstr "Erreur lors de l'exécution du profil matériel"

#: ../src/up2date_client/rhnregGui.py:650
msgid "There was an error while populating the profile."
msgstr "Il y a eu une erreur durant le peuplement du profil."

#: ../src/up2date_client/rhnregGui.py:670
msgid "You must choose a name for this profile."
msgstr "Il vous faut choisir un nom pour ce profil."

#: ../src/up2date_client/rhnregGui.py:684
msgid "There was an error while creating the profile."
msgstr "Une erreur est apparue durant la création du profil."

#: ../src/up2date_client/rhnregGui.py:695
msgid "Registering system and sending profile information.  Please wait."
msgstr ""
"Enregistrement du système et envoi des informations du profil. Merci de "
"patienter."

#: ../src/up2date_client/rhnregGui.py:714
msgid "Registering System"
msgstr "Enregistrement du système"

#: ../src/up2date_client/rhnregGui.py:729
#: ../src/up2date_client/rhnregGui.py:734
#: ../src/up2date_client/rhnregGui.py:739
#: ../src/up2date_client/rhnregGui.py:743 ../src/up2date_client/tui.py:990
#: ../src/up2date_client/tui.py:994 ../src/up2date_client/tui.py:998
#: ../src/up2date_client/tui.py:1002
msgid "Problem registering system:\n"
msgstr "Erreur lors de l'enregistrement du système :\n"

#: ../src/up2date_client/rhnregGui.py:746
#, python-format
msgid ""
"The installation number [ %s ] provided is not a valid installation number. "
"Please go back to the previous screen and fix it."
msgstr ""
"Le numéro d'installation [ %s ] fourni n'est pas un numéro d'installation "
"valide. Veuillez retourner sur l'écran précédent et réglez ce problème."

#: ../src/up2date_client/rhnregGui.py:756 ../src/up2date_client/tui.py:1008
msgid "Problem registering system."
msgstr "Un problème s'est produit lors de l'enregistrement du système."

#: ../src/up2date_client/rhnregGui.py:766 ../src/up2date_client/tui.py:1013
msgid "Problem writing out system id to disk."
msgstr "Problèmes lors de l'écriture de l'identifiant système sur le disque."

#: ../src/up2date_client/rhnregGui.py:772
msgid "There was a problem registering this system."
msgstr "Un problème s'est produit lors de l'enregistrement du système."

#: ../src/up2date_client/rhnregGui.py:785
msgid "Sending hardware information"
msgstr "Envoi des informations matérielles"

#: ../src/up2date_client/rhnregGui.py:790
msgid "Problem sending hardware information."
msgstr "Erreur lors de l'envoi des informations matérielles."

#. #            for row in range(self.regPackageArea.n_rows):
#. #                rowData = self.regPackageArea.get_row_data(row)
#. #                if rowData[0] == 1:
#. #                    selection.append(rowData[1])
#. #            print "gh270"
#. #            selectedPackages = []
#. #            for pkg in packageList:
#. #                if pkg[0] in selection:
#. #                    selectedPackages.append(pkg)
#: ../src/up2date_client/rhnregGui.py:814
msgid "Sending package information"
msgstr "Envoi des informations sur les paquets"

#: ../src/up2date_client/rhnregGui.py:819
msgid "Problem sending package information."
msgstr "Erreur lors de l'envoi des informations sur les paquets."

#: ../src/up2date_client/rhnregGui.py:851 ../src/up2date_client/tui.py:1062
#, python-format
msgid ""
"Could not open %s\n"
"%s is not enabled.\n"
msgstr ""

#: ../src/up2date_client/rhnregGui.py:905
msgid "There was an error while installing the certificate."
msgstr "Une erreur est apparue à l'installation du certificat."

#: ../src/up2date_client/rhnregGui.py:931
msgid "You must select a certificate."
msgstr "Vous devez saisir un certificat."

#. TODO Modify rhnlib to raise a unique exception for the not a
#. cert file case.
#: ../src/up2date_client/rhnregGui.py:961
msgid ""
"There was an SSL error. This could be because the file you picked was not a "
"certificate file."
msgstr ""
"Il y a eu un erreur SSL. Cela pourrait être dû au fait que le fichier que "
"vous avez sélectionné n'était pas un fichier certificat valide."

#. TODO Provide better messages
#: ../src/up2date_client/rhnregGui.py:969
msgid "Something went wrong while installing the new certificate:\n"
msgstr ""
"Quelque chose s'est mal passé lors de l'installation du nouveau "
"certificat :\n"

#: ../src/up2date_client/rhnregGui.py:1021
#: ../src/up2date_client/rhnregGui.py:1022
#: ../src/up2date_client/rhnregGui.py:1023
msgid "unknown"
msgstr "inconnu"

#: ../src/up2date_client/rhnregGui.py:1127
msgid "There was an error getting the list of hardware."
msgstr "Une erreur est apparue durant la récupération de la liste du matériel."

#: ../src/up2date_client/rhnregGui.py:1139 ../src/up2date_client/tui.py:786
#, python-format
msgid "%d MHz"
msgstr "%d MHz"

#: ../src/up2date_client/rhnregGui.py:1143
#, python-format
msgid "%s MB"
msgstr "%s Mo"

#: ../src/up2date_client/rhnregGui.py:1188
msgid "There was an error building the list of packages."
msgstr "Une erreur est apparue durant la construction de la liste des paquets."

#: ../src/up2date_client/rhnregGui.py:1203
msgid "Package"
msgstr "Paquet"

#: ../src/up2date_client/rhnregGui.py:1208
msgid "Arch"
msgstr "Arch"

#: ../src/up2date_client/rhnregGui.py:1215
msgid "Building a list of RPM packages installed on your system.  Please wait."
msgstr ""
"La liste des paquets RPM installés sur votre système en cours de "
"compilation. Veuillez patienter."

#: ../src/up2date_client/rhnregGui.py:1246
msgid ""
"There was an error loading your configuration.  Make sure that\n"
"you have read access to /etc/sysconfig/rhn."
msgstr ""
"Une erreur s'est produite lors du chargement de votre configuration. Assurez-"
"vous que vous avez un accès en lecture sur « /etc/sysconfig/rhn »."

#: ../src/up2date_client/rhnregGui.py:1288
#, python-format
msgid ""
"There was an error saving your configuration. Make sure that\n"
"you own %s."
msgstr ""
"Une erreur s'est produite lors de l'enregistrement de votre \n"
"configuration. Vérifiez que vous êtes bien propriétaire de %s."

#: ../src/up2date_client/rhnregGui.py:1318
#, python-format
msgid ""
"This error shouldn't have happened. If you'd like to help us improve this "
"program, please file a bug at bugzilla.redhat.com. Including the relevant "
"parts of '%s' would be very helpful. Thanks!"
msgstr ""
"Cette erreur n'aurait pas dû se produire. Si vous voulez nous aider à "
"améliorer ce programme, veuillez signaler un bogue à bugzilla.redhat.com. "
"Inclure les partis importantes de « %s » serait très utile. Merci !"

#: ../src/up2date_client/rhnreg.py:59
msgid "Warning: unable to enable rhnsd with systemd"
msgstr "Avertissement : impossible d'activer « rhnsd » avec « systemd »"

#: ../src/up2date_client/rhnreg.py:65
msgid "Warning: unable to enable rhnsd with chkconfig"
msgstr "Avertissement : impossible d'activer « rhnsd » avec « chkconfig »"

#: ../src/up2date_client/rpcServer.py:45
msgid "Error: Server Unavailable. Please try later."
msgstr "Erreur : serveur non disponible. Merci de ré-essayer ultérieurement."

#: ../src/up2date_client/rpcServer.py:168
msgid "ERROR: can not find RHNS CA file"
msgstr "ERREUR : Impossible de trouver le fichier RHNS CA"

#: ../src/up2date_client/rpcServer.py:206
msgid "Connection aborted by the user"
msgstr "Connexion interrompue par l'utilisateur"

#: ../src/up2date_client/rpcServer.py:252
msgid "Server has refused connection due to high load"
msgstr "Le serveur a refusé la connexion car la charge est trop élevée"

#: ../src/up2date_client/tui.py:136
msgid "Spacewalk Location:"
msgstr "Emplacement Spacewalk :"

#: ../src/up2date_client/tui.py:138
msgid "System ID:"
msgstr "ID du système :"

#: ../src/up2date_client/tui.py:539
msgid "The server indicated an error:\n"
msgstr "Le serveur a indiqué une erreur :\n"

#: ../src/up2date_client/tui.py:544
msgid "There was an error communicating with the registration server:\n"
msgstr ""
"Une erreur est apparue durant la communication avec le serveur "
"d'enregistrement.\n"

#: ../src/up2date_client/tui.py:735
msgid "Profile name:"
msgstr "Nom du profil :"

#: ../src/up2date_client/tui.py:757 ../src/up2date_client/tui.py:758
msgid "Version: "
msgstr "Version : "

#: ../src/up2date_client/tui.py:764
msgid "CPU model: "
msgstr "Modèle CPU : "

#: ../src/up2date_client/tui.py:770
msgid "Hostname: "
msgstr "Nom d'hôte : "

#: ../src/up2date_client/tui.py:782
msgid "CPU speed: "
msgstr "Vitesse CPU : "

#: ../src/up2date_client/tui.py:788
msgid "IP Address: "
msgstr "Adresse IP : "

#: ../src/up2date_client/tui.py:797
msgid "Memory: "
msgstr "Mémoire : "

#: ../src/up2date_client/tui.py:801
#, python-format
msgid "%s megabytes"
msgstr "%s mégaoctets"

#: ../src/up2date_client/tui.py:1029
msgid "Problem sending hardware profile:\n"
msgstr "Erreur lors de l'envoi du profil matériel :\n"

#: ../src/up2date_client/tui.py:1033
msgid "Problem sending hardware profile."
msgstr "Erreur lors de l'envoi du profil matériel."

#: ../src/up2date_client/tui.py:1043
msgid "Problem sending package list:\n"
msgstr "Un problème s'est produit lors de l'envoi de la liste des paquets :\n"

#: ../src/up2date_client/tui.py:1046
msgid "Problem sending package list."
msgstr "Erreur lors de l'envoi de la liste des paquets."

#: ../src/up2date_client/tui.py:1100
msgid "Finish"
msgstr "Terminer"

#: ../src/up2date_client/tui.py:1214
#, fuzzy
msgid "You specified an invalid protocol.Only https and http are allowed."
msgstr ""
"Vous avez spécifié un protocole invalide. Seuls https et http sont autorisés."

#: ../src/up2date_client/tui.py:1245
msgid ""
"  <Tab>/<Alt-Tab> between elements  |  <Space> selects  |  <F12> next screen"
msgstr ""
"  <Tab>/<Alt-Tab> entre les éléments  |  <Space> sélectionne  |  <F12> écran "
"suivant"

#: ../src/up2date_client/tui.py:1349
msgid "You must run the RHN registration program as root."
msgstr ""
"Vous devez lancer l'enregistrement RHN en tant que superutilisateur (root)."

#: ../src/up2date_client/up2dateErrors.py:39
#: ../src/up2date_client/up2dateErrors.py:78
#, python-format
msgid "class %s has no attribute '%s'"
msgstr "la classe %s n'a pas d'attribut « %s »"

#: ../src/up2date_client/up2dateErrors.py:104
msgid "RPM error.  The message was:\n"
msgstr "Erreur RPM. Le message était :\n"

#: ../src/up2date_client/up2dateErrors.py:111
msgid "Password error. The message was:\n"
msgstr "Erreur de mot de passe. Le message était :\n"

#: ../src/up2date_client/up2dateErrors.py:115
msgid "RPM dependency error. The message was:\n"
msgstr "Erreur causée par une dépendance RPM. Le message était :\n"

#: ../src/up2date_client/up2dateErrors.py:125
msgid "Error communicating with server. The message was:\n"
msgstr "Erreur de communication avec le serveur. Le message était :\n"

#: ../src/up2date_client/up2dateErrors.py:132
msgid "File Not Found: \n"
msgstr "Fichier non trouvé :\n"

#: ../src/up2date_client/up2dateErrors.py:139
msgid "Delay error from server.  The message was:\n"
msgstr "Erreur d'attente du serveur. Le message était :\n"

#: ../src/up2date_client/up2dateErrors.py:177
msgid "Error validating data at server:\n"
msgstr "Erreur lors de la validation des données sur le serveur :\n"

#: ../src/up2date_client/up2dateErrors.py:190
msgid ""
"\n"
"Red Hat Network Classic is not supported.\n"
"To register with Red Hat Subscription Management please run:\n"
"\n"
"    subscription-manager register --auto-attach\n"
"\n"
"Get more information at access.redhat.com/knowledge\n"
"    "
msgstr ""
"\n"
"Red Hat Network Classic n'est pas pris en charge.\n"
"Pour vous enregistrer avec Red Hat Subscription Management, utiliser :\n"
"\n"
"    subscription-manager register --auto-attach\n"
"\n"
"Cf. access.redhat.com/knowledge pour plus d'informations.\n"
"    "

#: ../src/up2date_client/up2dateErrors.py:201
msgid "The installation number is invalid"
msgstr "Le numéro d'installation n'est pas valide"

#: ../src/up2date_client/up2dateErrors.py:204
msgid "Error parsing the oemInfo file at field:\n"
msgstr "Erreur lors de l'analyse du fichier oemInfo au champ :\n"

#: ../src/up2date_client/up2dateErrors.py:231
msgid "Network error: "
msgstr "Erreur réseau : "

#: ../src/up2date_client/up2dateErrors.py:299
msgid ""
"\n"
"    Your organization does not have enough Management entitlements to "
"register this\n"
"    system to Red Hat Satellite. Please notify your organization "
"administrator of this error.\n"
"    You should be able to register this system after your organization frees "
"existing\n"
"    or purchases additional entitlements. Additional entitlements may be "
"purchased by your\n"
"    organization administrator by logging into Red Hat Network Classic and "
"visiting\n"
"    the 'Subscription Management' page in the 'Your RHN' section of RHN.\n"
"\n"
"    A common cause of this error code is due to having mistakenly setup an\n"
"    Activation Key which is set as the universal default.  If an activation "
"key is set\n"
"    on the account as a universal default, you can disable this key and "
"retry to avoid\n"
"    requiring a Management entitlement."
msgstr ""
"\n"
"    Votre organisation ne dispose pas de suffisamment de droits d'accès "
"Management \n"
"    pour enregistrer ce système sur Red Hat Satellite. Merci d'aviser votre "
"administrateur\n"
"    de l'organisation de cette erreur. Vous devriez être capable "
"d'enregistrer ce système\n"
"    après que votre organisation ait libéré des droits existants ou ait "
"procéder à l'achat\n"
"    de droits supplémentaires. Ceux-ci peuvent être achetés par "
"l'administrateur de votre\n"
"    organisation en vous connectant à Red Hat Network Classic et en visitant "
"la page \n"
"    « Gestion des abonnements » dans la section « Votre RHN » de RHN.\n"
"\n"
"    Une cause fréquente de ce code erreur vient du fait d'avoir configuré "
"une clé \n"
"    d'activation qui est définie comme valeur par défaut universelle. Si une "
"clé \n"
"    d'activation est activée comme par défaut, vous pouvez désactiver cette "
"clé \n"
"    et recommencer en évitant le besoin d'un droit Management supplémentaire."

#: ../src/bin/rhn_check.py:394
msgid "Attempting to run more than one instance of rhn_check. Exiting.\n"
msgstr ""
"Tentative d'exécution de plus d'une instance de rhn_check. Fermeture.\n"

#: ../src/bin/rhn-profile-sync.py:35
msgid ""
"You need to register this system by running `rhn_register` before using this "
"option"
msgstr ""
"Vous devez enregistrer ce système en utilisant « rhn_register » avant "
"d'utiliser cette option"

#: ../src/bin/rhn-profile-sync.py:43
msgid "Updating package profile..."
msgstr "Mise à jour du profil des paquets..."

#: ../src/bin/rhn-profile-sync.py:46
msgid "Updating hardware profile..."
msgstr "Mise à jour du profil matériel..."

#: ../src/bin/rhn-profile-sync.py:50
msgid "Updating virtualization profile..."
msgstr "Mise à jour du profil de virtualisation..."

#: ../src/bin/rhn_register.py:37
msgid "Do not attempt to use X"
msgstr "Ne pas essayer d'utiliser X"

#: ../src/bin/rhnreg_ks.py:47
msgid "Specify a profilename"
msgstr "Spécifier un nom de profil"

#: ../src/bin/rhnreg_ks.py:49
msgid "Specify a username"
msgstr "Spécifier un nom d'utilisateur"

#: ../src/bin/rhnreg_ks.py:51
msgid "Specify a password"
msgstr "Spécifier un mot de passe"

#: ../src/bin/rhnreg_ks.py:53
msgid "Specify an organizational id for this system"
msgstr "Spécifier un id organisationnel pour ce système"

#: ../src/bin/rhnreg_ks.py:55
msgid "Specify a url to use as a server"
msgstr "Spécifier une URL à utiliser comme un serveur"

#: ../src/bin/rhnreg_ks.py:57
msgid "Specify a file to use as the ssl CA cert"
msgstr "Spécifier un fichier à utiliser comme certificat ssl CA"

#: ../src/bin/rhnreg_ks.py:59
msgid "Specify an activation key"
msgstr "Spécifier une clé d'activation"

#: ../src/bin/rhnreg_ks.py:61
msgid ""
"Subscribe this system to the EUS channel tied to the system's redhat-release"
msgstr "Abonner ce système sur le canal EUS lié au redhat-release du système"

#: ../src/bin/rhnreg_ks.py:63
msgid "[Deprecated] Read contact info from stdin"
msgstr "[Obsolète] Lire les informations de contact depuis l'entrée standard"

#: ../src/bin/rhnreg_ks.py:65
msgid "Do not probe or upload any hardware info"
msgstr "Ne pas tester ni exporter d'informations concernant le matériel"

#: ../src/bin/rhnreg_ks.py:67
msgid "Do not profile or upload any package info"
msgstr "Ne pas envoyer ou exporter des informations de paquets"

#: ../src/bin/rhnreg_ks.py:69
msgid "Do not upload any virtualization info"
msgstr "Ne pas exporter des informations de virtualisation"

#: ../src/bin/rhnreg_ks.py:71
msgid "Do not start rhnsd after completion"
msgstr "Ne pas démarrer rhnsd après avoir terminé"

#: ../src/bin/rhnreg_ks.py:73
msgid "Register the system even if it is already registered"
msgstr "Enregistrer le système même s'il est déjà enregistré"

#: ../src/bin/rhnreg_ks.py:83
msgid "A username and password are required to register a system."
msgstr ""
"Un nom d'utilisateur et un mot de passe sont nécessaires pour enregistrer un "
"système."

#: ../src/bin/rhnreg_ks.py:88
msgid "This system is already registered. Use --force to override"
msgstr "Ce système est déjà enregistré. Utiliser « --force » pour forcer"

#: ../src/bin/rhnreg_ks.py:122
msgid ""
"Usage of --use-eus-channel option with --activationkey is not supported. "
"Please use username and password instead."
msgstr ""
"L'utilisation de l'option --use-eus-channel avec --activationkey n'est pas "
"supporté. Merci d'utiliser votre nom d'utilisateur et votre mot de passe à "
"la place."

#: ../src/bin/rhnreg_ks.py:125
msgid "The server you are registering against does not support EUS."
msgstr "Le serveur auquel vous vous inscrivez ne supporte pas EUS."

#: ../src/bin/rhnreg_ks.py:151
msgid ""
"Warning: --contactinfo option has been deprecated. Please login to the "
"server web user Interface and update your contactinfo. "
msgstr ""
"Attention : l'option --contactinfo est devenue obsolète. Merci de vous "
"connecter l'interface Web et de mettre à jour vos informations de contact."

#: ../src/bin/rhnreg_ks.py:175
#, fuzzy, python-format
msgid "Warning: %s is not present, could not enable it."
msgstr "Attention : yum-rhn-plugin n'est pas présent, impossible de l'activer."

#: ../src/bin/rhnreg_ks.py:178
#, fuzzy, python-format
msgid ""
"Warning: Could not open %s\n"
"%s is not enabled.\n"
msgstr ""
"Attention : Impossible d'ouvrir le fichier /etc/yum/pluginconf.d/rhnplugin."
"conf\n"
"yum-rhn-plugin n'est pas activé.\n"

#: ../src/bin/rhnreg_ks.py:200
msgid ""
"A profilename was not specified, and hostname and IP address could not be "
"determined to use as a profilename, please specify one."
msgstr ""
"Il manque un nom de profil. Le nom d'hôte et l'adresse IP n'ont pas pu être "
"déterminés pour utiliser un nom de profil, veuillez en spécifier un."

#: ../src/bin/spacewalk-channel.py:94
msgid "name of channel you want to (un)subscribe"
msgstr "nom du canal auque vous voulez vous (dés)abonner"

#: ../src/bin/spacewalk-channel.py:96
msgid "subscribe to channel"
msgstr "s'abonner au canal"

#: ../src/bin/spacewalk-channel.py:98
msgid "unsubscribe from channel"
msgstr "se désabonner du canal"

#: ../src/bin/spacewalk-channel.py:100
msgid "list channels"
msgstr "lister les canaux"

#: ../src/bin/spacewalk-channel.py:102
msgid "show base channel of a system"
msgstr "montrer le canal de base d'un système"

#: ../src/bin/spacewalk-channel.py:104
msgid "list all available child channels"
msgstr "lister tous les canaux enfants disponibles"

#: ../src/bin/spacewalk-channel.py:106
msgid "verbose output"
msgstr "sortie verbeuse"

#: ../src/bin/spacewalk-channel.py:108
msgid "your user name"
msgstr "votre nom d'utilisateur"

#: ../src/bin/spacewalk-channel.py:110
msgid "your password"
msgstr "votre mot de passe"

#: ../src/bin/spacewalk-channel.py:117
msgid "ERROR: these arguments make no sense in this context (try --help)"
msgstr ""
"ERREUR : ces arguments n'ont aucun sens dans ce contexte (essayez --help)"

#: ../src/bin/spacewalk-channel.py:159
msgid "ERROR: you have to specify at least one channel"
msgstr "ERREUR : vous devez spécifier au moins un canal"

#: ../src/bin/spacewalk-channel.py:165
msgid "ERROR: this action does not require channel"
msgstr ""

#: ../src/bin/spacewalk-channel.py:172
#, python-format
msgid "Channel(s): %s successfully added"
msgstr "Canal(-aux) : %s ajouté(s) avec succès"

#: ../src/bin/spacewalk-channel.py:174
#, python-format
msgid "Error during adding channel(s) %s"
msgstr "Erreur lors de l'ajout du canal(-aux) %s"

#: ../src/bin/spacewalk-channel.py:181
#, python-format
msgid "Channel(s): %s successfully removed"
msgstr "Canal(-aux) : %s retiré(s) avec succès"

#: ../src/bin/spacewalk-channel.py:183
#, python-format
msgid "Error during removal of channel(s) %s"
msgstr "Erreur lors du retrait du ou des canaux %s"

#: ../src/bin/spacewalk-channel.py:190
msgid "This system is not associated with any channel."
msgstr "Ce système n'est associé à aucun canal."

#: ../src/bin/spacewalk-channel.py:192
msgid "Unable to locate SystemId file. Is this system registered?"
msgstr ""
"Impossible de localiser le fichier SystemId. Ce système est-il enregistré ?"

#: ../src/bin/spacewalk-channel.py:225
msgid "ERROR: you may want to specify --add, --remove or --list"
msgstr "ERREUR : vous pouvez vouloir spécifier --add, --remove ou --list"

#: ../src/bin/spacewalk-channel.py:230
msgid "ERROR: must be root to execute\n"
msgstr "ERREUR : vous devez être root pour exécuter\n"

#: ../src/bin/spacewalk-channel.py:235
msgid "User interrupted process."
msgstr "Processus utilisateur interrompu."

#: ../data/gui.glade.h:2
msgid "Set Up Software Updates"
msgstr ""
"Configurer les mises à jour\n"
"logicielles"

#: ../data/gui.glade.h:3 ../data/rh_register.glade.h:6
msgid "Choose Service"
msgstr "Choisir le service"

#: ../data/gui.glade.h:6
msgid "Create Profile"
msgstr "Créer un profil"

#: ../data/gui.glade.h:8
msgid "Provide a security certificate"
msgstr "Fournissez un certificat de sécurité"

#: ../data/progress.glade.h:1
msgid "Sending Information"
msgstr "Envoi des informations"

#: ../data/progress.glade.h:2
msgid "progress bar"
msgstr "barre de progression"

#: ../data/progress.glade.h:3
msgid "progress status"
msgstr "état d'avancement"

#: ../data/rh_register.glade.h:1
msgid ""
"<b>The network connection on your system is not active. Your system cannot "
"be set up for software updates at this time.</b>"
msgstr ""
"<b>La connexion réseau sur votre système n'est pas active. Pour le moment, "
"votre système ne peut pas être configuré pour les mises à jour logicielles.</"
"b>"

#: ../data/rh_register.glade.h:2
msgid ""
"This system will <b>not</b> be able to successfully receive software "
"updates, including security updates, from Red Hat without connecting to a "
"Red Hat Satellite or Red Hat Network Classic.\n"
"\n"
"To keep your system updated, secure, and supported, please register this "
"system at your earliest convenience."
msgstr ""
"Ce système <b>ne</b> sera <b>pas</b> capable de recevoir correctement les "
"mises à jour logicielles, incluant les mises à jour de sécurité, à partir de "
"Red Hat sans se connecter à un serveur Red Hat Satellite ou Red Hat Network "
"Classic.\n"
"\n"
"Pour garder votre système à jour, sécurisé et supporté, veuillez enregistrer "
"ce système dès que cela vous sera possible."

#: ../data/rh_register.glade.h:7
msgid ""
"I'd like to register with an Red Hat Satellite or Red Hat Satellite Proxy"
msgstr ""
"Je souhaite m'enregistrer auprès d'un Red Hat Satellite ou d'un Red Hat "
"Satellite Proxy"

#: ../data/rh_register.glade.h:8
msgid "Location:"
msgstr "Lieu :"

#: ../data/rh_register.glade.h:9
msgid "Example: https://satellite.example.com/XMLRPC"
msgstr "Exemple : https://satellite.example.com/XMLRPC"

#: ../data/rh_register.glade.h:10
msgid "satellite server location"
msgstr "emplacement du serveur satellite"

#: ../data/rh_register.glade.h:11
msgid "_Proxy Setup"
msgstr "Configuration du _Proxy"

#: ../data/rh_register.glade.h:12
msgid "Proxy Setup Button"
msgstr "Bouton de configuration du Proxy"

#: ../data/rh_register.glade.h:14
msgid "Please enter your Red Hat account information:"
msgstr "Saisissez les informations sur votre compte :"

#: ../data/rh_register.glade.h:15
msgid "RHN login field"
msgstr "Champ de connexion RHN"

#: ../data/rh_register.glade.h:16
msgid "RHN password field"
msgstr "Champ de mot de passe RHN"

#: ../data/rh_register.glade.h:17
msgid "_Password:"
msgstr "Mot de _passe :"

#: ../data/rh_register.glade.h:18
msgid "_Login:"
msgstr "_Identifiant :"

#: ../data/rh_register.glade.h:19
msgid ""
"<small>Tip: Forgot your login or password? Contact your Satellite's "
"<i>Organization Administrator</i>.</small>"
msgstr ""
"<small>Astuce&nbsp;: Vous avez oublié votre identifiant ou votre mot de "
"passe&nbsp;? Contactez l'<i>administrateur de votre organisation</i> sur le "
"Satellite.</small>"

#: ../data/rh_register.glade.h:20
msgid "Hardware Info"
msgstr "Informations matériel"

#: ../data/rh_register.glade.h:21
msgid "Red Hat Linux Version:"
msgstr "Version Red Hat Linux :"

#: ../data/rh_register.glade.h:22
msgid "Hostname:"
msgstr "Nom du système :"

#: ../data/rh_register.glade.h:23
msgid "IP Address:"
msgstr "Adresse IP :"

#: ../data/rh_register.glade.h:24
msgid "ERROR"
msgstr "ERREUR"

#: ../data/rh_register.glade.h:25
msgid "CPU Model:"
msgstr "Modèle CPU :"

#: ../data/rh_register.glade.h:26
msgid "CPU Speed:"
msgstr "Vitesse CPU :"

#: ../data/rh_register.glade.h:27
msgid "Memory:"
msgstr "Mémoire :"

#: ../data/rh_register.glade.h:28
msgid "Hardware Profile"
msgstr "Profil matériel"

#: ../data/rh_register.glade.h:29
msgid "Package Information"
msgstr "Information sur le paquet"

#: ../data/rh_register.glade.h:30
msgid "Start Window"
msgstr "Démarrer la fenêtre"

#: ../data/rh_register.glade.h:31
msgid ""
"This assistant will guide you through the process of registering your system "
"with Red Hat to receive software updates and other benefits. You will need "
"the following to register:"
msgstr ""
"Cet assistant vous guidera à travers la procédure d'enregistrement de votre "
"système auprès de Red Hat pour les mises à jour logicielles et autres "
"services. Vous devez faire ce qui suit pour l'enregistrement :"

#: ../data/rh_register.glade.h:32
msgid "• A network connection"
msgstr "• Une connexion réseau ;"

#: ../data/rh_register.glade.h:33
msgid "• Your account login"
msgstr "• Votre identifiant de compte"

#: ../data/rh_register.glade.h:34
msgid "Your account login"
msgstr "Votre identifiant de compte"

#: ../data/rh_register.glade.h:35
msgid "• The address of an Red Hat Satellite or Red Hat Satellite Proxy"
msgstr "• L'adresse d'un Red Hat Satellite ou d'un Red Hat Satellite Proxy"

#: ../data/rh_register.glade.h:36
msgid "_Why Should I Register?"
msgstr "_Pourquoi devrais-je enregistrer le système ?"

#: ../data/rh_register.glade.h:37
msgid "Why Should I Register?"
msgstr "Pourquoi s'enregistrer ?"

#: ../data/rh_register.glade.h:38
msgid ""
"Would you like to register your system at this time? <b>(Strongly "
"recommended.)</b>"
msgstr ""
"Voulez-vous enregistrer votre système maintenant ? <b>(Fortement "
"recommandé.)</b>"

#: ../data/rh_register.glade.h:39
msgid "_Yes, I'd like to register now."
msgstr "_Oui, j'aimerais m'enregistrer maintenant."

#: ../data/rh_register.glade.h:40
msgid "_No, I prefer to register at a later time."
msgstr "_Non, je préfère m'enregistrer plus tard."

#: ../data/rh_register.glade.h:41
msgid "Link To Subscription"
msgstr "Lien vers l'abonnement"

#: ../data/rh_register.glade.h:42
msgid ""
"Your system will need to access a subscription. This will allow you to keep "
"your system updated, secure, and supported."
msgstr ""
"Votre système aura besoin d'accéder à un abonnement. Ceci vous permettra de "
"garder votre système à jour, sécurisé et supporté."

#: ../data/rh_register.glade.h:43
msgid ""
"<b>You have no active subscriptions available in your account.</b> You will "
"need to do one of the following to create an active subscription in your "
"account before this system can be registered:"
msgstr ""
"<b>Vous n'avez pas d'abonnement actif disponible dans votre compte.<b> Voici "
"ce qu'il faut effectuer pour créer un abonnement actif dans votre compte, "
"avant que ce système ne puisse se connecter à Red Hat Network :"

#: ../data/rh_register.glade.h:44
msgid ""
"Purchase an additional Red Hat Enterprise Linux subscription at http://www."
"redhat.com/store/."
msgstr ""
"Achetez un abonnement supplémentaire Red Hat Enterprise Linux à http://www."
"redhat.com/store/."

#: ../data/rh_register.glade.h:45
msgid ""
"Log in to http://rhn.redhat.com/ and unentitle an inactive system at Your "
"RHN > Subscription Management > System Entitlements."
msgstr ""
"Connectez-vous à http://rhn.redhat.com/ et retirer les droits d'accès d'un "
"système inactif sur Votre RHN > Gestion des abonnements > Droits d'accès au "
"système."

#: ../data/rh_register.glade.h:46
msgid ""
"Activate a previously purchased subscription you have not yet activated."
msgstr ""
"Activer un abonnement acheté précédemment que vous n'avez pas encore activé."

#: ../data/rh_register.glade.h:47
msgid "•"
msgstr "•"

#: ../data/rh_register.glade.h:48
msgid "installation number field"
msgstr "champ du numéro d'installation"

#: ../data/rh_register.glade.h:49
msgid "Installation _Number:"
msgstr "_Numéro d'installation :"

#: ../data/rh_register.glade.h:50
msgid "<small><b>Example</b>: XXXX-XXXX-XXXX-XXXX</small>"
msgstr "<small><b>Exemple</b>&nbsp;: XXXX-XXXX-XXXX-XXXX</small>"

#: ../data/rh_register.glade.h:51
msgid "_Activate a subscription now..."
msgstr "_Activer un abonnement maintenant..."

#: ../data/rh_register.glade.h:52
msgid "Review system..."
msgstr "Inspection du système..."

#: ../data/rh_register.glade.h:54
msgid "Create profile"
msgstr "Créer un profil"

#: ../data/rh_register.glade.h:55
msgid "<big><b>System Name</b></big>"
msgstr "<big><b>Nom du système</b></big>"

#: ../data/rh_register.glade.h:56
msgid ""
"A recognizable name will help you identify this system in a management "
"interface."
msgstr ""
"Un nom aisément reconnaissable vous aidera à identifier ce système dans "
"l'interface d'administration."

#: ../data/rh_register.glade.h:57
msgid "System _Name:"
msgstr "_Nom du système :"

#: ../data/rh_register.glade.h:58
msgid "system name"
msgstr "nom du système"

#: ../data/rh_register.glade.h:59
msgid "<big><b>Profile Data</b></big>"
msgstr "<big><b>Données du profil</b></big>"

#: ../data/rh_register.glade.h:60
msgid ""
"Send us a profile of your current hardware and packages so we can determine "
"what updates are available."
msgstr ""
"Envoyez-nous un profil des paquets et du matériel installés afin que nous "
"puissions déterminer quelles mises à jour sont disponibles."

#: ../data/rh_register.glade.h:61
msgid "_View Hardware Profile ..."
msgstr "_Voir le profil matériel..."

#: ../data/rh_register.glade.h:62
msgid "View Hardware Profile"
msgstr "Voir le profil matériel"

#: ../data/rh_register.glade.h:63
msgid "V_iew Package Profile ..."
msgstr "Vo_ir le profil de paquets..."

#: ../data/rh_register.glade.h:64
msgid "View Package Profile"
msgstr "Voir le profil de paquets"

#: ../data/rh_register.glade.h:65
msgid "Send _hardware profile"
msgstr "_Envoyer le profil matériel"

#: ../data/rh_register.glade.h:66
msgid "Send hardware profile checkbox"
msgstr "Case à cocher envoi du profil matériel"

#: ../data/rh_register.glade.h:67
msgid "Send _package profile"
msgstr "Envoyer le profil de _paquets"

#: ../data/rh_register.glade.h:68
msgid "Send package profile checkbox"
msgstr "Case à cocher envoi du profil des paquets"

#: ../data/rh_register.glade.h:70
msgid ""
"Registering your system with Red Hat allows you to take full advantage of "
"the benefits of a paid subscription, including:"
msgstr ""
"Enregistrer votre système auprès de Red Hat vous permet de profiter "
"pleinement des avantages de la souscription payante, incluant :"

#: ../data/rh_register.glade.h:71
msgid "_Close"
msgstr "_Fermer"

#: ../data/rh_register.glade.h:72
msgid "Close"
msgstr "Fermer"

#: ../data/rh_register.glade.h:73
msgid "<b>Security &amp; Updates:</b>"
msgstr "<b>Sécurité &amp; mises à jour :</b>"

#: ../data/rh_register.glade.h:74
msgid ""
"Receive the latest software updates, including security updates, keeping "
"this Red Hat Enterprise Linux system <b>updated</b> and <b>secure</b>."
msgstr ""
"Recevoir les dernières mises à jour logicielles, incluant les mises à jour "
"de sécurité, permettant de garder ce système Red Hat Enterprise Linux <b>mis "
"à jour</b> et <b>sécurisé</b>."

#: ../data/rh_register.glade.h:75
msgid "<b>Downloads &amp; Upgrades:</b>"
msgstr "<b>Téléchargements &amp; mises à niveau :</b>"

#: ../data/rh_register.glade.h:77
msgid "<b>Support:</b>"
msgstr "<b>Support :</b>"

#: ../data/rh_register.glade.h:79
msgid "<b>Management:</b>"
msgstr "<b>Gestion :</b>"

#: ../data/rh_register.glade.h:80
msgid "Management"
msgstr "Gestion"

#: ../data/rh_register.glade.h:81
msgid ""
"Manage subscriptions and systems registered to Customer Portal via access."
"redhat.com or through one of our other subscription management services."
msgstr ""
"Administrez vos souscriptions et systèmes enregistrés sur le Portail Client "
"via access.redhat.com ou au travers de l'un ou l'autre de nos services de "
"gestion des souscriptions."

#: ../data/rh_register.glade.h:82
msgid ""
"<small><b>Tip:</b> Red Hat values your privacy: http://www.redhat.com/legal/"
"privacy_statement.html.</small>"
msgstr ""
"<small><b>Astuce&nbsp;:</b> Red Hat respecte votre vie privée : http://www."
"redhat.com/legal/privacy_statement.html.</small>"

#: ../data/rh_register.glade.h:83
msgid "Provide a Security Certificate"
msgstr "Fournir un certificat de sécurité"

#: ../data/rh_register.glade.h:85
#, no-c-format
msgid ""
"A security certificate compatible with <b>%s</b> was not found on this "
"system.\n"
"\n"
"A security certificate, using SSL technology, is necessary to ensure that "
"data communicated between this system and Spacewalk (including your login "
"and password) is secure."
msgstr ""
"Un certificat de sécurité compatible avec <b>%s</b> est introuvable sur ce "
"système.\n"
"\n"
"Un certificat de sécurité, utilisant la technologie SSL, est indispensable "
"pour s'assurer que les données communiquées entre ce système et Spacewalk (y "
"compris votre identifiant de connexion et votre mot de passe) sont "
"sécurisées."

#: ../data/rh_register.glade.h:88
msgid "I have an <b>_SSL certificate</b> to communicate with Spacewalk:"
msgstr "J'ai un <b>certificat _SSL </b> pour communiquer avec Spacewalk :"

#: ../data/rh_register.glade.h:89
msgid "Certificate _Location:"
msgstr "Emp_lacement du certificat :"

#: ../data/rh_register.glade.h:90
msgid "Select A File"
msgstr "Sélectionner un fichier"

#: ../data/rh_register.glade.h:91
msgid ""
"I <b>_don't</b> have an SSL certificate. I will contact my system "
"administrator for assistance and will register at a later time."
msgstr ""
"Je <b>_n'ai pas</b> de certificat SSL. Je contacterai mon administrateur "
"système pour obtenir de l'aide et je m'enregistrerai plus tard."

#: ../data/rh_register.glade.h:92
msgid "Your system is not setup for software updates."
msgstr "Votre système n'est pas configuré pour les mises à jour logicielles."

#: ../data/rh_register.glade.h:93
msgid ""
"You won't be able to receive software updates, including security updates, "
"for this system."
msgstr ""
"Vous ne serez pas en mesure de recevoir les dernières mises à jour "
"logicielles, incluant les mises à jour de sécurité, pour ce système."

#: ../data/rh_register.glade.h:94
msgid "Proxy Configuration"
msgstr "Configuration du proxy"

#: ../data/rh_register.glade.h:95
msgid "<b>HTTP Proxy</b>"
msgstr "<b>Proxy HTTP</b>"

#: ../data/rh_register.glade.h:96
msgid "I would like to connect via an _HTTP proxy."
msgstr "J'aimerais me connecter via un Proxy _HTTP."

#: ../data/rh_register.glade.h:97
msgid "I would like to connect to Spacewalk via an _HTTP proxy."
msgstr "J'aimerais me connecter à Spacewalk via un mandataire _HTTP."

#: ../data/rh_register.glade.h:98
msgid "<small><b>Example:</b> squid.example.com:3128</small>"
msgstr "<small><b>Exemple&nbsp;:</b> squid.example.com:3128</small>"

#: ../data/rh_register.glade.h:99
msgid "_Proxy Location:"
msgstr "_Emplacement du proxy :"

#: ../data/rh_register.glade.h:100
msgid "Enter in the format hostname(:port)"
msgstr "Saisissez dans le format hostname(:port)"

#: ../data/rh_register.glade.h:101
msgid "proxy location"
msgstr "emplacement proxy"

#: ../data/rh_register.glade.h:102
msgid "Use Au_thentication with HTTP Proxy:"
msgstr "Utiliser l'au_thentification avec un proxy HTTP :"

#: ../data/rh_register.glade.h:103
msgid "Use Authentication with HTTP Proxy"
msgstr "Utiliser l'authentification avec un proxy HTTP :"

#: ../data/rh_register.glade.h:104
msgid "Proxy _Username:"
msgstr "Nom d'_utilisateur du proxy :"

#: ../data/rh_register.glade.h:105
msgid "Proxy P_assword:"
msgstr "Mot de p_asse du proxy :"

#: ../data/rh_register.glade.h:106
msgid "proxy user field"
msgstr "champ utilisateur proxy"

#: ../data/rh_register.glade.h:107
msgid "proxy password field"
msgstr "champ mot de passe proxy"

#: ../data/rh_register.glade.h:108
msgid "Confirm operation system release selection"
msgstr "Confirmer la selection de la version du système d'exploitation"

#: ../data/rh_register.glade.h:109
msgid "_No, Cancel"
msgstr "_Non, Annuler"

#: ../data/rh_register.glade.h:111
msgid "_Yes, Continue"
msgstr "_Oui, Continuer"

#: ../data/rh_register.glade.h:113
msgid "<big><b>Moving to earlier releases won't be possible</b></big>"
msgstr ""
"<big><b>Changer pour des versions antérieures ne sera pas possible</b></big>"

#: ../data/rh_register.glade.h:114
msgid ""
"Your system will be subscribed to the base software channel.  You will not "
"be able to move this system to an earlier minor release channel if you "
"continue (you will be able to move to a later release.)"
msgstr ""
"Votre système sera abonné au canal logiciel de base. Vous ne serez pas en "
"mesure d'abonner ensuite ce système à une version mineure antérieure si vous "
"continuez (vous pourrez passer à une version ultérieure.)"

#: ../data/rh_register.glade.h:115
msgid ""
"\n"
"Are you sure you would like to continue?"
msgstr ""
"\n"
"Êtes-vous sûr de vouloir continuer ?"

#: ../data/rh_register.glade.h:117
msgid "Are you Sure?"
msgstr "Êtes-vous sûr ?"

#: ../data/rh_register.glade.h:118
msgid "_Go Back and Register"
msgstr "Revenir en arrière et lancer l'enre_gistrement"

#: ../data/rh_register.glade.h:119
msgid "Go Back and Register"
msgstr "Revenir en arrière et lancer l'enregistrement"

#: ../data/rh_register.glade.h:120
msgid "Register _Later"
msgstr "Enregistrer p_lus tard"

#: ../data/rh_register.glade.h:121
msgid "Register Later"
msgstr "Enregistrer plus tard"

#: ../data/rh_register.glade.h:122
msgid ""
"Are you sure you don't want to register your system with Red Hat? You'll "
"miss out on the benefits of a Red Hat Enterprise Linux Subscription:"
msgstr ""
"Êtes-vous certain de ne pas vouloir enregistrer votre système auprès de Red "
"Hat ? Vous passerez à côté des bénéfices de la souscription Red Hat "
"Enterprise Linux :"

#: ../data/rh_register.glade.h:123
msgid "Management:"
msgstr "Gestion :"

#: ../data/rh_register.glade.h:124
msgid ""
"You will not be able to take advantage of these benefits without registering."
msgstr ""
"Vous ne pourrez pas profiter de ces avantages sans enregistrer votre système."

#: ../data/rh_register.glade.h:127
msgid "<b>Spacewalk Location:</b>"
msgstr "<b>Emplacement de Spacewalk :</b>"

#: ../data/rh_register.glade.h:128
msgid "<b>Login:</b>"
msgstr "<b>Identifiant :</b>"

#: ../data/rh_register.glade.h:129
msgid "<b>System ID:</b>"
msgstr "<b>ID du système :</b>"

#: ../data/rh_register.glade.h:130
msgid "label"
msgstr "étiquette"

#: ../data/rh_register.glade.h:132
msgid "<b>Warning</b>"
msgstr "<b>Attention</b>"

#: ../data/rh_register.glade.h:133
msgid ""
"This system has already been registered with RHN using RHN certificate-based "
"technology."
msgstr ""
"Ce système a déjà été enregistré sur RHN avec la technologie RHN basée sur "
"les certificats."

#: ../data/rh_register.glade.h:134
msgid ""
"Your system is being registered again using RHN Classic technology. Red Hat "
"recommends that customers only register once."
msgstr ""
"Votre système va être réenregistré en utilisant la technologie RHN Classic. "
"Red Hat recommande que les clients ne s'enregistrent qu'une seule fois."

#: ../data/rh_register.glade.h:135
msgid ""
"To learn more about RHN registration and technologies please consult this "
"Knowledge Base Article: <a href=\"https://access.redhat.com/kb/docs/"
"DOC-45563\">https://access.redhat.com/kb/docs/DOC-45563</a>\n"
msgstr ""
"Vous pouvez en savoir plus sur l'enregistrement sur RHN et les différentes "
"technologies en consultant l'article suivant de la base de connaissance : <a "
"href=\"https://access.redhat.com/kb/docs/DOC-45563\">https://access.redhat."
"com/kb/docs/DOC-45563</a>\n"

#: ../data/rh_register.glade.h:137
msgid "Software update setup has been completed for this system."
msgstr ""
"La configuration des mises à jour logicielles est terminée pour ce système."

#: ../data/rh_register.glade.h:138
msgid ""
"Your system is now ready to receive the software updates that will keep it "
"secure and supported.\n"
"\n"
"You'll know when software updates are available when a package icon appears "
"in the notification area of your desktop (usually in the upper-right corner, "
"circled below.) Clicking on this icon, when available, will guide you "
"through applying any updates that are available:"
msgstr ""
"Votre système est maintenant prêt à recevoir les mises à jour logicielles "
"qui le maintiendront sécurisé et supporté.\n"
"\n"
"Vous saurez que des mises à jour sont disponibles quand une icone avec "
"paquet apparaîtra dans la zone de notification de  votre bureau "
"(généralement dans le coin supérieur droit, dans le cercle ci-dessous). En "
"cliquant sur l'icone, vous serez ensuite guidé au travers de la procédure "
"d'application des mises à jour disponibles :"

#: ../data/rh_register.glade.h:141
msgid "Aplet screenshot"
msgstr "Capture d'écran de l'appliquette"

#: ../data/rh_register.glade.h:143
msgid "Select how your system will receive updates:"
msgstr "Sélectionnez la manière dont votre système recevra les mises à jour :"

#: ../data/rh_register.glade.h:144
msgid "Limited updates"
msgstr "Mises à jour limitée"

#: ../data/rh_register.glade.h:145
msgid ""
"<b>_Limited updates</b> will be provided to this system, maintaining "
"compatibility with the selected minor release software channel:"
msgstr ""
"Des <b>mises à jour _limitées</b> seront fournies à ce système afin de "
"maintenir une compatibilité avec le canal logiciel des versions mineures :"

#: ../data/rh_register.glade.h:146
msgid ""
"Limited updates will be provided to this system, maintaining compatibility "
"with the selected minor release software channel:"
msgstr ""
"Des mises à jour limitées seront fournies à ce système afin de maintenir une "
"compatibilité avec le canal logiciel des versions mineures :"

#: ../data/rh_register.glade.h:147
msgid "_Minor release:"
msgstr "Version mineure :"

#: ../data/rh_register.glade.h:148
msgid "Choose minor release"
msgstr "Choisir la mise à jour mineure"

#: ../data/rh_register.glade.h:149
msgid "       "
msgstr "       "

#: ../data/rh_register.glade.h:150
msgid ""
"<b>Tip:</b> Minor releases with a '*' are currently fully supported by Red "
"Hat."
msgstr ""
"<b>Astuce :</b> Les versions mineures marquées par un « * » sont "
"actuellement entièrement pris en charge par Red Hat."

#: ../data/rh_register.glade.h:152
msgid ""
"<b>_All available updates</b> will be provided to this system. If kept "
"updated, this system will always be equivalent to the latest minor release "
"in the main 'Red Hat Enterprise Linux x' software channel."
msgstr ""
"<b>Toutes les mises à _jour disponibles</b> seront fournies à ce système. "
"Celui-ci, si mis à jour régulièrement, sera toujours équivalent à la plus "
"récente version mineure de Red Hat Enterprise Linux 6 disponible. Il sera "
"enregistré sur le canal logiciel principal « Red Hat Enterprise Linux 6 »."

#: ../data/rh_register.glade.h:153
msgid ""
"All available updates will be provided to this system. If kept updated, this "
"system will always be equivalent to the latest minor release in the main "
"'Red Hat Enterprise Linux x' software channel."
msgstr ""
"Toutes les mises à jour disponibles seront fournies à ce système. Celui-ci, "
"si mis à jour régulièrement, sera toujours équivalent à la plus récente "
"version mineure de Red Hat Enterprise Linux 6 disponible. Il sera enregistré "
"sur le canal logiciel principal « Red Hat Enterprise Linux 6 »."

#: ../data/rh_register.glade.h:154
msgid ""
"<b>Warning:</b> Using this option, your system will always be the most "
"recent minor release and <b>cannot</b> be limited to an older release "
"version."
msgstr ""
"<b>Avertissement :</b> Avec cette option, votre système sera toujours à la "
"mise à jour mineure la plus récente et <b>ne pourra pas</b> être limité à "
"une version plus ancienne."

#: ../data/rh_register.glade.h:155
msgid ""
"Warning: Using this option, your system will always be the most recent minor "
"release and cannot be limited to an older release version."
msgstr ""
"Avertissement : Avec cette option, votre système sera toujours à la mise à "
"jour mineure la plus récente et ne pourra pas être limité à une version plus "
"ancienne."

#: ../data/rh_register.glade.h:156
msgid "<b>Your system was registered for updates during installation.</b>"
msgstr ""
"<b>Votre système a été enregistré pour les mises à jour lors de "
"l'installation.</b>"

#: ../data/rh_register.glade.h:157
msgid ""
"Your system is ready to receive the software updates that will keep it "
"secure and supported.\n"
"\n"
"You'll know when software updates are available when a package icon appears "
"in the notification area of your desktop (usually in the upper-right corner, "
"circled below.) Clicking on this icon, when available, will guide you "
"through applying any updates that are available:"
msgstr ""
"Votre système est maintenant prêt à recevoir les mises à jour logicielles "
"qui le maintiendront sécurisé et supporté.\n"
"\n"
"Vous saurez que des mises à jour sont disponibles quand une icone avec "
"paquet apparaîtra dans la zone de notification de  votre bureau "
"(généralement dans le coin supérieur droit, dans le cercle ci-dessous). En "
"cliquant sur l'icone, vous serez ensuite guidé au travers de la procédure "
"d'application des mises à jour disponibles :"

#: ../data/rh_register.glade.h:160
msgid "icon of aplet"
msgstr "icône de l'appliquette"

#: ../rhn_register.desktop.in.h:1
msgid "RHN Registration"
msgstr "Inscription RHN"

#: ../rhn_register.desktop.in.h:2
msgid ""
"Register for software updates from Spacewalk/Red Hat Satellite/Red Hat "
"Network Classic"
msgstr ""
"Enregistrez votre système pour l'accès aux mises à jour de logiciel depuis "
"Spacewalk, Red Hat Satellite ou Red Hat Network Classic"

#: ../rhn_register.desktop.in.h:3
msgid "Register to Spacewalk/Red Hat Satellite/Red Hat Network Classic."
msgstr ""
"Enregistrez votre système auprès de Spacewalk, Red Hat Satellite ou Red Hat "
"Network Classic."

#~ msgid ""
#~ "Could not open /etc/yum/pluginconf.d/rhnplugin.conf\n"
#~ "yum-rhn-plugin is not enabled.\n"
#~ msgstr ""
#~ "Impossible d'ouvrir /etc/yum/pluginconf.d/rhnplugin.conf\n"
#~ "yum-rhn-plugin n'est pas activé.\n"

#~ msgid "You specified an invalid protocol."
#~ msgstr "Vous avez spécifié un protocole invalide."

#~ msgid ""
#~ "Update module: per-system updates, email errata notifications, errata "
#~ "information"
#~ msgstr ""
#~ "Module Update : mises à jour par système, notifications d'errata d'email, "
#~ "information d'errata"

#~ msgid ""
#~ "Provisioning module: bare-metal provisioning, existing state "
#~ "provisioning, rollbacks, configuration management"
#~ msgstr ""
#~ "Module Provisioning : bare metal provisioning, provisioning du statut "
#~ "existant, rollbacks, gestion de la configuration"

#~ msgid ""
#~ "Monitoring module: pre-defined and custom system performance probes, "
#~ "system performance email notifications, graphs of system performance"
#~ msgstr ""
#~ "Module monitoring : tests de perfomance système prédéfinis et "
#~ "personnalisés, notification par courriel des performances systèmes, "
#~ "graphique des performances système."

#~ msgid ""
#~ "Virtualization Platform module: software updates for an unlimited number "
#~ "virtual guests of this system, access to additional software channels for "
#~ "guests of this system."
#~ msgstr ""
#~ "Module de plateforme de virtualisation : mises à jour logicielles pour un "
#~ "nombre illimité d'hôtes virtuels de ce système, accès à des canaux "
#~ "supplémentaires de logiciels pour les hôtes de ce système. "

#~ msgid "Automatic Subscription Activation"
#~ msgstr "Activation automatique de l'abonnement"

#~ msgid "Subscription Activation"
#~ msgstr "Activation de l'abonnement"

#~ msgid ""
#~ "You will not be able to successfully register this system without "
#~ "contacting a Red Hat Network server."
#~ msgstr ""
#~ "Vous ne serez pas en mesure d'enregistrer ce système sans contacter un "
#~ "serveur Red Hat Network."

#~ msgid "We could not contact Red Hat Network (%s)."
#~ msgstr "Nous avons pas pu contacter Red Hat Network (%s)."

#~ msgid ""
#~ "Did you mean to register to a Red Hat Network Satellite or Proxy? If so, "
#~ "you can enter a Satellite or Proxy location instead."
#~ msgstr ""
#~ "Vouliez-vous enregistrer un Satellite ou un Proxy Red Hat Network ? Si "
#~ "c'est le cas, vous pouvez entrer à la place l'emplacement d'un Satellite "
#~ "ou d'un Proxy."

#~ msgid "There was an error communicating with Red Hat Network."
#~ msgstr "Il y a eu une erreur de communication avec Red Hat Network."

#~ msgid ""
#~ "Please enter your account information for the <b>%s</b> Red Hat Network "
#~ "Satellite:"
#~ msgstr ""
#~ "Veuillez saisir vos informations de compte pour le <b>%s</b> Satellite "
#~ "Red Hat Network :"

#~ msgid ""
#~ "Registering system and sending profile information to Red Hat.  Please "
#~ "wait."
#~ msgstr ""
#~ "Enregistrement du système et envoi des informations de profil à Red Hat. "
#~ "Veuillez patienter."

#~ msgid "Problem registering personal information:\n"
#~ msgstr "Erreur lors de l'enregistrement des informations personnelles :\n"

#~ msgid "Problem registering personal information"
#~ msgstr "Erreur lors de l'enregistrement des informations personnelles"

#~ msgid "Warning: unable to run rhn_check"
#~ msgstr "Avertissement : impossible d'exécuter rhn_check"

#~ msgid "Warning:"
#~ msgstr "Avertissement :"

#~ msgid "OK dialog:"
#~ msgstr "Boîte de dialogue OK :"

#~ msgid "Question dialog:"
#~ msgstr "Boîte de dialogue Question :"

#~ msgid "Copyright © 2006--2010 Red Hat, Inc. All rights reserved."
#~ msgstr "Copyright © 2006--2010 Red Hat, Inc. Tous droits réservés."

#~ msgid "Attempting to contact the Red Hat Network server."
#~ msgstr "Tentative de contact avec le serveur Red Hat Network."

#~ msgid ""
#~ "This assistant will guide you through connecting your system to Red Hat "
#~ "Network (RHN) to receive software updates, including security updates, to "
#~ "keep your system supported and compliant.  You will need the following at "
#~ "this time:\n"
#~ "\n"
#~ " * A network connection\n"
#~ " * Your Red Hat Login & password\n"
#~ " * The location of a Red Hat Network Satellite or Proxy (optional)\n"
#~ "\n"
#~ msgstr ""
#~ "Cet assistant vous guidera à travers la connexion de votre système à Red "
#~ "Hat Network (RHN) pour recevoir des mises à jour logicielles, y compris "
#~ "les mises à jour de sécurité, afin de garder votre système supporté et "
#~ "conforme. À partir de maintenant, vous aurez besoin des éléments "
#~ "suivants :\n"
#~ "\n"
#~ " * Une connexion réseau\n"
#~ " * Vos identifiant et mot de passe Red Hat\n"
#~ " * L'emplacement d'un Satellite ou Proxy Red Hat Network (optionnel)\n"
#~ "\n"

#~ msgid ""
#~ "Connecting your system to Red Hat Network allows you to take full "
#~ "advantage of the benefits of a paid subscription, including:"
#~ msgstr ""
#~ "Connecter votre système à Red Hat Network vous permet de profiter "
#~ "pleinement des avantages d'une inscription payante, y compris :"

#~ msgid ""
#~ "Stay in compliance with your subscription agreement and manage "
#~ "subscriptions for systems connected to your account at http://rhn.redhat."
#~ "com/."
#~ msgstr ""
#~ "Rester en conformité avec les termes de votre abonnement et gérer les "
#~ "abonnements pour les systèmes connectés à votre compte sur http://rhn."
#~ "redhat.com/."

#~ msgid ""
#~ "Are you sure you don't want to connect your system to Red Hat Network? "
#~ "You'll miss out on the benefits of a Red Hat Enterprise Linux "
#~ "subscription:\n"
#~ msgstr ""
#~ "Êtes-vous certain de ne pas vouloir connecter votre système à Red Hat "
#~ "Network ? Vous passerez à côté des bénéfices d'un abonnement à Red Hat "
#~ "Enterprise Linux :\n"

#~ msgid ""
#~ "You will not be able to take advantage of these subscription privileges "
#~ "without connecting your system to Red Hat Network.\n"
#~ msgstr ""
#~ "Vous ne pourrez pas profiter des privilèges d'abonnement sans connecter "
#~ "votre système à Red Hat Network.\n"

#~ msgid ""
#~ "A Profile Name is a descriptive name that you choose to identify this "
#~ "System Profile on the Red Hat Network web pages. Optionally, include a "
#~ "computer serial or identification number."
#~ msgstr ""
#~ "Un nom de profil est un nom descriptif que vous choisissez pour "
#~ "identifier ce profil système sur les pages web Red Hat Network. "
#~ "Optionnellement, vous pouvez inclure un numéro de série ou "
#~ "d'indentification par ordinateur."

#~ msgid "You may deselect individua\tl packages by unchecking them below."
#~ msgstr ""
#~ "Vous pouvez désélectionner des paquetages individuellement en décochant "
#~ "les cases ci-dessous."

#~ msgid ""
#~ "Please enter your login information for Red Hat Network (http://rhn."
#~ "redhat.com/):\n"
#~ "\n"
#~ msgstr ""
#~ "Veuillez saisir vos informations de connexion pour Red Hat Network "
#~ "(http://rhn.redhat.com) :\n"
#~ "\n"

#~ msgid ""
#~ "Tip: Forgot your login or password? Visit: https://www.redhat.com/wapps/"
#~ "sso/lostPassword.html"
#~ msgstr ""
#~ "Astuce : vous avez oublié votre identifiant ou votre mot de passe ? Jetez "
#~ "un oeil à https://www.redhat.com/wapps/sso/lostPassword.html"

#~ msgid ""
#~ "This system has already been registered with RHN using RHN certficate-"
#~ "based technology.\n"
#~ "\n"
#~ "The tool you are using is attempting to re-register using RHN Classic "
#~ "technology. Red Hat recommends (except in a few cases) that customers "
#~ "only register with RHN once.\n"
#~ "\n"
#~ "To learn more about RHN registration and technologies please consult this "
#~ "Knowledge Base Article: https://access.redhat.com/kb/docs/DOC-45563"
#~ msgstr ""
#~ "Ce système a déjà été enregistré avec RHN à l'aide de la technologie RHN "
#~ "basé sur certificats. \n"
#~ "\n"
#~ "L'outil que vous utilisez tente de se ré-enregistrer avec la technologie "
#~ "RHN Classic. À l'exception de quelques cas, Red Hat recommande à ses "
#~ "clients de ne s'enregistrer avec RHN qu'une seule fois.\n"
#~ "\n"
#~ "Pour obtenir plus d'informations sur l'enregistrement et les technologies "
#~ "RHN, veuillez consulter cet article de la base de connaissances : https://"
#~ "access.redhat.com/kb/docs/DOC-45563"

#~ msgid "Send Profile Information to Red Hat Network"
#~ msgstr "Envoyer les informations du profil à Red Hat Network"

#~ msgid ""
#~ "We are finished collecting information for the System Profile.\n"
#~ "\n"
#~ "Press \"Next\" to send this System Profile to Red Hat Network.  Click "
#~ "\"Cancel\" and no information will be sent.  You can run the registration "
#~ "program later by typing `rhn_register` at the command line."
#~ msgstr ""
#~ "Nous avons fini de collecter les informations pour le profil système.\n"
#~ "\n"
#~ "Appuyez sur « Suivant » pour envoyer le profil système à Red Hat Network. "
#~ "Cliquez sur « Cancel » et aucune information ne sera envoyée. Vous pouvez "
#~ "démarrer le programme d'enregistrement plus tard en tapant « rhn_register "
#~ "» sur la ligne de commande."

#~ msgid "Sending Profile to Red Hat Network"
#~ msgstr "Envoi du profil sur Red Hat Network"

#~ msgid ""
#~ "You may now run 'yum update' from this system's command line to get the "
#~ "latest software updates from Red Hat Network. You will need to run this "
#~ "periodically to get the latest updates. Alternatively, you may configure "
#~ "this system for automatic software updates (also known as 'auto errata "
#~ "update') via the Red Hat Network web interface.  (Instructions for this "
#~ "are in chapter 6 of the RHN Reference Guide, available from the 'Help' "
#~ "button in the main Red Hat Network web interface.)"
#~ msgstr ""
#~ "Vous pouvez maintenant démarrer « yum update » sur la ligne de commande "
#~ "de ce système afin d'obtenir les dernières mises à jour logicielles à "
#~ "partir de Red Hat Network. Vous aurez besoin de lancer cette commande "
#~ "périodiquement pour obtenir les dernières mises à jour. Autrement, vous "
#~ "pouvez configurer ce système pour les mises à jour logicielles "
#~ "automatiques (aussi connues sous « mise à jour d'errata automatique ») "
#~ "avec l'interface web Red Hat Network (Les instructions pour la "
#~ "configuration se trouvent dans le chapitre 6 du Guide de référence RHN, "
#~ "disponible à partir du bouton « Aide » de l'interface web principale de "
#~ "Red Hat Network)."

#~ msgid ""
#~ "The installation number %s was activated during this system's initial "
#~ "connection to Red Hat Network."
#~ msgstr ""
#~ "Le numéro d'installation %s a été activé durant la connexion initiale de "
#~ "ce système à Red Hat Network."

#~ msgid ""
#~ "This system will receive updates from the following RHN Classic software "
#~ "channels:"
#~ msgstr ""
#~ "Ce système recevra des mises à jour à partir des canaux logiciels Red Hat "
#~ "Network suivants :"

#~ msgid ""
#~ "Warning: Only installed products listed above will receive updates and "
#~ "support. If you would like to receive updates for additional products, "
#~ "please visit http://access.redhat.com/ and subscribe this system to the "
#~ "appropriate software channels. See Kbase article for more details. "
#~ "(http://kbase.redhat.com/faq/docs/DOC-11313)"
#~ msgstr ""
#~ "Avertissement : seuls les produits répertoriés ci-dessus recevront des "
#~ "mises à jour et du support. Si vous souhaitez recevoir des mises à jour "
#~ "pour des produits supplémentaires, veuillez visiter http://rhn.redhat."
#~ "com/ et enregistrer ce système sur les canaux logiciels appropriés. Voir "
#~ "l'article Kbase pour davantage de détails (http://kbase.redhat.com/faq/"
#~ "docs/DOC-11313)"

#~ msgid ""
#~ "This system was unable to subscribe to any software channels. Your system "
#~ "will not receive any software updates to keep it secure and supported. "
#~ "There are a few things you can try to resolve this situation:\n"
#~ "(1) Log in to http://rhn.redhat.com/ and unentitle an inactive system at "
#~ "Your RHN > Subscription Management > System Entitlements.\n"
#~ "(2) Purchase an additional Red Hat Enterprise Linux subscription at "
#~ "http://www.redhat.com/store/.\n"
#~ "(3) Activate a new installation number at http://www.redhat.com/now/. "
#~ "Once you make the appropriate active subscriptions available in your "
#~ "account, you may browse to this system's profile in the RHN web interface "
#~ "and subscribe this system to software channels via the software > "
#~ "software channels tab."
#~ msgstr ""
#~ "Ce système n'a pu s'inscrire à aucun canal logiciel. Votre système ne "
#~ "pourra donc pas recevoir les mises à jour nécessaires pour le conserver "
#~ "sûr et supporté. Vous pouvez faire plusieurs choses pour remédier à cette "
#~ "situation :\n"
#~ "(1) Connectez-vous à http://rhn.redhat.com/ et désintitulez un système "
#~ "inactif à votre RHN > Subscription Management > System Entitlements.\n"
#~ "(2) Achetez une inscription supplémentaire Red Hat Enterprise Linux à "
#~ "http://www.redhat.com/store/.\n"
#~ "(3) Activez un nouveau numéro d'installation à http://www.redhat.com/"
#~ "now/. Une fois que vous aurez rendu disponibles les inscriptions actives "
#~ "appropriées, vous pourrez naviguer dans ce profil de système sur "
#~ "l'interface web RHN et inscrire ce système aux canaux logiciels via "
#~ "l'onglet logiciel > canaux logiciels."

#~ msgid "RHN Classic Service Level:"
#~ msgstr "Niveau de service RHN :"

#~ msgid ""
#~ "Depending on what RHN Classic modules are associated with a system, "
#~ "you'll enjoy different benefits. The following are the RHN Classic "
#~ "modules associated with this system:"
#~ msgstr ""
#~ "Suivant les modules RHN Classic associés à un système, vous apprécierez "
#~ "les différents avantages de Red Hat Network. Les modules RHN Classic "
#~ "suivants sont associés à ce système :"

#~ msgid ""
#~ "This system was unable to be associated with any RHN service level "
#~ "modules. This system will not receive any software updates to keep it "
#~ "secure and supported. There are a few things you can try to resolve this "
#~ "situation:\n"
#~ "(1) Log in to http://rhn.redhat.com/ and unentitle an inactive system at "
#~ "Your RHN > Subscription Management > System Entitlements.\n"
#~ "(2) Purchase an additional Red Hat Enterprise Linux subscription at "
#~ "http://www.redhat.com/store/.\n"
#~ "(3) Activate a new installation number at http://www.redhat.com/now/. "
#~ "Once you make the appropriate active subscriptions available in your "
#~ "account, you may browse to this system's profile in the RHN web "
#~ "interface, delete the profile, and re-connect this system to Red Hat "
#~ "Network."
#~ msgstr ""
#~ "Ce système n'a pu être associé à aucun module de niveau de service RHN. "
#~ "Ce système n'a pu s'inscrire à aucun canal logiciel. Votre système ne "
#~ "pourra donc pas recevoir les mises à jour nécessaires pour le conserver "
#~ "sûr et supporté. Vous pouvez faire plusieurs choses pour remédier à cette "
#~ "situation :\n"
#~ "(1) Connectez-vous à http://rhn.redhat.com/ et désintitulez un système "
#~ "inactif à votre RHN > Subscription Management > System Entitlements.\n"
#~ "(2) Achetez une inscription supplémentaire Red Hat Enterprise Linux à "
#~ "http://www.redhat.com/store/.\n"
#~ "(3) Activez un nouveau numéro d'installation à http://www.redhat.com/"
#~ "now/. Une fois que vous aurez rendu disponibles les inscriptions actives "
#~ "appropriées, vous pourrez naviguer dans ce profil de système sur "
#~ "l'interface web RHN, effacez ce profil et reconnectez ce système à Red "
#~ "Hat Network."

#~ msgid ""
#~ "Universal default activation key detected\n"
#~ "A universal default activation key was detected in your RHN Classic "
#~ "account. This means that a set of properties (software channel "
#~ "subscriptions, package installations, system group memberships, etc.) for "
#~ "your system's connection to RHN Classic have been determined by the "
#~ "activation key rather than your installation number.  You may also refer "
#~ "to the RHN Reference Guide, section 6.4.6 for more details about "
#~ "activation keys (http://access.redhat.com/knowledge/docs/"
#~ "Red_Hat_Network/)\n"
#~ "Universal Default activation key: %s"
#~ msgstr ""
#~ "Clé universelle d'activation par défaut détectée\n"
#~ "Une clé universelle d'activation par défaut a été détectée dans votre "
#~ "organisation RHN. Ce qui signifie qu'un ensemble de propriétés "
#~ "(abonnements à des canaux logiciels, installations de paquetages, "
#~ "appartenance à des groupes de systèmes, etc.) pour la connexion de votre "
#~ "système à RHN Classic a été déterminé par la clé d'activation plutôt que "
#~ "par votre numéro d'installation. Vous pouvez vous référer au Guide de "
#~ "Référence RHN, section 6.4.6 pour plus de détails sur les clés "
#~ "d'activation (http://access.redhat.com/knowledge/docs/Red_Hat_Network/)\n"
#~ "Clé universelle d'activation par défaut : %s"

#~ msgid ""
#~ "We can't contact the Red Hat Network Server.\n"
#~ "\n"
#~ "Double check the location provided - is '%s' correct?\n"
#~ "If not, you can correct it and try again.\n"
#~ "\n"
#~ "Make sure that the network connection on this system is operational.\n"
#~ "\n"
#~ "This system will not be able to successfully receive software updates "
#~ "from Red Hat without connecting to a Red Hat Network server"
#~ msgstr ""
#~ "Vous ne pouvez pas contacter le serveur Red Hat Network.\n"
#~ "\n"
#~ "Vérifiez deux fois l'emplacement fourni - est-ce que « %s » est "
#~ "correct ?\n"
#~ "Si ce n'est pas le cas, vous pouvez le corriger et reéssayer.\n"
#~ "\n"
#~ "Assurez-vous que la connexion réseau sur ce système est opérationnelle.\n"
#~ "\n"
#~ "Ce système ne pourra pas recevoir les mises à jour logicielles de Red Hat "
#~ "s'il n'est pas connecté à un serveur Red Hat Network."

#~ msgid ""
#~ "<b><span size=\"16000\">Incompatible Certificate File</span></b>\n"
#~ "\n"
#~ "The certificate you provided, <b>%s</b>, is not compatible with  the Red "
#~ "Hat Network server at <b>%s</b>. You may want to double-check that you "
#~ "have provided a valid certificate file. Are you sure you have provided "
#~ "the correct certificate, and that the certificate file has not been "
#~ "corrupted?\n"
#~ "\n"
#~ "Please try again with a different certificate file."
#~ msgstr ""
#~ "<b><span size=\"16000\">Fichier certificat incompatible</span></b>\n"
#~ "\n"
#~ "Le certificat que vous avez fourni, <b>%s</b>, n'est pas compatible avec "
#~ "le serveur Red Hat Network à <b>%s</b>. Vous devez vérifier deux fois que "
#~ "vous avez fourni un fichier certificat valide. Êtes-vous certain d'avoir "
#~ "fourni le bon certificat et que ce fichier certificat n'est pas "
#~ "corrompu ?\n"
#~ "\n"
#~ "Veuillez réessayer avec un fichier certificat différent."

#~ msgid "There was a fatal error installing the package:\n"
#~ msgstr ""
#~ "Une erreur fatale s'est produite lors de l'installation du paquetage :\n"

#~ msgid "RPM dependency error.  The message was:\n"
#~ msgstr "Erreur causée par une dépendance RPM. Le message était :\n"

#~ msgid "Package Skip List error.  The message was:\n"
#~ msgstr ""
#~ "Erreur de la liste d'exclusion de paquetages. Le message était le "
#~ "suivant :\n"

#~ msgid ""
#~ "\n"
#~ "    Your organization does not have enough Management entitlements to "
#~ "register this\n"
#~ "    system to Red Hat Network. Please notify your organization "
#~ "administrator of this error. \n"
#~ "    You should be able to register this system after your organization "
#~ "frees existing \n"
#~ "    or purchases additional entitlements. Additional entitlements may be "
#~ "purchased by your\n"
#~ "    organization administrator by logging into Red Hat Network and "
#~ "visiting\n"
#~ "    the 'Subscription Management' page in the 'Your RHN' section of RHN.\n"
#~ "    \n"
#~ "    A common cause of this error code is due to having mistakenly setup "
#~ "an\n"
#~ "    Activation Key which is set as the universal default.  If an "
#~ "activation key is set\n"
#~ "    on the account as a universal default, you can disable this key and "
#~ "retry to avoid\n"
#~ "    requiring a Management entitlement."
#~ msgstr ""
#~ "\n"
#~ "    Votre organisation ne possède pas suffisament de droits de gestion "
#~ "pour enregistrer ce\n"
#~ "    système sur le Red Hat Network. Veuillez notifier l'administrateur de "
#~ "votre organisation de cette erreur. \n"
#~ "    Vous devriez être en mesure d'enregistrer ce système une fois que "
#~ "votre organisation aura supprimé ou \n"
#~ "    acheté des droits supplémentaires. Des droits supplémentaires peuvent "
#~ "être achetés par\n"
#~ "    l'administrateur de votre organisation en se connectant au Red Hat "
#~ "Network et en allant sur\n"
#~ "    la page « Gestion de l'abonnement » ('Subscription Management') dans "
#~ "la section « Votre RHN » ('Your RHN') de RHN.\n"
#~ "    \n"
#~ "    Une cause commune de cette erreur de code est le fait d'avoir "
#~ "configuré une clé d'activation\n"
#~ "    (Activation Key) qui est définie comme celle par défaut "
#~ "universellement.  Si une clé d'activation est définie sur le compte\n"
#~ "    comme étant par défaut universellement, vous pouvez la désactiver et "
#~ "essayer d'éviter\n"
#~ "    de devoir réutiliser un droit de gestion."

#~ msgid ""
#~ "%%prog (Red Hat Network Client Tools) %s\n"
#~ "Copyright (C) 1999--2010 Red Hat, Inc.\n"
#~ "Licensed under the terms of the GPLv2."
#~ msgstr ""
#~ "%%prog (Outils client de Red Hat Network) %s\n"
#~ "Copyright (C) 1999--2010 Red Hat, Inc.\n"
#~ "Sous les termes de la licence GPLv2."

#~ msgid "Select operating system release"
#~ msgstr "Sélectionner la version du système d'exploitation"

#~ msgid "Provide Certificate"
#~ msgstr "Fournir un certificat"

#~ msgid "Finish Updates Setup"
#~ msgstr ""
#~ "Finir l'installation\n"
#~ "des mises à jour"

#~ msgid "There was a communication error with the server:"
#~ msgstr "Une erreur de communication s'est produite avec le serveur :"

#~ msgid "Would you like to go back and try again?"
#~ msgstr "Voulez-vous revenir en arrière et essayer à nouveau ?"

#~ msgid ""
#~ "This system will <b>not</b> be able to successfully receive software "
#~ "updates, including security updates, from Red Hat without connecting to a "
#~ "Red Hat Network server.\n"
#~ "\n"
#~ "To keep your system updated, secure, and supported, please register this "
#~ "system at your earliest convenience.\n"
#~ "\n"
#~ "You may access the RHN registration tool by running <b>RHN Registration</"
#~ "b> in the <b>System > Administration</b> menu.\n"
#~ "You may access the software update tool by running <b>Software Update</b> "
#~ "in the <b>System > Administration</b> menu."
#~ msgstr ""
#~ "Ce système <b>ne</b> sera <b>pas</b> capable de recevoir correctement les "
#~ "mises à jour logicielles, incluant les mises à jour de sécurité, à partir "
#~ "de Red Hat sans se connecter à un serveur Red Hat Network.\n"
#~ "\n"
#~ "Pour garder votre système à jour, sécurisé et supporté, veuillez "
#~ "enregistrer ce système dès que cela vous sera possible.\n"
#~ "\n"
#~ "Vous pouvez accéder à cet outil d'enregistrement RHN en démarrant "
#~ "l'<b>Enregistrement RHN</b> dans le menu <b>Système > Administration</"
#~ "b>.\n"
#~ "Vous pouvez accéder à cet outil de mise à jour logicielle en démarrant le "
#~ "<b>Logiciel de mise à jour</b> dans le menu <b>Système > Administration</"
#~ "b>."

#~ msgctxt "yes"
#~ msgid "I'd like to register with:"
#~ msgstr "Je souhaite m'enregistrer sur:"

#~ msgid "I'd like to register with:"
#~ msgstr "Je souhaite m'enregistrer sur:"

#~ msgid ""
#~ "Red Hat Subscription Management offers improved management and tracking "
#~ "of subscriptions and access to content. It is the recommended and default "
#~ "registration option."
#~ msgstr ""
#~ "Red Hat Subscription Management fournit une gestion et un suivi améliorés "
#~ "des abonnements et de l'accès au contenu. Cette option est recommandée et "
#~ "est l'option d'enregistrement par défaut."

#~ msgctxt "yes"
#~ msgid "Red Hat Subscription Management"
#~ msgstr "Red Hat Subscription Management"

#~ msgid "Red Hat Subscription Management"
#~ msgstr "Red Hat Subscription Management"

#~ msgid ""
#~ "RHN Classic provides system-level support and management of Red Hat "
#~ "systems and networks. Red Hat Subscription Management is the recommended "
#~ "service to use, but RHN Classic is still available."
#~ msgstr ""
#~ "RHN Classic fournit le support et la gestion au niveau du système des "
#~ "systèmes et réseaux Red Hat. Red Hat Subscription Management est le "
#~ "service à utiliser recommandé, mais RHN Classic est toujours disponible."

#~ msgctxt "yes"
#~ msgid "Red Hat Network (RHN) Classic"
#~ msgstr "Red Hat Network (RHN) Classic"

#~ msgid "Red Hat Network (RHN) Classic"
#~ msgstr "Red Hat Network (RHN) Classic"

#~ msgid ""
#~ "Satellite users have the benefits of RHN Classic without having to "
#~ "provide Internet access to connected systems. Proxy users enjoy reduced "
#~ "bandwidth requirements for RHN Classic and can deploy custom packages."
#~ msgstr ""
#~ "Les utilisateurs Satellite bénéficient de RHN Classic sans avoir à "
#~ "fournir d'accès Internet aux systèmes connectés. Les utilisateurs de "
#~ "Proxy peuvent profiter des conditions de bande passante réduite pour RHN "
#~ "Classic et peuvent déployer des paquetages personnalisés."

#~ msgctxt "yes"
#~ msgid "An RHN Satellite or RHN Proxy"
#~ msgstr "RHN Satellite ou RHN Proxy"

#~ msgid "An RHN Satellite or RHN Proxy"
#~ msgstr "RHN Satellite ou RHN Proxy"

#~ msgctxt "yes"
#~ msgid "Location:"
#~ msgstr "Emplacement :"

#~ msgctxt "yes"
#~ msgid "Please enter your Red Hat account information:"
#~ msgstr "Veuillez saisir vos informations de compte Red Hat :"

#~ msgid ""
#~ "<small>Tip: Forgot your login or password? Look it up at http://red.ht/"
#~ "lost_password</small>"
#~ msgstr ""
#~ "<small>Astuce : vous avez oublié votre identifiant ou votre mot de "
#~ "passe ? Jetez un œil à http://red.ht/lost_password</small>"

#~ msgid ""
#~ "Tip: Forgot your login or password? Look it up at http://red.ht/"
#~ "lost_password"
#~ msgstr ""
#~ "Astuce : vous avez oublié votre identifiant ou votre mot de passe ? Jetez "
#~ "un œil à http://red.ht/lost_password"

#~ msgctxt "yes"
#~ msgid "Package Information"
#~ msgstr "Information sur le paquetage"

#~ msgctxt "yes"
#~ msgid ""
#~ "This assistant will guide you through the process of registering your "
#~ "system with Red Hat to receive software updates and other benefits. You "
#~ "will need the following to register:"
#~ msgstr ""
#~ "Cet assistant vous guidera à travers le processus d'enregistrement de "
#~ "votre système à Red Hat pour recevoir les mises à jour logicielles et "
#~ "autres bénéfices. Pour vous enregistrer, vous aurez besoin de :"

#~ msgid "• Your Red Hat Network or Red Hat Network Satellite login "
#~ msgstr "• Votre identifiant Red Hat Network ou Red Hat Network Satellite "

#~ msgid "• Your Red Hat account login"
#~ msgstr "• Votre identifiant de compte Red Hat"

#~ msgid "Your Red Hat account login"
#~ msgstr "Votre identifiant de compte Red Hat"

#~ msgid "• A Red Hat subscription that covers your product"
#~ msgstr "• Un abonnement Red Hat qui couvre votre produit"

#~ msgid "A Red Hat subscription that covers your product"
#~ msgstr "Un abonnement Red Hat qui couvre votre produit"

#~ msgid "• (optional) The address of an alternate service"
#~ msgstr "• (optionnel) Adresse d'un service alternatif"

#~ msgid "(optional) The address of an alternate service"
#~ msgstr "(optionnel) Adresse d'un service alternatif"

#~ msgid "_More Info"
#~ msgstr "Davantage d'infor_mations"

#~ msgid "More Info"
#~ msgstr "Davantage d'informations"

#~ msgctxt "yes"
#~ msgid "Please review the subscription details below:"
#~ msgstr "Veuillez revoir les détails de l'abonnement ci-dessous :"

#~ msgctxt "yes"
#~ msgid ""
#~ "A recognizable name will help you identify this system in a management "
#~ "interface."
#~ msgstr ""
#~ "Un nom reconnaissable vous aidera à identifier ce système dans une "
#~ "interface de gestion."

#~ msgctxt "yes"
#~ msgid ""
#~ "Send us a profile of your current hardware and packages so we can "
#~ "determine what updates are available."
#~ msgstr ""
#~ "Envoyez-nous un profil des paquetages et du matériel installés sur votre "
#~ "système afin que nous puissions déterminer quelles mises à jour sont "
#~ "disponibles."

#~ msgctxt "yes"
#~ msgid ""
#~ "Registering your system with Red Hat allows you to take full advantage of "
#~ "the benefits of a paid subscription, including:"
#~ msgstr ""
#~ "Enregistrer votre système avec Red Hat vous permet de profiter pleinement "
#~ "des avantages d'un abonnement payant, y compris :"

#~ msgctxt "yes"
#~ msgid ""
#~ "Download installation images for Red Hat Enterprise Linux releases, "
#~ "including new releases."
#~ msgstr ""
#~ "Télécharger les images d'installation pour les versions de Red Hat "
#~ "Enterprise Linux, y compris les nouvelles versions."

#~ msgctxt "yes"
#~ msgid ""
#~ "Access to the technical support experts at Red Hat or Red Hat's partners "
#~ "for help with any issues you might encounter with this system."
#~ msgstr ""
#~ "Contacter les experts du support technique de Red Hat ou des partenaires "
#~ "de Red Hat pour obtenir de l'aide sur tous les problèmes que vous "
#~ "pourriez rencontrer avec ce système."

#~ msgctxt "yes"
#~ msgid ""
#~ "Manage subscriptions and systems registered to Customer Portal via access."
#~ "redhat.com or through one of our other subscription management services."
#~ msgstr ""
#~ "Gérez les abonnements et systèmes enregistrés au Portail Client via "
#~ "access.redhat.com ou à travers l'un de nos autres services de gestion "
#~ "d'abonnement."

#~ msgid ""
#~ "A security certificate compatible with <b>%s</b> was not found on this "
#~ "system.\n"
#~ "\n"
#~ "A security certificate, using SSL technology, is necessary to ensure that "
#~ "data communicated between this system and Red Hat Network (including your "
#~ "login and password) is secure."
#~ msgstr ""
#~ "Un certificat de sécurité compatible avec <b>%s</b> n'a pas été trouvé "
#~ "sur ce système.\n"
#~ "\n"
#~ "Un certificat de sécurité utilisant la technologie SSL est nécessaire "
#~ "afin que les données communiquées entre ce système et Red Hat Network (y "
#~ "compris votre identifiant et votre mot de passe) soient sécurisées."

#~ msgid ""
#~ "I have an <b>_SSL certificate</b> to communicate with Red Hat Network:"
#~ msgstr ""
#~ "J'ai un <b>certificat _SSL</b> pour communiquer avec Red Hat Network :"

#~ msgid ""
#~ "You won't be able to receive software updates, including security "
#~ "updates, for this system.\n"
#~ "\n"
#~ "You may access the RHN registration tool by running <b>RHN Registration</"
#~ "b> or <b>Red Hat Subscription Manager</b> in the <b>System > "
#~ "Administration</b> menu.\n"
#~ "You may access the software update tool by running <b>Software Update</b> "
#~ "in the <b>System > Administration</b> menu."
#~ msgstr ""
#~ "Vous ne serez pas en mesure de recevoir les mises à jour logicielles, y "
#~ "compris les mises à jour de sécurité, pour ce système.\n"
#~ "\n"
#~ "Vous pouvez accéder à l'outil d'enregistrement RHN en exécutant <b>RHN "
#~ "Registration</b> ou <b>Red Hat Subscription Manager</b> dans le menu "
#~ "<b>Système > Administration</b>.\n"
#~ "Vous pouvez accéder à cet outil de mise à jour logicielle en exécutant "
#~ "<b>Mise à jour de logiciel</b> dans le menu <b>Système > Administration</"
#~ "b>."

#~ msgid "I would like to connect to Red Hat Network via an _HTTP proxy."
#~ msgstr "J'aimerais me connecter à Red Hat Network via un Proxy _HTTP."

#~ msgctxt "yes"
#~ msgid ""
#~ "Are you sure you don't want to register your system with Red Hat? You'll "
#~ "miss out on the benefits of a Red Hat Enterprise Linux Subscription:"
#~ msgstr ""
#~ "Êtes-vous certain(e) de ne pas vouloir enregistrer votre système avec Red "
#~ "Hat ? Vous passerez à côté des bénéfices d'un abonnement à Red Hat "
#~ "Enterprise Linux :"

#~ msgctxt "yes"
#~ msgid ""
#~ "You will not be able to take advantage of these benefits without "
#~ "registering."
#~ msgstr ""
#~ "Vous ne pourrez pas tirer profit de ces bénéfices sans vous enregistrer."

#~ msgctxt "yes"
#~ msgid "It appears this system has already been set up for software updates:"
#~ msgstr ""
#~ "Il semble que ce système a déjà été configuré pour les mises à jour "
#~ "logicielles :"

#~ msgid "<b>Red Hat Network Location:</b>"
#~ msgstr "<b>Emplacement de Red Hat Network :</b>"

#~ msgctxt "yes"
#~ msgid "Are you sure you would like to continue?"
#~ msgstr "Êtes-vous certain(e) de vouloir continuer ?"

#~ msgid ""
#~ "The tool you are using is attempting to re-register using RHN Classic "
#~ "technology. Red Hat recommends (except in a few cases) that customers "
#~ "only register with RHN once."
#~ msgstr ""
#~ "L'outil que vous utilisez tente de se ré-enregistrer avec la technologie "
#~ "RHN Classic. À l'exception de quelques cas, Red Hat recommande à ses "
#~ "clients de ne s'enregistrer avec RHN qu'une seule fois."

#~ msgid ""
#~ "Alternate services include: CloudForms System Engine, Subscription Asset "
#~ "Manager, Red Hat Network (RHN) Satellite, and RHN Proxy."
#~ msgstr ""
#~ "Les services alternatifs incluent : CloudForms System Engine, "
#~ "Subscription Asset Manager, Red Hat Network (RHN) Satellite et RHN Proxy."

#~ msgid ""
#~ "Register for software updates from Spacewalk/Satellite/Red Hat Network"
#~ msgstr ""
#~ "S'enregistrer pour des mises à jour logicielles de Spacewalk/Satellite/"
#~ "Red Hat Network"

#~ msgid "Register to Spacewalk/Satellite/Red Hat Network."
#~ msgstr "S'enregistrer sur Spacewalk/Satellite/Red Hat Network."

#~ msgid "Red Hat Network Location:"
#~ msgstr "Emplacement de Red Hat Network :"

#~ msgid "Username: "
#~ msgstr "Nom d'utilisateur :"

#~ msgid "Please verify the value of sslCACert in /etc/sysconfig/rhn/up2date"
#~ msgstr ""
#~ "Veuillez vérifier la valeur de sslCACert dans « /etc/sysconfig/rhn/"
#~ "up2date »"<|MERGE_RESOLUTION|>--- conflicted
+++ resolved
@@ -577,32 +577,9 @@
 "la technologie Red Hat Satellite ou Red Hat Satellite Proxy. Red Hat "
 "recommande que les clients n'enregistrent qu'une seule fois leur systèmes.\n"
 "\n"
-<<<<<<< HEAD
-"    Une cause fréquente de ce code erreur vient du fait d'avoir configuré "
-"une clé \n"
-"    d'activation qui est définie comme valeur par défaut universelle. Si une "
-"clé \n"
-"    d'activation est activée comme par défaut, vous pouvez désactiver cette "
-"clé \n"
-"    et recommencer en évitant le besoin d'un droit Management supplémentaire."
-
-#: ../src/up2date_client/rhncli.py:70
-msgid "Show additional output. Repeat for more detail."
-msgstr "Afficher des informations supplémentaires"
-
-#: ../src/up2date_client/rhncli.py:72
-msgid "Specify an http proxy to use"
-msgstr "Spécifier un proxy http à utiliser"
-
-#: ../src/up2date_client/rhncli.py:74
-msgid "Specify a username to use with an authenticated http proxy"
-msgstr ""
-"Préciser un nom d'utilisateur à utiliser avec un proxy http authentifié"
-=======
 "Vous pouvez en savoir plus sur l'enregistrement et les technologies RHN "
 "Classic ou Red Hat Satellite et autres en consultant l'article suivant de la "
 "base de connaissance : https://access.redhat.com/kb/docs/DOC-45563"
->>>>>>> 18d28843
 
 #. Send Window
 #: ../src/up2date_client/rhnreg_constants.py:141
