--- conflicted
+++ resolved
@@ -511,28 +511,10 @@
 "redhat.com/kb/docs/DOC-45563"
 msgstr ""
 
-<<<<<<< HEAD
-#: ../src/up2date_client/rhncli.py:70
-msgid "Show additional output. Repeat for more detail."
-msgstr "Vis tilleggsinformasjon"
-
-#: ../src/up2date_client/rhncli.py:72
-msgid "Specify an http proxy to use"
-msgstr "Oppgi en HTTP-proxy som skal brukes"
-
-#: ../src/up2date_client/rhncli.py:74
-msgid "Specify a username to use with an authenticated http proxy"
-msgstr "Oppgi et brukernavn som skal brukes sammen med en HTTP-proxy"
-
-#: ../src/up2date_client/rhncli.py:76
-msgid "Specify a password to use with an authenticated http proxy"
-msgstr "Oppgi passord som skal brukes sammen med en HTTP-proxy"
-=======
 #. Send Window
 #: ../src/up2date_client/rhnreg_constants.py:141
 msgid "Send Profile Information to Red Hat Satellite"
 msgstr ""
->>>>>>> 18d28843
 
 #: ../src/up2date_client/rhnreg_constants.py:142
 msgid ""
