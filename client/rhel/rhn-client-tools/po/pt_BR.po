--- conflicted
+++ resolved
@@ -701,46 +701,8 @@
 "You were unable to be subscribed to the following software channels because "
 "there were insufficient subscriptions available in your account:"
 msgstr ""
-<<<<<<< HEAD
-"\n"
-"Sua organização não possui direitos de Gerenciamento suficientes para "
-"registrar este\n"
-"sistema Red Hat Satellite. Por favor notifique o administrador da sua "
-"organização sobre este erro.\n"
-"Você deve ser capaz de registrar este sistema depois que sua organização "
-"liberar serviços já existentes\n"
-"ou comprar serviços adicionais. Os serviços podem ser adquiridos pelo "
-"administrador \n"
-"da sua organização, registrando-se no Red Hat Network Classic e visitando "
-"a \n"
-"página de 'Gerenciamento de Inscrições' em sua seção do 'Seu RHN' do RHN.\n"
-"\n"
-"Uma causa comum deste código de erro deve-se à implementação errada de uma \n"
-"Chave de Ativação, a qual é ajustada para o padrão universal. Se uma chave "
-"de ativação\n"
-"for definida em uma conta como padrão universal, você pode desabilitar esta "
-"chave e tentar\n"
-"novamente para evitar que precise de um serviço de Gerenciamento."
-
-#: ../src/up2date_client/rhncli.py:70
-msgid "Show additional output. Repeat for more detail."
-msgstr "Exibir saídas adicionais"
-
-#: ../src/up2date_client/rhncli.py:72
-msgid "Specify an http proxy to use"
-msgstr "Especificar um proxy http para usar"
-
-#: ../src/up2date_client/rhncli.py:74
-msgid "Specify a username to use with an authenticated http proxy"
-msgstr "Especificar um nome de usuário para usar com um proxy http autenticado"
-
-#: ../src/up2date_client/rhncli.py:76
-msgid "Specify a password to use with an authenticated http proxy"
-msgstr "Especificar uma senha para usar com um proxy http autenticado"
-=======
 "Não foi possível subscrevê-lo aos seguintes canais de software porque não "
 "haviam subscrições suficientes na sua conta:"
->>>>>>> 18d28843
 
 #: ../src/up2date_client/rhnreg_constants.py:191
 msgid ""
