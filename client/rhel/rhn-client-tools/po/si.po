--- conflicted
+++ resolved
@@ -10,18 +10,11 @@
 msgstr ""
 "Project-Id-Version: Spacewalk\n"
 "Report-Msgid-Bugs-To: \n"
-<<<<<<< HEAD
-"POT-Creation-Date: 2011-07-19 13:31+0200\n"
-"PO-Revision-Date: 2007-02-01 15:28+0530\n"
-"Last-Translator: Tyronne Wickramarathne <tywickra@redhat.com>\n"
-"Language-Team: Sinhala <en@li.org>\n"
-=======
 "POT-Creation-Date: 2011-07-19 18:03+0200\n"
 "PO-Revision-Date: 2011-03-22 15:40+0000\n"
 "Last-Translator: msuchy <msuchy@redhat.com>\n"
 "Language-Team: Sinhala (http://www.transifex.net/projects/p/fedora/team/"
 "si/)\n"
->>>>>>> 852a28ff
 "Language: si\n"
 "MIME-Version: 1.0\n"
 "Content-Type: text/plain; charset=UTF-8\n"
@@ -40,40 +33,23 @@
 msgstr "අවවාදයයි"
 
 #: ../src/up2date_client/rhnregGui.py:273
-<<<<<<< HEAD
-#, fuzzy
 msgid "There was an error while applying your choice."
-msgstr "පැතිකඩ හැසිරවීමේදී දෝශයක් ඇතිවිය"
-=======
-msgid "There was an error while applying your choice."
-msgstr ""
->>>>>>> 852a28ff
+msgstr ""
 
 #: ../src/up2date_client/rhnregGui.py:297
 msgid "You specified an invalid protocol. Only https and http are allowed."
 msgstr "ඔබ විසින් සපයා ඇත්තේ සාවද්‍ය වාහකයෙකි. https සහ http හට ඉඩ දී තිබේ"
 
 #: ../src/up2date_client/rhnregGui.py:310
-<<<<<<< HEAD
-#, fuzzy
-=======
->>>>>>> 852a28ff
 msgid ""
 "You will not be able to successfully register this system without contacting "
 "a Red Hat Network server."
 msgstr ""
-<<<<<<< HEAD
-"Red Hat Network වෙන සම්බන්ධ නොවී ඔබ සතුව තිබෙන ග්‍රාහකත්වයන් හී වරප්‍රසාද ලබා ගැනීමට "
-"<b>නොහැක</b>. එම වරප්‍රසාද   ලබාගැනීම සඳහා    Red Hat Network.  වෙත පිවිසීමට ඔබේ "
-"පද්ධතිය මානකරගත යුතුය"
-=======
->>>>>>> 852a28ff
 
 #: ../src/up2date_client/rhnregGui.py:332
 #, python-format
 msgid "We could not contact Red Hat Network (%s)."
 msgstr "අප හට Red Hat Network (%s) වෙත සම්බන්ධ විය නොහැක"
-<<<<<<< HEAD
 
 #: ../src/up2date_client/rhnregGui.py:334
 #: ../src/up2date_client/rhnregGui.py:347
@@ -114,13 +90,11 @@
 msgstr "ඇතැම්විට ඔබ විසින් සේවා දායකය සමඟ නොගැලපෙන සේවා ග්‍රාහකයක් ක්‍රියාත්මක කර ඇත."
 
 #: ../src/up2date_client/rhnregGui.py:399
-#, fuzzy, python-format
+#, python-format
 msgid ""
 "Please enter your account information for the <b>%s</b> Red Hat Network "
 "Satellite:"
 msgstr ""
-"%s Red Hat Network Satellite සඳහා ඔබේ පිවිසුම් තොරතුරු ඇතුල් කරන්න:\n"
-"\n"
 
 #: ../src/up2date_client/rhnregGui.py:448
 msgid "You must enter a login."
@@ -131,9 +105,8 @@
 msgstr "ඔබ විසින් රහස්පදය ඇතුලත් කල යුතුමය"
 
 #: ../src/up2date_client/rhnregGui.py:468
-#, fuzzy
 msgid "There was an error while logging in."
-msgstr "ඇතුලට පිවිසීමේදී දෝශයක් ඇතිවිය"
+msgstr ""
 
 #: ../src/up2date_client/rhnregGui.py:493
 msgid ""
@@ -142,9 +115,8 @@
 msgstr "ලියාපදිංචිකරණ සේවා දායකය හා සම්බන්ධ වීමේදී දෝශයක් ඇතිවිය.  පණිවිඩය වනුයේ:\n"
 
 #: ../src/up2date_client/rhnregGui.py:635
-#, fuzzy
 msgid "There was an error while assembling information for the profile."
-msgstr "පැතිකඩ හැසිරවීමේදී දෝශයක් ඇතිවිය"
+msgstr ""
 
 #: ../src/up2date_client/rhnregGui.py:656
 msgid "Error running hardware profile"
@@ -159,9 +131,8 @@
 msgstr "මෙම පැතිකඩ සඳහා ඔබ විසින් නමක් තෝරාගත යුතුමය."
 
 #: ../src/up2date_client/rhnregGui.py:718
-#, fuzzy
 msgid "There was an error while creating the profile."
-msgstr "පැතිකඩ හැසිරවීමේදී දෝශයක් ඇතිවිය"
+msgstr ""
 
 #: ../src/up2date_client/rhnregGui.py:729
 msgid "Sending your profile information to Red Hat Network.  Please wait."
@@ -178,107 +149,6 @@
 msgid "Problem registering system:\n"
 msgstr "පද්ධතිය ලියාපදිංචි කිරීමේදී ගැටළුවක් ඇතිවිය:\n"
 
-=======
-
-#: ../src/up2date_client/rhnregGui.py:334
-#: ../src/up2date_client/rhnregGui.py:347
-msgid "Make sure the network connection on this system is operational."
-msgstr "ඔබේ පරිගණකයේ ජාල සම්බන්ධතාවය නිසියාකාරව සිදුවෙන බව ප්‍රත්‍යක්‍ෂ කරගන්න"
-
-#: ../src/up2date_client/rhnregGui.py:336
-msgid ""
-"Did you mean to register to a Red Hat Network Satellite or Proxy? If so, you "
-"can enter a Satellite or Proxy location instead."
-msgstr ""
-"ඔබ විසින් අදහස් කලේ Red Hat Network Satellite හෝ ප්‍රොක්සි සමඟ ලියාපදිංචි වීමටද ? එසේ "
-"අවශ්‍ය නම් Satellite හෝ ප්‍රොක්සි ස්ථානය ඇතුල් කරන්න."
-
-#: ../src/up2date_client/rhnregGui.py:342
-#, python-format
-msgid "We could not contact the Satellite or Proxy at '%s.'"
-msgstr "අප හට Satellite හෝ '%s' තිබෙන ප්‍රොක්සිය සම්බන්ධ කර ගත නොහැක"
-
-#: ../src/up2date_client/rhnregGui.py:344
-#, python-format
-msgid ""
-"Double-check the location - is '%s' correct? If not, you can correct it and "
-"try again."
-msgstr ""
-"ස්ථානය - '%s' බව නැවත පරීක්‍ෂා කරගන්න. එස්ව නොමැති නම් එය නිවැරදි කර නැවත උත්සහ කරන්න"
-
-#: ../src/up2date_client/rhnregGui.py:357
-msgid "There was an error communicating with Red Hat Network."
-msgstr "Red Hat Network සමඟ සන්නිවේදනය කිරීමේදී දෝශයක් ඇති විය"
-
-#: ../src/up2date_client/rhnregGui.py:358
-msgid "The server may be in outage mode. You may have to try connecting later."
-msgstr "සේවා දායකය ක්‍රියාවිරහිත ආකාරයෙන් පවතී. ඔබ හට පසුව සම්බන්ධ වීමට උත්සහ කල හැක"
-
-#: ../src/up2date_client/rhnregGui.py:360
-msgid "You may be running a client that is incompatible with the server."
-msgstr "ඇතැම්විට ඔබ විසින් සේවා දායකය සමඟ නොගැලපෙන සේවා ග්‍රාහකයක් ක්‍රියාත්මක කර ඇත."
-
-#: ../src/up2date_client/rhnregGui.py:399
-#, python-format
-msgid ""
-"Please enter your account information for the <b>%s</b> Red Hat Network "
-"Satellite:"
-msgstr ""
-
-#: ../src/up2date_client/rhnregGui.py:448
-msgid "You must enter a login."
-msgstr "ඔබ විසින් පිවිසුමක් ඇතුලත් කලයුතුමය"
-
-#: ../src/up2date_client/rhnregGui.py:454
-msgid "You must enter a password."
-msgstr "ඔබ විසින් රහස්පදය ඇතුලත් කල යුතුමය"
-
-#: ../src/up2date_client/rhnregGui.py:468
-msgid "There was an error while logging in."
-msgstr ""
-
-#: ../src/up2date_client/rhnregGui.py:493
-msgid ""
-"There was an error communicating with the registration server.  The message "
-"was:\n"
-msgstr "ලියාපදිංචිකරණ සේවා දායකය හා සම්බන්ධ වීමේදී දෝශයක් ඇතිවිය.  පණිවිඩය වනුයේ:\n"
-
-#: ../src/up2date_client/rhnregGui.py:635
-msgid "There was an error while assembling information for the profile."
-msgstr ""
-
-#: ../src/up2date_client/rhnregGui.py:656
-msgid "Error running hardware profile"
-msgstr "දෘඪාංග පැතිකඩ ක්‍රියාත්මක කිරීමේදී දෝශයක් ඇතිවිය"
-
-#: ../src/up2date_client/rhnregGui.py:683
-msgid "There was an error while populating the profile."
-msgstr "පැතිකඩ හැසිරවීමේදී දෝශයක් ඇතිවිය"
-
-#: ../src/up2date_client/rhnregGui.py:703
-msgid "You must choose a name for this profile."
-msgstr "මෙම පැතිකඩ සඳහා ඔබ විසින් නමක් තෝරාගත යුතුමය."
-
-#: ../src/up2date_client/rhnregGui.py:718
-msgid "There was an error while creating the profile."
-msgstr ""
-
-#: ../src/up2date_client/rhnregGui.py:729
-msgid "Sending your profile information to Red Hat Network.  Please wait."
-msgstr "ඔබේ පැතිකඩ තොරතුරු Red Hat Network වෙත යවමින් තිබේ.  කරුණාකර රැඳී සිටින්න."
-
-#: ../src/up2date_client/rhnregGui.py:748
-msgid "Registering System"
-msgstr "පද්ධතිය ලියාපදිංචි කරමින්"
-
-#: ../src/up2date_client/rhnregGui.py:762
-#: ../src/up2date_client/rhnregGui.py:766
-#: ../src/up2date_client/rhnregGui.py:770 ../src/up2date_client/tui.py:878
-#: ../src/up2date_client/tui.py:881 ../src/up2date_client/tui.py:884
-msgid "Problem registering system:\n"
-msgstr "පද්ධතිය ලියාපදිංචි කිරීමේදී ගැටළුවක් ඇතිවිය:\n"
-
->>>>>>> 852a28ff
 #: ../src/up2date_client/rhnregGui.py:773
 #, python-format
 msgid ""
@@ -344,14 +214,8 @@
 msgstr "පුද්ගලික තොරතුරු ලියාපදිංචි කිරීමේදී ගැටළුවක් ඇතිවිය"
 
 #: ../src/up2date_client/rhnregGui.py:954
-<<<<<<< HEAD
-#, fuzzy
 msgid "There was an error while installing the certificate."
-msgstr "පැතිකඩ හැසිරවීමේදී දෝශයක් ඇතිවිය"
-=======
-msgid "There was an error while installing the certificate."
-msgstr ""
->>>>>>> 852a28ff
+msgstr ""
 
 #: ../src/up2date_client/rhnregGui.py:980
 msgid "You must select a certificate."
@@ -366,7 +230,6 @@
 msgstr ""
 "මෙහි SSL දෝශයක් ඇති විය. ඇතැම් විට ඔබ විසින් තෝරාගනු ලැබූ ගොනුව සහතිකපත් ගොනුවක් නොවීම මීට හේතු "
 "විය හැක."
-<<<<<<< HEAD
 
 #. TODO Provide better messages
 #: ../src/up2date_client/rhnregGui.py:1020
@@ -380,26 +243,8 @@
 msgstr "හඳුනා නොගත්"
 
 #: ../src/up2date_client/rhnregGui.py:1166
-#, fuzzy
 msgid "There was an error getting the list of hardware."
-msgstr "පැතිකඩ හැසිරවීමේදී දෝශයක් ඇතිවිය"
-=======
-
-#. TODO Provide better messages
-#: ../src/up2date_client/rhnregGui.py:1020
-msgid "Something went wrong while installing the new certificate:\n"
-msgstr "නව සහතිකය ස්ථාපනයේදී යම්කිසි දෙයක් වරදී ඇත:\n"
-
-#: ../src/up2date_client/rhnregGui.py:1072
-#: ../src/up2date_client/rhnregGui.py:1073
-#: ../src/up2date_client/rhnregGui.py:1074
-msgid "unknown"
-msgstr "හඳුනා නොගත්"
-
-#: ../src/up2date_client/rhnregGui.py:1166
-msgid "There was an error getting the list of hardware."
-msgstr ""
->>>>>>> 852a28ff
+msgstr ""
 
 #: ../src/up2date_client/rhnregGui.py:1178 ../src/up2date_client/tui.py:678
 #, python-format
@@ -412,10 +257,8 @@
 msgstr "%s MB"
 
 #: ../src/up2date_client/rhnregGui.py:1226
-<<<<<<< HEAD
-#, fuzzy
 msgid "There was an error building the list of packages."
-msgstr "ඇසුරුම ස්ථාපනය කරන විටදී භයානක දෝශයක් ඇති විය:\n"
+msgstr ""
 
 #: ../src/up2date_client/rhnregGui.py:1241
 msgid "Package"
@@ -486,9 +329,8 @@
 msgstr "ඔබේ පද්ධතිය තුල ස්ථාපනය කල යුතු ඇසුරුම් ලයිස්තුව ලබා ගනිමින්"
 
 #: ../src/up2date_client/tui.py:127
-#, fuzzy
 msgid "Red Hat Network Location:"
-msgstr "Red Hat Network ස්ථානය(_L):"
+msgstr ""
 
 #: ../src/up2date_client/tui.py:128
 #: ../src/up2date_client/rhnreg_constants.py:73
@@ -496,11 +338,8 @@
 msgstr "පිවිසුම:"
 
 #: ../src/up2date_client/tui.py:129
-#, fuzzy
 msgid "System ID:"
 msgstr ""
-"\n"
-"පද්ධතියේ හඳුනාගැනීමේ අංකය: "
 
 #: ../src/up2date_client/tui.py:423
 #: ../src/up2date_client/rhnreg_constants.py:329
@@ -518,9 +357,8 @@
 msgstr "හරි"
 
 #: ../src/up2date_client/tui.py:427
-#, fuzzy
 msgid "There was an error communicating with the registration server:\n"
-msgstr "ලියාපදිංචිකරණ සේවා දායකය හා සම්බන්ධ වීමේදී දෝශයක් ඇතිවිය.  පණිවිඩය වනුයේ:\n"
+msgstr ""
 
 #: ../src/up2date_client/tui.py:627
 msgid "Profile name:"
@@ -627,9 +465,8 @@
 msgstr "%s සොයාගත නොහැකි විය"
 
 #: ../src/up2date_client/rhnreg_constants.py:14
-#, fuzzy
 msgid "Copyright © 2006--2010 Red Hat, Inc. All rights reserved."
-msgstr "© 2006  Red Hat, Inc. සියළුම හිමිකම් ඇවරිණි."
+msgstr ""
 
 #. Connect Window
 #: ../src/up2date_client/rhnreg_constants.py:17
@@ -651,239 +488,6 @@
 msgid "Registering for software updates"
 msgstr "මෘදුකාංග නවීකරණය සඳහා ලියාපදිංවි වෙමින්"
 
-=======
-msgid "There was an error building the list of packages."
-msgstr ""
-
-#: ../src/up2date_client/rhnregGui.py:1241
-msgid "Package"
-msgstr "ඇසුරුම"
-
-#: ../src/up2date_client/rhnregGui.py:1246
-msgid "Arch"
-msgstr "සබැඳියාව"
-
-#: ../src/up2date_client/rhnregGui.py:1253
-msgid "Building a list of RPM packages installed on your system.  Please wait."
-msgstr "ඔබේ පද්ධතිය තුල ස්ථාපනය කල යුතු RPM ලයිස්තුව සැකසෙමින් පවතී.  කරුණාකර රැඳී සිටින්න."
-
-#: ../src/up2date_client/rhnregGui.py:1284
-msgid ""
-"There was an error loading your configuration.  Make sure that\n"
-"you have read access to /etc/sysconfig/rhn."
-msgstr ""
-"ඔබේ මානකරණය රුවන විටදී දෝශයක් ඇතිවිය.  ඔබ හට\n"
-" /etc/sysconfig/rhn කියවීම සඳහා පිවිසීමට හැකියාව තිබෙන බව තහවුරු කරගන්න."
-
-#: ../src/up2date_client/rhnregGui.py:1326
-#, python-format
-msgid ""
-"There was an error saving your configuration. Make sure that\n"
-"you own %s."
-msgstr ""
-"ඔබේ මානකරණය ගබඩා කිරීමේදී දෝශයක් ඇතිවිය.\n"
-"ඔබ සතුව %s තිබෙන බවට තහවුරු කරගන්න.."
-
-#: ../src/up2date_client/rhnregGui.py:1356
-#, python-format
-msgid ""
-"This error shouldn't have happened. If you'd like to help us improve this "
-"program, please file a bug at bugzilla.redhat.com. Including the relevant "
-"parts of '%s' would be very helpful. Thanks!"
-msgstr ""
-"මෙය සිදුවිය හැකි දෝශයක් නොවේ. මෙම වැඩසටහන වැඩිදියුණු කිරීමට අප හට උදව් වීමට කැමති නම්, "
-"කරුණාකර  bugzilla.redhat.com හී දෝශය සටහන් කරන්න. '%s' හි කොටස් සමඟ වාර්තා කරන්නේ නම් "
-"එය වඩාත් ප්‍රයෝජනවත් වනු ඇත. ස්තූතියි!"
-
-#: ../src/up2date_client/rpcServer.py:45
-msgid "Error: Server Unavailable. Please try later."
-msgstr ""
-
-#: ../src/up2date_client/rpcServer.py:160
-msgid "ERROR: can not find RHNS CA file"
-msgstr "දෝශයකි: RHNS CA ගොනුව සොයාගත නොහැකි විය:"
-
-#: ../src/up2date_client/rpcServer.py:198
-msgid "Connection aborted by the user"
-msgstr "සම්බන්ධතාවය පරිශීලක විසින් නවතා දමන ලදී"
-
-#: ../src/up2date_client/rpcServer.py:243
-msgid "Server has refused connection due to high load"
-msgstr "කාර්යයන් අධික හෙයින් සේවා දායකය සම්බන්ධතාවය ප්‍රතික්‍ෂේප කර ඇත"
-
-#: ../src/up2date_client/rhnChannel.py:96
-msgid "Unable to Locate SystemId"
-msgstr ""
-
-#: ../src/up2date_client/rhnChannel.py:113
-msgid "This system may not be updated until it is associated with a channel."
-msgstr "ඕඩයක් සමඟ නිසි ලෙස සම්බන්ධ වන තුරු පද්ධතිය නවීකරණය නොවනු ඇත."
-
-#: ../src/up2date_client/rpmUtils.py:112 ../src/up2date_client/debUtils.py:53
-msgid "Getting list of packages installed on the system"
-msgstr "ඔබේ පද්ධතිය තුල ස්ථාපනය කල යුතු ඇසුරුම් ලයිස්තුව ලබා ගනිමින්"
-
-#: ../src/up2date_client/tui.py:127
-msgid "Red Hat Network Location:"
-msgstr ""
-
-#: ../src/up2date_client/tui.py:128
-#: ../src/up2date_client/rhnreg_constants.py:73
-msgid "Login:"
-msgstr "පිවිසුම:"
-
-#: ../src/up2date_client/tui.py:129
-msgid "System ID:"
-msgstr ""
-
-#: ../src/up2date_client/tui.py:423
-#: ../src/up2date_client/rhnreg_constants.py:329
-msgid "Error"
-msgstr "දෝශයකි"
-
-#: ../src/up2date_client/tui.py:423
-msgid "The server indicated an error:\n"
-msgstr "සේවා දායකය මඟින් දෝශයක් හඟවන ලදී:\n"
-
-#. Navigation
-#: ../src/up2date_client/tui.py:423
-#: ../src/up2date_client/rhnreg_constants.py:328
-msgid "OK"
-msgstr "හරි"
-
-#: ../src/up2date_client/tui.py:427
-msgid "There was an error communicating with the registration server:\n"
-msgstr ""
-
-#: ../src/up2date_client/tui.py:627
-msgid "Profile name:"
-msgstr "පැතිකඩේ නම:"
-
-#: ../src/up2date_client/tui.py:649 ../src/up2date_client/tui.py:650
-msgid "Version: "
-msgstr "වෙළුම:"
-
-#: ../src/up2date_client/tui.py:656
-msgid "CPU model: "
-msgstr "CPU මාදිලිය:"
-
-#: ../src/up2date_client/tui.py:662
-msgid "Hostname: "
-msgstr "ධාරක නම:"
-
-#: ../src/up2date_client/tui.py:674
-msgid "CPU speed: "
-msgstr "CPU වේගය:"
-
-#: ../src/up2date_client/tui.py:680
-msgid "IP Address: "
-msgstr "IP ලිපිනය:"
-
-#: ../src/up2date_client/tui.py:686
-msgid "Memory: "
-msgstr "මතකය:"
-
-#: ../src/up2date_client/tui.py:690
-#, python-format
-msgid "%s megabytes"
-msgstr "%s මෙගා බයිටස්"
-
-#: ../src/up2date_client/tui.py:937
-msgid "Problem sending hardware profile:\n"
-msgstr "දෘඪාංග පැතිකඩ යැවීමේදී දෝශයක් ඇතිවිය:\n"
-
-#: ../src/up2date_client/tui.py:941
-msgid "Problem sending hardware profile."
-msgstr "දෘඪාංග පැතිකඩ යැවීමේදී දෝශයක් ඇතිවිය."
-
-#: ../src/up2date_client/tui.py:950
-msgid "Problem sending package list:\n"
-msgstr "ඇසුරුම් ලැයිස්තුව යැවීමේදී දෝශයක් ඇතිවිය:\n"
-
-#: ../src/up2date_client/tui.py:953
-msgid "Problem sending package list."
-msgstr "ඇසුරුම් ලැයිස්තුව යැවීමේදී දෝශයක් ඇතිවිය"
-
-#: ../src/up2date_client/tui.py:1003
-msgid "Finish"
-msgstr "නිමයි"
-
-#: ../src/up2date_client/tui.py:1129
-msgid "You specified an invalid protocol."
-msgstr "ඔබ විසින් සපයා ඇත්තේ සාවද්‍ය වාහකයෙකි."
-
-#: ../src/up2date_client/tui.py:1163
-msgid ""
-"  <Tab>/<Alt-Tab> between elements  |  <Space> selects  |  <F12> next screen"
-msgstr ""
-"  <Tab>/<Alt-Tab> සංඝටක අතර  |  <Space> තෝරාගැනීමට  |  <F12> මීලඟ තිරය සඳහා"
-
-#: ../src/up2date_client/tui.py:1260
-msgid "You must run the RHN registration program as root."
-msgstr "ඔබ විසින් RHN ලියාපදිංචි කිරීමේ වැඩසටහන root ලෙස ක්‍රියාත්මක කල යුතු වේ"
-
-#: ../src/up2date_client/rhnreg.py:55
-msgid "Warning: unable to enable rhnsd with chkconfig"
-msgstr "අවවාදයයි: chkconfig සමඟ rhnsd සක්‍රීය කිරීමට නොහැකි විය"
-
-#: ../src/up2date_client/hardware.py:706
-msgid "Error reading cpu information:"
-msgstr "cpu තොරතුරු කියවීමේදී දෝශයක් ඇතිවිය:"
-
-#: ../src/up2date_client/hardware.py:713
-msgid "Error reading system memory information:"
-msgstr "පද්ධතියේ මතක තොරතුරු කියවීමේදී දෝශයක් ඇතිවිය:"
-
-#: ../src/up2date_client/hardware.py:723
-msgid "Error reading networking information:"
-msgstr "ජාලයේ තොරතුරු කියවීමේදී දෝශයක් ඇතිවිය:"
-
-#: ../src/up2date_client/hardware.py:744
-msgid "Error reading install method information:"
-msgstr "ස්ථාපනය සිදුකල යුතු ආකාරය සම්බන්ධ තොරතුරු කියවීමේදී දෝශයක් ඇතිවිය:"
-
-#: ../src/up2date_client/hardware.py:752
-msgid "Error reading network interface information:"
-msgstr "ජාල අන්තර් මුහුණත් තොරතුරු කියවීමේදී දෝශයක් ඇතිවිය :"
-
-#: ../src/up2date_client/messageWindow.py:98
-msgid "Error:"
-msgstr "දෝශයකි:"
-
-#: ../src/up2date_client/messageWindow.py:105
-msgid "Yes/No dialog:"
-msgstr "ඔව්/නැත දෙබස:"
-
-#: ../src/up2date_client/config.py:142
-#, python-format
-msgid "%s was not found"
-msgstr "%s සොයාගත නොහැකි විය"
-
-#: ../src/up2date_client/rhnreg_constants.py:14
-msgid "Copyright © 2006--2010 Red Hat, Inc. All rights reserved."
-msgstr ""
-
-#. Connect Window
-#: ../src/up2date_client/rhnreg_constants.py:17
-msgid "Attempting to contact the Red Hat Network server."
-msgstr "Red Hat Network සේවා දායකය සමඟ සම්බන්ධ වීමට උතසහ කරමින්."
-
-#: ../src/up2date_client/rhnreg_constants.py:18
-#, python-format
-msgid "We are attempting to contact the Red Hat Network server at %s."
-msgstr "%s තිබෙන Red Hat Network සේවා දායකය සමඟ සම්බන්ධ වීමට උත්සහ කරමින්."
-
-#: ../src/up2date_client/rhnreg_constants.py:20
-#, python-format
-msgid "A proxy was specified at %s."
-msgstr "%s හී ප්‍රොක්සියක් නියම කර ඇත.."
-
-#. Start Window
-#: ../src/up2date_client/rhnreg_constants.py:23 ../data/gui.glade.h:5
-msgid "Registering for software updates"
-msgstr "මෘදුකාංග නවීකරණය සඳහා ලියාපදිංවි වෙමින්"
-
->>>>>>> 852a28ff
 #: ../src/up2date_client/rhnreg_constants.py:24
 msgid ""
 "This assistant will guide you through connecting your system to Red Hat "
@@ -978,10 +582,6 @@
 "privacy_statement.html"
 
 #: ../src/up2date_client/rhnreg_constants.py:57 ../data/rh_register.glade.h:42
-<<<<<<< HEAD
-#, fuzzy
-=======
->>>>>>> 852a28ff
 msgid "Take me back to the registration"
 msgstr ""
 
@@ -991,20 +591,12 @@
 msgstr "මෘදුකාංග නවීකරණ සැකසුම අසාර්ථකයි"
 
 #: ../src/up2date_client/rhnreg_constants.py:61
-<<<<<<< HEAD
-#, fuzzy
-=======
->>>>>>> 852a28ff
 msgid ""
 "Are you sure you don't want to connect your system to Red Hat Network? "
 "You'll miss out on the benefits of a Red Hat Enterprise Linux subscription:\n"
 msgstr ""
 
 #: ../src/up2date_client/rhnreg_constants.py:63
-<<<<<<< HEAD
-#, fuzzy
-=======
->>>>>>> 852a28ff
 msgid ""
 "You will not be able to take advantage of these subscription privileges "
 "without connecting your system to Red Hat Network.\n"
@@ -1020,10 +612,6 @@
 
 #. Info Window
 #: ../src/up2date_client/rhnreg_constants.py:69
-<<<<<<< HEAD
-#, fuzzy
-=======
->>>>>>> 852a28ff
 msgid "Enter you account information"
 msgstr ""
 
@@ -1095,10 +683,6 @@
 
 #. Hardware Window
 #: ../src/up2date_client/rhnreg_constants.py:92
-<<<<<<< HEAD
-#, fuzzy
-=======
->>>>>>> 852a28ff
 msgid "Create your system profile - Hardware"
 msgstr ""
 
@@ -1124,10 +708,6 @@
 
 #. Packages Window
 #: ../src/up2date_client/rhnreg_constants.py:104
-<<<<<<< HEAD
-#, fuzzy
-=======
->>>>>>> 852a28ff
 msgid "Create your system profile - Packages"
 msgstr ""
 
@@ -1162,10 +742,6 @@
 "\n"
 
 #: ../src/up2date_client/rhnreg_constants.py:117
-<<<<<<< HEAD
-#, fuzzy
-=======
->>>>>>> 852a28ff
 msgid ""
 "Tip: Forgot your login or password? Visit: https://rhn.redhat.com/rhn/sales/"
 "LoginInfo.do"
@@ -1533,10 +1109,9 @@
 msgstr ""
 "මෙම සේවාග්‍රාහක මෘදුකාංග ප්‍රගමන සකසන ක්‍රියාකාරීත්වය සඳහා අවශ්‍ය පහසුකම සේවාදායකය තුල "
 "තිබෙන මෙම වෙළුම මඟින් සපයනු නොලැබේ. කරුණාකර නව සේවාදායකය් භාවිතා කර නැවත උත්සහකර බලන්න."
-<<<<<<< HEAD
 
 #: ../src/up2date_client/rhnreg_constants.py:283
-#, fuzzy, python-format
+#, python-format
 msgid ""
 "<b><span size=\"16000\">Incompatible Certificate File</span></b>\n"
 "\n"
@@ -1547,13 +1122,6 @@
 "\n"
 "Please try again with a different certificate file."
 msgstr ""
-"<b><span size=\"16000\">නොගැලපෙන සහතික පත්‍ර ගොනුව</span></b>\n"
-"\n"
-"ඔබ විසින් ලබාදුන් සහතික පත, <b>%s</b>, <b>%s</b> හි තිබෙන Red Hat Network server සමඟ "
-"සමරූපී නොවේ . ඔබ විසින් සපයා ඇති සහතිපත්‍ර ගොනුවේ නිරවද්‍යතාවය ඔබ විසින් නැවත වරක් විමසා බැලිය "
-"යුතුව ඇත. ඔබ විසින් නිවැරදි සහ පළුදු නොවූ සහතික පත්‍රයක් ලබා දුන් බව ඔබට විශ්වාසද?\n"
-"\n"
-"කරුණාකර වෙනත් සහතික පත්‍ර ගොනුවක් භාවිතා කර නැවත උත්සහ කර බලන්න."
 
 #: ../src/up2date_client/rhnreg_constants.py:291
 msgid ""
@@ -1724,14 +1292,13 @@
 msgstr "බලා පොරොත්තු නොවූ මෙහෙයුම් පද්ධතියේ දෝශයක් ඇතිවිය: %s\n"
 
 #: ../src/up2date_client/rhncli.py:83
-#, fuzzy
 msgid "A connection was attempted with a malformed URI.\n"
-msgstr "නිසි ලෙස සකසා නොමැති URI සමඟ සම්බන්ධතාවයක් සාදා ගැනීමට වෙර දැරීය.\n"
+msgstr ""
 
 #: ../src/up2date_client/rhncli.py:85
-#, fuzzy, python-format
+#, python-format
 msgid "A connection was attempted with a malformed URI: %s.\n"
-msgstr "නිසි ලෙස සකසා නොමැති URI සමඟ සම්බන්ධතාවයක් සාදා ගැනීමට වෙර දැරීය: %s.\n"
+msgstr ""
 
 #: ../src/up2date_client/rhncli.py:87
 #, python-format
@@ -1771,15 +1338,12 @@
 msgstr "විත්‍රක මුහුණත විවෘත කල නොහැක. `up2date --nox` උත්සහ කර බලන්න"
 
 #: ../src/up2date_client/rhncli.py:190
-#, fuzzy, python-format
+#, python-format
 msgid ""
 "%%prog (Red Hat Network Client Tools) %s\n"
 "Copyright (C) 1999--2010 Red Hat, Inc.\n"
 "Licensed under the terms of the GPLv2."
 msgstr ""
-"%%වැඩසටහන (Red Hat Network Client Tools) %s\n"
-"සියළුම හිමිකම් ඇවරිනි (C) 1999-2006 Red Hat, Inc.\n"
-"GPL හී කොන්දේසි වලට යටත්ව බලපත්‍ර ලබා ඇත."
 
 #: ../src/up2date_client/rhncli.py:206
 msgid "An error has occurred:"
@@ -1806,9 +1370,8 @@
 msgstr ""
 
 #: ../src/up2date_client/gui.py:317
-#, fuzzy
 msgid "Software updates setup unsuccessful"
-msgstr "මෘදුකාංග නවීකරණ සැකසුම අසාර්ථකයි"
+msgstr ""
 
 #: ../src/up2date_client/gui.py:327
 msgid "You must run rhn_register as root."
@@ -1864,15 +1427,13 @@
 
 #: ../src/firstboot/rhn_login_gui.py:99
 #: ../src/firstboot/rhn_create_profile_gui.py:87
-#, fuzzy
 msgid "There was a communication error with the server:"
-msgstr "සේවා දායකයත් සමඟ සන්නිවේදන දෝශයක් ඇතිවිය: %s"
+msgstr ""
 
 #: ../src/firstboot/rhn_login_gui.py:101
 #: ../src/firstboot/rhn_create_profile_gui.py:89
-#, fuzzy
 msgid "Would you like to go back and try again?"
-msgstr "ජාල මානකරනය වෙනස් කර නැවත උත්සහ කිරීමට ඔබ කැමතිද?"
+msgstr ""
 
 #: ../src/bin/rhnreg_ks.py:46
 msgid "Specify a profilename"
@@ -1908,9 +1469,8 @@
 msgstr ""
 
 #: ../src/bin/rhnreg_ks.py:62
-#, fuzzy
 msgid "[Deprecated] Read contact info from stdin"
-msgstr "stdin මඟින් සම්බන්ධ විය හැකි ආකාරය සම්බන්ධව කියවන්න"
+msgstr ""
 
 #: ../src/bin/rhnreg_ks.py:64
 msgid "Do not probe or upload any hardware info"
@@ -1945,2347 +1505,6 @@
 "Usage of --use-eus-channel option with --activationkey is not supported. "
 "Please use username and password instead."
 msgstr ""
-
-#: ../src/bin/rhnreg_ks.py:124
-#, fuzzy
-msgid "The server you are registering against does not support EUS."
-msgstr ""
-"ඔබ විසින් ලියාපදිංචි වීමට උත්සහ කරන සේවාදායකය මෙම සේවාග්‍රාහක වෙළුම සඳහා සහය දක්වනු "
-"නොලැබේ."
-
-#: ../src/bin/rhnreg_ks.py:154
-msgid ""
-"Warning: --contactinfo option has been deprecated. Please login to the "
-"server web user Interface and update your contactinfo. "
-msgstr ""
-
-#: ../src/bin/rhnreg_ks.py:178
-msgid "Warning: yum-rhn-plugin is not present, could not enable it."
-msgstr ""
-
-#: ../src/bin/rhnreg_ks.py:180
-msgid ""
-"Warning: Could not open /etc/yum/pluginconf.d/rhnplugin.conf\n"
-"yum-rhn-plugin is not enabled.\n"
-msgstr ""
-
-#: ../src/bin/rhnreg_ks.py:200
-msgid ""
-"A profilename was not specified, and hostname and IP address could not be "
-"determined to use as a profilename, please specify one."
-msgstr ""
-"පැතිකඩ නාමය සපයා නොමැත, පැතිකඩ නාමයක් ලෙස භාවිත කිරීමට ධාරක නාමය සහ IP ලිපිනය නීර්ණය "
-"කල නොහැක. කරුණාකර පැතිකඩ නාමයක් සපයන්න."
-
-#: ../src/bin/rhn_register.py:37
-msgid "Do not attempt to use X"
-msgstr "X සේවා දායකයක් භාවිත කිරීමට උත්සහ නොකරන්න"
-
-#: ../src/bin/spacewalk-channel.py:42
-#, fuzzy
-msgid "ERROR: must be root to execute\n"
-msgstr "%s ක්‍රියාත්මක කිරීම සඳහා පද්ධතිය නැවත ආරම්භ කල යුතු වේ."
-
-#: ../src/bin/spacewalk-channel.py:56
-msgid "name of channel you want to (un)subscribe"
-msgstr ""
-
-#: ../src/bin/spacewalk-channel.py:58
-msgid "subscribe to channel"
-msgstr ""
-
-#: ../src/bin/spacewalk-channel.py:60
-msgid "unsubscribe from channel"
-msgstr ""
-
-#: ../src/bin/spacewalk-channel.py:62
-msgid "list channels"
-msgstr ""
-
-#: ../src/bin/spacewalk-channel.py:64
-msgid "list all available child channels"
-msgstr ""
-
-#: ../src/bin/spacewalk-channel.py:66
-msgid "verbose output"
-msgstr ""
-
-#: ../src/bin/spacewalk-channel.py:68
-#, fuzzy
-msgid "your user name"
-msgstr "ඔබේ පරිශීලක නාමය ඇතුලත් කල යුතුය"
-
-#: ../src/bin/spacewalk-channel.py:70
-#, fuzzy
-msgid "your password"
-msgstr "රහස්පදයක් නිර්දේශ කරන්න"
-
-#: ../src/bin/spacewalk-channel.py:78
-msgid "ERROR: these arguments make no sense in this context (try --help)"
-msgstr ""
-
-#: ../src/bin/spacewalk-channel.py:80
-#, fuzzy
-msgid "Username: "
-msgstr "ධාරක නම:"
-
-#: ../src/bin/spacewalk-channel.py:104
-msgid "ERROR: you have to specify at least one channel"
-msgstr ""
-
-#: ../src/bin/spacewalk-channel.py:112
-#, python-format
-msgid "Channel(s): %s successfully added"
-msgstr ""
-
-#: ../src/bin/spacewalk-channel.py:114
-#, python-format
-msgid "Error during adding channel(s) %s"
-msgstr ""
-
-#: ../src/bin/spacewalk-channel.py:122
-#, python-format
-msgid "Channel(s): %s successfully removed"
-msgstr ""
-
-#: ../src/bin/spacewalk-channel.py:124
-#, python-format
-msgid "Error during removal of channel(s) %s"
-msgstr ""
-
-#: ../src/bin/spacewalk-channel.py:131
-#, fuzzy
-msgid "This system is not associated with any channel."
-msgstr "ඕඩයක් සමඟ නිසි ලෙස සම්බන්ධ වන තුරු පද්ධතිය නවීකරණය නොවනු ඇත."
-
-#: ../src/bin/spacewalk-channel.py:133
-msgid "Unable to locate SystemId file. Is this system registered?"
-msgstr ""
-
-#: ../src/bin/spacewalk-channel.py:141
-msgid "ERROR: you may want to specify --add, --remove or --list"
-msgstr ""
-
-#: ../src/bin/spacewalk-channel.py:147
-msgid "User interrupted process."
-msgstr ""
-
-#: ../src/bin/rhn-profile-sync.py:35
-msgid ""
-"You need to register this system by running `rhn_register` before using this "
-"option"
-msgstr ""
-"මෙම විකල්පය භාවිත කිරීමට ප්‍රථම `rhn_register` විධානය ක්‍රියාත්මක කර පද්ධතිය ලියාපදිංචි කර "
-"ගැනීමට අවශ්‍ය වේ"
-
-#: ../src/bin/rhn-profile-sync.py:43
-msgid "Updating package profile..."
-msgstr "ඇසුරුම් පැතිකඩ නවීකරණය කරමින්..."
-
-#: ../src/bin/rhn-profile-sync.py:46
-msgid "Updating hardware profile..."
-msgstr "දෘඪාංග පැතිකඩ නවීකරණය කරමින්..."
-
-#: ../src/bin/rhn-profile-sync.py:50
-msgid "Updating virtualization profile..."
-msgstr "අථත්‍යකරණ පැතිකඩ නවීකරණය කරමින්..."
-
-#: ../data/gui.glade.h:1
-msgid "Choose an update location"
-msgstr "නවීකරණය සඳහා ස්ථානයක් තෝරාගන්න"
-
-#: ../data/gui.glade.h:2
-msgid "Create your system profile"
-msgstr "ඔබේ පද්ධතියේ පැතිකඩ සාදන්න"
-
-#: ../data/gui.glade.h:3
-msgid "Enter your account information"
-msgstr "ඔබේ ගිණුමේ තොරතුරු ඇතුල්කරන්න"
-
-#: ../data/gui.glade.h:4
-msgid "Provide a security certificate"
-msgstr "ආරක්‍ෂිත සහතිකපතක් ලබා දෙන්න"
-
-#: ../data/progress.glade.h:1
-msgid "Progress Dialog"
-msgstr "ප්‍රගති දර්ශකය"
-
-#: ../data/progress.glade.h:2
-#, fuzzy
-msgid "progress bar"
-msgstr "ප්‍රගති දර්ශකය"
-
-#: ../data/progress.glade.h:3
-msgid "progress status"
-msgstr ""
-
-#: ../data/rh_register.glade.h:1
-#, fuzzy
-msgid ""
-"\n"
-"Are you sure you would like to continue?"
-msgstr "නිශ්චිතවම ඔබට දිගටම කරගෙන යාමට අවශ්‍යද ?"
-
-#: ../data/rh_register.glade.h:3
-msgid "       "
-msgstr ""
-
-#: ../data/rh_register.glade.h:4
-msgid ""
-"<b>The network connection on your system is not active. Your system cannot "
-"be set up for software updates at this time.</b>"
-msgstr ""
-"<b>ඔබේ පද්ධතියේ ජාල සම්බන්ධතාවය ක්‍රියාත්මක නොවේ. මෘදුකාංග නවීකරණයන් ලබාගැනීමට ඔබේ පද්ධතිය "
-"මෙම අවස්ථවේදී සැකසිය නොහැක.</b>"
-
-#: ../data/rh_register.glade.h:5
-msgid ""
-"<b>Tip:</b> Minor releases with a '*' are currently fully supported by Red "
-"Hat."
-msgstr ""
-
-#: ../data/rh_register.glade.h:6
-msgid ""
-"<b>Warning:</b> You will <b>not</b> be able to limit this system to a minor "
-"release that is older than the most recent minor release if you select this "
-"option."
-msgstr ""
-
-#: ../data/rh_register.glade.h:7
-msgid ""
-"<b>You have no active subscriptions available in your account.</b> You will "
-"need to do one of the following to create an active subscription in your "
-"account before this system can be registered:"
-msgstr ""
-"<b>ඔබේ ගිණුම තුල සක්‍රීය ග්‍රාහකත්ව කිසිවක් නොමැත.</b> ඔබේ පද්ධතිය ලියාපදිංචි කිරීමට ප්‍රථම පහත "
-"සඳහන් කර ඇති ආකාරයන්ගෙන් එකක් තෝරාගෙන සක්‍රීය ග්‍රාහකත්වයක් සාදාගන්න:"
-
-#: ../data/rh_register.glade.h:8
-msgid "<b>Your system was registered for updates during installation.</b>"
-msgstr ""
-
-#: ../data/rh_register.glade.h:9
-msgid ""
-"<b>_All available updates</b> will be provided to this system.  This system, "
-"if kept updated, will always be equivalent to the latest available minor "
-"release of Red Hat Enterprise Linux 6.  It will be registered to the main "
-"'Red Hat Enterprise Linux 6' software channel."
-msgstr ""
-
-#: ../data/rh_register.glade.h:10
-msgid ""
-"<b>_Limited updates</b> will be provided to this system to maintain "
-"compatibility with the following eligible Red Hat Enterprise Linux minor "
-"release software channel:"
-msgstr ""
-
-#: ../data/rh_register.glade.h:11
-msgid "<big><b>Moving to earlier releases won't be possible</b></big>"
-msgstr ""
-
-#: ../data/rh_register.glade.h:12
-msgid ""
-"<small>Tip: Forgot your login or password? Look it up at \n"
-"https://www.redhat.com/wapps/sso/rhn/lostPassword.html</small>"
-msgstr ""
-"<small>ඉඟිය: ඔබේ පිවිසුම හෝ රහස්පදය අමතකවීද? පහත සඳහන් වියුණ වෙත යොමුවන්න \n"
-"https://www.redhat.com/wapps/sso/rhn/lostPassword.html</small>"
-
-#: ../data/rh_register.glade.h:14
-msgid "Advanced Network Configuration"
-msgstr "සංකීර්ණ ජාල මානකරණය"
-
-#: ../data/rh_register.glade.h:15
-#, fuzzy
-msgid "Advanced Network Configuration button"
-msgstr "සංකීර්ණ ජාල මානකරණය"
-
-#: ../data/rh_register.glade.h:17
-msgid "Aplet screenshot"
-msgstr ""
-
-#: ../data/rh_register.glade.h:18
-#, fuzzy
-msgid "Choose Channel"
-msgstr "සංවිධානය තොරාගන්න"
-
-#: ../data/rh_register.glade.h:20
-msgid "Choose minor release"
-msgstr ""
-
-#: ../data/rh_register.glade.h:21
-#, fuzzy
-msgid "Close"
-msgstr "වසා දමන්න(_C)"
-
-#: ../data/rh_register.glade.h:22
-msgid "Confirm operation system release selection"
-msgstr ""
-
-#: ../data/rh_register.glade.h:23
-msgid "Create profile"
-msgstr "පැතිකඩ සාදන්න"
-
-#: ../data/rh_register.glade.h:24
-msgid "Enter Your Account Information"
-msgstr "ඔබේ ගිණුමේ තොරතුරු ඇතුල්කරන්න:"
-
-#: ../data/rh_register.glade.h:25
-msgid "Enter in the format hostname(:port)"
-msgstr "පහත සැකසුමේ අයුරින් ඇතුල් කරන්න ධාරක නාමය(:සිදුර)"
-
-#: ../data/rh_register.glade.h:26
-msgid "Hardware Info"
-msgstr "දෘඪාංග තොරතුරු"
-
-#: ../data/rh_register.glade.h:27
-msgid "I would like to connect to Red Hat Network via an _HTTP proxy."
-msgstr "_HTTP ප්‍රොක්සියක් භාවිතා කරමින් Red Hat Network වෙත සම්බන්ධ වීමට කැමැත්තෙමි."
-
-#: ../data/rh_register.glade.h:28
-#, fuzzy
-msgid "Limited updates"
-msgstr "එක්සත් ජනපදය"
-
-#: ../data/rh_register.glade.h:29
-msgid "Link To Subscription"
-msgstr "ග්‍රාහකත්වය සඳහා වන පුරුක"
-
-#: ../data/rh_register.glade.h:30
-#, fuzzy
-msgid "No thanks, I'll connect later."
-msgstr "නැත, ස්තූතියි  මම පසුව ලියාපදිංචි වෙන්නම්(_N):"
-
-#: ../data/rh_register.glade.h:32
-msgid "Package Information"
-msgstr "ඇසුරුම් තොරතුරු"
-
-#: ../data/rh_register.glade.h:33
-msgid "Provide a Security Certificate"
-msgstr "ආරක්‍ෂිත සහතිකපතක් ලබා දෙන්න"
-
-#: ../data/rh_register.glade.h:34
-#, fuzzy
-msgid "RHN login field"
-msgstr ""
-"\n"
-"Red Hat පිවිසුම:"
-
-#: ../data/rh_register.glade.h:35
-msgid "RHN password field"
-msgstr ""
-
-#: ../data/rh_register.glade.h:36
-msgid "Review system..."
-msgstr "පද්ධතිය සමාලෝචනය කරන්න..."
-
-#: ../data/rh_register.glade.h:37
-msgid "Select A File"
-msgstr "ගොනුවක් තෝරාගන්න"
-
-#: ../data/rh_register.glade.h:38
-#, fuzzy
-msgid "Send hardware profile checkbox"
-msgstr "දෘඪංග පැතිකඩ යවන්න(_h)"
-
-#: ../data/rh_register.glade.h:39
-#, fuzzy
-msgid "Send package profile checkbox"
-msgstr "ඇසුරුමේඑ පැතිකඩ යවන්න(_p)"
-
-#: ../data/rh_register.glade.h:40
-msgid "Start Window"
-msgstr "කවුළුව ආරම්භ කරන්න"
-
-#: ../data/rh_register.glade.h:44
-#, fuzzy
-msgid ""
-"This system will <b>not</b> be able to successfully receive software "
-"updates, including security updates, from Red Hat without connecting to a "
-"Red Hat Network server.\n"
-"\n"
-"To keep your system updated, secure, and supported, please register this "
-"system at your earliest convenience.\n"
-"\n"
-"You may access the RHN registration tool by running <b>RHN Registration</b> "
-"in the <b>System > Administration</b> menu.\n"
-"You may access the software update tool by running <b>Software Update</b> in "
-"the <b>System > Administration</b> menu."
-msgstr ""
-"Red Hat Network සේවා දායකය හා සම්බන්ධ නොවී සාර්ථකව ආරක්‍ෂක මෘදුකාංග නවීකරණයන්ද ඇතුළුව "
-"කිසිදු නවීකරණයක් මෙම පද්ධතිය හට ලබා ගැනීමට <b>නොහැකි</b> වනු ඇත.\n"
-"\n"
-"මෙම පද්ධතිය නවීකරණය කර අදාල ආරක්‍ෂක නවීකරණයන් ඇතුළු නවීකරණ ඇසුරුම් සහ තාක්‍ෂණික සහය ලබා "
-"ගැනීමට මෙම පද්ධතිය හැකි විගස ලියාපදිංචි කරන්න. <b>Software Updater</b> in the "
-"<b>Applications > System Tools</b> යන ඉහත සඳහන් මෙනූ මාර්ගයෙන් ලියාපදිංචි කිරීමේ "
-"මෙවලම භාවිතා කර ඔබට මෙය සිදු කල හැක."
-
-#: ../data/rh_register.glade.h:50
-#, fuzzy
-msgid "Use Authentication with HTTP Proxy"
-msgstr "අනන්යතාවය තහවුරු කරගැනීමට HTTP ප්‍රොක්සියක් භාවිත  කරන්න(_t):"
-
-#: ../data/rh_register.glade.h:51
-#, fuzzy
-msgid "View Hardware Profile"
-msgstr "දෘඪාංග පැතිකඩ නරඹන්න(_V) ..."
-
-#: ../data/rh_register.glade.h:52
-#, fuzzy
-msgid "View Package Profile"
-msgstr "ඇසුරුමේ පැතිකඩ බලන්න(_i) ..."
-
-#: ../data/rh_register.glade.h:56
-msgid ""
-"Your system will be subscribed to the base software channel.  You will not "
-"be able to move this system to an earlier minor release channel if you "
-"continue (you will be able to move to a later release.)"
-msgstr ""
-
-#: ../data/rh_register.glade.h:57
-msgid "_Activate a subscription now..."
-msgstr "දැන් ග්‍රාහකත්වයක් සක්‍රීය කරන්න(_A)..."
-
-#: ../data/rh_register.glade.h:58
-msgid "_Minor release:"
-msgstr ""
-
-#: ../data/rh_register.glade.h:59
-msgid "_Operating system version:"
-msgstr ""
-
-#: ../data/rh_register.glade.h:60
-msgid "icon of aplet"
-msgstr ""
-
-#: ../data/rh_register.glade.h:61
-#, fuzzy
-msgid "installation number field"
-msgstr "ස්ථාපන අංකය සාවද්‍යයි"
-
-#: ../data/rh_register.glade.h:62
-#, fuzzy
-msgid "proxy location"
-msgstr "_Proxy ස්ථානය:"
-
-#: ../data/rh_register.glade.h:63
-#, fuzzy
-msgid "proxy password field"
-msgstr "ප්‍රොක්සියේ රහස්පදය(_a):"
-
-#: ../data/rh_register.glade.h:64
-msgid "proxy user field"
-msgstr ""
-
-#: ../data/rh_register.glade.h:65
-msgid "satellite server location"
-msgstr ""
-
-#: ../data/rh_register.glade.h:66
-#, fuzzy
-msgid "system name"
-msgstr "පද්ධතියේ නම(_N):"
-
-#: ../data/rh_register.glade.h:67
-#, fuzzy
-msgctxt "yes"
-msgid "<b>Compliance:</b>"
-msgstr "<b>අනුකූලතාවය:</b>"
-
-#: ../data/rh_register.glade.h:68
-#, fuzzy
-msgctxt "yes"
-msgid "<b>Downloads &amp; Upgrades:</b>"
-msgstr "<b>බාගතකරණයන් &amp; ප්‍රගමණයන්:</b>"
-
-#: ../data/rh_register.glade.h:69
-#, fuzzy
-msgctxt "yes"
-msgid "<b>HTTP Proxy</b>"
-msgstr "<b>HTTP ප්‍රොක්සිය</b>"
-
-#: ../data/rh_register.glade.h:70
-#, fuzzy
-msgctxt "yes"
-msgid "<b>Login:</b>"
-msgstr "<b>පිවිසුම:</b>"
-
-#: ../data/rh_register.glade.h:71
-#, fuzzy
-msgctxt "yes"
-msgid "<b>Red Hat Network Location:</b>"
-msgstr "<b>Red Hat Network ස්ථානය:</b>"
-
-#: ../data/rh_register.glade.h:72
-#, fuzzy
-msgctxt "yes"
-msgid "<b>Security &amp; Updates:</b>"
-msgstr "<b>ආරක්‍ෂාව &amp; නවීකරණයන්:</b>"
-
-#: ../data/rh_register.glade.h:73
-#, fuzzy
-msgctxt "yes"
-msgid "<b>Support:</b>"
-msgstr "<b>සහයෝගය:</b>"
-
-#: ../data/rh_register.glade.h:74
-#, fuzzy
-msgctxt "yes"
-msgid "<b>System ID:</b>"
-msgstr "<b>පද්ධතියේ හඳුනාගැනීමේ අංකය:</b>"
-
-#: ../data/rh_register.glade.h:75
-#, fuzzy
-msgctxt "yes"
-msgid "<b>Warning</b>"
-msgstr "අවවාදයයි"
-
-#: ../data/rh_register.glade.h:76
-#, fuzzy
-msgctxt "yes"
-msgid "<big><b>Profile Data</b></big>"
-msgstr "<big><b>පැතිකඩ දත්ත</b></big>"
-
-#: ../data/rh_register.glade.h:77
-#, fuzzy
-msgctxt "yes"
-msgid "<big><b>System Name</b></big>"
-msgstr "<big><b>පද්ධතියේ නම</b></big>"
-
-#: ../data/rh_register.glade.h:78
-#, fuzzy
-msgctxt "yes"
-msgid "<small><b>Example:</b> https://satellite.example.com</small>"
-msgstr "<small><b>උදාහරණය:</b> https://satellite.example.com</small>"
-
-#: ../data/rh_register.glade.h:79
-#, fuzzy
-msgctxt "yes"
-msgid "<small><b>Example:</b> squid.example.com:3128</small>"
-msgstr "<small><b>උදාහරණය:</b> squid.example.com:3128</small>"
-
-#: ../data/rh_register.glade.h:80
-#, fuzzy
-msgctxt "yes"
-msgid "<small><b>Example</b>: XXXX-XXXX-XXXX-XXXX</small>"
-msgstr "<small><b>උදාහරණය</b>: XXXX-XXXX-XXXX-XXXX</small>"
-
-#: ../data/rh_register.glade.h:81
-#, fuzzy
-msgctxt "yes"
-msgid ""
-"<small><b>Tip:</b> Red Hat values your privacy: http://www.redhat.com/legal/"
-"privacy_statement.html.</small>"
-msgstr ""
-"Red Hat ඔබේ පෞද්ගලිකත්වය අගය කරනු ලබයි: http://www.redhat.com/legal/"
-"privacy_statement.html"
-
-#: ../data/rh_register.glade.h:82
-#, fuzzy
-msgctxt "yes"
-msgid ""
-"<small>Tip: Forgot your login or password? Contact your Satellite's "
-"<i>Organization Administrator</i>.</small>"
-msgstr ""
-"<small>ඉඟිය: ඔබේ පරිශීලක නාමය හෝ රහස්පදය අමතක වීද? ඔබේ චන්ද්‍රිකා සේවා දායකයේ <i>ආයතන "
-"කළමණාකරු</i> අමතන්න.</small>"
-
-#: ../data/rh_register.glade.h:84
-#, no-c-format
-msgctxt "yes"
-msgid ""
-"A security certificate compatible with <b>%s</b> was not found on this "
-"system."
-msgstr ""
-
-#: ../data/rh_register.glade.h:85
-#, fuzzy
-msgctxt "yes"
-msgid ""
-"Access to the technical support experts at Red Hat or Red Hat's partners for "
-"help with any issues you might encounter with this system."
-msgstr ""
-"Red Hat හෝ Red Hat හී කොටස් කරුවන් සමඟ ඔබේ පද්ධතියේ තිබෙන ඕනෑම ගැටළුවක් සම්බන්ධයෙන් ඔබට "
-"ඔවුන් වෙත ලඟා විය හැක."
-
-#: ../data/rh_register.glade.h:86
-#, fuzzy
-msgctxt "yes"
-msgid ""
-"Activate a previously purchased subscription you have not yet activated."
-msgstr "ඔබ විසින් සක්‍රීය කර නොමැති කලින් මිලදී ගනු ලැබූ ග්‍රාහකත්වය සක්‍රීය කරන්න."
-
-#: ../data/rh_register.glade.h:87
-#, fuzzy
-msgctxt "yes"
-msgid "Advanced _Network Configuration ..."
-msgstr "සංකීර්ණ ජාල මානකරණය(_N)..."
-
-#: ../data/rh_register.glade.h:88
-#, fuzzy
-msgctxt "yes"
-msgid ""
-"Are you sure you don't want to connect your system to Red Hat Network? "
-"You'll miss out on the benefits of a Red Hat Enterprise Linux subscription:"
-msgstr ""
-"ඔබේ පද්ධතිය Red Hat Network සමඟ සම්බන්ධ වීමට අනවශ්‍ය බව ඔබට හොඳටම විශ්වාසද? Red Hat "
-"Enterprise Linux ග්‍රාහකත්වය සමඟ ලැබෙන වරප්‍රසාදයන් ඔබට අහිමි වනු ඇත:"
-
-#: ../data/rh_register.glade.h:89
-#, fuzzy
-msgctxt "yes"
-msgid "Are you sure you would like to continue?"
-msgstr "නිශ්චිතවම ඔබට දිගටම කරගෙන යාමට අවශ්‍යද ?"
-
-#: ../data/rh_register.glade.h:90
-#, fuzzy
-msgctxt "yes"
-msgid "CPU Model:"
-msgstr "CPU මාදිලිය:"
-
-#: ../data/rh_register.glade.h:91
-#, fuzzy
-msgctxt "yes"
-msgid "CPU Speed:"
-msgstr "CPU වේගය:"
-
-#: ../data/rh_register.glade.h:92
-#, fuzzy
-msgctxt "yes"
-msgid "Certificate _Location:"
-msgstr "සහතික පත්‍රයේ ස්ථානය(_L):"
-
-#: ../data/rh_register.glade.h:93
-#, fuzzy
-msgctxt "yes"
-msgid ""
-"Connecting your system to Red Hat Network allows you to take full advantage "
-"of the benefits of a paid subscription, including:"
-msgstr ""
-"ඔබේ පද්ධතිය Red Hat Network වෙත සම්බන්ධ කිරීමෙන් ඔබ මුදල් ගෙවා ලබාගන්නා සාමාජිකත්වයට හිමි "
-"සියළු ප්‍රතිලාභ ලබාගත හැකි වේ, මීට පහත සඳහන් දෑ ඇතුලත්ය"
-
-#: ../data/rh_register.glade.h:94
-#, fuzzy
-msgctxt "yes"
-msgid ""
-"Download installation images for Red Hat Enterprise Linux releases, "
-"including new releases."
-msgstr ""
-"නව නිකුතුවන්ද ඇතුලත්ව Red Hat Enterprise Linux නිකුතුවන් සඳහා වන ස්ථාපන පිළිඹුවන් බාගත කරන්න"
-
-#: ../data/rh_register.glade.h:95
-#, fuzzy
-msgctxt "yes"
-msgid "ERROR"
-msgstr "දෝශයකි"
-
-#: ../data/rh_register.glade.h:96
-msgctxt "yes"
-msgid ""
-"Except for a few cases, Red Hat recommends customers only register with RHN "
-"once."
-msgstr ""
-
-#: ../data/rh_register.glade.h:97
-msgctxt "yes"
-msgid ""
-"For more information, including alternate tools, consult this Knowledge Base "
-"Article: <a href=\"https://access.redhat.com/kb/docs/DOC-45563\">https://"
-"access.redhat.com/kb/docs/DOC-45563</a>"
-msgstr ""
-
-#: ../data/rh_register.glade.h:98
-#, fuzzy
-msgctxt "yes"
-msgid "Hardware Profile"
-msgstr "දෘඪාංග පැතිකඩ"
-
-#: ../data/rh_register.glade.h:99
-#, fuzzy
-msgctxt "yes"
-msgid "Hostname:"
-msgstr "ධාරක නම:"
-
-#: ../data/rh_register.glade.h:100
-#, fuzzy
-msgctxt "yes"
-msgid ""
-"I <b>_don't</b> have an SSL certificate. I will contact my system "
-"administrator for assistance and will register at a later time."
-msgstr ""
-"මම සතුව SSL සහතික පතක් <b>නොමැත(_d)</b> . මම පද්ධතියේ කළමණාකරු ගේ සහය ලබාගෙන පසුව "
-"ලියාපදිංචිය කිරීමට කැමැත්තෙමි"
-
-#: ../data/rh_register.glade.h:101
-#, fuzzy
-msgctxt "yes"
-msgid ""
-"I have access to a <b>Red Hat Network Satellite</b> or <b>Red Hat Network "
-"Proxy</b>. I'd like to receive software updates from the Satellite or Proxy "
-"below:"
-msgstr ""
-"මා හට <b>Red Hat Network Satellite</b> වෙත හෝ <b>Red Hat Network Proxy</b> "
-"වෙත ලඟා වීමේ පහසුකම ඇත.පහත සඳහන් චන්ද්‍රිකාවෙන් හෝ ප්‍රොක්සිය විසින් ලබාදෙන නවීකරණයන් ලබා "
-"ගැනීමට කැමැත්තෙමි."
-
-#: ../data/rh_register.glade.h:102
-#, fuzzy
-msgctxt "yes"
-msgid "I have an <b>_SSL certificate</b> to communicate with Red Hat Network:"
-msgstr "Red Hat Network සමඟ සම්බන්ධ වීම සඳහා මා සතුව <b>_SSL සහතික පත්‍රයක්</b> ඇත :"
-
-#: ../data/rh_register.glade.h:103
-#, fuzzy
-msgctxt "yes"
-msgid "I would like to connect to Red Hat Network via an _HTTP proxy."
-msgstr "_HTTP ප්‍රොක්සියක් භාවිතා කරමින් Red Hat Network වෙත සම්බන්ධ වීමට කැමැත්තෙමි."
-
-#: ../data/rh_register.glade.h:104
-#, fuzzy
-msgctxt "yes"
-msgid ""
-"I'd like to receive updates from <b>Red Hat Network</b>. (I don't have "
-"access to a Red Hat Network Satellite or Proxy.)"
-msgstr ""
-"<b>Red Hat Network</b> වෙතින් නවීකරණයන් ලබාගැනීමට කැමැත්තෙමි. (මා හට Red Hat "
-"Network Satellite වෙත හෝ Red Hat Network Proxy වෙත ලඟාවීමේ පහසුකම නොමැත.)"
-
-#: ../data/rh_register.glade.h:105
-#, fuzzy
-msgctxt "yes"
-msgid "IP Address:"
-msgstr "IP ලිපිනය:"
-
-#: ../data/rh_register.glade.h:106
-#, fuzzy
-msgctxt "yes"
-msgid "Installation _Number:"
-msgstr "ස්ථාපනය අංකය(_N):"
-
-#: ../data/rh_register.glade.h:107
-msgctxt "yes"
-msgid ""
-"It appears this system has already been registered with RHN using RHN "
-"Certificate-Based Entitlement technology. This tool requires registration "
-"using RHN Classic technology."
-msgstr ""
-
-#: ../data/rh_register.glade.h:108
-#, fuzzy
-msgctxt "yes"
-msgid "It appears this system has already been set up for software updates:"
-msgstr "ඔබේ පද්ධතිය මීට පෙර මෘදුකාංග නවීකරණයන් සිදුකර ගත හැකි ලෙස සකසා තිබෙන බව පෙනී යයි:"
-
-#: ../data/rh_register.glade.h:109
-#, fuzzy
-msgctxt "yes"
-msgid ""
-"Log in to http://rhn.redhat.com/ and unentitle an inactive system at Your "
-"RHN > Subscription Management > System Entitlements."
-msgstr ""
-"ඔබේ පද්ඩහතියට හිමි වරප්‍රසාද ලබා ගැනීමට http://rhn.redhat.com/  වෙත පිවිසෙන්න තවද එය "
-"සක්‍රීය කිරීමට RHN > Subscription Management > System Entitlements ලෙස කරන්න."
-
-#: ../data/rh_register.glade.h:110
-#, fuzzy
-msgctxt "yes"
-msgid "Memory:"
-msgstr "මතකය:"
-
-#: ../data/rh_register.glade.h:111
-#, fuzzy
-msgctxt "yes"
-msgid "Package Information"
-msgstr "ඇසුරුම් තොරතුරු"
-
-#: ../data/rh_register.glade.h:112
-#, fuzzy
-msgctxt "yes"
-msgid ""
-"Please enter your account information for <b>Red Hat Network</b> (http://rhn."
-"redhat.com/)"
-msgstr ""
-"<b>Red Hat Network</b> (http://rhn.redhat.com) සඳහා ඔබේ ගිණුමේ තොරතුරු ඇතුල් කරන්න"
-
-#: ../data/rh_register.glade.h:113
-#, fuzzy
-msgctxt "yes"
-msgid "Please review the subscription details below:"
-msgstr "කරුනාකර පහත දැක්වෙන ග්‍රාහක විස්තර සමාලෝචනය කරන්න:"
-
-#: ../data/rh_register.glade.h:114
-#, fuzzy
-msgctxt "yes"
-msgid "Proxy P_assword:"
-msgstr "ප්‍රොක්සියේ රහස්පදය(_a):"
-
-#: ../data/rh_register.glade.h:115
-#, fuzzy
-msgctxt "yes"
-msgid "Proxy _Username:"
-msgstr "ප්‍රොක්සියේ පරිශීලක නම(_U):"
-
-#: ../data/rh_register.glade.h:116
-#, fuzzy
-msgctxt "yes"
-msgid ""
-"Purchase an additional Red Hat Enterprise Linux subscription at http://www."
-"redhat.com/store/."
-msgstr ""
-"http://www.redhat.com/store/. මගින් ඔබ හට අතිරේක Red Hat Enterprise Linux "
-"ග්‍රාහකත්වයක් ලබාගත හැක"
-
-#: ../data/rh_register.glade.h:117
-msgctxt "yes"
-msgid "RHN Classic Mode"
-msgstr ""
-
-#: ../data/rh_register.glade.h:118
-#, fuzzy
-msgctxt "yes"
-msgid ""
-"Receive the latest software updates, including security updates, keeping "
-"this Red Hat Enterprise Linux system <b>updated</b> and <b>secure</b>."
-msgstr ""
-"Red Hat Enterprise Linux පද්ධතිය <b>නවීකරණයෙන්</b> සහ <b>ආරක්‍ෂිතව</b> යුතුව තබා "
-"ගැනීමට ආරක්‍ෂක නවීකරණයන් ඇතුළුව නවතම ඇසුරුම් ලබාගන්න."
-
-#: ../data/rh_register.glade.h:119
-#, fuzzy
-msgctxt "yes"
-msgid "Red Hat Linux Version:"
-msgstr "Red Hat Linux වෙළුම:"
-
-#: ../data/rh_register.glade.h:120
-#, fuzzy
-msgctxt "yes"
-msgid "Red Hat Network _Location:"
-msgstr "Red Hat Network ස්ථානය(_L):"
-
-#: ../data/rh_register.glade.h:121
-#, fuzzy
-msgctxt "yes"
-msgid "Send _hardware profile"
-msgstr "දෘඪංග පැතිකඩ යවන්න(_h)"
-
-#: ../data/rh_register.glade.h:122
-#, fuzzy
-msgctxt "yes"
-msgid "Send _package profile"
-msgstr "ඇසුරුමේඑ පැතිකඩ යවන්න(_p)"
-
-#: ../data/rh_register.glade.h:123
-#, fuzzy
-msgctxt "yes"
-msgid "Software update setup has been completed for this system."
-msgstr "ඔබේ පද්ධතිය සඳහා වන මෘදුකාංග නවීකරණය සම්පූර්ණ කර ඇත."
-
-#: ../data/rh_register.glade.h:124
-#, fuzzy
-msgctxt "yes"
-msgid ""
-"Stay in compliance with your subscription agreement and manage subscriptions "
-"for systems connected to your account at http://rhn.redhat.com/."
-msgstr ""
-"ඔබේ එකඟතා ගිවිසුම සමඟ අනුකූලව ඔබේ ග්‍රහකත්වයන් කළමණාකරනය කර ගැනීම සඳහා http://rhn."
-"redhat.com සමඟ සම්බන්ධ වී සිටින්න"
-
-#: ../data/rh_register.glade.h:125
-#, fuzzy
-msgctxt "yes"
-msgid "System _Name:"
-msgstr "පද්ධතියේ නම(_N):"
-
-#: ../data/rh_register.glade.h:126
-#, fuzzy
-msgctxt "yes"
-msgid ""
-"This assistant will guide you through connecting your system  to Red Hat "
-"Network (RHN) for software updates, such as:"
-msgstr ""
-"මෘදුකාංග නවීකරණයන් ලබා ගැනීම සඳහා පද්ධතිය ලියාපදිංචි කිරීමට මෙම සහයක විසින් ඔබට මඟ පෙන්වනු "
-"ඇත.ඒ සදගහා පහත දැක්වෙන ආකාරයේ තොරතුරු අවශ්‍ය වේ:"
-
-#: ../data/rh_register.glade.h:127
-#, fuzzy
-msgctxt "yes"
-msgid "Use Au_thentication with HTTP Proxy:"
-msgstr "අනන්යතාවය තහවුරු කරගැනීමට HTTP ප්‍රොක්සියක් භාවිත  කරන්න(_t):"
-
-#: ../data/rh_register.glade.h:128
-#, fuzzy
-msgctxt "yes"
-msgid "V_iew Package Profile ..."
-msgstr "ඇසුරුමේ පැතිකඩ බලන්න(_i) ..."
-
-#: ../data/rh_register.glade.h:129
-#, fuzzy
-msgctxt "yes"
-msgid ""
-"Would you like to register your system at this time? <b>(Strongly "
-"recommended.)</b>"
-msgstr ""
-"මෙම අවස්ථාවේදී පද්ධතිය ලියාපදිංචි කිරීමට ඔබට අවශ්‍යද? <b>(තරයේ රෙකමදාරු කරනු ලැබේ)</b>"
-
-#: ../data/rh_register.glade.h:130
-#, fuzzy
-msgctxt "yes"
-msgid ""
-"You may connect your system to <b>Red Hat Network</b> (https://rhn.redhat."
-"com/) or to a <b>Red Hat Network Satellite</b> or <b>Red Hat Network Proxy</"
-"b> in order to receive software updates."
-msgstr ""
-"මෘදුකාංග නවීකරණයන් ලබා ගැනීම පිණිස ඔබ <b>Red Hat Network</b> (http://rhn.redhat."
-"com/), <b>Red Hat Network Satellite</b> හෝ <b>Red Hat Network Proxy</b> සමඟ "
-"ලියාපදිංචි විය යුතුය."
-
-#: ../data/rh_register.glade.h:131
-#, fuzzy
-msgctxt "yes"
-msgid ""
-"You will <b>not</b> be able to take advantage of these subscriptions "
-"privileges without connecting your system to Red Hat Network."
-msgstr ""
-"Red Hat Network වෙන සම්බන්ධ නොවී ඔබ සතුව තිබෙන ග්‍රාහකත්වයන් හී වරප්‍රසාද ලබා ගැනීමට "
-"<b>නොහැක</b>. එම වරප්‍රසාද   ලබාගැනීම සඳහා    Red Hat Network.  වෙත පිවිසීමට ඔබේ "
-"පද්ධතිය මානකරගත යුතුය"
-
-#: ../data/rh_register.glade.h:132
-#, fuzzy
-msgctxt "yes"
-msgid ""
-"You won't be able to receive software updates, including security updates, "
-"for this system."
-msgstr ""
-"මෙම Red Hat Enterprise Linux පද්ධතිය නවීකරණයෙන් සහ ආරක්‍ෂිතව තබා ගැනීමට ආරක්‍ෂක "
-"නවීකරණයන් ඇතුළුව නවතම ඇසුරුම් ලබාගන්න."
-
-#: ../data/rh_register.glade.h:133
-#, fuzzy
-msgctxt "yes"
-msgid ""
-"You'll need to send us a profile of what packages and hardware are installed "
-"on your system so we can determine what updates are available."
-msgstr ""
-"ඔබේ පද්ධතිය සඳහා යෝග්‍ය නවීකරණ ඇසුරුම් තීරණය කිරීම පහසු වන පිණිස ඔබේ පද්ධතිය තුල ස්ථාපනය කර "
-"තිබෙන දෘඪාංග සහ ඇසුරුම් ඇතුලත් පැතිකඩක් එවිය යුතු වේ."
-
-#: ../data/rh_register.glade.h:134
-#, fuzzy
-msgctxt "yes"
-msgid ""
-"You'll want to choose a name for this system so you'll be able to identify "
-"it in the Red Hat Network interface."
-msgstr ""
-"ඔබ විසින් මෙම පද්ධතියට නමක් තෝරාගෙන භාවිතා කරන්නේ නම් එය Red Hat Network තුල හඳුනා "
-"ගැනීමට පහසු වනු ඇත."
-
-#: ../data/rh_register.glade.h:135
-#, fuzzy
-msgctxt "yes"
-msgid "Your system is not setup for software updates."
-msgstr "ඔබේ පද්ධතිය මෘදුකාංග නවීකරණයන් ලබාගැනීමට හැකිවන ලෙස සකසා නොමැත."
-
-#: ../data/rh_register.glade.h:136
-#, fuzzy
-msgctxt "yes"
-msgid ""
-"Your system is now ready to receive the software updates that will keep it "
-"secure and supported."
-msgstr ""
-"ඔබේ පද්ධතිය ග්‍රාහකත්වයක් ලබාගත යුතුව ඇත. මෙය ඔබේ පද්ධතිය ප්‍රගමනයෙන් යුතුව, ආරක්‍ෂිතව සහ "
-"සහයෝගයෙන් යුතුව තබාගැනීමට ඉවහල් වනු ඇත."
-
-#: ../data/rh_register.glade.h:137
-#, fuzzy
-msgctxt "yes"
-msgid ""
-"Your system is ready to receive the software updates that will keep it "
-"secure and supported."
-msgstr ""
-"ඔබේ පද්ධතිය ග්‍රාහකත්වයක් ලබාගත යුතුව ඇත. මෙය ඔබේ පද්ධතිය ප්‍රගමනයෙන් යුතුව, ආරක්‍ෂිතව සහ "
-"සහයෝගයෙන් යුතුව තබාගැනීමට ඉවහල් වනු ඇත."
-
-#: ../data/rh_register.glade.h:138
-#, fuzzy
-msgctxt "yes"
-msgid ""
-"Your system will need to access a subscription. This will allow you to keep "
-"your system updated, secure, and supported."
-msgstr ""
-"ඔබේ පද්ධතිය ග්‍රාහකත්වයක් ලබාගත යුතුව ඇත. මෙය ඔබේ පද්ධතිය ප්‍රගමනයෙන් යුතුව, ආරක්‍ෂිතව සහ "
-"සහයෝගයෙන් යුතුව තබාගැනීමට ඉවහල් වනු ඇත."
-
-#: ../data/rh_register.glade.h:139
-#, fuzzy
-msgctxt "yes"
-msgid "_Close"
-msgstr "වසා දමන්න(_C)"
-
-#: ../data/rh_register.glade.h:140
-#, fuzzy
-msgctxt "yes"
-msgid "_Login:"
-msgstr "පිවිසුම(_L):"
-
-#: ../data/rh_register.glade.h:141
-#, fuzzy
-msgctxt "yes"
-msgid "_No thanks, I'll connect later."
-msgstr "නැත, ස්තූතියි  මම පසුව ලියාපදිංචි වෙන්නම්(_N):"
-
-#: ../data/rh_register.glade.h:142
-#, fuzzy
-msgctxt "yes"
-msgid "_No, Cancel"
-msgstr "නැත, අවලංගු කරන්න(_N)"
-
-#: ../data/rh_register.glade.h:143
-#, fuzzy
-msgctxt "yes"
-msgid "_No, I prefer to register at a later time."
-msgstr "නැත,පසුව ලියාපදිංචි වීමට කැමත්තෙමි(_N)."
-
-#: ../data/rh_register.glade.h:144
-#, fuzzy
-msgctxt "yes"
-msgid "_Password:"
-msgstr "රහස්පදය(_P):"
-
-#: ../data/rh_register.glade.h:145
-#, fuzzy
-msgctxt "yes"
-msgid "_Proxy Location:"
-msgstr "_Proxy ස්ථානය:"
-
-#: ../data/rh_register.glade.h:146
-#, fuzzy
-msgctxt "yes"
-msgid "_Take me back to the registration"
-msgstr "මාව නැවතත් ලියාපදිංචි කිරීම වෙත රැගෙන යන්න(_T)"
-
-#: ../data/rh_register.glade.h:147
-#, fuzzy
-msgctxt "yes"
-msgid "_Take me back to the setup process."
-msgstr "මාව නැවතත් සකස් කිරීමේ ක්‍රියාවලිය වෙත රැගෙන යන්න(_T)"
-
-#: ../data/rh_register.glade.h:148
-#, fuzzy
-msgctxt "yes"
-msgid "_View Hardware Profile ..."
-msgstr "දෘඪාංග පැතිකඩ නරඹන්න(_V) ..."
-
-#: ../data/rh_register.glade.h:149
-#, fuzzy
-msgctxt "yes"
-msgid "_Why Should I Connect to RHN? ..."
-msgstr "මම RHNසමඟ සම්බන්ධ විය යුත්තේ මක් නිසාද? (_‌W) ..."
-
-#: ../data/rh_register.glade.h:150
-#, fuzzy
-msgctxt "yes"
-msgid "_Yes, Continue"
-msgstr "ඔව්, දිගටම කරගෙන යන්න(_Y)"
-
-#: ../data/rh_register.glade.h:151
-#, fuzzy
-msgctxt "yes"
-msgid "_Yes, I'd like to register now."
-msgstr "ඔව්,මම අවස්ථාවේදී ලියාපදිංචි වීමට කැමතියි(_Y)"
-
-#: ../data/rh_register.glade.h:152
-#, fuzzy
-msgctxt "yes"
-msgid "label"
-msgstr "ලේබලය"
-
-#: ../data/rh_register.glade.h:153
-#, fuzzy
-msgctxt "yes"
-msgid "•"
-msgstr "•"
-
-#: ../data/rh_register.glade.h:154
-#, fuzzy
-msgctxt "yes"
-msgid "• A name for your system's Red Hat Network profile"
-msgstr "• ඔබේ පද්ධතියේ Red Hat Network පැතිකඩ සඳහා නාමයක් යොදන්න"
-
-#: ../data/rh_register.glade.h:155
-#, fuzzy
-msgctxt "yes"
-msgid "• The address to your Red Hat Network Satellite (optional)"
-msgstr "• ඔබේ Red Hat Network Satellite සඳහා වන ලිපිනය(අත්‍යවශ්‍ය නොවේ)"
-
-#: ../data/rh_register.glade.h:156
-#, fuzzy
-msgctxt "yes"
-msgid "• Your Red Hat Network or Red Hat Network Satellite login "
-msgstr "• ඔබේ Red Hat Network හෝ Red Hat Network Satellite සඳහා වන පිවිසුම"
-
-#: ../rhn_register.desktop.in.h:1
-#, fuzzy
-msgid "RHN Registration"
-msgstr "ලියාපදිංචි අංකය(_n)"
-
-#: ../rhn_register.desktop.in.h:2
-msgid "Register for software updates from Spacewalk/Satellite/Red Hat Network"
-msgstr ""
-
-#: ../rhn_register.desktop.in.h:3
-#, fuzzy
-msgid "Register to Spacewalk/Satellite/Red Hat Network."
-msgstr "Red Hat Network සමඟ ලියාපදිංචි වන්න"
-
-#~ msgid ""
-#~ "A security certificate compatible with <b>%s</b> was not found on this "
-#~ "system.\n"
-#~ "\n"
-#~ "A security certificate, using SSL technology, is necessary to ensure that "
-#~ "data communicated between this system and Red Hat Network (including your "
-#~ "login and password) is secure."
-#~ msgstr ""
-#~ "<b>%s</b> සමඟ අනුකූල වන ආරක්ෂක සහතික පත්‍රයක්පද්ධතිය තුල සොයාගත නොහැකි විය.\n"
-#~ "\n"
-#~ "SSL තාක්ෂණය භාවිත කර සාදාගත් ආරක්ෂිත සහතික පත්‍රයක් ඔබේ පද්ධතිය හා Red Hat Network "
-#~ "(ඔබේ පරිශීලක නාමය සහ රහස්පදය ඇතුළුව) සමඟ සිදුකෙරෙන දත්ත හුවමාරුව සඳහා භාවිත කිරීමට "
-#~ "අවශ්‍ය වේ."
-
-#, fuzzy
-#~ msgid ""
-#~ "You won't be able to receive software updates, including security "
-#~ "updates, for this system.\n"
-#~ "\n"
-#~ "You may access the RHN registration tool by running <b>RHN Registration</"
-#~ "b> or <b>Red Hat Subscription Manager</b> in the <b>System > "
-#~ "Administration</b> menu.\n"
-#~ "You may access the software update tool by running <b>Software Update</b> "
-#~ "in the <b>System > Administration</b> menu."
-#~ msgstr ""
-#~ "ආරක්‍ෂක ඇසුරුම් සහිතව කිසිදු නවීකරණයක් ඔබ හට මෙම පද්ධතිය සඳහා ලබාගත නොහැක.\n"
-#~ "\n"
-#~ "ඔබේ පද්ධතිය නවීකරණය, ආරක්‍ෂිතව සහ තාක්‍ෂණික සහය සමඟින් තබා ගැනීමට මෙම පද්ධතිය RHN සමඟ "
-#~ "හැකි විගස සම්බන්ධ කරගන්න. වැඩසටහන් > පද්ධති මෙවලම් හී තිබෙන මෘදුකාංග ප්‍රගමන මෙවලම භාවිත "
-#~ "කර ඔබට ඕනෑම මොහොතක මෘදුකාංග ප්‍රගමනයන් ලබාගත හැක."
-
-#~ msgid ""
-#~ "Your system is now ready to receive the software updates that will keep "
-#~ "it secure and supported.\n"
-#~ "\n"
-#~ "You'll know when software updates are available when a package icon "
-#~ "appears in the notification area of your desktop (usually in the upper-"
-#~ "right corner, circled below.) Clicking on this icon, when available, will "
-#~ "guide you through applying any updates that are available:"
-#~ msgstr ""
-#~ "ඔබේ පද්ධතිය ආරක්‍ෂිතව සහ අවශ්‍ය සහය ලැබීමට සුදුසු ලෙස සකසා ඇත.\n"
-#~ "\n"
-#~ "ඔබේ පද්ධතිය සඳහා වන නව ඇසුරුම් නිකුත් කල විගස , ඔබේ පරිගණකය මත ඇසුරුම් සලකුණ දිස්වෙනු ඇත "
-#~ "(බොහෝ විට ඉහල දකුණු කෙලවරෙහී) ඒ මත ක්ලික් කිරීමෙන්, ඔබව එම ඇසුරුම් නිසි ලෙස ස්ථාපනය "
-#~ "කරගැනීමට අවශ්‍ය මඟ පෙන්වීම ලබා දෙනු ඇත:"
-
-#, fuzzy
-#~ msgid ""
-#~ "Your system is ready to receive the software updates that will keep it "
-#~ "secure and supported.\n"
-#~ "\n"
-#~ "You'll know when software updates are available when a package icon "
-#~ "appears in the notification area of your desktop (usually in the upper-"
-#~ "right corner, circled below.) Clicking on this icon, when available, will "
-#~ "guide you through applying any updates that are available:"
-#~ msgstr ""
-#~ "ඔබේ පද්ධතිය ආරක්‍ෂිතව සහ අවශ්‍ය සහය ලැබීමට සුදුසු ලෙස සකසා ඇත.\n"
-#~ "\n"
-#~ "ඔබේ පද්ධතිය සඳහා වන නව ඇසුරුම් නිකුත් කල විගස , ඔබේ පරිගණකය මත ඇසුරුම් සලකුණ දිස්වෙනු ඇත "
-#~ "(බොහෝ විට ඉහල දකුණු කෙලවරෙහී) ඒ මත ක්ලික් කිරීමෙන්, ඔබව එම ඇසුරුම් නිසි ලෙස ස්ථාපනය "
-#~ "කරගැනීමට අවශ්‍ය මඟ පෙන්වීම ලබා දෙනු ඇත:"
-
-#~ msgid "Setting up Software updates"
-#~ msgstr "මෘදුකාංග නවීකරණය සකසමින්"
-
-#~ msgid "Why connect to Red Hat Network?"
-#~ msgstr "Red Hat Network හා සම්බන්ධ විය යුත්තේ කුමන හේතුවක් නිසාද?"
-
-#~ msgid "Setting up software updates"
-#~ msgstr "මෘදුකාංග නවීකරණය සකසමින්"
-
-#~ msgid "Register a System Profile - Hardware"
-#~ msgstr "පද්ධතියේ පැතිකඩ ලිියාදිංචි කරන්නද -දෘඪාංගe"
-
-#~ msgid "Register a System Profile - Packages"
-#~ msgstr "පද්ධතියේ පැතිකඩ ලියාපදිංචි කරන්න- ඇසුරුම්"
-
-#, fuzzy
-#~ msgid "registration_number"
-#~ msgstr "ස්ථාපනය අංකය(_N):"
-
-#~ msgid "Only https and http are allowed."
-#~ msgstr "https සහ http හට පමණක් ඉඩ දී තිබේ"
-
-#~ msgid "Warning:"
-#~ msgstr "අවවාදයයි:"
-
-#~ msgid "OK dialog:"
-#~ msgstr "OK සංවාදය:"
-
-#~ msgid "Question dialog:"
-#~ msgstr "ප්‍රශ්ණ දෙබස:"
-
-#~ msgid "Automatic Subscription Activation"
-#~ msgstr "ස්වයංක්‍රීය ග්‍රාහකත්ව සක්‍රීයකරණය"
-
-#~ msgid "Subscription Activation"
-#~ msgstr "ග්‍රාහකත්ව සක්‍රීයකරණය"
-
-#, fuzzy
-#~ msgid "Warning: unable to run rhn_check"
-#~ msgstr "අවවාදයයි: chkconfig සමඟ rhnsd සක්‍රීය කිරීමට නොහැකි විය"
-
-#~ msgid "Disk error.  The message was:\n"
-#~ msgstr "තැටියේ දෝශයකි.  පණිවිඩය වන්නේ:\n"
-
-#~ msgid "There was a fatal error installing the package:\n"
-#~ msgstr "ඇසුරුම ස්ථාපනය කරන විටදී භයානක දෝශයක් ඇති විය:\n"
-
-#~ msgid "RPM package conflict error.  The message was:\n"
-#~ msgstr "RPM ඇසුරුම් ඝට්ටන දෝශයකි.  පණිවිඩය වනුයේ:\n"
-
-#~ msgid "RPM file conflict error. The message was:\n"
-#~ msgstr "RPM ඇසුරුම් ඝට්ටන දෝශයකි.  පණිවිඩය වනුයේ:\n"
-
-#~ msgid "RPM  error. The message was:\n"
-#~ msgstr "RPM  දෝශයකි. පණිවිඩය වන්නේ:\n"
-
-#~ msgid "RPM dependency error.  The message was:\n"
-#~ msgstr "RPM පරායත්ත දෝශයකි. පණිවිඩය වනුයේ:\n"
-
-#~ msgid "Package Skip List error.  The message was:\n"
-#~ msgstr "ඇසුරුම් ලයිස්තුව මඟ හැර යාමේදී දෝශයක් ඇතිවිය  පණිවිඩය වනුයේ:\n"
-
-#~ msgid "File Skip List or config file overwrite error. The message was:\n"
-#~ msgstr ""
-#~ "ඇසුරුම් ලයිස්තුව මඟ හැර යාමේදී දෝශයක් හෝ මනකරනය නැවත ලිවීමේදී දෝශයක් ඇතිවිය. පණිවිඩය "
-#~ "වනුයේ:\n"
-
-#~ msgid "Could not remove package \"%s\". It was on the RemoveSkipList"
-#~ msgstr "\"%s\"ඇසුරුම ඉවත් කල නොහැක. එය RemoveSkipList ලයිස්තුවේ ඇතුලත්වේ"
-
-#~ msgid "GPG is not installed properly."
-#~ msgstr "GPG නිසියාකාරව ස්ථාපනය කර නොමැත."
-
-#~ msgid ""
-#~ "GPG keyring does not include the Red Hat, Inc. public package-signing key"
-#~ msgstr "GPG යතුරු සමඟ Red Hat, Inc. ඇසුරුම් අත්සන් කර තිබෙන යතුර ඇතුලත් නොවේ"
-
-#~ msgid ""
-#~ "The package %s failed its gpg signature verification. This means the "
-#~ "package is corrupt."
-#~ msgstr ""
-#~ "%s ඇසුරුම gpg අත්සන තහවුරු කරගැනීමට අසාර්ථක විය. මින් ගම්‍ය වන්නේ ඇසුරුම පළුදු වී තිබෙන බවයි"
-
-#~ msgid "Package %s does not have a GPG signature.\n"
-#~ msgstr "%s ඇසුරුම සතුව GPG අත්සනක් නොමැත.\n"
-
-#~ msgid "Package %s has a untrusted GPG signature.\n"
-#~ msgstr "%s ඇසුරුම සතුව විශ්වාස කල නොහැකි GPG අත්සනක් ඇත.\n"
-
-#~ msgid "Package %s has a unknown GPG signature.\n"
-#~ msgstr "%s ඇසුරුම සතුව හඳුනා නොගත් GPG අත්සනක් ඇත.\n"
-
-#~ msgid "Choose a Red Hat Network server"
-#~ msgstr "Red Hat Network සේවා දායකයක් තෝරාගන්න"
-
-#~ msgid "Connect to Red Hat Network"
-#~ msgstr "Red Hat Network සමඟ සම්බන්ධ වන්න"
-
-#~ msgid "Register with Red Hat Network"
-#~ msgstr "Red Hat Network සමඟ ලියාපදිංචි වන්න"
-
-#~ msgid "Provide a certificate for this Red Hat Network server"
-#~ msgstr "මෙම Red Hat Network සේවා දායකය සඳහා සහතිකපතක් ලබා දෙන්න"
-
-#~ msgid "_Exit software update setup"
-#~ msgstr "මෘදුකාංග ප්‍රගමන සැකසුමෙන් ඉවත් වන්න(_E)"
-
-#~ msgid "software updates setup unsuccessful"
-#~ msgstr "මෘදුකාංග නවීකරණ සැකසුම අසාර්ථකයි"
-
-#~ msgid ""
-#~ "If you do not have a Red Hat Login, this assistant will allow you to "
-#~ "create one."
-#~ msgstr ""
-#~ "ඔබ සතුව Red Hat පිවිසුමක් නොමැති නම්, මෙම සහයක විසින් පිවිසුමක් සාදා ගැනීමට මඟ පෙන්වනු ඇත."
-
-#~ msgid "Step 1: Review the Red Hat Privacy Statement"
-#~ msgstr "පියවර1: Red Hat පුද්ගලික නිවේදනය සමාලෝචනය කරන්න"
-
-#~ msgid "Review the Red Hat Network Terms And Conditions"
-#~ msgstr "Red Hat Network සීමාවන් සහ කොන්දේසි සමාලෝචනය කරන්න"
-
-#~ msgid ""
-#~ "Are you sure you don't want to connect your system to Red Hat Network? "
-#~ "You'll miss out on the benefits of a Red Hat Enterprise Linux "
-#~ "subscription:\n"
-#~ "\n"
-#~ "Security & Updates:\n"
-#~ "Receive the latest software updates, including security updates, keeping "
-#~ "this Red Hat Enterprise Linux system updated and secure.\n"
-#~ "\n"
-#~ "Downloads & Upgrades:\n"
-#~ "Download installation images for Red Hat Enterprise Linux releases, "
-#~ "including new releases.\n"
-#~ "\n"
-#~ "Support:\n"
-#~ "Access to the technical support experts at Red Hat or Red Hat's partners "
-#~ "for help with any issues you might encounter with this system.\n"
-#~ "\n"
-#~ "Compliance:\n"
-#~ "Stay in compliance with your subscription agreement and manage "
-#~ "subscriptions for systems connected to your account at http://rhn.redhat."
-#~ "com/.\n"
-#~ "\n"
-#~ "You will not be able to take advantage of these subscription privileges "
-#~ "without connecting your system to Red Hat Network.\n"
-#~ "\n"
-#~ "Tip: Red Hat values your privacy: http://www.redhat.com/legal/"
-#~ "privacy_statement.html"
-#~ msgstr ""
-#~ "ඔබේ පද්ධතිය Red Hat Network හා සම්බන්ධවීමට අවශ්‍ය නොවන බව ඔබට විශ්වාසද? Red Hat "
-#~ "Enterprise Linux ග්‍රාහකත්වය සමඟ ඔබට ලැබෙන වරප්‍රසාදයන් ඔබහට අහිමිවනු ඇත:\n"
-#~ "\n"
-#~ "ආරක්‍ෂාව සහ ප්‍රගමනයන්:\n"
-#~ "Red Hat Enterprise Linux පද්ධතිය ප්‍රගමනය කර සුරක්‍ෂිතව තබා ගැනීම සඳහා ආරක්‍ෂිත "
-#~ "නවීකරණයන් ඇතුලත්ව  නවතම මෘදුකාංග ප්‍රගමනයන් ලබාගන්න.\n"
-#~ "\n"
-#~ "බාගතකිරීම් සහ ප්‍රගමනයන්:\n"
-#~ "නව නිකුතුවන් ඇතුලත්ව Red Hat Enterprise Linux ස්ථාපන පිළිඹුවන් ලබාගන්න.\n"
-#~ "\n"
-#~ " සහය:\n"
-#~ "ඔබේ පද්ධතිය තුල ඇතිවන ඕනෑම තත්වයක් සඳහා Red Hat හෝ Red Hat හී සහකරුවන් මඟින් "
-#~ "පිරිනැමෙනසහය ලබාගන්න.\n"
-#~ "\n"
-#~ "අනුකූලභාවය:\n"
-#~ "http://rhn.redhat.com/ තිබෙන ඔබේ ගිණුමට සමගාමීව ග්‍රාහකත්ව ගිවිසුමට අනුකූලව ඔබේ "
-#~ "ග්‍රාහකත්වයන් කළමණාකරනය කරන්න.\n"
-#~ "\n"
-#~ "Red Hat Network සමඟ සම්බන්ධ නොවී ග්‍රාහකත්වය සධා පිරිනැමෙන වරප්‍රසාදයන් ඔබහ ලබාගත "
-#~ "නොහැක.\n"
-#~ "\n"
-#~ "ඉඟිය: Red Hat ඔබේ පෞද්ගලිකත්වය අගය කරයි: http://www.redhat.com/legal/"
-#~ "privacy_statement.html ml"
-
-#~ msgid "No thanks.  I'll connect later."
-#~ msgstr "නැත, ස්තූතියි  මම පසුව සම්බන්ධ වෙන්නම්"
-
-#~ msgid "Create a New Login ..."
-#~ msgstr "නව පිවිසුමක් සාදන්න ..."
-
-#~ msgid ""
-#~ "The two passwords you entered don't match.  Please re-type your passwords."
-#~ msgstr ""
-#~ "ඔබ විසින් ඇතුලත් කරන ලද රහස්පදයන් දෙක නොගැලපේ. කරුණාකර ඔබේ රහස්පදයන් නැවත ඇතුල් කරන්න."
-
-#~ msgid "Create a new Red Hat login"
-#~ msgstr "නව Red Hat පිවිසුමක් සාදන්න"
-
-#~ msgid ""
-#~ "Fill in the form below to create a new Red Hat login for use with Red Hat "
-#~ "Network (http://rhn.redhat.com/).  Required information is marked with a "
-#~ "'*':"
-#~ msgstr ""
-#~ "Red Hat Network (http://rhn.redhat.com) තුලට පිවිසීමට නව පිවිසුමක් සාදාගැනීම පිණිස "
-#~ "පහත සඳහන් ෆෝර්මය සම්පූර්ණ කරන්න. අත්‍යවශ්‍ය තොරතුරු '*' ලකුණ මඟින් දක්වා ඇත:"
-
-#~ msgid "*Desired Login:"
-#~ msgstr "*ඇළුම් කරන පිවිසුම:"
-
-#~ msgid "Examples: user@domain.com"
-#~ msgstr "උදාහරණ: user@domain.com"
-
-#~ msgid "*Desired Password:"
-#~ msgstr "*ඇලුම් කරන රහස්පදය:"
-
-#~ msgid "*Confirm Password:"
-#~ msgstr "*රහස්පදය තහවුරු කරන්න:"
-
-#~ msgid "Tip: Leave blank if not with a company."
-#~ msgstr "ඔබ ආයතනයක් හා සම්බන්ද නොවේ නම් ඉඟිය: කරුණාකර මෙය හිස්ව තබන්න."
-
-#~ msgid ""
-#~ "Tip: Red Hat values your privacy.  View our privacy policy at: http://"
-#~ msgstr ""
-#~ "ඉඟිය: Red Hat පෞද්ගලිකත්වය අගය කරයි.  අපගේ පෞද්ගලිකත්වය සම්බන්ධ ප්‍රතිපත්තිය  බලන්න: "
-#~ "http://"
-
-#~ msgid "Please enter your first name."
-#~ msgstr "කරුණාකර ඔබේ මුල් නම ඇතුල්කරන්න."
-
-#~ msgid "Please enter your last name."
-#~ msgstr "කරුණාකර ඔබේ දෙවන නම ඇතුල්කරන්න."
-
-#~ msgid "Please enter your email address."
-#~ msgstr "කරුණාකර ඔබේ විද්‍යුත් ලිපිනය ඇතුල්කරන්න"
-
-#~ msgid "Please enter a valid email address."
-#~ msgstr "ඔබේ වලංගු විද්‍යුත් ලිපිනය ඇතුල් කරන්න."
-
-#~ msgid "Please enter your country."
-#~ msgstr "කරුණාකර ඔබේ රට ඇතුලත් කරන්න."
-
-#~ msgid "Please enter a longer login."
-#~ msgstr "කරුණාකර දිගු පිවිසුමක් ඇතුල්කරන්න"
-
-#~ msgid "Please enter a longer password."
-#~ msgstr "කරුණාකර දිගු රහස්පදයක් ඇතුල්කරන්න."
-
-#~ msgid "Please enter a shorter password."
-#~ msgstr "කරුණාකර කෙටි රහස්පදයක් ඇතුල් කරන්න"
-
-#~ msgid ""
-#~ "It appears this system has attempted to register to the Red Hat Network.\n"
-#~ "The system may already be set up for software updates.\n"
-#~ "\n"
-#~ "Are you sure you would like to continue?"
-#~ msgstr ""
-#~ "මින් හැඩී යන්නේ මෙම පද්ධතිය Red Hat Network හා සමඟ ලියාපදිංචි වීමට උත්සහ දරා ඇති "
-#~ "බවයි.\n"
-#~ "ඔබේ පද්ධතිය මීට පෙර මෘදුකාංග නවීකරණයන් සිදුකරගත හැකි ලෙස සකසා තිබෙන බව පෙනී යයි.\n"
-#~ "\n"
-#~ "ඔබට දිගටම කරගෙන යාමට අවශ්‍ය බා ඔබට සහතිකද?"
-
-#~ msgid "Select Organization"
-#~ msgstr "සංවිධානය තෝරාගන්න"
-
-#~ msgid ""
-#~ "Your login, %s, is associated with multiple organizations.  You will need "
-#~ "to select an organization to connect this system to."
-#~ msgstr ""
-#~ "ඔබේ ගිණුම, %s ආයතන කිහිපයක් සමඟ සම්බන්ධ වී ඇත. පද්ධතිය ලියාපදිංචි කිරීම සඳහා ඔබ විසින් එක් "
-#~ "ආයතනයක් තෝරාගත යුතුව ඇත."
-
-#~ msgid "Organization:"
-#~ msgstr "සංවිධානය:"
-
-#~ msgid "You must select an organization."
-#~ msgstr "ඔබ විසින් සංවිදහානයක් තෝරාගත යුතු වෙයි."
-
-#~ msgid "Access a subscription"
-#~ msgstr "ග්‍රාහකත්වයක් ලබාගන්න"
-
-#~ msgid ""
-#~ "You have no active subscriptions available in your account.  You will "
-#~ "need to do one of the following to create an active subscription in your "
-#~ "account before this system can connect to Red Hat Network:"
-#~ msgstr ""
-#~ "ඔබේ ගිණුම තුල සක්‍රීය ග්‍රාහකත්ව කිසිවක් නොමැත. පහත සඳහන් කර ඇති ආකාරයට ක්‍රියා කර Red Hat "
-#~ "Network හා සම්බන්ධ වීමට ඔබේ ගිණුම යටතේ සක්‍රීය ග්‍රාහකත්වයක් සාදාගත යුතුවේ:"
-
-#~ msgid "Activate a new subscription with an installation number:"
-#~ msgstr "ස්ථාපන අංකයත් සමඟ නව ග්‍රාහකත්වය සක්‍රීය කරන්න:"
-
-#~ msgid ""
-#~ "You have already activated this installation number during this "
-#~ "registration."
-#~ msgstr "ඔබ විසින් මෙය ලියාපදිංචි කිරීමේදී මෙම ස්ථාපන අංකය සක්‍රීය කර ඇත."
-
-#~ msgid "Installation Number:"
-#~ msgstr "ස්ථාපනය අංකය:"
-
-#, fuzzy
-#~ msgid "Example: XXXX-XXXX-XXXX-XXXX"
-#~ msgstr "උදාහරණ: XXXX-XXXX-XXXX-XXXX-XXXX"
-
-#~ msgid ""
-#~ "Congratulations, you have successfully completed software updates set up "
-#~ "for this system.\n"
-#~ "\n"
-#~ "Your system is now ready to receive the software updates that will keep "
-#~ "it secure and supported.\n"
-#~ "\n"
-#~ "You'll know when software updates are available when a package icon "
-#~ "appears in the notification area of you desktop (usually in the upper-"
-#~ "right corner.) Clicking on this icon, when available, will guide you "
-#~ "through applying any updates that are available."
-#~ msgstr ""
-#~ "සුබපැතුම් ඔබේ පද්ධතිය නවීකරණයන් සහ අවශ්‍ය සහය ලැබීමට සුදුසු ලෙස සකසා ඇත.\n"
-#~ "\n"
-#~ "ඔබේ පද්ධතිය නවීකරණයන් සහ අවශ්‍ය සහය ලබාගැනීමට සූදානම් වේ.\n"
-#~ "\n"
-#~ "ඔබේ පද්ධතිය සඳහා වන නව ඇසුරුම් නිකුත් කල විගස , ඔබේ පරිගණකය මත ඇසුරුම් සලකුණ දිස්වෙනු ඇත "
-#~ "(බොහෝ විට ඉහල දකුණු කෙලවරෙහී) ඒ මත ක්ලික් කිරීමෙන්, ඔබව එම ඇසුරුම් නිසි ලෙස ස්ථාපනය "
-#~ "කරගැනීමට අවශ්‍ය මඟ පෙන්වීම ලබා දෙනු ඇත:"
-
-#~ msgid "Subscriptions Activated:"
-#~ msgstr "ග්‍රාහකත්වය සක්‍රීය කර ඇත:"
-
-#~ msgid ""
-#~ "A subscription-activating installation number was found on disk, but we "
-#~ "were not able to activate it (An unknown error occurred.) We used "
-#~ "existing active subscription slots available in the rhn account instead. "
-#~ "You may wish to contact Red Hat customer service regarding this issue: "
-#~ "http://www.redhat.com/apps/support/"
-#~ msgstr ""
-#~ "ග්‍රාහකත්වය සක්‍රීය කිරීම සඳහා වන ස්ථාපන අංකයක් තැටිය තුල තිබී සොයාගනු ලැබීය, නමුත් එය සක්‍රීය "
-#~ "කිරීමට නොහැක (හඳුනා නොගත් දෝශයක් ඇතිවිය.) එබැවින් දැනට rhn ගිණුම තුල භාවිතයේ තිබෙන, "
-#~ "ඉතිරිව ඇති ග්‍රාහකත්වයක් මේ සඳහා යොදාගනු ලැබේ. ඔබහට මේ සම්බන්ධයෙන් පහත දැක්වෙන වෙබ්‍ "
-#~ "අඩවිය භාවිතා කර පාරිභෝගික සේවා අංශයෙන් මේ සම්බන්ධව විමසිය හැක: http://www.redhat."
-#~ "com/apps/support/"
-
-#~ msgid "A installation number was found on disk, but we "
-#~ msgstr "ග්‍රාහකත්වය සක්‍රීය කල හැකි ස්ථාපන අංකයක් තැටිය මත තිබී සොයා ගත හැකි විය, නමුත් අප "
-
-#~ msgid ""
-#~ "The installation number you have provided (%s) is invalid.\n"
-#~ "\n"
-#~ "Please check the number and try again or try another option listed on the "
-#~ "'Access a Subscription' screen."
-#~ msgstr ""
-#~ "ඔබ විසින් සපයා ඇති ස්ථාපන අංකය (%s) වලංඟු නොවේ.\n"
-#~ "\n"
-#~ "කරුණාකර වෙනත් අංකයක් උත්සහ කර බලන්න නැතහොත් 'ග්‍රාහකත්වයක් ලබාගැනීම' තිරයේ සඳහන්ව ඇති "
-#~ "විකල්පයක් තෝරාගන්න."
-
-#~ msgid ""
-#~ "The installation number you provided is valid but was already activated "
-#~ "and the subscriptions have already been used by systems in your "
-#~ "organization or is not usable for this system.\n"
-#~ "\n"
-#~ "Please try a different number or try another option listed on the 'Access "
-#~ "a Subscription' screen."
-#~ msgstr ""
-#~ "ඔබ විසින් සපයා ඇති ස්ථාපන අංකය වලංගු වන නමුත් එය මේවන විට සක්‍රීය කර ඔබේ ආයතනය තුල "
-#~ "වෙනත් පද්ධතියක් සඳහා භාවිතා කරනු ලැබේ නැතහොත් එය ඔබේ පද්ධතිය සඳහා යෝග්‍ය නොවේ.\n"
-#~ "\n"
-#~ "කරුණාකර වෙනත් අංකයක් උත්සහ කර බලන්න නැතහොත් 'ග්‍රාහකත්වයක් ලබාගැනීම' තිරයේ සඳහන්ව ඇති "
-#~ "විකල්පයක් තෝරාගන්න."
-
-#~ msgid ""
-#~ "The installation number you provided does not have subscriptions "
-#~ "associated with it.\n"
-#~ "\n"
-#~ "Please try a different number or try another option listed in the 'Access "
-#~ "a Subscription' screen."
-#~ msgstr ""
-#~ "ඔබ විසින් සපයා ඇති ස්ථාපන අංකය සමඟ සම්බන්ධ ග්‍රාහක අංකයක් නොමැත.\n"
-#~ "\n"
-#~ "කරුණාකර වෙනත් අංකයක් උත්සහ කරන්න නැතහොත් 'ග්‍රාහකත්වයක් ලබාගැනීම' තිරයේ සඳහන් වෙනත් "
-#~ "විකල්පයක් තෝරාගන්න."
-
-#~ msgid ""
-#~ "There was a problem logging in:\n"
-#~ "%s"
-#~ msgstr ""
-#~ "ඇතුලට පිවිසීමේදී දෝශයක් ඇතිවිය:\n"
-#~ "%s"
-
-#~ msgid "There was problem logging in."
-#~ msgstr "ඇතුලට පිවිසීමේදී දෝශයක් ඇතිවිය"
-
-#, fuzzy
-#~ msgid "There was an error while getting the list of organizations."
-#~ msgstr "පැතිකඩ හැසිරවීමේදී දෝශයක් ඇතිවිය"
-
-#, fuzzy
-#~ msgid "You must enter an installation number."
-#~ msgstr "ඔබ විසින් ස්ථාපන අංකය ඇතුලත් කලයුතුය"
-
-#, fuzzy
-#~ msgid "There was an error activating your number."
-#~ msgstr "Red Hat Network සමඟ සන්නිවේදනය කිරීමේදී දෝශයක් ඇති විය"
-
-#~ msgid "This installation number has already been activated."
-#~ msgstr "ඔබ විසින් ඇතුලත් කරන ලද ලියාපදිංචි අංකය මීට පෙර සක්‍රීය කර ඇත"
-
-#, fuzzy
-#~ msgid "There was an error retrieving the privacy statement."
-#~ msgstr "පැතිකඩ හැසිරවීමේදී දෝශයක් ඇතිවිය"
-
-#~ msgid "Unable to access the server. Please check your network settings."
-#~ msgstr "සේවා දායකය වෙත ප්‍රවිශ්ඨ විය නොහැක. කරුණාකර ඔබේ ජාලයේ සැකසුම පරික්‍ෂා කරන්න."
-
-#~ msgid ""
-#~ "The server you are attempting to register against does not support this "
-#~ "version of the client."
-#~ msgstr ""
-#~ "ඔබ විසින් ලියාපදිංචි වීමට උත්සහ කරන සේවාදායකය මෙම සේවාග්‍රාහක වෙළුම සඳහා සහය දක්වනු "
-#~ "නොලැබේ."
-
-#~ msgid "You must enter an Installation Number that "
-#~ msgstr "ඔබ විසින් ස්ථාපන අංකයක් ඇතුලත් කල යුතුය එය "
-
-#~ msgid "Problem registering login name:\n"
-#~ msgstr "පරිශීලක නම ලියාපදිංචි කිරීමේදී ගැටළුවක් ඇතිවිය:\n"
-
-#~ msgid "Problem registering login name."
-#~ msgstr "පිවිසුම ලියාපදිංචි කිරීමේදී ගැටළුවක් ඇතිවිය."
-
-#~ msgid ", quantity:"
-#~ msgstr ", ප්‍රමාණය:"
-
-#~ msgid ""
-#~ "\n"
-#~ "\n"
-#~ "Red Hat Network Location: "
-#~ msgstr ""
-#~ "\n"
-#~ "\n"
-#~ "Red Hat Network ස්ථානය: "
-
-#~ msgid "Access Subscription"
-#~ msgstr "ග්‍රාහකත්වය වෙත පිවිසෙන්න"
-
-#~ msgid "Choose Organization"
-#~ msgstr "සංවිධානය තොරාගන්න"
-
-#~ msgid "Choose an organization to use with this username"
-#~ msgstr "පරිශීලක නම සමඟ භාවිත කිරීමට සංවිධානයේ නම තෝරාගන්න"
-
-#~ msgid "Specify an email address"
-#~ msgstr "විද්‍යුත් ලිපිනයක් නියම කරන්න"
-
-#, fuzzy
-#~ msgid "Specify a installation number to use"
-#~ msgstr "භාවිතය සඳහා ග්‍රාහක අංකයක් තෝරාගන්න"
-
-#~ msgid "Important Registration Info"
-#~ msgstr "වැදගත් ලියාපදිංචි තොරතුරු"
-
-#~ msgid "Registration information"
-#~ msgstr "ලියාපදිංචියේ තොරතුරු:"
-
-#~ msgid "Select organization"
-#~ msgstr "සංවිධානය තෝරාගන්න"
-
-#~ msgid "<small><b>Tip:</b> Red Hat values your privacy.</small>"
-#~ msgstr "<small><b>ඉඟිය:</b> Red Hat ඔබේ පෞද්ගලිකත්වය අගය කරයි.</small>"
-
-#~ msgid "Privacy Statement"
-#~ msgstr "රහස්‍ය නිවේදනය"
-
-#~ msgid "Red Hat Privacy Statement"
-#~ msgstr "අපගේ පුද්ගලික නිවේදනය කියවන්න(_P)"
-
-#, fuzzy
-#~ msgid ""
-#~ "Your account is associated with multiple <b>organizations</b>. You will "
-#~ "need to select an organization to register this system to."
-#~ msgstr ""
-#~ "ඔබේ ගිණුම <b>ආයතන</b> කිහිපයක් සමඟ සම්බන්ධ වී ඇත. පද්ධතිය ලියාපදිංචි කිරීම සඳහා ඔබ විසින් "
-#~ "එක් ආයතනයක් තෝරාගත යුතුව ඇත."
-
-#~ msgid "_Organization:"
-#~ msgstr "ආයතනය(_O):"
-
-#~ msgid ""
-#~ "were not able to activate it (An unknown error occurred.) We used "
-#~ "existing "
-#~ msgstr ""
-#~ "හට එය සක්‍රීය කල නොහැක (හඳුනා නොගත් දෝශය් ඇති විය.) අප භාවිත කරන ලද්දේ දැනට තිබෙන"
-
-#~ msgid ""
-#~ "active subscription slots available in the rhn account instead. You may "
-#~ "wish "
-#~ msgstr "RHN ගිණුම තුල නිදහස්ව තිබූ සක්‍රීය ග්‍රාහකත්වයකි. ඔබට කැමති"
-
-#~ msgid "to contact Red Hat customer service regarding this issue: "
-#~ msgstr "නම් මේ සම්බන්ධව විමසීමට, Red Hat පාරිභෝගික සේවාව අමතන්න: "
-
-#~ msgid "http://www.redhat.com/apps/support/"
-#~ msgstr "http://www.redhat.com/apps/support/"
-
-#~ msgid "activates subscriptions in your account."
-#~ msgstr "ඔබේ ගිණුම තුල ග්‍රාහකත්වයන් සක්‍රීය කරයි"
-
-#~ msgid "Error reading hardware information:"
-#~ msgstr "දෘඪාංග තොරතුරු කියවීමේදී දෝශයක් ඇතිවිය:"
-
-#~ msgid "Error reading DMI information:"
-#~ msgstr "DMI තොරතුරු කියවීමේදී දෝශයක් ඇතිවිය:"
-
-#~ msgid "That user account and password is not valid\n"
-#~ msgstr "පරිශීලක ගිණුම සහ රහස්පදය වලංගු නොවේ\n"
-
-#~ msgid "You must enter and verify a password."
-#~ msgstr "ඔබේ රහස්පදය ඇතුලත් කර එය තහවුරු කරන්න"
-
-#~ msgid ""
-#~ "Problem registering login:\n"
-#~ "%s"
-#~ msgstr ""
-#~ "පරිශීලක නාමය ලියාපදිංචි කිරීමේදී ගැටළුවක් ඇතිවිය:\n"
-#~ "%s"
-
-#~ msgid "Problem registering login."
-#~ msgstr "පිවිසුම ලියාපදිංචි කිරීමේදී ගැටළුවක් ඇතිවිය."
-
-#~ msgid "Canada"
-#~ msgstr "කැනඩාව"
-
-#~ msgid "Login Information:"
-#~ msgstr "පිවිසුම් තොරතුරු:"
-
-#~ msgid "Account Information:"
-#~ msgstr "ගිණුමේ තොරතුරු:"
-
-#~ msgid "*First Name:"
-#~ msgstr "*මුල් නම:"
-
-#~ msgid "*Last Name:"
-#~ msgstr "*දෙවන නම:"
-
-#~ msgid "*Company Name:"
-#~ msgstr "*ආයතනයේ නම:"
-
-#~ msgid "Street Address:"
-#~ msgstr "වීදි ලිපිනය:"
-
-#~ msgid "City:"
-#~ msgstr "නගරය:"
-
-#~ msgid "State/Province:"
-#~ msgstr "ප්‍රාන්තය/පළාත:"
-
-#~ msgid "Zip/Post Code:"
-#~ msgstr "සිප්/තැපැල් කේතය:"
-
-#~ msgid "*Country:"
-#~ msgstr "*රට:"
-
-#~ msgid "  Address 2:"
-#~ msgstr "  ලිපිනය 2:"
-
-#~ msgid "  Address:"
-#~ msgstr "  ලිපිනය:"
-
-#~ msgid "  C_ity:"
-#~ msgstr "  නගරය(_i):"
-
-#~ msgid "  Co_mpany Name:"
-#~ msgstr " සමාගමේ නම(_m):"
-
-#~ msgid "  _State/Province:"
-#~ msgstr "  ප්‍රාන්තය/පළාත(_S):"
-
-#~ msgid "  _Zip/Postal code:"
-#~ msgstr "සිප්(_Z)/තැපැල් කේතය:"
-
-#~ msgid "* C_onfirm password:  "
-#~ msgstr "* රහස්පදය තහවුරු කරන්න(_o):  "
-
-#~ msgid "* Co_untry:"
-#~ msgstr "* රට(_u):"
-
-#~ msgid "* Desired _Login:"
-#~ msgstr "* ඇලුම් කරන පිවිසුම(_L):"
-
-#~ msgid "* Desired _Password:"
-#~ msgstr "* ඇලුම් කරන රහස්පදය(_P):"
-
-#~ msgid "* Last _Name:"
-#~ msgstr "* දෙවන නම(_N):"
-
-#~ msgid "* _Email Address: "
-#~ msgstr "* විද්‍යුත් ලිපිනය(_E): "
-
-#~ msgid "* _First Name:"
-#~ msgstr "* මුල් නම(_F):"
-
-#~ msgid "<b>Account Information:</b>"
-#~ msgstr "<b>ගිණුමේ තොරතුරු:</b>"
-
-#~ msgid "<b>Login Information:</b>"
-#~ msgstr "<b>පිවිසුම් තොරතුරු:</b>"
-
-#~ msgid "<small><b>Examples:</b> user@domain.com</small>"
-#~ msgstr "<small><b>උදාහරණය:</b> user@domain.com</small>"
-
-#~ msgid "<small><b>Tip:</b> Leave blank if not with a company.</small>"
-#~ msgstr "<small><b>ඉඟිය:</b> ඔබ සමාගමක් සමඟ නොවේ නම් මෙය හිස්ව තබන්න.</small>"
-
-#~ msgid "Afghanistan"
-#~ msgstr "ඇෆ්ගනිස්ථානය"
-
-#~ msgid "Albania"
-#~ msgstr "ඇල්බේනියාව"
-
-#~ msgid "Algeria"
-#~ msgstr "ඇල්ජීරියාව"
-
-#~ msgid "American Samoa"
-#~ msgstr "ඇමරිකානු සැමෝව"
-
-#~ msgid "Andorra"
-#~ msgstr "ඇන්ඩෝරාව"
-
-#~ msgid "Angola"
-#~ msgstr "ඇන්ගෝලාව"
-
-#~ msgid "Anguilla"
-#~ msgstr "ඇන්ගියුලාව"
-
-#~ msgid "Antarctica"
-#~ msgstr "ඇන්ටාර්ක්ටිකාව"
-
-#~ msgid "Antigua and Barbuda"
-#~ msgstr "ඇන්ටිගුවා සහ බාර්බුඩා"
-
-#~ msgid "Argentina"
-#~ msgstr "ආර්ජෙන්ටිනාව"
-
-#~ msgid "Armenia"
-#~ msgstr "අර්මේනියාව"
-
-#~ msgid "Aruba"
-#~ msgstr "අරූබා"
-
-#~ msgid "Australia"
-#~ msgstr "ඕස්ට්‍රේලියාව"
-
-#~ msgid "Austria"
-#~ msgstr "ඔස්ට්‍රියාව"
-
-#~ msgid "Azerbaijan"
-#~ msgstr "අසෙර්බයිජානය"
-
-#~ msgid "Bahamas"
-#~ msgstr "බහමාස්"
-
-#~ msgid "Bahrain"
-#~ msgstr "බහරේන්"
-
-#~ msgid "Bangladesh"
-#~ msgstr "බංගාලිදේශය"
-
-#~ msgid "Barbados"
-#~ msgstr "බාබෙඩෝස්"
-
-#~ msgid "Belarus"
-#~ msgstr "බෙලාරුස්"
-
-#~ msgid "Belgium"
-#~ msgstr "බෙල්ජියම්"
-
-#~ msgid "Belize"
-#~ msgstr "බෙලීස්"
-
-#~ msgid "Benin"
-#~ msgstr "බෙනින්"
-
-#~ msgid "Bermuda"
-#~ msgstr "බර්මියුඩාව"
-
-#~ msgid "Bhutan"
-#~ msgstr "භූතානය"
-
-#~ msgid "Bolivia"
-#~ msgstr "බොලීවියාව"
-
-#~ msgid "Bosnia and Herzegovina"
-#~ msgstr "බොස්නියාව සහ හෙර්සෙගෝනියාව"
-
-#~ msgid "Botswana"
-#~ msgstr "බොටස්වානාව"
-
-#~ msgid "Bouvet Island"
-#~ msgstr "බෝවෙට් දූපත්"
-
-#~ msgid "Brazil"
-#~ msgstr "බ්‍රසීලය"
-
-#~ msgid "British Indian Ocean Territory"
-#~ msgstr "බ්‍රිතාන්‍ය ඉන්දියානු සාගය කලාපය"
-
-#~ msgid "Brunei Darussalam"
-#~ msgstr "බෲනායි ඩාරුස්සලම්"
-
-#~ msgid "Bulgaria"
-#~ msgstr "බල්ගේරියාව"
-
-#~ msgid "Burkina Faso"
-#~ msgstr "බුර්කිනා ෆාසෝ"
-
-#~ msgid "Burundi"
-#~ msgstr "බුරුන්ඩි"
-
-#~ msgid "C_reate new login"
-#~ msgstr "නව පිවිසුමක් සාදන්න(_r)"
-
-#~ msgid "Cambodia"
-#~ msgstr "කාම්බෝජියාව"
-
-#~ msgid "Cameroon"
-#~ msgstr "කැමරූන්"
-
-#~ msgid "Cape Verde"
-#~ msgstr "කේප් වාර්ඩේ"
-
-#~ msgid "Cayman Islands"
-#~ msgstr "කේමන් දූපත්"
-
-#~ msgid "Central African Republic"
-#~ msgstr "මධ්‍යම අප්‍රිකානු සමූහාණ්ඩුව"
-
-#~ msgid "Chad"
-#~ msgstr "චැඩ්"
-
-#~ msgid "Chile"
-#~ msgstr "චිලී"
-
-#~ msgid "China"
-#~ msgstr "චීනය"
-
-#~ msgid "Christmas Island"
-#~ msgstr "ක්‍රස්ට්මස් දූපත්"
-
-#~ msgid "Cocos (Keeling) Islands"
-#~ msgstr "කොකොස්(කීලිං) දූපත්"
-
-#~ msgid "Colombia"
-#~ msgstr "කොලොම්බියාව"
-
-#~ msgid "Comoros"
-#~ msgstr "කොමොරොස්"
-
-#~ msgid "Congo"
-#~ msgstr "කොංගෝව"
-
-#~ msgid "Cook Islands"
-#~ msgstr "කුක් දූපත්"
-
-#~ msgid "Costa Rica"
-#~ msgstr "කොස්ටා රිකාව"
-
-#~ msgid "Cote d'Ivoire"
-#~ msgstr "කෝටෙ ඩි අයිවොයර්"
-
-#~ msgid "Create a _New Login"
-#~ msgstr "නව පිවිසුමක් සාදන්න( _N)"
-
-#~ msgid "Create a new Red Hat Network login"
-#~ msgstr "නව Red Hat ජාල පිවිසුමක් සාදන්න"
-
-#~ msgid "Croatia"
-#~ msgstr "ක්‍රොයේෂියාව"
-
-#~ msgid "Cuba"
-#~ msgstr "කියුබාව"
-
-#~ msgid "Cyprus"
-#~ msgstr "සයිප්‍රසය"
-
-#~ msgid "Czech Republic"
-#~ msgstr "චෙක් සමූහාණ්ඩුව"
-
-#~ msgid "Denmark"
-#~ msgstr "ඩෙන්මාර්කය"
-
-#~ msgid "Djibouti"
-#~ msgstr "ජිබවුටි"
-
-#~ msgid "Dominica"
-#~ msgstr "ඩොමිනිකාව"
-
-#~ msgid "Dominican Republic"
-#~ msgstr "ඩොමිනිකානු සමූහාණ්ඩුව"
-=======
-
-#: ../src/up2date_client/rhnreg_constants.py:283
-#, python-format
-msgid ""
-"<b><span size=\"16000\">Incompatible Certificate File</span></b>\n"
-"\n"
-"The certificate you provided, <b>%s</b>, is not compatible with  the Red Hat "
-"Network server at <b>%s</b>. You may want to double-check that you have "
-"provided a valid certificate file. Are you sure you have provided the "
-"correct certificate, and that the certificate file has not been corrupted?\n"
-"\n"
-"Please try again with a different certificate file."
-msgstr ""
-
-#: ../src/up2date_client/rhnreg_constants.py:291
-msgid ""
-"<b><span size=\"12000\">Incompatible Certificate File</span></b>\n"
-"\n"
-" The certificate is expired. Please ensure you have the correct  certificate "
-"and your system time is correct."
-msgstr ""
-
-#: ../src/up2date_client/rhnreg_constants.py:295
-msgid "Please verify the value of sslCACert in /etc/sysconfig/rhn/up2date"
-msgstr "/etc/sysconfig/rhn/up2date තුල තිබෙන sslCACert හි අගය තහවුරු කරන්න "
-
-#: ../src/up2date_client/rhnreg_constants.py:298
-msgid ""
-"Problem registering system.\n"
-"\n"
-"A universal default activation key limits the number of systems which can "
-"connect to the RHN organization associated with your login. To allow this "
-"system to connect, please contact your RHN organization administrator to "
-"increase the number of systems allowed to connect or to disable this "
-"universal default activation key. More details can be found in Red Hat "
-"Knowledgebase Article #7924 at http://kbase.redhat.com/faq/FAQ_61_7924.shtm "
-msgstr ""
-"පද්ධතිය ලියාපදිංචි කිරීමේදී ගැටළුවක් ඇතිවිය.\n"
-"\n"
-"විශ්ව අතික්‍රම සක්‍රීය කරන යතුර භාවිතා කර ඔබ ආයතනය හට RHN සමඟ සම්බන්ධ විය හැකි පද්ධති ගණන "
-"පාලනය කරනු ඇත. මෙම පද්ධතිය ඒ හා සම්බන්ධ කරගැනීම සඳහා RHN හි සිටින පද්ධතියේ පාලකවරයා "
-"මඟින්, ඔබේ ගිණුම මඟින් සම්බන්ධ විය හැකි පද්ධති ප්‍රමාණය ඉහල දැමීමෙන් සිදුකල හැක. නැතහොත් ඒ සඳහා "
-"විශ්ව අතික්‍රම සක්‍රීය කරන යතුර භාවිතය අක්‍රීය කිරීමෙන්ද සිදුකල හැක. මේ සඳහා වැඩි විස්තර පහත සඳහන් "
-"අන්තර්ජාල ලිපිනයේ තිබෙන ලේඛණය තුලින් ලබාගත හැකRed Hat Knowledgebase Article #7924 at "
-"http://kbase.redhat.com/faq/FAQ_61_7924.shtm "
-
-#: ../src/up2date_client/rhnreg_constants.py:311
-msgid ""
-"\n"
-" Tip: Minor releases with a '*' are currently supported by Red Hat.\n"
-"\n"
-msgstr ""
-
-#: ../src/up2date_client/rhnreg_constants.py:314
-msgid ""
-"Warning:You will not be able to limit this system to minor release that is "
-"older than the recent minor release if you select this option.\n"
-msgstr ""
-
-#: ../src/up2date_client/rhnreg_constants.py:319
-#, python-format
-msgid ""
-"Your system will be subscribed to %s \n"
-"base software channel. You will not be\n"
-"able to move this system to an earlier release\n"
-"(you will be able to move to a newer release).\n"
-"Are you sure you would like to continue?"
-msgstr ""
-
-#: ../src/up2date_client/rhnreg_constants.py:330
-msgid "Next"
-msgstr "මීලඟ"
-
-#: ../src/up2date_client/rhnreg_constants.py:331
-msgid "Back"
-msgstr "ආපසු"
-
-#: ../src/up2date_client/rhnreg_constants.py:332
-msgid "Cancel"
-msgstr "අවලංගු කරන්න"
-
-#: ../src/up2date_client/rhnreg_constants.py:333
-#: ../data/rh_register.glade.h:31
-msgid "No, Cancel"
-msgstr "නැත, අවලංගු කරන්න"
-
-#: ../src/up2date_client/rhnreg_constants.py:334
-#: ../data/rh_register.glade.h:55
-msgid "Yes, Continue"
-msgstr "ඔව්, දිගටම කරගෙන යන්න"
-
-#: ../src/up2date_client/rhnreg_constants.py:335
-msgid "Press <space> to deselect the option."
-msgstr "තෝරාගෙන විකල්පය ඉවත් කිරීමට <space> ඔබන්න."
-
-#: ../src/up2date_client/up2dateErrors.py:31
-msgid "RPM error.  The message was:\n"
-msgstr "RPM දෝශයකි.  පණිවිඩය වන්නේ:\n"
-
-#: ../src/up2date_client/up2dateErrors.py:43
-msgid "Password error. The message was:\n"
-msgstr "රහස්පදයේ දෝශයකි. පණිවිඩය වන්නේ:\n"
-
-#: ../src/up2date_client/up2dateErrors.py:56
-msgid "RPM dependency error. The message was:\n"
-msgstr "RPM පරායත්ත දෝශයකි. පණිවිඩය වනුයේ:\n"
-
-#: ../src/up2date_client/up2dateErrors.py:65
-msgid "Error communicating with server. The message was:\n"
-msgstr "සේවා දායකය හා සන්නිවේදනය කිරීමේදී දෝශයක් ඇතිවිය. පණිවිඩය වන්නේ:\n"
-
-#: ../src/up2date_client/up2dateErrors.py:76
-msgid "File Not Found: \n"
-msgstr "ගොනුව සොයාගත නොහැකි විය: \n"
-
-#: ../src/up2date_client/up2dateErrors.py:87
-msgid "Delay error from server.  The message was:\n"
-msgstr "සේවාදායකය තුල ප්‍රමාද දෝශයක්.  පණිවිඩය වනුයේ:\n"
-
-#: ../src/up2date_client/up2dateErrors.py:133
-msgid "Error validating data at server:\n"
-msgstr "සේවා දායකය තුල දත්ත තහවුරු කර ගැනීමේදී දෝශයක් ඇතිවිය:\n"
-
-#: ../src/up2date_client/up2dateErrors.py:144
-msgid "The installation number is invalid"
-msgstr "ස්ථාපන අංකය සාවද්‍යයි"
-
-#: ../src/up2date_client/up2dateErrors.py:151
-msgid "Error parsing the oemInfo file at field:\n"
-msgstr "oemInfo ගොනුව සැකසීමේදී දෝශයක් ඇතිවිය:\n"
-
-#: ../src/up2date_client/up2dateErrors.py:282
-msgid ""
-"\n"
-"    Your organization does not have enough Management entitlements to "
-"register this\n"
-"    system to Red Hat Network. Please notify your organization administrator "
-"of this error. \n"
-"    You should be able to register this system after your organization frees "
-"existing \n"
-"    or purchases additional entitlements. Additional entitlements may be "
-"purchased by your\n"
-"    organization administrator by logging into Red Hat Network and visiting\n"
-"    the 'Subscription Management' page in the 'Your RHN' section of RHN.\n"
-"    \n"
-"    A common cause of this error code is due to having mistakenly setup an\n"
-"    Activation Key which is set as the universal default.  If an activation "
-"key is set\n"
-"    on the account as a universal default, you can disable this key and "
-"retry to avoid\n"
-"    requiring a Management entitlement."
-msgstr ""
-
-#: ../src/up2date_client/rhncli.py:48
-msgid "Show additional output"
-msgstr "අතිරේක ප්‍රතිදානයන් පෙන්වන්න"
-
-#: ../src/up2date_client/rhncli.py:50
-msgid "Specify an http proxy to use"
-msgstr "භාවිත කල යුතු http ප්‍රොක්සිය නිර්දේශ කරන්න"
-
-#: ../src/up2date_client/rhncli.py:52
-msgid "Specify a username to use with an authenticated http proxy"
-msgstr "අනන්‍යතාවය තහවුරුකරගත් http ප්‍රොක්සිය සමඟ භාවිත කිරීමට පරිශීලක නාමයක් ලබාදෙන්න "
-
-#: ../src/up2date_client/rhncli.py:54
-msgid "Specify a password to use with an authenticated http proxy"
-msgstr "අනන්‍යතාවය තහවුරුකරගත් http ප්‍රොක්සිය සමඟ භාවිත කිරීමට රහස්පදයක් ලබාදෙන්න "
-
-#: ../src/up2date_client/rhncli.py:76
-msgid ""
-"\n"
-"Aborted.\n"
-msgstr ""
-"\n"
-"නවතා දමන ලදී.\n"
-
-#: ../src/up2date_client/rhncli.py:79
-#, python-format
-msgid "An unexpected OS error occurred: %s\n"
-msgstr "බලා පොරොත්තු නොවූ මෙහෙයුම් පද්ධතියේ දෝශයක් ඇතිවිය: %s\n"
-
-#: ../src/up2date_client/rhncli.py:83
-msgid "A connection was attempted with a malformed URI.\n"
-msgstr ""
-
-#: ../src/up2date_client/rhncli.py:85
-#, python-format
-msgid "A connection was attempted with a malformed URI: %s.\n"
-msgstr ""
-
-#: ../src/up2date_client/rhncli.py:87
-#, python-format
-msgid "There was some sort of I/O error: %s\n"
-msgstr "යම් ආකාරයක I/O දෝශයක් ඇත විය: %s\n"
-
-#: ../src/up2date_client/rhncli.py:90
-#, python-format
-msgid "There was an SSL error: %s\n"
-msgstr "SSL දෝශයක් ඇති විය: %s\n"
-
-#: ../src/up2date_client/rhncli.py:91
-msgid ""
-"A common cause of this error is the system time being incorrect. Verify that "
-"the time on this system is correct.\n"
-msgstr ""
-"මෙම දෝශයට බොහෝ දුරට හේතු විය හැක්කේ පද්ධතියේ වේලාව සාවද්‍ය ලෙස තිබීමයි. පද්ධතිය තුල සටහන් "
-"වන වේලාවේ නිරවද්‍ය භාවය තහවුරු කරගන්න.\n"
-
-#: ../src/up2date_client/rhncli.py:98
-#, python-format
-msgid "There was a SSL crypto error: %s\n"
-msgstr "SSL රහස්‍ය සංකේත වල දෝශයක් ඇති විය: %s\n"
-
-#: ../src/up2date_client/rhncli.py:102
-#, python-format
-msgid "There was an authentication error: %s\n"
-msgstr "අනන්‍යතාවය තහවුරු කර ගැනීමේදී දෝශයක් ඇති විය: %s\n"
-
-#: ../src/up2date_client/rhncli.py:118
-#, python-format
-msgid "You must be root to run %s"
-msgstr "%s ක්‍රියාත්මක කිරීම සඳහා පද්ධතිය නැවත ආරම්භ කල යුතු වේ."
-
-#: ../src/up2date_client/rhncli.py:148 ../src/up2date_client/rhncli.py:183
-msgid "Unable to open gui. Try `up2date --nox`"
-msgstr "විත්‍රක මුහුණත විවෘත කල නොහැක. `up2date --nox` උත්සහ කර බලන්න"
-
-#: ../src/up2date_client/rhncli.py:190
-#, python-format
-msgid ""
-"%%prog (Red Hat Network Client Tools) %s\n"
-"Copyright (C) 1999--2010 Red Hat, Inc.\n"
-"Licensed under the terms of the GPLv2."
-msgstr ""
-
-#: ../src/up2date_client/rhncli.py:206
-msgid "An error has occurred:"
-msgstr "දෝශයක් ඇතිවිය:"
-
-#: ../src/up2date_client/rhncli.py:214
-msgid "See /var/log/up2date for more information"
-msgstr "වැඩි විස්තර සඳහා /var/log/up2date බලන්න"
-
-#: ../src/up2date_client/capabilities.py:89
-#, python-format
-msgid ""
-"This client requires the server to support %s, which the current server does "
-"not support"
-msgstr ""
-"මෙම සේවා දායකයට %s පහසුකම අවශ්‍යව ඇත, නමුත් වත්මන් සේවා දායකය එම පහසුකම සපයන්නේ නැත"
-
-#: ../src/up2date_client/gui.py:313
-msgid "_Finish"
-msgstr "නිම කරන්න(_F)"
-
-#: ../src/up2date_client/gui.py:316
-msgid "_Exit"
-msgstr ""
-
-#: ../src/up2date_client/gui.py:317
-msgid "Software updates setup unsuccessful"
-msgstr ""
-
-#: ../src/up2date_client/gui.py:327
-msgid "You must run rhn_register as root."
-msgstr "ඔබ rhn_register විධානය ක්‍රියාත්මක කල යුත්තේ root ලෙස වෙයි."
-
-#: ../src/up2date_client/gui.py:351
-#, python-format
-msgid "There was some sort of I/O error: %s"
-msgstr "යම් ආකාරයක I/O දෝශයක් ඇතිවිය: %s"
-
-#: ../src/firstboot/rhn_register.py:29 ../src/firstboot/rhn_register.py:30
-#: ../src/firstboot/rhn_start_gui.py:43 ../src/firstboot/rhn_start_gui.py:44
-msgid "Set Up Software Updates"
-msgstr ""
-"මෘදුකාංග නවීකරණයන් \n"
-" සකසන්න"
-
-#: ../src/firstboot/rhn_provide_certificate_gui.py:41
-#: ../src/firstboot/rhn_provide_certificate_gui.py:42
-#: ../src/firstboot/rhn_choose_server_gui.py:69
-msgid "Provide Certificate"
-msgstr "සහතිකපතක් ලබා දෙන්න"
-
-#. the user doesn't want to provide a cert right now
-#. TODO write a message to disk like the other cases? need to decide
-#. how we want to do error handling in general.
-#: ../src/firstboot/rhn_provide_certificate_gui.py:57
-#: ../src/firstboot/rhn_start_gui.py:61 ../src/firstboot/rhn_finish_gui.py:42
-#: ../src/firstboot/rhn_finish_gui.py:43 ../src/firstboot/rhn_login_gui.py:56
-#: ../src/firstboot/rhn_create_profile_gui.py:58
-msgid "Finish Updates Setup"
-msgstr "නවීකරණ සැකසුම අවසන්"
-
-#: ../src/firstboot/rhn_review_gui.py:42 ../src/firstboot/rhn_review_gui.py:43
-msgid "Review Subscription"
-msgstr "ග්‍රාහකත්වය සමාලෝචනය කරන්න"
-
-#: ../src/firstboot/rhn_choose_server_gui.py:42
-#: ../src/firstboot/rhn_choose_server_gui.py:43 ../data/rh_register.glade.h:19
-msgid "Choose Server"
-msgstr "සේවා දායකයේ නම"
-
-#: ../src/firstboot/rhn_choose_server_gui.py:64
-#: ../src/firstboot/rhn_login_gui.py:41 ../src/firstboot/rhn_login_gui.py:42
-msgid "Red Hat Login"
-msgstr "Red Hat පිවිසුම"
-
-#: ../src/firstboot/rhn_login_gui.py:71
-#: ../src/firstboot/rhn_create_profile_gui.py:42
-#: ../src/firstboot/rhn_create_profile_gui.py:43
-msgid "Create Profile"
-msgstr "පැතිකඩ සාදන්න"
-
-#: ../src/firstboot/rhn_login_gui.py:99
-#: ../src/firstboot/rhn_create_profile_gui.py:87
-msgid "There was a communication error with the server:"
-msgstr ""
-
-#: ../src/firstboot/rhn_login_gui.py:101
-#: ../src/firstboot/rhn_create_profile_gui.py:89
-msgid "Would you like to go back and try again?"
-msgstr ""
-
-#: ../src/bin/rhnreg_ks.py:46
-msgid "Specify a profilename"
-msgstr "පැතිකඩ සඳහා නමක් යොදන්න"
-
-#: ../src/bin/rhnreg_ks.py:48
-msgid "Specify a username"
-msgstr "පරිශීලක නාමයක් නිර්දේශ කරන්න"
-
-#: ../src/bin/rhnreg_ks.py:50
-msgid "Specify a password"
-msgstr "රහස්පදයක් නිර්දේශ කරන්න"
-
-#: ../src/bin/rhnreg_ks.py:52
-msgid "Specify an organizational id for this system"
-msgstr "මෙම පද්ධතිය සඳහා ආයතනයේ හඳුනාගැනීමේ අංකයක් නියම කරන්න"
-
-#: ../src/bin/rhnreg_ks.py:54
-msgid "Specify a url to use as a server"
-msgstr "සේවා දායකයක් ලෙස භාවිත කල යුතු ඒකීය සම්පත් යොමුව (url) නියම කරන්න"
-
-#: ../src/bin/rhnreg_ks.py:56
-msgid "Specify a file to use as the ssl CA cert"
-msgstr "ssl CA සහතික පත්‍රයක් ලෙස භාවිත කිරීමට ගොනුවක් නියම කරන්න"
-
-#: ../src/bin/rhnreg_ks.py:58
-msgid "Specify an activation key"
-msgstr "සක්‍රීය කිරීම සඳහා යතුරක් නියම කරන්න"
-
-#: ../src/bin/rhnreg_ks.py:60
-msgid ""
-"Subscribe this system to the EUS channel tied to the system's redhat-release"
-msgstr ""
-
-#: ../src/bin/rhnreg_ks.py:62
-msgid "[Deprecated] Read contact info from stdin"
-msgstr ""
-
-#: ../src/bin/rhnreg_ks.py:64
-msgid "Do not probe or upload any hardware info"
-msgstr "දෘඪාංග තොරතුරු පිරික්සීම හෝ රුවීම නොකරන්න"
-
-#: ../src/bin/rhnreg_ks.py:66
-msgid "Do not profile or upload any package info"
-msgstr "ඇසුරුම් තොරතුරු රූ සටහන් ගත කිරීම හෝ රුවීම නොකරන්න"
-
-#: ../src/bin/rhnreg_ks.py:68
-msgid "Do not upload any virtualization info"
-msgstr "අථත්‍යකරණ තොරතුරු රුවීම නොකරන්න"
-
-#: ../src/bin/rhnreg_ks.py:70
-msgid "Do not start rhnsd after completion"
-msgstr "සම්පූර්ණ කිරීමෙන් පසුව rhnsd ආරම්භ නොකරන්න"
-
-#: ../src/bin/rhnreg_ks.py:72
-msgid "Register the system even if it is already registered"
-msgstr "පද්ධතිය මීට පෙර ලියාපදිංචි කර තිබුනද නැවත ලියාපදිංචි කරන්න"
-
-#: ../src/bin/rhnreg_ks.py:82
-msgid "A username and password are required to register a system."
-msgstr "පරිශීලක නාමය සහ රහස්පදය ලියාපදිංචි කිරීම සඳහා අවශ්‍යවේ"
-
-#: ../src/bin/rhnreg_ks.py:87
-msgid "This system is already registered. Use --force to override"
-msgstr "මෙම පද්ධතිය මේවන විට ලියාපදිංචි කර ඇත. එය අභිබවා යාමට --force බාවිත කරන්න"
-
-#: ../src/bin/rhnreg_ks.py:121
-msgid ""
-"Usage of --use-eus-channel option with --activationkey is not supported. "
-"Please use username and password instead."
-msgstr ""
->>>>>>> 852a28ff
 
 #: ../src/bin/rhnreg_ks.py:124
 msgid "The server you are registering against does not support EUS."
