--- conflicted
+++ resolved
@@ -561,16 +561,10 @@
 "button in the main Red Hat Network Satellite web interface.)"
 msgstr ""
 
-<<<<<<< HEAD
-#: ../src/up2date_client/rhncli.py:70
-msgid "Show additional output. Repeat for more detail."
-msgstr "Visa ytterligare utdata"
-=======
 #. Review Window
 #: ../src/up2date_client/rhnreg_constants.py:164 ../data/gui.glade.h:7
 msgid "Review Subscription"
 msgstr "Granska prenumeration"
->>>>>>> 18d28843
 
 #: ../src/up2date_client/rhnreg_constants.py:165
 #: ../data/rh_register.glade.h:53
