# SOME DESCRIPTIVE TITLE.
# Copyright (C) YEAR THE PACKAGE'S COPYRIGHT HOLDER
# This file is distributed under the same license as the PACKAGE package.
#
# Copyright (C) YEAR THE PACKAGE'S COPYRIGHT HOLDER, 2006.
# Sree Ganesh <sthottem@redhat.com>, 2006, 2007.
# Miroslav Suchý <msuchy@redhat.com>, 2011.
# Krishna Babu K <kkrothap@redhat.com>, 2010.
msgid ""
msgstr ""
"Project-Id-Version: Spacewalk\n"
"Report-Msgid-Bugs-To: \n"
<<<<<<< HEAD
"POT-Creation-Date: 2011-07-19 13:31+0200\n"
"PO-Revision-Date: 2011-06-15 17:12+0200\n"
"Last-Translator: Miroslav Suchý <msuchy@redhat.com>\n"
"Language-Team: Telugu <en@li.org>\n"
=======
"POT-Creation-Date: 2011-07-19 18:03+0200\n"
"PO-Revision-Date: 2011-06-15 15:35+0000\n"
"Last-Translator: msuchy <msuchy@redhat.com>\n"
"Language-Team: Telugu (http://www.transifex.net/projects/p/fedora/team/te/)\n"
>>>>>>> 852a28ff
"Language: te\n"
"MIME-Version: 1.0\n"
"Content-Type: text/plain; charset=UTF-8\n"
"Content-Transfer-Encoding: 8bit\n"
<<<<<<< HEAD
"X-Generator: Lokalize 1.2\n"
"Plural-Forms: nplurals=2; plural=(n!=1);\n"
"\n"
"\n"
"\n"
"\n"

#: ../src/up2date_client/rhnregGui.py:132
#: ../src/up2date_client/rhnregGui.py:149
msgid "Notice"
msgstr "గమనించు"

#: ../src/up2date_client/rhnregGui.py:142
#: ../src/up2date_client/rhnregGui.py:156
#: ../src/up2date_client/rhnreg_constants.py:267
msgid "Warning"
msgstr "హెచ్చరిక"

#: ../src/up2date_client/rhnregGui.py:273
msgid "There was an error while applying your choice."
msgstr "మీ యిచ్చాన్ని ఆపాదించుటకు వొక దోషము యెదురైంది."

#: ../src/up2date_client/rhnregGui.py:297
msgid "You specified an invalid protocol. Only https and http are allowed."
msgstr "మీరు విలువలేని చట్టాన్ని తెలిపారు. కేవలం https మరియూ http మాత్రమే అనుమతించబడతాయి."

#: ../src/up2date_client/rhnregGui.py:310
msgid ""
"You will not be able to successfully register this system without contacting "
"a Red Hat Network server."
msgstr "మీరు Red Hat నెట్వర్కు సేవికను సంప్రదించకుండా ఈ సిస్టమ్‌ను నమోదు చేయలేరు."

=======
"Plural-Forms: nplurals=2; plural=(n != 1)\n"

#: ../src/up2date_client/rhnregGui.py:132
#: ../src/up2date_client/rhnregGui.py:149
msgid "Notice"
msgstr "గమనించు"

#: ../src/up2date_client/rhnregGui.py:142
#: ../src/up2date_client/rhnregGui.py:156
#: ../src/up2date_client/rhnreg_constants.py:267
msgid "Warning"
msgstr "హెచ్చరిక"

#: ../src/up2date_client/rhnregGui.py:273
msgid "There was an error while applying your choice."
msgstr "మీ యిచ్చాన్ని ఆపాదించుటకు వొక దోషము యెదురైంది."

#: ../src/up2date_client/rhnregGui.py:297
msgid "You specified an invalid protocol. Only https and http are allowed."
msgstr "మీరు విలువలేని చట్టాన్ని తెలిపారు. కేవలం https మరియూ http మాత్రమే అనుమతించబడతాయి."

#: ../src/up2date_client/rhnregGui.py:310
msgid ""
"You will not be able to successfully register this system without contacting "
"a Red Hat Network server."
msgstr "మీరు Red Hat నెట్వర్కు సేవికను సంప్రదించకుండా ఈ సిస్టమ్‌ను నమోదు చేయలేరు."

>>>>>>> 852a28ff
#: ../src/up2date_client/rhnregGui.py:332
#, python-format
msgid "We could not contact Red Hat Network (%s)."
msgstr "మేము Red Hat Networkని సంప్రదించలేదు (%s)."

#: ../src/up2date_client/rhnregGui.py:334
#: ../src/up2date_client/rhnregGui.py:347
msgid "Make sure the network connection on this system is operational."
msgstr "ఈ కంప్యూటరులో నెట్వర్కు అనుసంధానం.క్రియాశీలమైందోకాదో నిర్ధారించుకోండి."

#: ../src/up2date_client/rhnregGui.py:336
msgid ""
"Did you mean to register to a Red Hat Network Satellite or Proxy? If so, you "
"can enter a Satellite or Proxy location instead."
msgstr ""
"మీ ఉద్దేశం Red Hat Network శాటిలైటు లేదా ప్రోక్సిని నమోదుచేయటమా? అదే ఐతే, మీరు ఒక శాటిలైటును లేదా "
"ప్రోక్సి స్థానంను ప్రవేశపెట్టండి."

#: ../src/up2date_client/rhnregGui.py:342
#, python-format
msgid "We could not contact the Satellite or Proxy at '%s.'"
msgstr "'%s.' యందలి శాటిలైట్ లేదా ప్రోక్సిని సంప్రదించలేదు"

#: ../src/up2date_client/rhnregGui.py:344
#, python-format
msgid ""
"Double-check the location - is '%s' correct? If not, you can correct it and "
"try again."
msgstr ""
"ఆ స్థానం - '%s' సరైనదో కాదో రెండుసార్లు-పరిశీలించు? కాక పోతే, మీరు దాన్ని సరిచేసి మళ్లీ ప్రయత్నించండి."

#: ../src/up2date_client/rhnregGui.py:357
msgid "There was an error communicating with Red Hat Network."
msgstr "Red Hat నెట్వర్కుతో సంప్రదిస్తున్నప్పుడు ఒక దోషం ఉంది."

#: ../src/up2date_client/rhnregGui.py:358
msgid "The server may be in outage mode. You may have to try connecting later."
msgstr "సర్వరు ఔటేజ్ స్థితిలో ఉండవచ్చు. తర్వాత అనుసంధించటానికి ప్రయత్నించండి."

#: ../src/up2date_client/rhnregGui.py:360
msgid "You may be running a client that is incompatible with the server."
msgstr "మీరు సర్వరుతీ అనురూపతలేని కక్షిదారుని ఉపయోగిస్తూ ఉండవచ్చు."

#: ../src/up2date_client/rhnregGui.py:399
#, python-format
msgid ""
"Please enter your account information for the <b>%s</b> Red Hat Network "
"Satellite:"
msgstr "<b>%s</b> Red Hat నెట్వర్కు శాటిలైట్ కొరకు మీ ఖాతా సమాచారమును ప్రవేశపెట్టండి:"

#: ../src/up2date_client/rhnregGui.py:448
msgid "You must enter a login."
msgstr "మీరు తప్పక ఒక ప్రవేశా ఇవ్వాలి."

#: ../src/up2date_client/rhnregGui.py:454
msgid "You must enter a password."
msgstr "మీరు తప్పక ఒక అనుమతిపదాన్ని ప్రవేశపెట్టాలి."

#: ../src/up2date_client/rhnregGui.py:468
msgid "There was an error while logging in."
msgstr "లాగిన్ అగుటలో అక్కడ వొక దోషము వుంది."

#: ../src/up2date_client/rhnregGui.py:493
msgid ""
"There was an error communicating with the registration server.  The message "
"was:\n"
msgstr "నమోదు సర్వరుతో సంప్రదిస్తున్నప్పటి దోషం.  ఆ సమాచారం:\n"

#: ../src/up2date_client/rhnregGui.py:635
msgid "There was an error while assembling information for the profile."
msgstr "ప్రొఫైల్ కొరకు సమాచారమును సమీకరించుటలో అక్కడ వొక దోషము వుంది."

#: ../src/up2date_client/rhnregGui.py:656
msgid "Error running hardware profile"
msgstr "హార్డువేరు రూపం ఉపయోగించటంలో దోషం నడుస్తోంది"

#: ../src/up2date_client/rhnregGui.py:683
msgid "There was an error while populating the profile."
msgstr "ఆ రూపాన్ని ప్రసన్నం చేయటంలో ఒక దోషం."

#: ../src/up2date_client/rhnregGui.py:703
msgid "You must choose a name for this profile."
msgstr "మీరు తప్పక ఈ రూపానికి ఒక పేరును ఎన్నుకోవాలి."

#: ../src/up2date_client/rhnregGui.py:718
msgid "There was an error while creating the profile."
msgstr "ప్రొఫైల్‌ను సృష్టించుటలో అక్కడు వొక దోషము వుంది."

#: ../src/up2date_client/rhnregGui.py:729
msgid "Sending your profile information to Red Hat Network.  Please wait."
msgstr "మీ రూప సమాచారాన్ని Red Hat నెట్వర్కుక్కి పంపుతోంది.  దయచేసి వేచిఉండండి."

#: ../src/up2date_client/rhnregGui.py:748
msgid "Registering System"
msgstr "కంప్యూటరును నమోదుచేస్తోంది"

#: ../src/up2date_client/rhnregGui.py:762
#: ../src/up2date_client/rhnregGui.py:766
#: ../src/up2date_client/rhnregGui.py:770 ../src/up2date_client/tui.py:878
#: ../src/up2date_client/tui.py:881 ../src/up2date_client/tui.py:884
msgid "Problem registering system:\n"
msgstr "సమస్య నమోదు విధానం:\n"

#: ../src/up2date_client/rhnregGui.py:773
#, python-format
msgid ""
"The installation number [ %s ] provided is not a valid installation number. "
"Please go back to the previous screen and fix it."
msgstr ""
"సమకుర్చిన సంస్థాపక సంఖ్య [ %s ] విలువైనది కాదు. దయచేసి ముందలి స్క్రీనుకి వెళ్లి దాన్ని స్థిరపరచండి."

#: ../src/up2date_client/rhnregGui.py:783 ../src/up2date_client/tui.py:890
msgid "Problem registering system."
msgstr "సమస్యని నమోదుచేసే విధానం"

#: ../src/up2date_client/rhnregGui.py:793 ../src/up2date_client/tui.py:895
msgid "Problem writing out system id to disk."
msgstr "సమస్యని రాసే విధానం id నుండీ డిస్కుకి."

#: ../src/up2date_client/rhnregGui.py:799
msgid "There was a problem registering this system."
msgstr "ఈ విధానాన్ని నమోదు చేయటంలో ఒక ఇబ్బంది ఉంది"

#: ../src/up2date_client/rhnregGui.py:812
msgid "Sending hardware information"
msgstr "హార్డువేరు సమాచారాన్ని పంపుతోం:"

#: ../src/up2date_client/rhnregGui.py:817
msgid "Problem sending hardware information."
msgstr "దోషాన్ని చదివే హార్డువేరు సమాచారం:"

#. #            for row in range(self.regPackageArea.n_rows):
#. #                rowData = self.regPackageArea.get_row_data(row)
#. #                if rowData[0] == 1:
#. #                    selection.append(rowData[1])
#. #            print "gh270"
#. #            selectedPackages = []
#. #            for pkg in packageList:
#. #                if pkg[0] in selection:
#. #                    selectedPackages.append(pkg)
#: ../src/up2date_client/rhnregGui.py:841
msgid "Sending package information"
msgstr "ప్యాకేజీ సమాచారాన్ని పంపుతోంది"

#: ../src/up2date_client/rhnregGui.py:846
msgid "Problem sending package information."
msgstr "ప్యాకేజీ సమాచారాన్ని పంపటంలో ఇబ్బంది."

#: ../src/up2date_client/rhnregGui.py:874 ../src/up2date_client/tui.py:965
msgid ""
"Could not open /etc/yum/pluginconf.d/rhnplugin.conf\n"
"yum-rhn-plugin is not enabled.\n"
msgstr ""
"/etc/yum/pluginconf.d/rhnplugin.conf తెరువలేక పోయింది\n"
"yum-rhn-plugin చేతనముచేయబడి లేదు.\n"

#: ../src/up2date_client/rhnregGui.py:890
#: ../src/up2date_client/rhnregGui.py:907 ../src/up2date_client/tui.py:909
#: ../src/up2date_client/tui.py:923
msgid "Problem registering personal information:\n"
msgstr "సమస్య సమోదు చేస్తున్న వ్యక్తిగత సమాచారం:\n"

#: ../src/up2date_client/rhnregGui.py:895
#: ../src/up2date_client/rhnregGui.py:912 ../src/up2date_client/tui.py:915
#: ../src/up2date_client/tui.py:927
msgid "Problem registering personal information"
msgstr "సమస్య సమోదు చేస్తున్న వ్యక్తిగత సమాచారం"

#: ../src/up2date_client/rhnregGui.py:954
msgid "There was an error while installing the certificate."
msgstr "ధృవీకరణపత్రమును సంస్థాపించుటలో అక్కడ వొక దోషము వుంది."

#: ../src/up2date_client/rhnregGui.py:980
msgid "You must select a certificate."
msgstr "మీరు తప్పక ఒక దృవీకరణ పత్రాన్ని ఎన్నికోవాలి."

#. TODO Modify rhnlib to raise a unique exception for the not a
#. cert file case.
#: ../src/up2date_client/rhnregGui.py:1013
msgid ""
"There was an SSL error. This could be because the file you picked was not a "
"certificate file."
msgstr "అక్కడ ఒక SSL దోషం ఉంది. ఇది మీరు తీసుకున్న ఫైలు ధృవీకృత ఫైలు కాకపోవటంవల్ల."

#. TODO Provide better messages
#: ../src/up2date_client/rhnregGui.py:1020
msgid "Something went wrong while installing the new certificate:\n"
msgstr "కొత్త ధృవీకరణని సంస్థాపించుతున్నప్పుడు కొంత తప్పయ్యింది:\n"

#: ../src/up2date_client/rhnregGui.py:1072
#: ../src/up2date_client/rhnregGui.py:1073
#: ../src/up2date_client/rhnregGui.py:1074
msgid "unknown"
msgstr "తెలియని"

#: ../src/up2date_client/rhnregGui.py:1166
msgid "There was an error getting the list of hardware."
msgstr "హార్డువేరు యొక్క జాబితాను పొందుటలో అక్కడ వొక దోషము వుంది."

#: ../src/up2date_client/rhnregGui.py:1178 ../src/up2date_client/tui.py:678
#, python-format
msgid "%d MHz"
msgstr "%d MHz"

#: ../src/up2date_client/rhnregGui.py:1182
#, python-format
msgid "%s MB"
msgstr "%s MB"

#: ../src/up2date_client/rhnregGui.py:1226
msgid "There was an error building the list of packages."
msgstr "ప్యాకేజీల యొక్క జాబితాను నిర్మించుటలో అక్కడ వొక దోషము వుంది."
<<<<<<< HEAD

#: ../src/up2date_client/rhnregGui.py:1241
msgid "Package"
msgstr "ప్యాకేజీ"

#: ../src/up2date_client/rhnregGui.py:1246
msgid "Arch"
msgstr "Arch"

#: ../src/up2date_client/rhnregGui.py:1253
msgid "Building a list of RPM packages installed on your system.  Please wait."
msgstr "మీ కంప్యూటరులో RPM ప్యాకేజీల జాబితా.సంస్థాపించబడుతోంది  దయచేసి వేచిఉండండి."

=======

#: ../src/up2date_client/rhnregGui.py:1241
msgid "Package"
msgstr "ప్యాకేజీ"

#: ../src/up2date_client/rhnregGui.py:1246
msgid "Arch"
msgstr "Arch"

#: ../src/up2date_client/rhnregGui.py:1253
msgid "Building a list of RPM packages installed on your system.  Please wait."
msgstr "మీ కంప్యూటరులో RPM ప్యాకేజీల జాబితా.సంస్థాపించబడుతోంది  దయచేసి వేచిఉండండి."

>>>>>>> 852a28ff
#: ../src/up2date_client/rhnregGui.py:1284
msgid ""
"There was an error loading your configuration.  Make sure that\n"
"you have read access to /etc/sysconfig/rhn."
msgstr ""
"మీ ఆకృతీకరణను లోడ్ చేయటంలో ఒక దోషం ఉంది.  దాన్ని నిర్ధారించుకోండి\n"
"మీరు /etc/sysconfig/rhnని చదవగలుగుతారు."

#: ../src/up2date_client/rhnregGui.py:1326
#, python-format
msgid ""
"There was an error saving your configuration. Make sure that\n"
"you own %s."
msgstr ""
"మీ ఆకృతిని భద్రపరచటంలో ఒక దోషం. దాన్ని నిర్ధారించండి\n"
"మీ సొంతంగా %s."

#: ../src/up2date_client/rhnregGui.py:1356
#, python-format
msgid ""
"This error shouldn't have happened. If you'd like to help us improve this "
"program, please file a bug at bugzilla.redhat.com. Including the relevant "
"parts of '%s' would be very helpful. Thanks!"
msgstr ""
"ఈ దోషం సంభవించకూడదు. మీరు ఈ ప్రక్రమ అభివృద్ధిలో మాకు సహకరించ దలచుకోపోతే, దయచేసి ఒక బగ్ ని "
"ugzilla.redhat.com లో ఫైల్ చేయండి. '%s' యొక్క సంభంధిత భాగాలతో ఫైలు చేయటం చాలా ఉపకరిస్తుంది. "
"ధన్యవాదాలు!"

#: ../src/up2date_client/rpcServer.py:45
msgid "Error: Server Unavailable. Please try later."
msgstr "దోషము: సేవిక అందుబాటులో లేదు. దయచేసి తరువాత ప్రయత్నించుము."

#: ../src/up2date_client/rpcServer.py:160
msgid "ERROR: can not find RHNS CA file"
msgstr "దోషం: RHNS CA ఫైలు కనుగొనబడలేదు"

#: ../src/up2date_client/rpcServer.py:198
msgid "Connection aborted by the user"
msgstr "వినియోగదారుని చేత అనుసంధానం నిష్ఫలం చేయబడింది"

#: ../src/up2date_client/rpcServer.py:243
msgid "Server has refused connection due to high load"
msgstr "సర్వరు అధిక భారంవల్ల అనుసంధించటానికి తిరస్కరిస్తోంది"

#: ../src/up2date_client/rhnChannel.py:96
msgid "Unable to Locate SystemId"
msgstr "SystemIdను గుర్తించలేక పోయింది"

#: ../src/up2date_client/rhnChannel.py:113
msgid "This system may not be updated until it is associated with a channel."
msgstr "ఈ కంప్యూటరు ఒక చానలుతో కూడి ఉండేదాకా నవీకరించలేదు."

#: ../src/up2date_client/rpmUtils.py:112 ../src/up2date_client/debUtils.py:53
msgid "Getting list of packages installed on the system"
msgstr "కంప్యూటరులో సంస్థాపించబడ్డ ప్యాకేజీల జాబితాను పొందుతోంది"

#: ../src/up2date_client/tui.py:127
msgid "Red Hat Network Location:"
msgstr "Red Hat Network స్థానం:"

#: ../src/up2date_client/tui.py:128
#: ../src/up2date_client/rhnreg_constants.py:73
msgid "Login:"
msgstr "ప్రవేశం:"

#: ../src/up2date_client/tui.py:129
msgid "System ID:"
msgstr "సిస్టమ్ ID:"

#: ../src/up2date_client/tui.py:423
#: ../src/up2date_client/rhnreg_constants.py:329
msgid "Error"
msgstr "దోషం"

#: ../src/up2date_client/tui.py:423
msgid "The server indicated an error:\n"
msgstr "ఈ సర్వరు ఒక దోషాన్ని సూచిస్తోంది:\n"

#. Navigation
#: ../src/up2date_client/tui.py:423
#: ../src/up2date_client/rhnreg_constants.py:328
msgid "OK"
msgstr "సరే"

#: ../src/up2date_client/tui.py:427
msgid "There was an error communicating with the registration server:\n"
msgstr "నమోదీకరణ సేవికతో సంప్రదించుటలో అక్కడ వొక దోషము వుంది:\n"

#: ../src/up2date_client/tui.py:627
msgid "Profile name:"
msgstr "రూపం పేరు:"

#: ../src/up2date_client/tui.py:649 ../src/up2date_client/tui.py:650
msgid "Version: "
msgstr "ప్రతి: "

#: ../src/up2date_client/tui.py:656
msgid "CPU model: "
msgstr "CPU మాదిరి: "

#: ../src/up2date_client/tui.py:662
msgid "Hostname: "
msgstr "ఆతిధేయనామం: "

#: ../src/up2date_client/tui.py:674
msgid "CPU speed: "
msgstr "CPU వేగం: "

#: ../src/up2date_client/tui.py:680
msgid "IP Address: "
msgstr "IP చిరునామా: "

#: ../src/up2date_client/tui.py:686
msgid "Memory: "
msgstr "మెమోరీ: "

#: ../src/up2date_client/tui.py:690
#, python-format
msgid "%s megabytes"
msgstr "%s మెగాబైట్లు"

#: ../src/up2date_client/tui.py:937
msgid "Problem sending hardware profile:\n"
msgstr "సమస్యను హార్డువేరు రూపానికి పంపుతోంది:\n"

#: ../src/up2date_client/tui.py:941
msgid "Problem sending hardware profile."
msgstr "హార్డువేరు రూపాన్ని పంపటంలో ఇబ్బంది."

#: ../src/up2date_client/tui.py:950
msgid "Problem sending package list:\n"
msgstr "ప్యాకేజీ జాబితాను పంపటంలో ఇబ్బంది:\n"

#: ../src/up2date_client/tui.py:953
msgid "Problem sending package list."
msgstr "ప్యాకేజీ జాబితాను పంపటంలో ఇబ్బంది."

#: ../src/up2date_client/tui.py:1003
msgid "Finish"
msgstr "ముగించు"

#: ../src/up2date_client/tui.py:1129
msgid "You specified an invalid protocol."
msgstr "మీరు విలువలేని చట్టాన్ని తెలిపారు."

#: ../src/up2date_client/tui.py:1163
msgid ""
"  <Tab>/<Alt-Tab> between elements  |  <Space> selects  |  <F12> next screen"
msgstr "  <Tab>/<Alt-Tab> మూలకాల మధ్య  |  <Space> selects  |  <F12> next screen"

#: ../src/up2date_client/tui.py:1260
msgid "You must run the RHN registration program as root."
msgstr "మీరు తప్పక RHN నమోదు పరిక్రమాన్ని రూటుగా ప్రయోగించాలి."

#: ../src/up2date_client/rhnreg.py:55
msgid "Warning: unable to enable rhnsd with chkconfig"
msgstr "హెచ్చరిక: chkconfigతో rhnsdని సాధ్యంచేయటం కుదరదు"

#: ../src/up2date_client/hardware.py:706
msgid "Error reading cpu information:"
msgstr "దోషాన్ని చదివే cpu సమాచారం:"

#: ../src/up2date_client/hardware.py:713
msgid "Error reading system memory information:"
msgstr "దోషాన్ని చదివే కంప్యూటరు మెమోరీ సమాచారం:"

#: ../src/up2date_client/hardware.py:723
msgid "Error reading networking information:"
msgstr "దీషాన్ని చదివే నెట్వర్కింగు సమాచారం:"

#: ../src/up2date_client/hardware.py:744
msgid "Error reading install method information:"
msgstr "దోషాన్ని చదివే సంస్థాపనావిధాన సమాచారం:"

#: ../src/up2date_client/hardware.py:752
msgid "Error reading network interface information:"
msgstr "దోషాన్ని చదివే నెట్వర్కు అంతర్ముఖీన సమాచారం:"

#: ../src/up2date_client/messageWindow.py:98
msgid "Error:"
msgstr "దోషం:"

#: ../src/up2date_client/messageWindow.py:105
msgid "Yes/No dialog:"
msgstr "అవును/కాదు డైలాగ్:"

#: ../src/up2date_client/config.py:142
#, python-format
msgid "%s was not found"
msgstr "%s కనుగొనబడలేదు"

#: ../src/up2date_client/rhnreg_constants.py:14
msgid "Copyright © 2006--2010 Red Hat, Inc. All rights reserved."
msgstr "కాపీరైట్ Â© 2006--2010  Red Hat, Inc. అన్ని హక్కులూ కేటాయించబడ్డాయి."

#. Connect Window
#: ../src/up2date_client/rhnreg_constants.py:17
msgid "Attempting to contact the Red Hat Network server."
msgstr "Red Hat Network సర్వరును సంప్రదించటానికి ప్రయత్నిస్తోంది."

#: ../src/up2date_client/rhnreg_constants.py:18
#, python-format
msgid "We are attempting to contact the Red Hat Network server at %s."
msgstr "Red Hat Network సర్వరును %s యందు సంప్రదించటానికి ప్రయత్నిసస్తున్నాం."

#: ../src/up2date_client/rhnreg_constants.py:20
#, python-format
msgid "A proxy was specified at %s."
msgstr "ప్రోక్సి %s యందు తెల్పబడింది."

#. Start Window
#: ../src/up2date_client/rhnreg_constants.py:23 ../data/gui.glade.h:5
msgid "Registering for software updates"
msgstr "సాప్టువేరు నవీకణల కోసం నమోదు"

#: ../src/up2date_client/rhnreg_constants.py:24
msgid ""
"This assistant will guide you through connecting your system to Red Hat "
"Network (RHN) to receive software updates, including security updates, to "
"keep your system supported and compliant.  You will need the following at "
"this time:\n"
"\n"
" * A network connection\n"
" * Your Red Hat Login & password\n"
" * The location of a Red Hat Network Satellite or Proxy (optional)\n"
"\n"
msgstr ""
"ఈ సహాయం మిమ్మల్ని Red Hat Network (RHN)కు సాఫ్టువేరు నవీకరణలను పొందటానికి సూచనలను ఇస్తుంది, "
"మీ కంప్యూటరు రక్షణలకు సంబంధించిన రక్షణ నవీకరణలతోసహా.  మీరు ఈ సమయంలో కింది వాటిని అనుసరించవలసి "
"ఉంది:\n"
"\n"
" * ఒక నెట్వర్కు అనుసంధానం\n"
" * మీ Red Hat ప్రవేశం & అనుమతిపదం\n"
" * Red Hat Network Satellite లేదా Proxy (ఐచ్చికం) యొక్క స్థానం\n"
"\n"

#. Why Register Window
#: ../src/up2date_client/rhnreg_constants.py:37 ../data/rh_register.glade.h:54
msgid "Why Should I Connect to RHN? ..."
msgstr "నేను ఎందుకని RHNకి అనుసంధించబడాలి? ..."

#: ../src/up2date_client/rhnreg_constants.py:38 ../data/rh_register.glade.h:53
msgid "Why Register"
msgstr "నమోదు ఎందుకు"

#: ../src/up2date_client/rhnreg_constants.py:39
msgid ""
"Connecting your system to Red Hat Network allows you to take full advantage "
"of the benefits of a paid subscription, including:"
msgstr ""
"మీ కంప్యూటరును Red Hat Networkకి అనుసంధించటం మిమ్మల్ని paid subscription లాభాల వినియోగానికి "
"అనుమతిస్తుంది, వీటితోపా:"

#: ../src/up2date_client/rhnreg_constants.py:41
msgid "Security & Updates:"
msgstr "రక్షణ & నవీకరణలు:"

#: ../src/up2date_client/rhnreg_constants.py:42
msgid "Downloads & Upgrades:"
msgstr "దిగుమతులు & ఎగుమతులు:"

#: ../src/up2date_client/rhnreg_constants.py:43
msgid "Support:"
msgstr "మద్దతు:"

#: ../src/up2date_client/rhnreg_constants.py:44
msgid "Compliance:"
msgstr "అమలు:"

#: ../src/up2date_client/rhnreg_constants.py:45
msgid ""
"Receive the latest software updates, including security updates, keeping "
"this Red Hat Enterprise Linux system updated and secure."
msgstr ""
"కొత్త సాఫ్టువేర్ నవీకరణలను తీసుకో, రక్షణ నవీకరణలుతోసహా, ఈ Red Hat Enterprise Linux system "
"<b>నవీకరణ</b> మరియూ <b>రక్షణ</b>."

#: ../src/up2date_client/rhnreg_constants.py:47
msgid ""
"Download installation images for Red Hat Enterprise Linux releases, "
"including new releases."
msgstr ""
"Red Hat Enterprise Linux విడుదల సంస్థాపక CD చిత్రాలను దిగుమతిచేయి, కొత్త విడుదలలతో సహా."

#: ../src/up2date_client/rhnreg_constants.py:49
msgid ""
"Access to the technical support experts at Red Hat or Red Hat's partners for "
"help with any issues you might encounter with this system."
msgstr ""
"ఈ విధానంతో మీరు ఎదుర్కొంటున్న ఏసమస్యకైనా సహాయంకోసం Red Hat లేదా Red Hat యొక్క భాగస్వామ్య సాంకేతిక "
"మద్దతునిచ్చే నిపుణులకు అందుబాటులో ఉండండి."

#: ../src/up2date_client/rhnreg_constants.py:51
msgid ""
"Stay in compliance with your subscription agreement and manage subscriptions "
"for systems connected to your account at http://rhn.redhat.com/."
msgstr ""
"విధానాలు మీ ఖాతాకి http://rhn.redhat.com లో అనుసంధించబడటానికి మీ సబ్ స్క్రిప్షన్ ఒప్పందం మరియూ సబ్ "
"స్క్రిప్షన్ నిర్వహణతో ఉండండి."

#: ../src/up2date_client/rhnreg_constants.py:55
msgid ""
"Tip: Red Hat values your privacy: http://www.redhat.com/legal/"
"privacy_statement.html"
msgstr ""
"సూచన: Red Hat విలువలు మీ గోప్యత: http://www.redhat.com/legal/privacy_statement."
"html"

#: ../src/up2date_client/rhnreg_constants.py:57 ../data/rh_register.glade.h:42
msgid "Take me back to the registration"
msgstr "నన్ను తిరిగి నమోదుకు తీసుకుని వెళ్లు"

#. Confirm Quit Window
#: ../src/up2date_client/rhnreg_constants.py:60
msgid "Software update setup unsuccessful"
msgstr "సాఫ్టువేరు నవీకరణల అమర్పు విజయవంతంకాలేదు"

#: ../src/up2date_client/rhnreg_constants.py:61
msgid ""
"Are you sure you don't want to connect your system to Red Hat Network? "
"You'll miss out on the benefits of a Red Hat Enterprise Linux subscription:\n"
msgstr ""
"మీరు నిజంగా మీ కంప్యూటరుని Red Hat Networkకి అనుసంధించ దలచుకోలేదా? మీరు Red Hat "
"Enterprise Linux సబ్ స్క్రిప్షన్ లాభాలను జారవిడుచుకుంటారు:\n"

#: ../src/up2date_client/rhnreg_constants.py:63
msgid ""
"You will not be able to take advantage of these subscription privileges "
"without connecting your system to Red Hat Network.\n"
msgstr ""
"మీరు మీ కంప్యూటరును Red Hat Networkకి అనుసంధించకుండా ఈ సబ్ స్క్రిప్షన్ విశేషాధికారాలను "
"పొందలేరు.\n"

#: ../src/up2date_client/rhnreg_constants.py:65 ../data/rh_register.glade.h:43
msgid "Take me back to the setup process."
msgstr "నన్ను తిరిగి అమర్పు విధానానికి తీసుకుని వెళ్లు."

#: ../src/up2date_client/rhnreg_constants.py:66
msgid "I'll register later."
msgstr "నేను తరువాత నమోదు చేస్తాను."

#. Info Window
#: ../src/up2date_client/rhnreg_constants.py:69
msgid "Enter you account information"
msgstr "మీ ఖాతా సమాచారం ఇవ్వండి"

#: ../src/up2date_client/rhnreg_constants.py:70
#, python-format
msgid ""
"Please enter your login information for the %s Red Hat Network Satellite:\n"
"\n"
msgstr ""
"దయచేసి మీ ప్రవేశ సమాచారాన్ని %s Red Hat Network Satellite కోసం ఇవ్వండి:\n"
"\n"

#: ../src/up2date_client/rhnreg_constants.py:72
msgid "Red Hat Login:"
msgstr "Red Hat ప్రవేశం:"

#: ../src/up2date_client/rhnreg_constants.py:74
msgid "Password:"
msgstr "అనుమతిపదం:"

#: ../src/up2date_client/rhnreg_constants.py:75
msgid ""
"Tip: Forgot your login or password?  Contact your Satellite's Organization "
"Administrator."
msgstr "సూచన: మీ ప్రవేశ నామం లేదా అనుమతిపదాన్ని మర్చిపోయారా?  మీ శాటిలైట్ నిర్వహణాధికారిని సంప్రదించండి."

#: ../src/up2date_client/rhnreg_constants.py:77
msgid "Please enter a desired login."
msgstr "దయచేసి వేరే కావలసిన ప్రవేశాన్ని ఇవ్వండి."

#: ../src/up2date_client/rhnreg_constants.py:78
msgid "Please enter and verify a password."
msgstr "దయచేసి ప్రవేశించండి మరియూ మీ అనుమతిపదాన్ని సరిచూసుకోండి"

#. OS Release Window
#: ../src/up2date_client/rhnreg_constants.py:81
#: ../src/firstboot/rhn_choose_channel.py:39
#: ../src/firstboot/rhn_choose_channel.py:40 ../data/gui.glade.h:7
msgid "Select operating system release"
msgstr "ఆపరేటింగ్ సిస్టమ్ విడుదలను యెంపికచేయుము"

#: ../src/up2date_client/rhnreg_constants.py:82
msgid "Operating System version:"
msgstr "ఆపరేటింగ్ సిస్టమ్ వర్షన్:"

#: ../src/up2date_client/rhnreg_constants.py:83
msgid " Minor Release: "
msgstr " చిన్న విడుదల: "

#: ../src/up2date_client/rhnreg_constants.py:84
msgid "Limited Updates Only"
msgstr "పరిమిత నవీకరణలు మాత్రమే"

#: ../src/up2date_client/rhnreg_constants.py:85 ../data/rh_register.glade.h:16
msgid "All available updates"
msgstr "అందుబాటులో వున్న అన్ని నవీకరణలు"

#: ../src/up2date_client/rhnreg_constants.py:86
msgid "Confirm operating system release selection"
msgstr "ఆపరేటింగ్ సిస్టమ్ విడుదల విభాగాన్ని ఖాయపరచుము"

#: ../src/up2date_client/rhnreg_constants.py:87
msgid ""
"Your system will be subscribed to the base software channel to receive all "
"available updates."
msgstr ""
"మీ సిస్టమ్ అందుబాటులోని అన్ని నవీకరణలను పొందుటకు ప్రాధమిక సాఫ్టువేర్ చానల్‌కు సబ్‌స్క్రైబ్ చేయబడును."

#. Hardware Window
#: ../src/up2date_client/rhnreg_constants.py:92
msgid "Create your system profile - Hardware"
msgstr "మీ కంప్యూటరు ప్రొఫైలుని సృష్టించండి - హార్డువేర్"

#: ../src/up2date_client/rhnreg_constants.py:93
msgid ""
"A Profile Name is a descriptive name that you choose to identify this System "
"Profile on the Red Hat Network web pages. Optionally, include a computer "
"serial or identification number."
msgstr ""
"ప్రొఫయిల్ పేరు ఒక వర్ణనాత్మక నామం అది మీరు ఈ కంప్యూటరు ప్రొఫైలును Red Hat Network వెబ్ పుటలో "
"గుర్తించటానికి వాడతారు. ఐచ్ఛికంగా, ఒక కంప్యూటరు క్రమాన్ని లేదా గుర్తింపుంఖ్యని కలిగి ఉంటుంది."

#: ../src/up2date_client/rhnreg_constants.py:97
msgid ""
"Additional hardware information including PCI devices, disk sizes and mount "
"points will be included in the profile."
msgstr ""
"అదనపు హార్డువేరు సమాచారం PCI సాధనాలతో కూడి, డిస్కు పరిమాణాలు మరియూ మౌంటు కేంద్రాలు ఈ ఆకృతిలో "
"చేర్చబడాతాయి."

#: ../src/up2date_client/rhnreg_constants.py:100
msgid "Include the following information about hardware and network:"
msgstr "హార్డువేరు మరియూ నెట్వర్కు గురించిన కింది సమాచారంతో:"

#. Packages Window
#: ../src/up2date_client/rhnreg_constants.py:104
msgid "Create your system profile - Packages"
msgstr "మీ కంప్యూటరు ప్రొఫైలుని సృష్టించండి - ప్యాకేజీలు"

#: ../src/up2date_client/rhnreg_constants.py:105
msgid ""
"RPM information is important to determine what updated software packages are "
"relevant to this system."
msgstr ""
"RPM సమాచారం ఈ కంప్యూటరుకి ఏ నవీకరించబడ్డ సాఫ్టువేరు ప్యాకేజీలు సంబంధించబడ్డవో నిర్ణయించటానికి "
"ముఖ్యమైనవి."

#: ../src/up2date_client/rhnreg_constants.py:108
msgid "Include RPM packages installed on this system in my System Profile"
msgstr "RPM ప్యాకేజీలను ఈ కంప్యూటరులోని కంప్యూటరు రూపులో సంస్థాపించబడ్డ వాటితోసహా"

#: ../src/up2date_client/rhnreg_constants.py:110
msgid "You may deselect individual packages by unchecking them below."
msgstr "మీరు విలువలేని ప్యాకేజీలను కింద పరిశీలించకుండా ఎన్నుకుని ఉంటారు."

#: ../src/up2date_client/rhnreg_constants.py:112
msgid "Building Package List"
msgstr "ప్యాకేజీ జాబితాను నిర్మిస్తోంది"

#. Product Window
#: ../src/up2date_client/rhnreg_constants.py:115
msgid ""
"Please enter your login information for Red Hat Network (http://rhn.redhat."
"com/):\n"
"\n"
msgstr ""
"దయచేసి మీ ప్రవేశ సమాచారాన్ని Red Hat Network (http://rhn.redhat.com/) కోసం ఇవ్వండి:\n"
"\n"

#: ../src/up2date_client/rhnreg_constants.py:117
msgid ""
"Tip: Forgot your login or password? Visit: https://rhn.redhat.com/rhn/sales/"
"LoginInfo.do"
msgstr ""
"చిట్కా: మీ లాగిన్ లేదా సంకేతపదమును మర్చిపోయారా? దర్శించండి: https://rhn.redhat.com/rhn/sales/"
"LoginInfo.do"

#: ../src/up2date_client/rhnreg_constants.py:119
msgid "*Email Address:"
msgstr "*ఈటపా చిరునామా:"

#: ../src/up2date_client/rhnreg_constants.py:121
#: ../data/rh_register.glade.h:41
msgid "System software updates already set up"
msgstr "కంప్యూరు సాఫ్టువేరు నవీకరణలు ఇప్పటికే అమర్చబడ్డాయి"

#: ../src/up2date_client/rhnreg_constants.py:122
msgid "It appears this system has already been set up for software updates:"
msgstr "కంప్యూటరు సాఫ్టువేరు నవీకరణలకోసం ఇప్పటికే అమర్చబడి ఉండవచ్చు:"

#: ../src/up2date_client/rhnreg_constants.py:123
msgid "Are you sure you would like to continue?"
msgstr "మీరు నిజంగా కొనసాగించాలనుకుంటున్నారా?"

#: ../src/up2date_client/rhnreg_constants.py:125
msgid ""
"It appears this system has already been registered with RHN using RHN "
"Certificate-Based Entitlement technology. This tool requires registration "
"using RHN Classic technology.\n"
"\n"
"Except for a few cases, Red Hat recommends customers only register with RHN "
"once.\n"
"\n"
"For more information, including alternate tools, consult this Knowledge Base "
"Article: https://access.redhat.com/kb/docs/DOC-45563"
msgstr ""
"RHN ధృవీకరణపత్ర-ఆధారిత యెంటైటిల్‌మెంట్ సాంకేతికతను వుపయోగించి RHN తో యీ సిస్టమ్ యిప్పిటికే నమోదైవున్నట్లు "
"అనిపిస్తోంది. ఈ సాధనంకు RHN క్లాసిక్ సాంకేతికత వుపయోగించి నమోదు చేయవలసివుంది.\n"
"\n"
"కొన్ని సందర్భాలలో తప్పించి, Red Hat వినియోగదారులను RHN తో వొకసారి మాత్రమే నమోదు కమ్మని చెబుతుంది.\n"
"\n"
"అధిక సమాచారము కొరకు, ప్రత్యామ్నాయ సాధనములతో కలిపి, యీ సమాచార నిధిని సంప్రదించుము ప్రకరణము: https://"
"access.redhat.com/kb/docs/DOC-45563"

#. Send Window
#: ../src/up2date_client/rhnreg_constants.py:134
msgid "Send Profile Information to Red Hat Network"
msgstr "రూప సమాచారాన్ని Red Hat నెట్వర్కుకి పంపు"

#: ../src/up2date_client/rhnreg_constants.py:135
msgid ""
"We are finished collecting information for the System Profile.\n"
"\n"
"Press \"Next\" to send this System Profile to Red Hat Network.  Click "
"\"Cancel\" and no information will be sent.  You can run the registration "
"program later by typing `rhn_register` at the command line."
msgstr ""
"మేము కంప్యూటరు ప్రొఫైలుకోసం సమాచార సేకరణను ముగించాము.\n"
"\n"
"ఈ కంప్యూటరు ప్రొఫైలును Red Hat Networkకు పంపటానికి \"తరువాత\"ను నొక్కండి.  ఏ సమాచారాన్ని "
"పంపకుండా ఉండటానికి \"రద్దు\"ను నొక్కండి.  మీరు కమాండు లైనులో `rhn_register`ను టైపుచేయటం "
"ద్వారా నమోదు పరిక్రమాన్ని ఉపయోగించవ."

#. Sending Window
#: ../src/up2date_client/rhnreg_constants.py:142
msgid "Sending Profile to Red Hat Network"
msgstr "రూపాన్ని Red Hat నెట్వర్కుకి పంపుతోంది"

#. Finish Window
#: ../src/up2date_client/rhnreg_constants.py:145
#: ../src/up2date_client/gui.py:314
msgid "Finish setting up software updates"
msgstr "సాఫ్టువేరు నవీకరణలను అమర్చటం ముగించు"

#: ../src/up2date_client/rhnreg_constants.py:146
msgid ""
"You may now run 'yum update' from this system's command line to get the "
"latest software updates from Red Hat Network. You will need to run this "
"periodically to get the latest updates. Alternatively, you may configure "
"this system for automatic software updates (also known as 'auto errata "
"update') via the Red Hat Network web interface.  (Instructions for this are "
"in chapter 6 of the RHN Reference Guide, available from the 'Help' button in "
"the main Red Hat Network web interface.)"
msgstr ""
"మీరు ఇప్పుడు ఈ కంప్యూటరు కమాండు లైను నుండీ 'yum update'ను ఉపయోగించి Red Hat Network "
"యొక్క కొత్త నవీకరణలను పొందవచ్చు. మీరు కొత్త నవీకరణలను పొందటానికి periodicalగా దీన్ని ఉపయోగించవలసి "
"ఉంది. ప్రత్యామ్నాయంగా, మీరు ఈ కంప్యూటరును Red Hat Network web అంతర్ముఖం ద్వారా స్వయంచాలక "
"నవీకరణలను పొందటానికి ఆకృతీకరించవలసి ఉంటుంది('auto errata update'గా కూడా ప్రసిద్ధిచెందింది).  "
"(దీనికోసం సూచనలకు RHN Reference గైడు 6 అధ్యాయంలో ఉన్నాయి, Red Hat Network web "
"అంతర్ముఖంలో ప్రధాన 'సహాయం' కీ ద్వారా అందుబాటులో ఉంది .)"

#. Review Window
#: ../src/up2date_client/rhnreg_constants.py:157 ../data/gui.glade.h:6
msgid "Review system subscription details"
msgstr "కంప్యూటరు సబ్ స్క్రిప్షన్ వివరాలను పరిశీలించు"

#: ../src/up2date_client/rhnreg_constants.py:158
msgid "Please review the subscription details below:"
msgstr "దయచేసి కింది సబ్ స్క్రిప్షన్ వివరాలను పరిశీలించు:"

#: ../src/up2date_client/rhnreg_constants.py:159
#, python-format
msgid ""
"The installation number %s was activated during this system's initial "
"connection to Red Hat Network."
msgstr ""
"సంస్థాపక సంఖ్య %s కంప్యూటరు యొక్క సంస్థాపక అనుసంధానం Red Hat Networkకి చేస్తున్నప్పుడు "
"క్రియాశీలంగా చేయబడింది."

#: ../src/up2date_client/rhnreg_constants.py:161
msgid ""
"Subscriptions have been activated for the following Red Hat products/"
"services:"
msgstr "Subscriptionలు కింది Red Hat ఉత్పత్తులు/సేవలకోసం క్రియాశీలంచేయడుతున్నా:"

#: ../src/up2date_client/rhnreg_constants.py:163
msgid "Software channel subscriptions:"
msgstr "సాఫ్టువేరు చానల్ సబ్ స్క్రిప్షన్లు:"

#: ../src/up2date_client/rhnreg_constants.py:164
msgid ""
"This system will receive updates from the following Red Hat Network software "
"channels:"
msgstr "ఈ కంప్యూటరు కింది Red Hat Network చానళ్లనుండీ నవీకరణలను స్వీకరిస్తుంది "

#: ../src/up2date_client/rhnreg_constants.py:166
msgid ""
"Warning: If an installed product on this system is not listed above, you "
"will not receive updates or support for that product. If you would like to "
"receive updates for that product, please login to your satellite web "
"interface and subscribe this system to the appropriate software channels to "
"get updates for that product. See Kbase article 11313 for more details. "
"(http://kbase.redhat.com/faq/docs/DOC-11313)"
msgstr ""
"హెచ్చరిక: ఈ కంప్యూటరులో సంస్థాపించిన ఉత్పత్తి పైన తెలుపబడకపోతే, మీరు ఆ ఉత్పత్తి నవీకరణలను లేదా "
"మద్దతును పొందలేరు. ఉత్పత్తి నవీకరణలను పొందాలనుకుంటే, దయచేసి మీ శాటిలైట్ web interfaceలోకి "
"ప్రవేశించండి మరియూ ఉత్పత్తులనుండీ నవీకరణలను పొందటానికి కంప్యూటరును తగిన సాఫ్టువేరు చానళ్లతో "
"subscribe చేయండి. ఎక్కువ వివరాలకు Kbase article 11313ను చూడండి. (http://kbase."
"redhat.com/faq/docs/DOC-11313)"

#: ../src/up2date_client/rhnreg_constants.py:177
msgid ""
"Warning: If an installed product on this system is not listed above, you "
"will not receive updates or support for that product. If you would like to "
"receive updates for that product, please visit http://rhn.redhat.com/ and "
"subscribe this system to the appropriate software channels to get updates "
"for that product. See Kbase article 11313 for more details. (http://kbase."
"redhat.com/faq/docs/DOC-11313)"
msgstr ""
"హెచ్చరిక: ఈ కంప్యూటరులో సంస్థాపించిన ఉత్పత్తి పైన తెలుపబడకపోతే, మీరు ఆ ఉత్పత్తి నవీకరణలను లేదా "
"మద్దతు ఉత్పత్తులను పొందలేరు. ఉత్పత్తి నవీకరణలను పొందాలనుకుంటే, దయచేసి http://rhn.redhat."
"com/ను చూడండి మరియూ ఈ కంప్యూటరును ఉత్పత్తుల నవీకరణలను పొందటానికి తగిన చానళ్లతో subscribe "
"చేయండి. ఎక్కువ వివరాలకోసమ్ Kbase article 11313ను చూడండి. (http://kbase.redhat.com/"
"faq/docs/DOC-11313)"

#: ../src/up2date_client/rhnreg_constants.py:188
msgid ""
"Warning: yum-rhn-plugin is not present, could not enable it.\n"
"Automatic updates will not work."
msgstr ""
"హెచ్చరిక: yum-rhn-plugin లేదు, దానిని చేతనము చేయలేదు.\n"
"స్వయంచాలక నవీకరణలు పనిచేయవు."

#: ../src/up2date_client/rhnreg_constants.py:190
msgid "Note: yum-rhn-plugin has been enabled."
msgstr "గమనిక: yum-rhn-plugin చేతనము చేయబడింది."

#: ../src/up2date_client/rhnreg_constants.py:191
msgid ""
"Warning: An error occurred during enabling yum-rhn-plugin.\n"
"yum-rhn-plugin is not enabled.\n"
"Automatic updates will not work."
msgstr ""
"హెచ్చరిక: yum-rhn-plugin చేతనము చేయునప్పుడు వొక దోషము యెదురైంది.\n"
"yum-rhn-plugin చేతనము కాలేదు.\n"
"స్వయంచాలక నవీకరణలు పనిచేయవు."

#: ../src/up2date_client/rhnreg_constants.py:194
msgid ""
"You were unable to be subscribed to the following software channels because "
"there were insufficient subscriptions available in your account:"
msgstr ""
"మీరు ఈ కింది సాఫ్టువేరు చానళ్లకు subscrib అవ్వటానికి కుదరదు ఎందుకంటే మీ ఖాతాలో తగినన్ని "
"subscriptionలను కలిగిలేరు:"

#: ../src/up2date_client/rhnreg_constants.py:198
msgid ""
"This system was unable to subscribe to any software channels. Your system "
"will not receive any software updates to keep it secure and supported. There "
"are a few things you can try to resolve this situation:\n"
"(1) Log in to http://rhn.redhat.com/ and unentitle an inactive system at "
"Your RHN > Subscription Management > System Entitlements.\n"
"(2) Purchase an additional Red Hat Enterprise Linux subscription at http://"
"www.redhat.com/store/.\n"
"(3) Activate a new installation number at http://www.redhat.com/now/. Once "
"you make the appropriate active subscriptions available in your account, you "
"may browse to this system's profile in the RHN web interface and subscribe "
"this system to software channels via the software > software channels tab."
msgstr ""
"ఈ కంప్యూటరు ఏ సాఫ్టువేరు చానళ్లనీ subscribe చేయలేదు. మీ కంప్యూటరు దాని రక్షణ లేదా మద్దతును "
"ఉంచటానికి ఏ సాఫ్టువేరు నవీకరణలనూ తీసుకోలేదు. ఈ స్థితిని పోగొట్టటానికి మీరు కొన్ని చేయవలసి ఉంది:\n"
"(1) http://rhn.redhat.com/ లోకి ప్రవేశించండి మరియూ మీ RHN > Subscription Management "
"> System Entitlements లోని క్రియారహిత విధానాన్ని unentitle చేయండి.\n"
"(2) అదనపు Red Hat Enterprise Linux subscriptionను http://www.redhat.com/"
"store/లో కొనండి.\n"
"(3) కొత్త సంస్థాపక సంఖ్యను http://www.redhat.com/now/లో క్రియాశీలం చేయండి. ఒకసారి మీరు మీ "
"ఖాతాలో తగిన subscriptionలను ఏర్పరిస్తే,మీరు కంప్యూటరు ప్రొఫైలును RHN web interfaceలో బ్రౌజు "
"చేయగలుగుతారు మరియూ ఈ కంప్యూటరు సాఫ్టువేరు చానళ్లను software > software channels tab "
"ద్వారా subscribe చేయండి."

#: ../src/up2date_client/rhnreg_constants.py:209
msgid "RHN service level:"
msgstr "RHN సేవల స్థాయి:"

#: ../src/up2date_client/rhnreg_constants.py:210
msgid ""
"Depending on what RHN modules are associated with a system, you'll enjoy "
"different benefits of Red Hat Network. The following are the RHN modules "
"associated with this system:"
msgstr ""
"కంప్యూటరుతో కూదుకుని ఉన్న RHN గుణకాల మీద ఆధారపడి, మీరు Red Hat Network యొక్క వివిధ "
"ప్రయోజనాలను పొందగలుగుతారు. కిందివి ఈ కంప్యూటరుతో కూడి ఉన్న RHN గుణకా:"

#: ../src/up2date_client/rhnreg_constants.py:214
msgid ""
"This system was unable to be associated with the following RHN module(s) "
"because there were insufficient subscriptions available in your account:"
msgstr ""
"ఈ కంప్యూటరు ఈ కింది RHN గుణకం(లు)తో కూడి ఉండటానికి వీలుకాదు ఎందుకంటే మీ ఖాతాలో చాలినన్ని "
"subscriptionలు అందుబాటులోలేవు:"

#: ../src/up2date_client/rhnreg_constants.py:217
msgid ""
"Update module: per-system updates, email errata notifications, errata "
"information"
msgstr "గుణకాన్ని నవీకరించు: ముందలి కంప్యూటరు నవీకరణలు, ఈటపా errata సూచన, errata సమాచారం"

#: ../src/up2date_client/rhnreg_constants.py:219
msgid ""
"Management module: automatic updates, systems grouping, systems permissions, "
"system package profiling"
msgstr ""
"నిర్వహణా గుణకం: స్వయంచాలక నవీకరణలు, కంప్యూటరు సమూహీకరణ, కంప్యూటర్ల అనుమతులు, కంప్యూటరు "
"ప్యాకేజీ ప్రొఫైలింగ్"

#: ../src/up2date_client/rhnreg_constants.py:221
msgid ""
"Provisioning module: bare-metal provisioning, existing state provisioning, "
"rollbacks, configuration management"
msgstr ""
"Provisioning గుణకం: bare-metal provisioning, ఉన్న state provisioning, "
"rollbacks, ఆకృతీకరణ నిర్వహణ"

#: ../src/up2date_client/rhnreg_constants.py:223
msgid ""
"Monitoring module: pre-defined and custom system performance probes, system "
"performance email notifications, graphs of system performance"
msgstr ""
"Monitoring గుణకం: ముందే నిర్వచించబడిన మరియూ వినియోగ విధాన ఇబ్బందులు, కంప్యూటరు పనితనం ఈటపా "
"సూచనలు, కంప్యూటరు పనితనం చిత్రాలు"

#: ../src/up2date_client/rhnreg_constants.py:227
msgid ""
"Virtualization module: software updates for a limited number of virtual "
"guests on this system."
msgstr "వాస్తవీకరణ గుణకాలు: ఈ కంప్యూటరులో పరిమితికల వాస్తవిక ఆతిధేయులకు సాఫ్టువేరు నవీకరణలు."

#: ../src/up2date_client/rhnreg_constants.py:230
msgid ""
"Virtualization Platform module: software updates for an unlimited number "
"virtual guests of this system, access to additional software channels for "
"guests of this system."
msgstr ""
"వాస్తవీకరణ ప్లాట్ ఫాం గుణకం: ఈ కంప్యూటరులో అపరిమిత సభ్యులకు సాఫ్టువేరు నవీకరణలు, ఈ కంప్యూటరు "
"కోసం అదనపు సాఫ్టువేరు చానళ్లను అందుబాటులో ఉంచుతోంది."

#: ../src/up2date_client/rhnreg_constants.py:234
msgid ""
"<b>Warning:</b> Any guest systems you create on this system and register to "
"RHN will consume Red Hat Enterprise Linux subscriptions beyond this host "
"system's subscription. You will need to: (1) make a virtualization or "
"virtualization platform system entitlement available and (2) apply that "
"system entitlement to this system in RHN's web interface if you do not want "
"virtual guests of this system to consume additional subscriptions."
msgstr ""
"<b>హెచ్చరిక:</b> మీరు ఈ కంప్యూటారులో సృష్టించిన ఏ ఆతిధేయ కంప్యూటారు విధానం మరియూ RHNకి నమోదైనది "
"Red Hat Enterprise Linux సబ్ సిటంలో భాగం అవుతుంది. మీరు చేయవలసిందల్లా: (1) వాస్తవీకరణ లేదా "
"వాస్తవీకరణ ఫ్లాట్ ఫాం విభాగాన్ని అందుబాటులో ఉంచండి మరియూ (2) ఆ కంప్యూటరు యొక్క ఎన్ టైటిల్ మెంటుని ఈ ఈ "
"కంప్యూటరుకి RHN యొక్క వెబ్ అంతర్ముఖంలో మీరు వాస్తవిక ఆతిధేయాలను కోరుకో పోతే అదనపు సబ్ స్క్రిప్షన్లకు "
"అప్లై చేయండి."

#: ../src/up2date_client/rhnreg_constants.py:242
msgid ""
"This system was unable to be associated with any RHN service level modules. "
"This system will not receive any software updates to keep it secure and "
"supported. There are a few things you can try to resolve this situation:\n"
"(1) Log in to http://rhn.redhat.com/ and unentitle an inactive system at "
"Your RHN > Subscription Management > System Entitlements.\n"
"(2) Purchase an additional Red Hat Enterprise Linux subscription at http://"
"www.redhat.com/store/.\n"
"(3) Activate a new installation number at http://www.redhat.com/now/. Once "
"you make the appropriate active subscriptions available in your account, you "
"may browse to this system's profile in the RHN web interface, delete the "
"profile, and re-connect this system to Red Hat Network."
msgstr ""
"ఈ కంప్యూటరు ఏ RHN సేవాస్థాయి గుణకాలతో కూడి ఉండటానికి వీలుకాదు. ఈ కంప్యూటరు దీని రక్షణ మరియూ "
"మద్దతులను ఉంచటానికి ఎటువంటి సాఫ్టువేరు నవీకరణలనూ తీసుకోలేదు. ఈ స్థితిని పోగొడటానికి మీరు కొన్ని చేయవలసి "
"ఉంది:\n"
"(1) http://rhn.redhat.com/ లోకి ప్రవేశించండి మరియూ మీ RHN > Subscription Management "
"> System Entitlements లోని క్రియారహిత విధానాన్ని unentitle చేయండి.\n"
"(2) అదనపు Red Hat Enterprise Linux subscriptionను http://www.redhat.com/"
"store/లో కొనండి.\n"
"(3) కొత్త సంస్థాపక సంఖ్యను http://www.redhat.com/now/లో క్రియాశీలం చేయండి. ఒకసారి మీరు మీ "
"ఖాతాలో తగిన subscriptionలను ఏర్పరిస్తే,మీరు కంప్యూటరు ప్రొఫైలును RHN web interfaceలో బ్రౌజు "
"చేయగలుగుతారు మరియూ ఈ కంప్యూటరు సాఫ్టువేరు చానళ్లను software > software channels tab "
"ద్వారా subscribe చేయండి."

#: ../src/up2date_client/rhnreg_constants.py:254
#, python-format
msgid ""
"Universal default activation key detected\n"
"A universal default activation key was detected in your RHN organization. "
"What this means is that a set of properties (software channel subscriptions, "
"Red Hat Network service, package installations, system group memberships, "
"etc.) for your system's connection to Red Hat Network have been determined "
"by the activation key rather than your installation number.  You may also "
"refer to the RHN Reference Guide, section 6.4.6 for more details about "
"activation keys (http://rhn.redhat.com/rhn/help/reference/)\n"
"Universal Default activation key: %s"
msgstr ""
"సార్వజనిక సిద్ధ కీ detected\n"
"ఒక సిద్ధ క్రియాశీల కీ మీ RHN నిర్వహణలో కనుగొనబడింది. దీని అర్ధం మీ కంప్యూటరు యొక్క Red Hat "
"Network అనుసంధానానికి కొన్ని లక్షణాల సమూహం (సాఫ్టువేరు చానళ్ల subscriptionలు, Red Hat "
"Network service, ప్యాకేజీ సంస్థాపనలు, కంప్యూటరు సమూహ సభ్యత్వం, మొ.) మీ సంస్థాపక సంఖ్య "
"చేకాకుండా క్రియాశీల కీచేత నిర్ణయించబడాలి.   మీరు క్రియాశీల కీలకు సంబంధించిన సమాచారం కోసం RHN "
"Reference Guide, section 6.4.6ను చూడండి (http://rhn.redhat.com/rhn/help/"
"reference/)\n"
"సార్వజనిక సిద్ధ క్రియాశీల కీ: %s"

#. Error Messages.
#: ../src/up2date_client/rhnreg_constants.py:266
msgid "Fatal Error"
msgstr "పెద్ద దోషం"

#: ../src/up2date_client/rhnreg_constants.py:268
#, python-format
msgid ""
"We can't contact the Red Hat Network Server.\n"
"\n"
"Double check the location provided - is '%s' correct?\n"
"If not, you can correct it and try again.\n"
"\n"
"Make sure that the network connection on this system is operational.\n"
"\n"
"This system will not be able to successfully receive software updates from "
"Red Hat without connecting to a Red Hat Network server"
msgstr ""
"మేము Red Hat Network Serverను సంప్రదించలేము.\n"
"\n"
"సమకూర్చిన స్థానాన్ని రెండుసార్లు శోధించండి - ఉన్నదో లేదో '%s'?\n"
"లేకపోతే, మీరుదాన్ని సరిచేసి మళ్లీ ప్రయత్నించండి.\n"
"\n"
"నెట్వర్కు అనుసంధానం ఈ కంప్యూటరులో క్రియాశీలమైందేనేమో చూడండి.\n"
"\n"
"ఈ కంప్యూటరుRed Hatనుండీ Red Hat Network సర్వరుతో అనుసంధించకుండా నవీకరణలను పొందలే"

#: ../src/up2date_client/rhnreg_constants.py:275
#, python-format
msgid "Architecture: %s, OS Release: %s, OS Version: %s"
msgstr "నిర్మాణం: %s, OS విడుదల: %s, OS ప్రతి: %s"

#: ../src/up2date_client/rhnreg_constants.py:277
msgid ""
"This server doesn't support functionality needed by this version of the "
"software update setup client. Please try again with a newer server."
msgstr ""
"ఈ సర్వరు ఈ సాఫ్టువేరు నవీకరణ అమర్పు కక్షిదారుని చేత అవసరమైన క్రియాశీలతకి మద్దతివ్వదు. దయచేసి కొత్త "
"సర్వరుతో ప్రయత్నించండి."

#: ../src/up2date_client/rhnreg_constants.py:283
#, python-format
msgid ""
"<b><span size=\"16000\">Incompatible Certificate File</span></b>\n"
"\n"
"The certificate you provided, <b>%s</b>, is not compatible with  the Red Hat "
"Network server at <b>%s</b>. You may want to double-check that you have "
"provided a valid certificate file. Are you sure you have provided the "
"correct certificate, and that the certificate file has not been corrupted?\n"
"\n"
"Please try again with a different certificate file."
msgstr ""
"<b><span size=\"16000\">పొందికలేని ధృవీకృత ఫైలు</span></b>\n"
"\n"
"మీరు సమకూర్చిన ధృవీకరణ పత్రం, <b>%s</b>,  Red Hat Network సర్వరుతో <b>%s</b> యందు "
"పొందికలేనిదిగా ఉంది.మీరు సరైన ధృవీకృత ఫైలును  సమకూర్చినారో లేదో వొకటికి-రెండుసార్లు సరిచూసుకొనండి. మీరు "
"ఖచ్చితంగా సరైన ధృవీకరణపత్రమును సమకూర్చినారని, మరియూ ఆ ధృవీకరణ ఫైలు పాడవలేదని చెప్పగలరా?\n"
"\n"
"దయచేసి వేరే ధృవీకరణ ఫైలుతో ప్రయత్నించండి."

#: ../src/up2date_client/rhnreg_constants.py:291
msgid ""
"<b><span size=\"12000\">Incompatible Certificate File</span></b>\n"
"\n"
" The certificate is expired. Please ensure you have the correct  certificate "
"and your system time is correct."
msgstr ""
"<b><span size=\"12000\">సారూప్యంలేని ధృవీకరణ పత్రము</span></b>\n"
"\n"
" ధృవీకరణపత్రము కాలము చెల్లినది. దయచేసి మీరు సరైన ధృవీకరణపత్రము కలిగివుండునట్లు మరియు మీ సిస్టమ్ "
"సమయం సరిగా వుండునట్లు చూచుకొనుము."

#: ../src/up2date_client/rhnreg_constants.py:295
msgid "Please verify the value of sslCACert in /etc/sysconfig/rhn/up2date"
msgstr "దయచేసి sslCACert యొక్క విలువను /etc/sysconfig/rhn/up2dateలో సరిచూడండి"
<<<<<<< HEAD

#: ../src/up2date_client/rhnreg_constants.py:298
msgid ""
"Problem registering system.\n"
"\n"
"A universal default activation key limits the number of systems which can "
"connect to the RHN organization associated with your login. To allow this "
"system to connect, please contact your RHN organization administrator to "
"increase the number of systems allowed to connect or to disable this "
"universal default activation key. More details can be found in Red Hat "
"Knowledgebase Article #7924 at http://kbase.redhat.com/faq/FAQ_61_7924.shtm "
msgstr ""
"కంప్యూటరును నమోదుచేయటంలో ఇబ్బం.\n"
"\n"
"మీ ప్రవేశంతో కూడిన RHN నిర్వహణకు అనుసంధించబడిన కంప్యూటర్ల సంఖ్యలనఒక సార్వజనిక సిద్ధ కీలను "
"నియంత్రిస్తుంది. సంప్రదింపులకి ఈ కంప్యూటరును అనుమతించటాని, దయచేసి మీ  RHN నిర్వహణాధికారిని అనుసంధాన "
"కంప్యూటర్ల సంఖ్యను పెంచటానికి లేదా ఈ సార్వజనిక కీని అసాధ్యం చేయటానికి సంప్రదించండి. ఎక్కువ సమాచారాన్ని "
"Red Hat Knowledgebase Article #7924 at http://kbase.redhat.com/faq/"
"FAQ_61_7924.shtm లో చూడవచ్చు "

#: ../src/up2date_client/rhnreg_constants.py:311
msgid ""
"\n"
" Tip: Minor releases with a '*' are currently supported by Red Hat.\n"
"\n"
msgstr ""
"\n"
" చిట్కా: '*' తో చిన్న విడుదలలు ప్రస్తుతం Red Hat చేత మద్దతించబడుచున్నవి.\n"
"\n"

#: ../src/up2date_client/rhnreg_constants.py:314
msgid ""
"Warning:You will not be able to limit this system to minor release that is "
"older than the recent minor release if you select this option.\n"
msgstr ""
"హెచ్చరిక: మీరు ఈ ఐచ్చికమును యెంచుకొనినట్లైతే  యిటీవలి చిన్న విడుదల కన్నా చిన్నదైన విడుదలకు మీరు మీ "
"సిస్టమ్‌ను పరిమితం చేయలేరు.\n"

#: ../src/up2date_client/rhnreg_constants.py:319
#, python-format
msgid ""
"Your system will be subscribed to %s \n"
"base software channel. You will not be\n"
"able to move this system to an earlier release\n"
"(you will be able to move to a newer release).\n"
"Are you sure you would like to continue?"
msgstr ""
"మీ సిస్టమ్ %s ప్రాధమిక సాఫ్టువేర్ చానల్‌కు సబ్‌స్క్రైబ్ \n"
"అగును. మీరు ఈ సిస్టమ్‌ను మునుపటి విడుదలకు కదల్చ లేరు\n"
"(మీరు కొత్త విడుదలకు కదల్చగలరు.)\n"
"మీరు ఖచ్చితంగా కొనసాగాలని అనుకొనుచున్నారా?"

#: ../src/up2date_client/rhnreg_constants.py:330
msgid "Next"
msgstr "తరువాత"

#: ../src/up2date_client/rhnreg_constants.py:331
msgid "Back"
msgstr "వెనుక"

#: ../src/up2date_client/rhnreg_constants.py:332
msgid "Cancel"
msgstr "రద్దు"

#: ../src/up2date_client/rhnreg_constants.py:333
#: ../data/rh_register.glade.h:31
msgid "No, Cancel"
msgstr "కాదు, రద్దు"

#: ../src/up2date_client/rhnreg_constants.py:334
#: ../data/rh_register.glade.h:55
msgid "Yes, Continue"
msgstr "అవును, కొనసాగించు"

#: ../src/up2date_client/rhnreg_constants.py:335
msgid "Press <space> to deselect the option."
msgstr "ఐచ్ఛికాన్ని ఎన్నుకోకపోవటానికి <space>ని నొక్కండి."

=======

#: ../src/up2date_client/rhnreg_constants.py:298
msgid ""
"Problem registering system.\n"
"\n"
"A universal default activation key limits the number of systems which can "
"connect to the RHN organization associated with your login. To allow this "
"system to connect, please contact your RHN organization administrator to "
"increase the number of systems allowed to connect or to disable this "
"universal default activation key. More details can be found in Red Hat "
"Knowledgebase Article #7924 at http://kbase.redhat.com/faq/FAQ_61_7924.shtm "
msgstr ""
"కంప్యూటరును నమోదుచేయటంలో ఇబ్బం.\n"
"\n"
"మీ ప్రవేశంతో కూడిన RHN నిర్వహణకు అనుసంధించబడిన కంప్యూటర్ల సంఖ్యలనఒక సార్వజనిక సిద్ధ కీలను "
"నియంత్రిస్తుంది. సంప్రదింపులకి ఈ కంప్యూటరును అనుమతించటాని, దయచేసి మీ  RHN నిర్వహణాధికారిని అనుసంధాన "
"కంప్యూటర్ల సంఖ్యను పెంచటానికి లేదా ఈ సార్వజనిక కీని అసాధ్యం చేయటానికి సంప్రదించండి. ఎక్కువ సమాచారాన్ని "
"Red Hat Knowledgebase Article #7924 at http://kbase.redhat.com/faq/"
"FAQ_61_7924.shtm లో చూడవచ్చు "

#: ../src/up2date_client/rhnreg_constants.py:311
msgid ""
"\n"
" Tip: Minor releases with a '*' are currently supported by Red Hat.\n"
"\n"
msgstr ""
"\n"
" చిట్కా: '*' తో చిన్న విడుదలలు ప్రస్తుతం Red Hat చేత మద్దతించబడుచున్నవి.\n"
"\n"

#: ../src/up2date_client/rhnreg_constants.py:314
msgid ""
"Warning:You will not be able to limit this system to minor release that is "
"older than the recent minor release if you select this option.\n"
msgstr ""
"హెచ్చరిక: మీరు ఈ ఐచ్చికమును యెంచుకొనినట్లైతే  యిటీవలి చిన్న విడుదల కన్నా చిన్నదైన విడుదలకు మీరు మీ "
"సిస్టమ్‌ను పరిమితం చేయలేరు.\n"

#: ../src/up2date_client/rhnreg_constants.py:319
#, python-format
msgid ""
"Your system will be subscribed to %s \n"
"base software channel. You will not be\n"
"able to move this system to an earlier release\n"
"(you will be able to move to a newer release).\n"
"Are you sure you would like to continue?"
msgstr ""
"మీ సిస్టమ్ %s ప్రాధమిక సాఫ్టువేర్ చానల్‌కు సబ్‌స్క్రైబ్ \n"
"అగును. మీరు ఈ సిస్టమ్‌ను మునుపటి విడుదలకు కదల్చ లేరు\n"
"(మీరు కొత్త విడుదలకు కదల్చగలరు.)\n"
"మీరు ఖచ్చితంగా కొనసాగాలని అనుకొనుచున్నారా?"

#: ../src/up2date_client/rhnreg_constants.py:330
msgid "Next"
msgstr "తరువాత"

#: ../src/up2date_client/rhnreg_constants.py:331
msgid "Back"
msgstr "వెనుక"

#: ../src/up2date_client/rhnreg_constants.py:332
msgid "Cancel"
msgstr "రద్దు"

#: ../src/up2date_client/rhnreg_constants.py:333
#: ../data/rh_register.glade.h:31
msgid "No, Cancel"
msgstr "కాదు, రద్దు"

#: ../src/up2date_client/rhnreg_constants.py:334
#: ../data/rh_register.glade.h:55
msgid "Yes, Continue"
msgstr "అవును, కొనసాగించు"

#: ../src/up2date_client/rhnreg_constants.py:335
msgid "Press <space> to deselect the option."
msgstr "ఐచ్ఛికాన్ని ఎన్నుకోకపోవటానికి <space>ని నొక్కండి."

>>>>>>> 852a28ff
#: ../src/up2date_client/up2dateErrors.py:31
msgid "RPM error.  The message was:\n"
msgstr "RPM దోషం.  ఈ సమాచారం:\n"

#: ../src/up2date_client/up2dateErrors.py:43
msgid "Password error. The message was:\n"
msgstr "అనుమతిపద దోషం. ఆ సమాచారం:\n"

#: ../src/up2date_client/up2dateErrors.py:56
msgid "RPM dependency error. The message was:\n"
msgstr "RPM ఆధారభూత దోషం. ఆ సమాచారం:\n"

#: ../src/up2date_client/up2dateErrors.py:65
msgid "Error communicating with server. The message was:\n"
msgstr "సర్వరుతో దోష సంబంధం. ఆ సమాచారం:\n"

#: ../src/up2date_client/up2dateErrors.py:76
msgid "File Not Found: \n"
msgstr "ఫైలు కనుగొనబడలేదు: \n"

#: ../src/up2date_client/up2dateErrors.py:87
msgid "Delay error from server.  The message was:\n"
msgstr "సర్వరునుండీ ఆలస్య దోషం.  ఆ సమాచారం:\n"

#: ../src/up2date_client/up2dateErrors.py:133
msgid "Error validating data at server:\n"
msgstr "సర్వరులోని దోష క్రమబద్ధీకరణ సమాచారం:\n"

#: ../src/up2date_client/up2dateErrors.py:144
msgid "The installation number is invalid"
msgstr "ఈ సంస్థాప సంఖ్య సరైనదికాదు"

#: ../src/up2date_client/up2dateErrors.py:151
msgid "Error parsing the oemInfo file at field:\n"
msgstr "క్షేత్రంలో oemInfo ఫైలుని నిరూపించటంలో దోషం:\n"

#: ../src/up2date_client/up2dateErrors.py:282
msgid ""
"\n"
"    Your organization does not have enough Management entitlements to "
"register this\n"
"    system to Red Hat Network. Please notify your organization administrator "
"of this error. \n"
"    You should be able to register this system after your organization frees "
"existing \n"
"    or purchases additional entitlements. Additional entitlements may be "
"purchased by your\n"
"    organization administrator by logging into Red Hat Network and visiting\n"
"    the 'Subscription Management' page in the 'Your RHN' section of RHN.\n"
"    \n"
"    A common cause of this error code is due to having mistakenly setup an\n"
"    Activation Key which is set as the universal default.  If an activation "
"key is set\n"
"    on the account as a universal default, you can disable this key and "
"retry to avoid\n"
"    requiring a Management entitlement."
msgstr ""
"\n"
"    ఈ సిస్టమ్‌ను Red Hat నెట్వర్కుతో నమోదు చేయుటకు మీ సంస్థ నిర్వహణ పరంగా తగినన్నిహక్కు కలిపించే "
"విధానాలను(మెనేజ్‌మెంట్ యెన్‌టైటిల్మెంట్స్)\n"
"    కలిగిలేదు. మీ సంస్థ నిర్వహణాధికారికి ఈ దోషము గురించి తెలియపరచండి.\n"
"    మీ సంస్థ వున్న యెన్‌టైటిల్మెంట్సును ఖాళీ చేసిన తర్వాత లేదా అదనపు వాటిని కొన్న తర్వాత గానిమీరు\n"
"    ఈ సిస్టమ్‌ను నమోదు చేయలేరు. అదనపు యెన్‌టైటిల్మెంట్సు మీ సంస్థ నిర్వహణాధికారిచేRed Hat నెట్వర్కు\n"
"    నందు లాగిన్ అవ్వుట ద్వారాగాని లేదా RHN యొక్క 'మీ RHN' నందలి 'సబ్‌స్క్రిప్షన్ మేనేజ్‌మెంట్'\n"
"    పేజీను దర్శించుట ద్వారాగాని కొనుగోలు చేయవచ్చును.\n"
"    \n"
"    క్రియాశీలపరచు కీను యూనివర్శల్ డీఫాల్టుగా తప్పుగా అమర్చుట అనునది ఈ దోషపు కోడ్‌నకు\n"
"    కారణం కావచ్చును. ఒకవేళ క్రియాశీలపు కీ అనునదిఖాతాపై\n"
"    యూనివర్శల్ డీఫాల్టుగా అమర్చబడితే, మీరు ఈ కీను అచేతనము చేయవచ్చును మరియుఅవసరమైన మేనేజ్‌మెంట్ "
"యెన్‌టైటిల్మెంట్‌ను\n"
"    తప్పించుటకు పనఃప్రయత్నించవచ్చును."

#: ../src/up2date_client/rhncli.py:48
msgid "Show additional output"
msgstr "అదనపు ఉద్గాతాన్ని చూపించు"
<<<<<<< HEAD

#: ../src/up2date_client/rhncli.py:50
msgid "Specify an http proxy to use"
msgstr "ఒక http proxyని ఉపయోగించటానికి తెలుపు"

#: ../src/up2date_client/rhncli.py:52
msgid "Specify a username to use with an authenticated http proxy"
msgstr "అధికారపూర్వక http proxyతో ఉపయోగించటానికి ఒక వినియోగదారుని పేరును తెలుపు"

=======

#: ../src/up2date_client/rhncli.py:50
msgid "Specify an http proxy to use"
msgstr "ఒక http proxyని ఉపయోగించటానికి తెలుపు"

#: ../src/up2date_client/rhncli.py:52
msgid "Specify a username to use with an authenticated http proxy"
msgstr "అధికారపూర్వక http proxyతో ఉపయోగించటానికి ఒక వినియోగదారుని పేరును తెలుపు"

>>>>>>> 852a28ff
#: ../src/up2date_client/rhncli.py:54
msgid "Specify a password to use with an authenticated http proxy"
msgstr "అధికారపూర్వక http proxyతో ఉపయోగించటానికి ఒక అనుమతిపదాన్ని తెలుపు"

#: ../src/up2date_client/rhncli.py:76
msgid ""
"\n"
"Aborted.\n"
msgstr ""
"\n"
"నిష్ఫల.\n"

#: ../src/up2date_client/rhncli.py:79
#, python-format
msgid "An unexpected OS error occurred: %s\n"
msgstr "ఒక ఊహించని OS దోషం సంభవించింది: %s\n"

#: ../src/up2date_client/rhncli.py:83
msgid "A connection was attempted with a malformed URI.\n"
msgstr "ఒక అనుసంధానము తప్పుగారూపొందిన URI చేత ప్రయత్నించబడింది.\n"

#: ../src/up2date_client/rhncli.py:85
#, python-format
msgid "A connection was attempted with a malformed URI: %s.\n"
msgstr "ఒక అనుసంధానము తప్పుగారూపొందిన URIతో ప్రయత్నించబడింది: %s.\n"

#: ../src/up2date_client/rhncli.py:87
#, python-format
msgid "There was some sort of I/O error: %s\n"
msgstr "కొంత I/O దోషం: %s\n"

#: ../src/up2date_client/rhncli.py:90
#, python-format
msgid "There was an SSL error: %s\n"
msgstr "ఒక SSL దోషం: %s\n"

#: ../src/up2date_client/rhncli.py:91
msgid ""
"A common cause of this error is the system time being incorrect. Verify that "
"the time on this system is correct.\n"
msgstr ""
"ఈ దోషాలకు సామాన్య కారణం కంప్యూటరు సమయం సరిగా లేకపోవటం. ఈ కంప్యూటరులో సరిగా ఉందో లేదో "
"సరిచూసుకోండి.\n"

#: ../src/up2date_client/rhncli.py:98
#, python-format
msgid "There was a SSL crypto error: %s\n"
msgstr "ఒక SSL crypto దోషం: %s\n"

#: ../src/up2date_client/rhncli.py:102
#, python-format
msgid "There was an authentication error: %s\n"
msgstr "ఒక వాస్తవిక దోషం ఉంది: %s\n"

#: ../src/up2date_client/rhncli.py:118
#, python-format
msgid "You must be root to run %s"
msgstr "మీరు %s ఉపయోగించటానికి తప్పక రూటులో ఉండాలి"

#: ../src/up2date_client/rhncli.py:148 ../src/up2date_client/rhncli.py:183
msgid "Unable to open gui. Try `up2date --nox`"
msgstr "గుయ్ తెరవటానికి కుదరదు. `up2date --nox` ప్రయత్నించు"

#: ../src/up2date_client/rhncli.py:190
#, python-format
msgid ""
"%%prog (Red Hat Network Client Tools) %s\n"
"Copyright (C) 1999--2010 Red Hat, Inc.\n"
"Licensed under the terms of the GPLv2."
msgstr ""
"%%prog (Red Hat నెట్వర్కు కక్షిదారు ఉపకరణాలు) %s\n"
"కాపీరైట్ (C) 1999-2010 Red Hat, Inc.\n"
"GPLv2 నిభందనల కింద లైసెన్సు కలిగిఉంది."

#: ../src/up2date_client/rhncli.py:206
msgid "An error has occurred:"
msgstr "ఒక దోషం సంభవించింది"

#: ../src/up2date_client/rhncli.py:214
msgid "See /var/log/up2date for more information"
msgstr "అధిక సమాచారం కోసం /var/log/up2date చూడు"

#: ../src/up2date_client/capabilities.py:89
#, python-format
msgid ""
"This client requires the server to support %s, which the current server does "
"not support"
msgstr "కక్షిదారు %sకి మద్దతివ్వటానికి సర్వరు కావలసి ఉంది, దానికి ప్రస్తుత సర్వరు మద్దతివ్వదు"

#: ../src/up2date_client/gui.py:313
msgid "_Finish"
msgstr "ముగించు (_F)"

#: ../src/up2date_client/gui.py:316
msgid "_Exit"
msgstr "నిష్క్రమించు (_E)"

#: ../src/up2date_client/gui.py:317
msgid "Software updates setup unsuccessful"
msgstr "సాఫ్టువేరు నవీకరణల అమర్పు విజయవంతంకాలేదు"

#: ../src/up2date_client/gui.py:327
msgid "You must run rhn_register as root."
msgstr "మీరు తప్పక rhn నమోదును రూటుగా ఉపయోగించాలి. (_r)"

#: ../src/up2date_client/gui.py:351
#, python-format
msgid "There was some sort of I/O error: %s"
msgstr "అక్కడ  కొంత I/O దోషం ఉంది: %s"

#: ../src/firstboot/rhn_register.py:29 ../src/firstboot/rhn_register.py:30
#: ../src/firstboot/rhn_start_gui.py:43 ../src/firstboot/rhn_start_gui.py:44
msgid "Set Up Software Updates"
msgstr "సాఫ్టువేర్ నవీకరణలను అమర్చు"

#: ../src/firstboot/rhn_provide_certificate_gui.py:41
#: ../src/firstboot/rhn_provide_certificate_gui.py:42
#: ../src/firstboot/rhn_choose_server_gui.py:69
msgid "Provide Certificate"
msgstr "ధృవీకరణను సమకూర్చు"

#. the user doesn't want to provide a cert right now
#. TODO write a message to disk like the other cases? need to decide
#. how we want to do error handling in general.
#: ../src/firstboot/rhn_provide_certificate_gui.py:57
#: ../src/firstboot/rhn_start_gui.py:61 ../src/firstboot/rhn_finish_gui.py:42
#: ../src/firstboot/rhn_finish_gui.py:43 ../src/firstboot/rhn_login_gui.py:56
#: ../src/firstboot/rhn_create_profile_gui.py:58
msgid "Finish Updates Setup"
msgstr "నవీకరణల అమర్పును ముగించు"

#: ../src/firstboot/rhn_review_gui.py:42 ../src/firstboot/rhn_review_gui.py:43
msgid "Review Subscription"
msgstr "సబ్ స్క్రిప్షన్ను సమీక్షించు"

#: ../src/firstboot/rhn_choose_server_gui.py:42
#: ../src/firstboot/rhn_choose_server_gui.py:43 ../data/rh_register.glade.h:19
msgid "Choose Server"
msgstr "సర్వరును ఎన్నుకో"

#: ../src/firstboot/rhn_choose_server_gui.py:64
#: ../src/firstboot/rhn_login_gui.py:41 ../src/firstboot/rhn_login_gui.py:42
msgid "Red Hat Login"
msgstr "Red Hat ప్రవేశం"

#: ../src/firstboot/rhn_login_gui.py:71
#: ../src/firstboot/rhn_create_profile_gui.py:42
#: ../src/firstboot/rhn_create_profile_gui.py:43
msgid "Create Profile"
msgstr "రూపాన్ని సృష్టించు"

#: ../src/firstboot/rhn_login_gui.py:99
#: ../src/firstboot/rhn_create_profile_gui.py:87
msgid "There was a communication error with the server:"
msgstr "సర్వరును సంప్రదించుటలో అక్కడ వొక దోషము వుంది:"

#: ../src/firstboot/rhn_login_gui.py:101
#: ../src/firstboot/rhn_create_profile_gui.py:89
msgid "Would you like to go back and try again?"
msgstr "వెనకకు వెళ్ళి తిరిగి ప్రయత్నించుటకు మీరు యిష్టపడతారా?"

#: ../src/bin/rhnreg_ks.py:46
msgid "Specify a profilename"
msgstr "ఒక ఆకృతి పేరును తెల్పండి"

#: ../src/bin/rhnreg_ks.py:48
msgid "Specify a username"
msgstr "ఒక వినియోగదారుని పేరును తెల్పండి"

#: ../src/bin/rhnreg_ks.py:50
msgid "Specify a password"
msgstr "ఒక అనుమతిపదాన్ని తెల్పండి"

#: ../src/bin/rhnreg_ks.py:52
msgid "Specify an organizational id for this system"
msgstr "ఈ కంప్యూటరుకోసం ఒక సంస్థ id ని తెల్పండి"

#: ../src/bin/rhnreg_ks.py:54
msgid "Specify a url to use as a server"
msgstr "ఒక urlను సర్వరుగా ఉపయోగించటానికి తెల్పండి"

#: ../src/bin/rhnreg_ks.py:56
msgid "Specify a file to use as the ssl CA cert"
msgstr "ssl CA certగా ఉపయోగించటానికి ఒక ప్యాకేజీని తెల్పండి"

#: ../src/bin/rhnreg_ks.py:58
msgid "Specify an activation key"
msgstr "ఒక క్రియాశీల కీని తెల్పండి"

#: ../src/bin/rhnreg_ks.py:60
msgid ""
"Subscribe this system to the EUS channel tied to the system's redhat-release"
msgstr "సిస్టమ్ యొక్క redhat-విడుదలకు కట్టిన EUS చానల్‌కు ఈ సిస్టమ్‌ను సబ్‌స్క్రైబ్ చేయుము"

#: ../src/bin/rhnreg_ks.py:62
msgid "[Deprecated] Read contact info from stdin"
msgstr "[తొలగించిన] stdin నుండి సంప్రదింపు సమాచారాన్ని చదవండి"

#: ../src/bin/rhnreg_ks.py:64
msgid "Do not probe or upload any hardware info"
msgstr "ఏ హార్డువేరు సమాచారాన్నీ లోతుగా పరిశీలించకు లేదా ఎగుమతి చేయకు"

#: ../src/bin/rhnreg_ks.py:66
msgid "Do not profile or upload any package info"
msgstr "ఏ ప్యాకేజీ సమాచారాన్నీ రూపీకరించకూ లేదా ఎగుమతి చేయకు"

#: ../src/bin/rhnreg_ks.py:68
msgid "Do not upload any virtualization info"
msgstr "ఏ వాస్తవీకరణ సమాచారాన్నీ ఎగుమతి చేయకు"

#: ../src/bin/rhnreg_ks.py:70
msgid "Do not start rhnsd after completion"
msgstr "rhnsd ను పూర్తయిన తరువాత ప్రారంభించకు"

#: ../src/bin/rhnreg_ks.py:72
msgid "Register the system even if it is already registered"
msgstr "అది ఇప్పటికే నమోదైనా కంప్యూటరును నమోదుచేయి"

#: ../src/bin/rhnreg_ks.py:82
msgid "A username and password are required to register a system."
msgstr "కంప్యూటరును నమోదు చేయటానికి ఒక వినియోగదారుని పేరు, అనుమతిపదం, మరియూ ఈటపా చిరునామా కావాలి."

#: ../src/bin/rhnreg_ks.py:87
msgid "This system is already registered. Use --force to override"
msgstr "ఈ విధానం ఇప్పటికే నంఓదు చేయబడింది. ఉపయోగించు --బలవంతపు ఓవర్రైడింగు"

#: ../src/bin/rhnreg_ks.py:121
msgid ""
"Usage of --use-eus-channel option with --activationkey is not supported. "
"Please use username and password instead."
msgstr ""
"--activationkey తో --use-eus-channel ఐచ్చికాన్ని వుపయోగించుట మద్దతించబడదు. బదులుగా దయచేసి "
"వినియోగదారినామము మరియు సంకేతపదమును వుపయోగించుము."

#: ../src/bin/rhnreg_ks.py:124
msgid "The server you are registering against does not support EUS."
msgstr "మీరు నమోదు చేయటానికి ప్రయత్నిస్తున్న సర్వరు EUSను మద్దతివ్వదు "

#: ../src/bin/rhnreg_ks.py:154
msgid ""
"Warning: --contactinfo option has been deprecated. Please login to the "
"server web user Interface and update your contactinfo. "
msgstr ""
"హెచ్చరిక: --contactinfo ఐచ్చికము తొలగించబడింది. దయచేసి సేవిక వెబ్ వినియోగదారి యింటర్ఫేస్‌నకు లాగిన్ "
"అవ్వుము మరియు మీ సంప్రదింపుసమాచారాన్ని నవీకరించుము."

#: ../src/bin/rhnreg_ks.py:178
msgid "Warning: yum-rhn-plugin is not present, could not enable it."
msgstr "హెచ్చరిక: yum-rhn-plugin లేదు, చేతనము చేయలేక పోయింది."

#: ../src/bin/rhnreg_ks.py:180
msgid ""
"Warning: Could not open /etc/yum/pluginconf.d/rhnplugin.conf\n"
"yum-rhn-plugin is not enabled.\n"
msgstr ""
"హెచ్చరిక: /etc/yum/pluginconf.d/rhnplugin.conf తెరువలేక పోయింది\n"
"yum-rhn-plugin చేతనము కాలేదు.\n"

#: ../src/bin/rhnreg_ks.py:200
msgid ""
"A profilename was not specified, and hostname and IP address could not be "
"determined to use as a profilename, please specify one."
msgstr ""
"ఆకృతి పేరు తెలుపబడలేదు, మరియూ ఆతిధేయనామం మరియూ IP చిరునామా ఆకృతిపేరును ఉపయోగించటాన్ని "
"నిర్ధారించలేవు, ఒకదాన్ని తెలియచేయండి."

#: ../src/bin/rhn_register.py:37
msgid "Do not attempt to use X"
msgstr "Xని ఉపయోగించటానికి ప్రయత్నించకు"

#: ../src/bin/spacewalk-channel.py:42
msgid "ERROR: must be root to execute\n"
msgstr ""

#: ../src/bin/spacewalk-channel.py:56
msgid "name of channel you want to (un)subscribe"
msgstr ""

#: ../src/bin/spacewalk-channel.py:58
msgid "subscribe to channel"
msgstr ""

#: ../src/bin/spacewalk-channel.py:60
msgid "unsubscribe from channel"
msgstr ""

#: ../src/bin/spacewalk-channel.py:62
msgid "list channels"
msgstr ""

#: ../src/bin/spacewalk-channel.py:64
msgid "list all available child channels"
msgstr ""

#: ../src/bin/spacewalk-channel.py:66
msgid "verbose output"
msgstr ""

#: ../src/bin/spacewalk-channel.py:68
msgid "your user name"
msgstr ""

#: ../src/bin/spacewalk-channel.py:70
msgid "your password"
msgstr ""

#: ../src/bin/spacewalk-channel.py:78
msgid "ERROR: these arguments make no sense in this context (try --help)"
msgstr ""

#: ../src/bin/spacewalk-channel.py:80
msgid "Username: "
msgstr ""

#: ../src/bin/spacewalk-channel.py:104
msgid "ERROR: you have to specify at least one channel"
msgstr ""

#: ../src/bin/spacewalk-channel.py:112
#, python-format
msgid "Channel(s): %s successfully added"
msgstr ""

#: ../src/bin/spacewalk-channel.py:114
#, python-format
msgid "Error during adding channel(s) %s"
msgstr ""

#: ../src/bin/spacewalk-channel.py:122
#, python-format
msgid "Channel(s): %s successfully removed"
msgstr ""

#: ../src/bin/spacewalk-channel.py:124
#, python-format
msgid "Error during removal of channel(s) %s"
msgstr ""

#: ../src/bin/spacewalk-channel.py:131
msgid "This system is not associated with any channel."
msgstr ""

#: ../src/bin/spacewalk-channel.py:133
msgid "Unable to locate SystemId file. Is this system registered?"
msgstr ""

#: ../src/bin/spacewalk-channel.py:141
msgid "ERROR: you may want to specify --add, --remove or --list"
msgstr ""

#: ../src/bin/spacewalk-channel.py:147
msgid "User interrupted process."
msgstr ""

#: ../src/bin/rhn-profile-sync.py:35
msgid ""
"You need to register this system by running `rhn_register` before using this "
"option"
msgstr ""
"ఈ ఐచ్ఛికాన్ని ఉపయోగించటానికి ముందు మీరు `rhn_register` ఉపయోగించి ఈ కంప్యూటరును నమోదుచేయాలి"

#: ../src/bin/rhn-profile-sync.py:43
msgid "Updating package profile..."
msgstr "ప్యాకేజీ ఆకృతిని నవీకరిస్తోంది..."

#: ../src/bin/rhn-profile-sync.py:46
msgid "Updating hardware profile..."
msgstr "హార్డువేర్ రూపాన్ని నవీకరిస్తోంది..."

#: ../src/bin/rhn-profile-sync.py:50
msgid "Updating virtualization profile..."
msgstr "వాస్తవీకరణ రూపాన్ని ఆకృతీకరిస్తోంది..."

#: ../data/gui.glade.h:1
msgid "Choose an update location"
msgstr "నవీకరణ స్థానాన్ని ఎన్నుకోం"

#: ../data/gui.glade.h:2
msgid "Create your system profile"
msgstr "మీ కంప్యూటరు ప్రొఫైలుని సృష్టించండి"

#: ../data/gui.glade.h:3
msgid "Enter your account information"
msgstr "మీ ఖాతా సమాచారం ఇవ్వండి:"

#: ../data/gui.glade.h:4
msgid "Provide a security certificate"
msgstr "రక్షణ ధృవీకరణ పత్రాన్ని సమకూర్చండి"

#: ../data/progress.glade.h:1
msgid "Progress Dialog"
msgstr "అభివృద్ధి సంభాషణ"

#: ../data/progress.glade.h:2
msgid "progress bar"
msgstr "పురోగమన పట్టీ"

#: ../data/progress.glade.h:3
msgid "progress status"
msgstr "పురోగమన స్థితి"

#: ../data/rh_register.glade.h:1
msgid ""
"\n"
"Are you sure you would like to continue?"
msgstr ""
"\n"
"మీరు నిజంగా కొనసాగించుటకు యిష్టపడతారా?"

#: ../data/rh_register.glade.h:3
msgid "       "
msgstr "       "

#: ../data/rh_register.glade.h:4
msgid ""
"<b>The network connection on your system is not active. Your system cannot "
"be set up for software updates at this time.</b>"
msgstr ""
"<b>మీ కంప్యూటరులో నెట్వర్కు అనుసంధానం క్రియాశీలంగా లేదు. మీకంప్యూటరు ఈ సమయంలో సాఫ్టువేరు "
"నవీకరణలను అమర్చలేదు.</b>"

#: ../data/rh_register.glade.h:5
msgid ""
"<b>Tip:</b> Minor releases with a '*' are currently fully supported by Red "
"Hat."
msgstr "<b>చిట్కా:</b> '*' తోటి చిన్న విడుదలలు ప్రస్తుతం Red Hat ద్వారా పూర్తిగా మద్దతించబడును."

#: ../data/rh_register.glade.h:6
msgid ""
"<b>Warning:</b> You will <b>not</b> be able to limit this system to a minor "
"release that is older than the most recent minor release if you select this "
"option."
msgstr ""
"<b>హెచ్చరిక:</b> మీరు ఈ ఐచ్చికమును యెంచుకొనినట్లైతే  యిటీవలి చిన్న విడుదల కన్నా చిన్నదైన విడుదలకు "
"మీరు మీ సిస్టమ్‌ను పరిమితం <b>చేయలేరు.</b>"

#: ../data/rh_register.glade.h:7
msgid ""
"<b>You have no active subscriptions available in your account.</b> You will "
"need to do one of the following to create an active subscription in your "
"account before this system can be registered:"
msgstr ""
"<b>మీరు ఈ ఖాతాలో క్రియాశీల సబ్ స్క్రిప్షనును కలిగిలేరు.</b> ఈ కంప్యూటరు నమోదవ్వటానికి ముంది మీరు "
"కిందివాటిలో ఏదో ఒకదాన్ని మీ కంప్యూటరులో క్రియాశీల సబ్ స్క్రిప్షనును సృష్టించటానికి చేయవలసి ఉంది:"

#: ../data/rh_register.glade.h:8
msgid "<b>Your system was registered for updates during installation.</b>"
msgstr "<b>సంస్థాపనా సమయమందు మీ సిస్టమ్ నవీకరణల కొరకు నమోదు చేయబడినది.</b>"

#: ../data/rh_register.glade.h:9
msgid ""
"<b>_All available updates</b> will be provided to this system.  This system, "
"if kept updated, will always be equivalent to the latest available minor "
"release of Red Hat Enterprise Linux 6.  It will be registered to the main "
"'Red Hat Enterprise Linux 6' software channel."
msgstr ""
"<b>(_A) అన్ని అందుబాటులోని నవీకరణలు</b> ఈ సిస్టమ్‌కు అందివ్వబడును.  ఈ సిస్టమ్, నవీకరించుటకు "
"వుంచబడితే, అది యెల్లప్పుడు Red Hat Enterprise Linux 6 యొక్క యిటీవలి అందుబాటులోని చిన్న "
"విడుదలకు సమానంగా వుంచబడును.  అది ముఖ్య 'Red Hat Enterprise Linux 6' సాఫ్టువేర్ చానల్‌కు "
"నమోదు కాబడును."

#: ../data/rh_register.glade.h:10
msgid ""
"<b>_Limited updates</b> will be provided to this system to maintain "
"compatibility with the following eligible Red Hat Enterprise Linux minor "
"release software channel:"
msgstr ""
"<b>(_L) పరిమిత నవీకరణలు</b> అనునవి కింది యోగ్యమైన Red Hat Enterprise Linux చిన్న విడుదల "
"సాఫ్టువేర్ చానల్‌తో సారూప్యత కొరకు అందివ్వబడును:"

#: ../data/rh_register.glade.h:11
msgid "<big><b>Moving to earlier releases won't be possible</b></big>"
msgstr "<big><b>ముందలి విడుదలలకు కదులుట సాధ్యంకాదు</b></big>"

#: ../data/rh_register.glade.h:12
msgid ""
"<small>Tip: Forgot your login or password? Look it up at \n"
"https://www.redhat.com/wapps/sso/rhn/lostPassword.html</small>"
msgstr ""
"<small>సూచన: మీ ప్రవేశం లేదా అనుమతిపదాన్ని మర్చిపోయారా? దాన్ని \n"
"https://www.redhat.com/wapps/sso/rhn/lostPassword.html</small>లో చూడం"

#: ../data/rh_register.glade.h:14
msgid "Advanced Network Configuration"
msgstr "ముందస్తు నెట్వర్కు ఆకృతీకరణ"

#: ../data/rh_register.glade.h:15
msgid "Advanced Network Configuration button"
msgstr "అధునాతన నెట్వర్కు ఆకృతీకరణ బటన్"

#: ../data/rh_register.glade.h:17
msgid "Aplet screenshot"
msgstr "ఆప్లెట్ స్క్రీన్‌షాట్"

#: ../data/rh_register.glade.h:18
msgid "Choose Channel"
msgstr "చానల్‌ను యెంపికచేసుకొనుము"

#: ../data/rh_register.glade.h:20
msgid "Choose minor release"
msgstr "చిన్న విడుదల యెంచుకొనుము"

#: ../data/rh_register.glade.h:21
msgid "Close"
msgstr "మూయి"

#: ../data/rh_register.glade.h:22
msgid "Confirm operation system release selection"
msgstr "ఆపరేషన్ సిస్టమ్ విడుదల యెంపికను ఖాయపరచుము"

#: ../data/rh_register.glade.h:23
msgid "Create profile"
msgstr "రూపాన్ని సృష్టించు"

#: ../data/rh_register.glade.h:24
msgid "Enter Your Account Information"
msgstr "మీ ఖాతా సమాచారాన్ని ఇవ్వండి"

#: ../data/rh_register.glade.h:25
msgid "Enter in the format hostname(:port)"
msgstr "ఆతిధేయ నామ ఆకృతిలో ఇవ్వండి(:పో)"

#: ../data/rh_register.glade.h:26
msgid "Hardware Info"
msgstr "హార్డువేర్ సమాచారం"

#: ../data/rh_register.glade.h:27
msgid "I would like to connect to Red Hat Network via an _HTTP proxy."
msgstr "నేను Red Hat Networkకి HTTP proxy ద్వారా అనుసంధించబడాలనుకుంటున్నాను. (_H)"

#: ../data/rh_register.glade.h:28
msgid "Limited updates"
msgstr "పరిమిత నవీకరణలు"

#: ../data/rh_register.glade.h:29
msgid "Link To Subscription"
msgstr "సబ్ స్క్రిప్షనుకు లింకు"

#: ../data/rh_register.glade.h:30
msgid "No thanks, I'll connect later."
msgstr "వద్దు ధన్యవాదములు.  నేను తరువాత అనుసంధానమవుతాను."

#: ../data/rh_register.glade.h:32
msgid "Package Information"
msgstr "ప్యాకేజీ సమాచారం"

#: ../data/rh_register.glade.h:33
msgid "Provide a Security Certificate"
msgstr "రక్షణ ధృవీకరణ పత్రాన్ని సమకూర్చు"

#: ../data/rh_register.glade.h:34
msgid "RHN login field"
msgstr "RHN లాగిన్ క్షేత్రము"

#: ../data/rh_register.glade.h:35
msgid "RHN password field"
msgstr "RHN సంకేతపద క్షేత్రము"

#: ../data/rh_register.glade.h:36
msgid "Review system..."
msgstr "పునఃపరిశీలనా విధానం..."

#: ../data/rh_register.glade.h:37
msgid "Select A File"
msgstr "ఒక ఫైలుని ఎన్నుకో"

#: ../data/rh_register.glade.h:38
msgid "Send hardware profile checkbox"
msgstr "హార్డువేర్ ప్రొఫైల్ పంపు చెక్‌బాక్స్"

#: ../data/rh_register.glade.h:39
msgid "Send package profile checkbox"
msgstr "ప్యాకేజీ ప్రొఫైల్ పంపు చెక్‌బాక్స్"

#: ../data/rh_register.glade.h:40
msgid "Start Window"
msgstr "విండోను ప్రారంభిం"

#: ../data/rh_register.glade.h:44
msgid ""
"This system will <b>not</b> be able to successfully receive software "
"updates, including security updates, from Red Hat without connecting to a "
"Red Hat Network server.\n"
"\n"
"To keep your system updated, secure, and supported, please register this "
"system at your earliest convenience.\n"
"\n"
"You may access the RHN registration tool by running <b>RHN Registration</b> "
"in the <b>System > Administration</b> menu.\n"
"You may access the software update tool by running <b>Software Update</b> in "
"the <b>System > Administration</b> menu."
msgstr ""
"ఈ సిస్టమ్ Red Hat Network సర్వరుకు అనుసంధించబడకుండా Red Hat నుండీ సాఫ్టువేరు నవీకరణలను, "
"రక్షణ నవీకరణలతో సహా, వేటిని సమర్ధవంతంగా పొంద<b>లేదు</b>.\n"
"\n"
"మీ సిస్టమ్‌ నవీకరించబడుతూ, సురక్షితంగా, మరియు మద్దతించబడుతూ వుంచుట కొరకు, దయచేసి దానిని త్వరలో మీ "
"వీలునిబట్టి నమోదుచేయండి.\n"
"\n"
"మీరు <b>సిస్టమ్ > నిర్వహణ</b> మెనూనందలి <b>RHN నమోదీకరణ</b> నడుపుట ద్వారా RHN నమోదీకరణ "
"సాధనమును యాక్సెస్ చేయవచ్చును.\n"
"మీరు <b>సిస్టమ్ > నిర్వహణ</b> మెనూనందలి <b>సాఫ్టువేర్ నవీకరణ</b> ను నడుపుట ద్వారా సాఫ్టువేర్ "
"నవీకరణ సాధనమును యాక్సెస్ చేయవచ్చును."

#: ../data/rh_register.glade.h:50
msgid "Use Authentication with HTTP Proxy"
msgstr "HTTP Proxyతో ధృవీకరణను వుపయోగించుము"

#: ../data/rh_register.glade.h:51
msgid "View Hardware Profile"
msgstr "హార్డువేరు ప్రొఫైల్ దర్శించు"

#: ../data/rh_register.glade.h:52
msgid "View Package Profile"
msgstr "ప్యాకేజ్ ప్రొఫైల్ దర్శించు"

#: ../data/rh_register.glade.h:56
msgid ""
"Your system will be subscribed to the base software channel.  You will not "
"be able to move this system to an earlier minor release channel if you "
"continue (you will be able to move to a later release.)"
msgstr ""
"మీ సిస్టమ్ాప్రాధమిక సాఫ్టువేర్ చానల్‌కు సబ్‌స్క్రైబ్ అగును.  మీరు కొనసాగించితే ఈ సిస్టమ్‌ను మునుపటి చిన్న "
"విడుదలకు కదల్చ లేరు (మీరు తరువాతి విడుదలకు కదల్చగలగుతారు.)"

#: ../data/rh_register.glade.h:57
msgid "_Activate a subscription now..."
msgstr "ఇప్పుడు ఒక చందాని క్రియాశీలం చేయి"

#: ../data/rh_register.glade.h:58
msgid "_Minor release:"
msgstr "చిన్న విడుదల (_M):"

#: ../data/rh_register.glade.h:59
msgid "_Operating system version:"
msgstr "ఆపరేటింగ్ సిస్టమ్ వర్షన్ (_O):"

#: ../data/rh_register.glade.h:60
msgid "icon of aplet"
msgstr "ఆప్లెట్ యొక్క ప్రతిమ"

#: ../data/rh_register.glade.h:61
msgid "installation number field"
msgstr "సంస్థాపన సంఖ్య క్షేత్రము"

#: ../data/rh_register.glade.h:62
msgid "proxy location"
msgstr "ప్రోక్సీ స్థానం"

#: ../data/rh_register.glade.h:63
msgid "proxy password field"
msgstr "ప్రోక్సీ సంకేతపదం క్షేత్రము"

#: ../data/rh_register.glade.h:64
msgid "proxy user field"
msgstr "ప్రోక్సీ వాడుకరి క్షేత్రము"

#: ../data/rh_register.glade.h:65
msgid "satellite server location"
msgstr "శాటిలైట్ సర్వర్ స్థానము"

#: ../data/rh_register.glade.h:66
msgid "system name"
msgstr "సిస్టమ్ పేరు"

<<<<<<< HEAD
=======
#: ../data/rh_register.glade.h:4
msgid ""
"<b>The network connection on your system is not active. Your system cannot "
"be set up for software updates at this time.</b>"
msgstr ""
"<b>మీ కంప్యూటరులో నెట్వర్కు అనుసంధానం క్రియాశీలంగా లేదు. మీకంప్యూటరు ఈ సమయంలో సాఫ్టువేరు "
"నవీకరణలను అమర్చలేదు.</b>"

#: ../data/rh_register.glade.h:5
msgid ""
"<b>Tip:</b> Minor releases with a '*' are currently fully supported by Red "
"Hat."
msgstr "<b>చిట్కా:</b> '*' తోటి చిన్న విడుదలలు ప్రస్తుతం Red Hat ద్వారా పూర్తిగా మద్దతించబడును."

#: ../data/rh_register.glade.h:6
msgid ""
"<b>Warning:</b> You will <b>not</b> be able to limit this system to a minor "
"release that is older than the most recent minor release if you select this "
"option."
msgstr ""
"<b>హెచ్చరిక:</b> మీరు ఈ ఐచ్చికమును యెంచుకొనినట్లైతే  యిటీవలి చిన్న విడుదల కన్నా చిన్నదైన విడుదలకు "
"మీరు మీ సిస్టమ్‌ను పరిమితం <b>చేయలేరు.</b>"

#: ../data/rh_register.glade.h:7
msgid ""
"<b>You have no active subscriptions available in your account.</b> You will "
"need to do one of the following to create an active subscription in your "
"account before this system can be registered:"
msgstr ""
"<b>మీరు ఈ ఖాతాలో క్రియాశీల సబ్ స్క్రిప్షనును కలిగిలేరు.</b> ఈ కంప్యూటరు నమోదవ్వటానికి ముంది మీరు "
"కిందివాటిలో ఏదో ఒకదాన్ని మీ కంప్యూటరులో క్రియాశీల సబ్ స్క్రిప్షనును సృష్టించటానికి చేయవలసి ఉంది:"

#: ../data/rh_register.glade.h:8
msgid "<b>Your system was registered for updates during installation.</b>"
msgstr "<b>సంస్థాపనా సమయమందు మీ సిస్టమ్ నవీకరణల కొరకు నమోదు చేయబడినది.</b>"

#: ../data/rh_register.glade.h:9
msgid ""
"<b>_All available updates</b> will be provided to this system.  This system, "
"if kept updated, will always be equivalent to the latest available minor "
"release of Red Hat Enterprise Linux 6.  It will be registered to the main "
"'Red Hat Enterprise Linux 6' software channel."
msgstr ""
"<b>(_A) అన్ని అందుబాటులోని నవీకరణలు</b> ఈ సిస్టమ్‌కు అందివ్వబడును.  ఈ సిస్టమ్, నవీకరించుటకు "
"వుంచబడితే, అది యెల్లప్పుడు Red Hat Enterprise Linux 6 యొక్క యిటీవలి అందుబాటులోని చిన్న "
"విడుదలకు సమానంగా వుంచబడును.  అది ముఖ్య 'Red Hat Enterprise Linux 6' సాఫ్టువేర్ చానల్‌కు "
"నమోదు కాబడును."

#: ../data/rh_register.glade.h:10
msgid ""
"<b>_Limited updates</b> will be provided to this system to maintain "
"compatibility with the following eligible Red Hat Enterprise Linux minor "
"release software channel:"
msgstr ""
"<b>(_L) పరిమిత నవీకరణలు</b> అనునవి కింది యోగ్యమైన Red Hat Enterprise Linux చిన్న విడుదల "
"సాఫ్టువేర్ చానల్‌తో సారూప్యత కొరకు అందివ్వబడును:"

#: ../data/rh_register.glade.h:11
msgid "<big><b>Moving to earlier releases won't be possible</b></big>"
msgstr "<big><b>ముందలి విడుదలలకు కదులుట సాధ్యంకాదు</b></big>"

#: ../data/rh_register.glade.h:12
msgid ""
"<small>Tip: Forgot your login or password? Look it up at \n"
"https://www.redhat.com/wapps/sso/rhn/lostPassword.html</small>"
msgstr ""
"<small>సూచన: మీ ప్రవేశం లేదా అనుమతిపదాన్ని మర్చిపోయారా? దాన్ని \n"
"https://www.redhat.com/wapps/sso/rhn/lostPassword.html</small>లో చూడం"

#: ../data/rh_register.glade.h:14
msgid "Advanced Network Configuration"
msgstr "ముందస్తు నెట్వర్కు ఆకృతీకరణ"

#: ../data/rh_register.glade.h:15
msgid "Advanced Network Configuration button"
msgstr "అధునాతన నెట్వర్కు ఆకృతీకరణ బటన్"

#: ../data/rh_register.glade.h:17
msgid "Aplet screenshot"
msgstr "ఆప్లెట్ స్క్రీన్‌షాట్"

#: ../data/rh_register.glade.h:18
msgid "Choose Channel"
msgstr "చానల్‌ను యెంపికచేసుకొనుము"

#: ../data/rh_register.glade.h:20
msgid "Choose minor release"
msgstr "చిన్న విడుదల యెంచుకొనుము"

#: ../data/rh_register.glade.h:21
msgid "Close"
msgstr "మూయి"

#: ../data/rh_register.glade.h:22
msgid "Confirm operation system release selection"
msgstr "ఆపరేషన్ సిస్టమ్ విడుదల యెంపికను ఖాయపరచుము"

#: ../data/rh_register.glade.h:23
msgid "Create profile"
msgstr "రూపాన్ని సృష్టించు"

#: ../data/rh_register.glade.h:24
msgid "Enter Your Account Information"
msgstr "మీ ఖాతా సమాచారాన్ని ఇవ్వండి"

#: ../data/rh_register.glade.h:25
msgid "Enter in the format hostname(:port)"
msgstr "ఆతిధేయ నామ ఆకృతిలో ఇవ్వండి(:పో)"

#: ../data/rh_register.glade.h:26
msgid "Hardware Info"
msgstr "హార్డువేర్ సమాచారం"

#: ../data/rh_register.glade.h:27
msgid "I would like to connect to Red Hat Network via an _HTTP proxy."
msgstr "నేను Red Hat Networkకి HTTP proxy ద్వారా అనుసంధించబడాలనుకుంటున్నాను. (_H)"

#: ../data/rh_register.glade.h:28
msgid "Limited updates"
msgstr "పరిమిత నవీకరణలు"

#: ../data/rh_register.glade.h:29
msgid "Link To Subscription"
msgstr "సబ్ స్క్రిప్షనుకు లింకు"

#: ../data/rh_register.glade.h:30
msgid "No thanks, I'll connect later."
msgstr "వద్దు ధన్యవాదములు.  నేను తరువాత అనుసంధానమవుతాను."

#: ../data/rh_register.glade.h:32
msgid "Package Information"
msgstr "ప్యాకేజీ సమాచారం"

#: ../data/rh_register.glade.h:33
msgid "Provide a Security Certificate"
msgstr "రక్షణ ధృవీకరణ పత్రాన్ని సమకూర్చు"

#: ../data/rh_register.glade.h:34
msgid "RHN login field"
msgstr "RHN లాగిన్ క్షేత్రము"

#: ../data/rh_register.glade.h:35
msgid "RHN password field"
msgstr "RHN సంకేతపద క్షేత్రము"

#: ../data/rh_register.glade.h:36
msgid "Review system..."
msgstr "పునఃపరిశీలనా విధానం..."

#: ../data/rh_register.glade.h:37
msgid "Select A File"
msgstr "ఒక ఫైలుని ఎన్నుకో"

#: ../data/rh_register.glade.h:38
msgid "Send hardware profile checkbox"
msgstr "హార్డువేర్ ప్రొఫైల్ పంపు చెక్‌బాక్స్"

#: ../data/rh_register.glade.h:39
msgid "Send package profile checkbox"
msgstr "ప్యాకేజీ ప్రొఫైల్ పంపు చెక్‌బాక్స్"

#: ../data/rh_register.glade.h:40
msgid "Start Window"
msgstr "విండోను ప్రారంభిం"

#: ../data/rh_register.glade.h:44
msgid ""
"This system will <b>not</b> be able to successfully receive software "
"updates, including security updates, from Red Hat without connecting to a "
"Red Hat Network server.\n"
"\n"
"To keep your system updated, secure, and supported, please register this "
"system at your earliest convenience.\n"
"\n"
"You may access the RHN registration tool by running <b>RHN Registration</b> "
"in the <b>System > Administration</b> menu.\n"
"You may access the software update tool by running <b>Software Update</b> in "
"the <b>System > Administration</b> menu."
msgstr ""
"ఈ సిస్టమ్ Red Hat Network సర్వరుకు అనుసంధించబడకుండా Red Hat నుండీ సాఫ్టువేరు నవీకరణలను, "
"రక్షణ నవీకరణలతో సహా, వేటిని సమర్ధవంతంగా పొంద<b>లేదు</b>.\n"
"\n"
"మీ సిస్టమ్‌ నవీకరించబడుతూ, సురక్షితంగా, మరియు మద్దతించబడుతూ వుంచుట కొరకు, దయచేసి దానిని త్వరలో మీ "
"వీలునిబట్టి నమోదుచేయండి.\n"
"\n"
"మీరు <b>సిస్టమ్ > నిర్వహణ</b> మెనూనందలి <b>RHN నమోదీకరణ</b> నడుపుట ద్వారా RHN నమోదీకరణ "
"సాధనమును యాక్సెస్ చేయవచ్చును.\n"
"మీరు <b>సిస్టమ్ > నిర్వహణ</b> మెనూనందలి <b>సాఫ్టువేర్ నవీకరణ</b> ను నడుపుట ద్వారా సాఫ్టువేర్ "
"నవీకరణ సాధనమును యాక్సెస్ చేయవచ్చును."

#: ../data/rh_register.glade.h:50
msgid "Use Authentication with HTTP Proxy"
msgstr "HTTP Proxyతో ధృవీకరణను వుపయోగించుము"

#: ../data/rh_register.glade.h:51
msgid "View Hardware Profile"
msgstr "హార్డువేరు ప్రొఫైల్ దర్శించు"

#: ../data/rh_register.glade.h:52
msgid "View Package Profile"
msgstr "ప్యాకేజ్ ప్రొఫైల్ దర్శించు"

#: ../data/rh_register.glade.h:56
msgid ""
"Your system will be subscribed to the base software channel.  You will not "
"be able to move this system to an earlier minor release channel if you "
"continue (you will be able to move to a later release.)"
msgstr ""
"మీ సిస్టమ్ాప్రాధమిక సాఫ్టువేర్ చానల్‌కు సబ్‌స్క్రైబ్ అగును.  మీరు కొనసాగించితే ఈ సిస్టమ్‌ను మునుపటి చిన్న "
"విడుదలకు కదల్చ లేరు (మీరు తరువాతి విడుదలకు కదల్చగలగుతారు.)"

#: ../data/rh_register.glade.h:57
msgid "_Activate a subscription now..."
msgstr "ఇప్పుడు ఒక చందాని క్రియాశీలం చేయి"

#: ../data/rh_register.glade.h:58
msgid "_Minor release:"
msgstr "చిన్న విడుదల (_M):"

#: ../data/rh_register.glade.h:59
msgid "_Operating system version:"
msgstr "ఆపరేటింగ్ సిస్టమ్ వర్షన్ (_O):"

#: ../data/rh_register.glade.h:60
msgid "icon of aplet"
msgstr "ఆప్లెట్ యొక్క ప్రతిమ"

#: ../data/rh_register.glade.h:61
msgid "installation number field"
msgstr "సంస్థాపన సంఖ్య క్షేత్రము"

#: ../data/rh_register.glade.h:62
msgid "proxy location"
msgstr "ప్రోక్సీ స్థానం"

#: ../data/rh_register.glade.h:63
msgid "proxy password field"
msgstr "ప్రోక్సీ సంకేతపదం క్షేత్రము"

#: ../data/rh_register.glade.h:64
msgid "proxy user field"
msgstr "ప్రోక్సీ వాడుకరి క్షేత్రము"

#: ../data/rh_register.glade.h:65
msgid "satellite server location"
msgstr "శాటిలైట్ సర్వర్ స్థానము"

#: ../data/rh_register.glade.h:66
msgid "system name"
msgstr "సిస్టమ్ పేరు"

>>>>>>> 852a28ff
#: ../data/rh_register.glade.h:67
#, fuzzy
msgctxt "yes"
msgid "<b>Compliance:</b>"
msgstr "<b>అంగీకారం:</b>"

#: ../data/rh_register.glade.h:68
#, fuzzy
msgctxt "yes"
msgid "<b>Downloads &amp; Upgrades:</b>"
msgstr "<b>దిగుమతులు &amp; ఎగుమతు:</b>"

#: ../data/rh_register.glade.h:69
#, fuzzy
msgctxt "yes"
msgid "<b>HTTP Proxy</b>"
msgstr "<b>HTTP Proxy</b>"

#: ../data/rh_register.glade.h:70
#, fuzzy
msgctxt "yes"
msgid "<b>Login:</b>"
msgstr "<b>ప్రవేశం:</b>"

#: ../data/rh_register.glade.h:71
#, fuzzy
msgctxt "yes"
msgid "<b>Red Hat Network Location:</b>"
msgstr "<b>Red Hat Network స్థానం:</b>"

#: ../data/rh_register.glade.h:72
#, fuzzy
msgctxt "yes"
msgid "<b>Security &amp; Updates:</b>"
msgstr "<b>రక్షణ &amp; నవీకరణలు:</b>"

#: ../data/rh_register.glade.h:73
#, fuzzy
msgctxt "yes"
msgid "<b>Support:</b>"
msgstr "<b>మద్దతు:</b>"

#: ../data/rh_register.glade.h:74
#, fuzzy
msgctxt "yes"
msgid "<b>System ID:</b>"
msgstr "<b>కంప్యూటరు ID:</b>"

#: ../data/rh_register.glade.h:75
#, fuzzy
msgctxt "yes"
msgid "<b>Warning</b>"
msgstr "<b>హెచ్చరిక</b>"

#: ../data/rh_register.glade.h:76
#, fuzzy
msgctxt "yes"
msgid "<big><b>Profile Data</b></big>"
msgstr "<big><b>రూప సమాచారం</b></big>"

#: ../data/rh_register.glade.h:77
#, fuzzy
msgctxt "yes"
msgid "<big><b>System Name</b></big>"
msgstr "<big><b>కంప్యూటరు పేరు</b></big>"

#: ../data/rh_register.glade.h:78
#, fuzzy
msgctxt "yes"
msgid "<small><b>Example:</b> https://satellite.example.com</small>"
msgstr "<small><b>ఉదాహరణ:</b> https://satellite.example.com</small>"

#: ../data/rh_register.glade.h:79
#, fuzzy
msgctxt "yes"
msgid "<small><b>Example:</b> squid.example.com:3128</small>"
msgstr "<small><b>ఉదాహరణ:</b> squid.example.com:3128</small>"

#: ../data/rh_register.glade.h:80
#, fuzzy
msgctxt "yes"
msgid "<small><b>Example</b>: XXXX-XXXX-XXXX-XXXX</small>"
msgstr "<small><b>ఉదాహరణ</b>: XXXX-XXXX-XXXX-XXXX</small>"

#: ../data/rh_register.glade.h:81
#, fuzzy
msgctxt "yes"
msgid ""
"<small><b>Tip:</b> Red Hat values your privacy: http://www.redhat.com/legal/"
"privacy_statement.html.</small>"
msgstr ""
"<small><b>చిట్కా:</b> Red Hat మీ గోప్యతను గౌరవించును: http://www.redhat.com/legal/"
"privacy_statement.html.</small>"

#: ../data/rh_register.glade.h:82
#, fuzzy
msgctxt "yes"
msgid ""
"<small>Tip: Forgot your login or password? Contact your Satellite's "
"<i>Organization Administrator</i>.</small>"
msgstr ""
"<small>సూచన: మీ వినియోగదారుని పేరు లేదా అనుమతిపదాన్ని మర్చిపోయారా? మీ శాటిలైట్ యొక్క <i>నిర్వహణాధికారిని</i>."
"</small> సంప్రదించండి"

#: ../data/rh_register.glade.h:84
#, no-c-format
msgctxt "yes"
msgid ""
"A security certificate compatible with <b>%s</b> was not found on this "
"system."
msgstr ""

#: ../data/rh_register.glade.h:85
#, fuzzy
msgctxt "yes"
msgid ""
"Access to the technical support experts at Red Hat or Red Hat's partners for "
"help with any issues you might encounter with this system."
msgstr ""
"ఈ విధానంతో మీరు ఎదుర్కొంటున్న ఏసమస్యకైనా సహాయంకోసం Red Hat లేదా Red Hat యొక్క భాగస్వామ్య సాంకేతిక "
"మద్దతునిచ్చే నిపుణులకు అందుబాటులో ఉండండి."

#: ../data/rh_register.glade.h:86
#, fuzzy
msgctxt "yes"
msgid ""
"Activate a previously purchased subscription you have not yet activated."
msgstr ""
"మీరు ఇంతకు ముందే కొన్న subscriptionన్ను క్రియాశీలం చేయండి మీరు ఇంతవరకూ క్రియాశీలం చేయలేదు."

#: ../data/rh_register.glade.h:87
#, fuzzy
msgctxt "yes"
msgid "Advanced _Network Configuration ..."
msgstr "ముందస్తు నెట్వర్కు ఆకృతీకరణ ..."

#: ../data/rh_register.glade.h:88
#, fuzzy
msgctxt "yes"
msgid ""
"Are you sure you don't want to connect your system to Red Hat Network? "
"You'll miss out on the benefits of a Red Hat Enterprise Linux subscription:"
msgstr ""
"మీరు నిజంగా మీ కంప్యూటరుని Red Hat Networkకి అనుసంధించ దలచుకోలేదా? మీరు Red Hat "
"Enterprise Linux సబ్ స్క్రిప్షన్ లాభాలను జారవిడుచుకుంటారు:"

#: ../data/rh_register.glade.h:89
#, fuzzy
msgctxt "yes"
msgid "Are you sure you would like to continue?"
msgstr "మీరు నిజంగా కొనసాగించాలనుకుంటున్నారా?"

#: ../data/rh_register.glade.h:90
#, fuzzy
msgctxt "yes"
msgid "CPU Model:"
msgstr "CPU మాదిరి:"

#: ../data/rh_register.glade.h:91
#, fuzzy
msgctxt "yes"
msgid "CPU Speed:"
msgstr "CPU వేగం:"

#: ../data/rh_register.glade.h:92
#, fuzzy
msgctxt "yes"
msgid "Certificate _Location:"
msgstr "దృవీకరణ స్థానం: (_L)"

#: ../data/rh_register.glade.h:93
#, fuzzy
msgctxt "yes"
msgid ""
"Connecting your system to Red Hat Network allows you to take full advantage "
"of the benefits of a paid subscription, including:"
msgstr ""
"మీ కంప్యూటరును Red Hat Networkకి అనుసంధించటం మిమ్మల్ని paid subscription లాభాల వినియోగానికి "
"అనుమతిస్తుంది, వీటితోపా:"

#: ../data/rh_register.glade.h:94
#, fuzzy
msgctxt "yes"
msgid ""
"Download installation images for Red Hat Enterprise Linux releases, "
"including new releases."
msgstr ""
"Red Hat Enterprise Linux విడుదల సంస్థాపక CD చిత్రాలను దిగుమతిచేయి, కొత్త విడుదలలతో సహా."

#: ../data/rh_register.glade.h:95
#, fuzzy
msgctxt "yes"
msgid "ERROR"
msgstr "దోషం"

#: ../data/rh_register.glade.h:96
#, fuzzy
msgctxt "yes"
msgid ""
"Except for a few cases, Red Hat recommends customers only register with RHN "
"once."
msgstr ""
"కొన్ని సందర్భాలలో తప్పించి, Red Hat వినియోగదారులను RHN తో వొక సారి మాత్రమే నమోదు కమ్మని చెబుతుంది.\n"

#: ../data/rh_register.glade.h:97
#, fuzzy
msgctxt "yes"
msgid ""
"For more information, including alternate tools, consult this Knowledge Base "
"Article: <a href=\"https://access.redhat.com/kb/docs/DOC-45563\">https://"
"access.redhat.com/kb/docs/DOC-45563</a>"
msgstr ""
"ప్రత్యామ్నాయ సాధనాలతో సహా, అదిక సమాచారం కొరకు, యీ సమాచార నిధిని సంప్రదించండి ప్రకరణం: https://"
"access.redhat.com/kb/docs/DOC-45563\n"

#: ../data/rh_register.glade.h:98
#, fuzzy
msgctxt "yes"
msgid "Hardware Profile"
msgstr "హార్డువేర్ రూపం"

#: ../data/rh_register.glade.h:99
#, fuzzy
msgctxt "yes"
msgid "Hostname:"
msgstr "ఆతిధేయనామం:"

#: ../data/rh_register.glade.h:100
#, fuzzy
msgctxt "yes"
msgid ""
"I <b>_don't</b> have an SSL certificate. I will contact my system "
"administrator for assistance and will register at a later time."
msgstr ""
"నేను <b> </b> SSL ధృవీకరణను కలిగిలేను. నేను నా కంప్యూటరు నిర్వహణాధికారిని సహాయానికి కలిసి  తరువాత "
"నమోదు చేస్తాను. (_d)"

#: ../data/rh_register.glade.h:101
#, fuzzy
msgctxt "yes"
msgid ""
"I have access to a <b>Red Hat Network Satellite</b> or <b>Red Hat Network "
"Proxy</b>. I'd like to receive software updates from the Satellite or Proxy "
"below:"
msgstr ""
"నేను <b>Red Hat Network Satellite</b> లేదా <b>Red Hat Network Proxy</b> వినియోగాన్ని "
"కలిగి ఉన్నాను. నేను కింది Satellite లేదా Proxy నుండీ నవీకరణలను పొందాలునుకోవటం లేదు:"

#: ../data/rh_register.glade.h:102
#, fuzzy
msgctxt "yes"
msgid "I have an <b>_SSL certificate</b> to communicate with Red Hat Network:"
msgstr "నేను ఒక <b>_SSL ధృవీకరణను</b> Red Hat Networkతో సంబంధానిక్ కలిగి ఉన్నాను:"

#: ../data/rh_register.glade.h:103
#, fuzzy
msgctxt "yes"
msgid "I would like to connect to Red Hat Network via an _HTTP proxy."
msgstr "నేను Red Hat Networkకి HTTP proxy ద్వారా అనుసంధించబడాలనుకుంటున్నాను. (_H)"

#: ../data/rh_register.glade.h:104
#, fuzzy
msgctxt "yes"
msgid ""
"I'd like to receive updates from <b>Red Hat Network</b>. (I don't have "
"access to a Red Hat Network Satellite or Proxy.)"
msgstr ""
"నేను <b>Red Hat Network</b> నుండీ సాఫ్టువేర్ నవీకరణలను పొందాలనుకోవటం లేదు. (నేను Red Hat "
"Network Satellite or Proxy వినియోగాన్ని కలిగిలేను.)"

#: ../data/rh_register.glade.h:105
#, fuzzy
msgctxt "yes"
msgid "IP Address:"
msgstr "IP చిరునామా:"

#: ../data/rh_register.glade.h:106
#, fuzzy
msgctxt "yes"
msgid "Installation _Number:"
msgstr "సంస్థాపక సం:"

#: ../data/rh_register.glade.h:107
#, fuzzy
msgctxt "yes"
msgid ""
"It appears this system has already been registered with RHN using RHN "
"Certificate-Based Entitlement technology. This tool requires registration "
"using RHN Classic technology."
msgstr ""
"RHN ధృవీకరణపత్ర-ఆధారిత యెంటైటిల్‌మెంట్ సాంకేతికతను వుపయోగించి RHN తో యీ సిస్టమ్ యిప్పిటికే నమోదైవున్నట్లు "
"అనిపిస్తోంది. ఈ సాధనంకు RHN క్లాసిక్ సాంకేతికత వుపయోగించి నమోదు చేయవలసివుంది."

#: ../data/rh_register.glade.h:108
#, fuzzy
msgctxt "yes"
msgid "It appears this system has already been set up for software updates:"
msgstr "కంప్యూటరు సాఫ్టువేరు నవీకరణలకోసం ఇప్పటికే అమర్చబడి ఉండవచ్చు:"

#: ../data/rh_register.glade.h:109
#, fuzzy
msgctxt "yes"
msgid ""
"Log in to http://rhn.redhat.com/ and unentitle an inactive system at Your "
"RHN > Subscription Management > System Entitlements."
msgstr ""
"http://rhn.redhat.com/ కి ప్రవేశించండి మరియూ మీ RHN > Subscription Management > "
"System Entitlements లో క్రియారహిత హక్కును కలిగి ఉండండి."

#: ../data/rh_register.glade.h:110
#, fuzzy
msgctxt "yes"
msgid "Memory:"
msgstr "మెమోరీ:"

#: ../data/rh_register.glade.h:111
#, fuzzy
msgctxt "yes"
msgid "Package Information"
msgstr "ప్యాకేజీ సమాచారం"

#: ../data/rh_register.glade.h:112
#, fuzzy
msgctxt "yes"
msgid ""
"Please enter your account information for <b>Red Hat Network</b> (http://rhn."
"redhat.com/)"
msgstr ""
"దయచెసి మీ ఖాతా సమాచారాన్ని <b>Red Hat Network</b> కోసం ఇవ్వండి (http://rhn.redhat.com)"

#: ../data/rh_register.glade.h:113
#, fuzzy
msgctxt "yes"
msgid "Please review the subscription details below:"
msgstr "దయచేసి కింది సబ్ స్క్రిప్షన్ వివరాలను పరిశీలించు:"

#: ../data/rh_register.glade.h:114
#, fuzzy
msgctxt "yes"
msgid "Proxy P_assword:"
msgstr "Proxy అనుమతిపదం: (_a)"

#: ../data/rh_register.glade.h:115
#, fuzzy
msgctxt "yes"
msgid "Proxy _Username:"
msgstr "Proxy వినియోగదారుని పేరు: (_U)"

#: ../data/rh_register.glade.h:116
#, fuzzy
msgctxt "yes"
msgid ""
"Purchase an additional Red Hat Enterprise Linux subscription at http://www."
"redhat.com/store/."
msgstr ""
"అదనపు Red Hat Enterprise Linux సబ్ స్క్రిప్షన్ను http://www.redhat.com/store/ యందు "
"కొనండి."

#: ../data/rh_register.glade.h:117
#, fuzzy
msgctxt "yes"
msgid "RHN Classic Mode"
msgstr "RHN క్లాసిక్ రీతి"

#: ../data/rh_register.glade.h:118
#, fuzzy
msgctxt "yes"
msgid ""
"Receive the latest software updates, including security updates, keeping "
"this Red Hat Enterprise Linux system <b>updated</b> and <b>secure</b>."
msgstr ""
"కొత్త సాఫ్టువేర్ నవీకరణలను తీసుకో, రక్షణ నవీకరణలుతోసహా, ఈ Red Hat Enterprise Linux system "
"<b>నవీకరణ</b> మరియూ <b>రక్షణ</b>."

#: ../data/rh_register.glade.h:119
#, fuzzy
msgctxt "yes"
msgid "Red Hat Linux Version:"
msgstr "Red Hat Linux ప్రతి:"

#: ../data/rh_register.glade.h:120
#, fuzzy
msgctxt "yes"
msgid "Red Hat Network _Location:"
msgstr "Red Hat Network స్థానం: (_L)"

#: ../data/rh_register.glade.h:121
#, fuzzy
msgctxt "yes"
msgid "Send _hardware profile"
msgstr "హార్డువేర్ ఆకృతిని పంపు (_h)"

#: ../data/rh_register.glade.h:122
#, fuzzy
msgctxt "yes"
msgid "Send _package profile"
msgstr "ప్యాకేజీ ఆకృతిని పంపు (_p)"

#: ../data/rh_register.glade.h:123
#, fuzzy
msgctxt "yes"
msgid "Software update setup has been completed for this system."
msgstr "ఈ కంప్యూటరుకోసం సాఫ్టువేర్ నవీకరణల అమర్పు పూర్తవుతోంది."

#: ../data/rh_register.glade.h:124
#, fuzzy
msgctxt "yes"
msgid ""
"Stay in compliance with your subscription agreement and manage subscriptions "
"for systems connected to your account at http://rhn.redhat.com/."
msgstr ""
"విధానాలు మీ ఖాతాకి http://rhn.redhat.com లో అనుసంధించబడటానికి మీ సబ్ స్క్రిప్షన్ ఒప్పందం మరియూ సబ్ "
"స్క్రిప్షన్ నిర్వహణతో ఉండండి."

#: ../data/rh_register.glade.h:125
#, fuzzy
msgctxt "yes"
msgid "System _Name:"
msgstr "విధానం పేరు: (_N)"

#: ../data/rh_register.glade.h:126
#, fuzzy
msgctxt "yes"
msgid ""
"This assistant will guide you through connecting your system  to Red Hat "
"Network (RHN) for software updates, such as:"
msgstr ""
"ఈ సహాయం మీకు మీకంప్యూటరు  Red Hat Network (RHN)కి సాఫ్టువేరు నవీకరణలకోసం అనుసంధించటానికి "
"సహకరిస్తుంది, అవి ఇటువంటివి:"

#: ../data/rh_register.glade.h:127
#, fuzzy
msgctxt "yes"
msgid "Use Au_thentication with HTTP Proxy:"
msgstr "HTTP Proxyతో ప్రామాణీకరణ: (_t)"

#: ../data/rh_register.glade.h:128
#, fuzzy
msgctxt "yes"
msgid "V_iew Package Profile ..."
msgstr "దృశ్య ప్యాకేజ్ ప్రొఫైల్ ... (_i)"

#: ../data/rh_register.glade.h:129
#, fuzzy
msgctxt "yes"
msgid ""
"Would you like to register your system at this time? <b>(Strongly "
"recommended.)</b>"
msgstr "మీరు మీ విధానాన్ని ఇప్పుడు నమోదు చేయాలనుకుంటున్నారా? <b>(బలంగా ధృఢపరుస్తున్నారా.)</b>"

#: ../data/rh_register.glade.h:130
#, fuzzy
msgctxt "yes"
msgid ""
"You may connect your system to <b>Red Hat Network</b> (https://rhn.redhat."
"com/) or to a <b>Red Hat Network Satellite</b> or <b>Red Hat Network Proxy</"
"b> in order to receive software updates."
msgstr ""
"మీరు మీ కంప్యూటరును <b>Red Hat Network</b> (https://rhn.redhat.com/) లేదా ఒక "
"<b>Red Hat Network Satellite</b> లేదా <b>Red Hat Network Proxy</b> లకు సాఫ్టువేరు "
"నవీకరణలను పొందటానికి అనుసంధించి ఉంటారు."

#: ../data/rh_register.glade.h:131
#, fuzzy
msgctxt "yes"
msgid ""
"You will <b>not</b> be able to take advantage of these subscriptions "
"privileges without connecting your system to Red Hat Network."
msgstr ""
"మీరు <b>లేరు</b> మీ కంప్యూటరును Red Hat Networkకి అనుసంధించకుండా ఈ సబ్ స్క్రిప్షన్ "
"విశేషాధికారాలను పొందలేరు."

#: ../data/rh_register.glade.h:132
#, fuzzy
msgctxt "yes"
msgid ""
"You won't be able to receive software updates, including security updates, "
"for this system."
msgstr ""
"కొత్త సాఫ్టువేర్ నవీకరణలను తీసుకో, రక్షణ నవీకరణలుతోసహా, ఈ Red Hat Enterprise Linux system "
"<b>నవీకరణ</b> మరియూ <b>రక్షణ</b>."

#: ../data/rh_register.glade.h:133
#, fuzzy
msgctxt "yes"
msgid ""
"You'll need to send us a profile of what packages and hardware are installed "
"on your system so we can determine what updates are available."
msgstr ""
"మీరు మీ కంప్యూటరులో ఏ ప్యాకేజీలు మరియూ హార్డువేరూ సంస్థాపించబడిందో వాటిగురించిన సమాచారాన్ని పంపవలసి ఉంది "
"అప్పుడు మేము ఏ నవీకరణలు అందుబాటులో ఉన్నాయో నిర్ధారించగలుగుతాం."

#: ../data/rh_register.glade.h:134
#, fuzzy
msgctxt "yes"
msgid ""
"You'll want to choose a name for this system so you'll be able to identify "
"it in the Red Hat Network interface."
msgstr ""
"మీరు ఈ విధానం కోసం ఒక పేరును ఎన్నుకో దలచారా మీరు దాన్ని Red Hat Network అంతర్ముఖీనతలో "
"గుర్తించగలుగుతారు."

#: ../data/rh_register.glade.h:135
#, fuzzy
msgctxt "yes"
msgid "Your system is not setup for software updates."
msgstr "మీ కంప్యూటరు సాఫ్టువేరు నవీకరణలకోసం అమర్చబడి లేదు."

#: ../data/rh_register.glade.h:136
#, fuzzy
msgctxt "yes"
msgid ""
"Your system is now ready to receive the software updates that will keep it "
"secure and supported."
msgstr ""
"మీకంప్యూటరు subscriptionని ఉపయోగించవలసి ఉంది. ఇది మిమ్మల్ని మీకంప్యూటరు యొక్క నవీకరణలు, రక్షణ, "
"మరియూ మద్దతులను ఉంచటానికి అనుమతిసస్తుం."

#: ../data/rh_register.glade.h:137
#, fuzzy
msgctxt "yes"
msgid ""
"Your system is ready to receive the software updates that will keep it "
"secure and supported."
msgstr ""
"మీకంప్యూటరు subscriptionని ఉపయోగించవలసి ఉంది. ఇది మిమ్మల్ని మీకంప్యూటరు యొక్క నవీకరణలు, రక్షణ, "
"మరియూ మద్దతులను ఉంచటానికి అనుమతిసస్తుం."

#: ../data/rh_register.glade.h:138
#, fuzzy
msgctxt "yes"
msgid ""
"Your system will need to access a subscription. This will allow you to keep "
"your system updated, secure, and supported."
msgstr ""
"మీకంప్యూటరు subscriptionని ఉపయోగించవలసి ఉంది. ఇది మిమ్మల్ని మీకంప్యూటరు యొక్క నవీకరణలు, రక్షణ, "
"మరియూ మద్దతులను ఉంచటానికి అనుమతిసస్తుం."

#: ../data/rh_register.glade.h:139
#, fuzzy
msgctxt "yes"
msgid "_Close"
msgstr "మూయి (_C)"

#: ../data/rh_register.glade.h:140
#, fuzzy
msgctxt "yes"
msgid "_Login:"
msgstr "ప్రవేశం:"

#: ../data/rh_register.glade.h:141
#, fuzzy
msgctxt "yes"
msgid "_No thanks, I'll connect later."
msgstr "వద్దు ధన్యవాదా.  నేను తరువాత నమోదు చేస్తాను."

#: ../data/rh_register.glade.h:142
#, fuzzy
msgctxt "yes"
msgid "_No, Cancel"
msgstr "రద్దు చేయవద్దు (_N)"

#: ../data/rh_register.glade.h:143
#, fuzzy
msgctxt "yes"
msgid "_No, I prefer to register at a later time."
msgstr "వద్దు, నేను తరువాత నమోదు చేయటానికి ఇష్టపడతాను. (_N)"

#: ../data/rh_register.glade.h:144
#, fuzzy
msgctxt "yes"
msgid "_Password:"
msgstr "అనుమతిపదం: (_P)"

#: ../data/rh_register.glade.h:145
#, fuzzy
msgctxt "yes"
msgid "_Proxy Location:"
msgstr "Proxy స్థానం: (_P)"

#: ../data/rh_register.glade.h:146
#, fuzzy
msgctxt "yes"
msgid "_Take me back to the registration"
msgstr "నన్ను తిరిగి నమోదుకు తీసుకుని వెళ్లు (_T)"

#: ../data/rh_register.glade.h:147
#, fuzzy
msgctxt "yes"
msgid "_Take me back to the setup process."
msgstr "నన్ను తిరిగి అమర్పు విధానానికి తీసుకుని వెళ్లు. (_T)"

#: ../data/rh_register.glade.h:148
#, fuzzy
msgctxt "yes"
msgid "_View Hardware Profile ..."
msgstr "హార్డువేరు ఆకృతి దృశ్యం ... (_V)"

#: ../data/rh_register.glade.h:149
#, fuzzy
msgctxt "yes"
msgid "_Why Should I Connect to RHN? ..."
msgstr "నేను ఎందుకని RHNకి అనుసంధించబడాలి? ..."

#: ../data/rh_register.glade.h:150
#, fuzzy
msgctxt "yes"
msgid "_Yes, Continue"
msgstr "అవును, కొనసాగించు (_Y)"

#: ../data/rh_register.glade.h:151
#, fuzzy
msgctxt "yes"
msgid "_Yes, I'd like to register now."
msgstr "అవును, నేను ఇప్పుడు నమోదు చేయదలచుకోలేదు. (_Y)"

#: ../data/rh_register.glade.h:152
#, fuzzy
msgctxt "yes"
msgid "label"
msgstr "లేబులు"

#: ../data/rh_register.glade.h:153
#, fuzzy
msgctxt "yes"
msgid "•"
msgstr "•"

#: ../data/rh_register.glade.h:154
#, fuzzy
msgctxt "yes"
msgid "• A name for your system's Red Hat Network profile"
msgstr "• మీ కంప్యూటరు యొక్క  Red Hat Network ఆకృతికి పేరు"

#: ../data/rh_register.glade.h:155
#, fuzzy
msgctxt "yes"
msgid "• The address to your Red Hat Network Satellite (optional)"
msgstr "• మీ Red Hat Network సాటిలైటుకి (ఐచ్ఛిక) చిరునామా"

#: ../data/rh_register.glade.h:156
#, fuzzy
msgctxt "yes"
msgid "• Your Red Hat Network or Red Hat Network Satellite login "
msgstr "• మీ Red Hat Network లేదా Red Hat Network శాటిలైటు ప్రవేశం "

#: ../rhn_register.desktop.in.h:1
msgid "RHN Registration"
msgstr "RHN నమోదీకరణ"

#: ../rhn_register.desktop.in.h:2
msgid "Register for software updates from Spacewalk/Satellite/Red Hat Network"
msgstr "సాఫ్టువేర్ నవీకరణల కొరకు Spacewalk/Satellite/Red Hat Network నుండి నమోదుకండి"

#: ../rhn_register.desktop.in.h:3
msgid "Register to Spacewalk/Satellite/Red Hat Network."
msgstr "Spacewalk/Satellite/Red Hat Network కు నమోదుకండి."

#~ msgid ""
#~ "Could not open /etc/yum/pluginconf.d/rhnplugin.conf\n"
#~ "yum-rhn-plugin is not enable.\n"
#~ msgstr ""
#~ "/etc/yum/pluginconf.d/rhnplugin.conf తెరువలేక పోయింది\n"
#~ "yum-rhn-plugin చేతనముచేయబడి లేదు.\n"
<<<<<<< HEAD

#~ msgid "Entitlement Platform Registration"
#~ msgstr "ఎంటైటిల్‌మెంట్ ప్లాట్‌ఫాం నమోదీకరణ"

#~ msgid ""
#~ "A security certificate compatible with <b>%s</b> was not found on this "
#~ "system.\n"
#~ "\n"
#~ "A security certificate, using SSL technology, is necessary to ensure that "
#~ "data communicated between this system and Red Hat Network (including your "
#~ "login and password) is secure."
#~ msgstr ""
#~ "ఈ కంప్యూటరులో <b>%s</b>తో రక్షక ధృవీకరణ ఆనుకూల్యత కనుగొనబడలేదు.\n"
#~ "\n"
#~ "ఒక రక్షక ధృవీకరణ, SSL సాంకేతికతను ఉపయోగించి, సమాచార సంబంధాన్ని ఈ కంప్యూటరు మరియూ Red Hat "
#~ "Network (మీ ప్రవేశం మరియూ అనుమతిపదంతో సహా) రక్షణని ధృఢపరుస్తుంది."

#~ msgid ""
#~ "You won't be able to receive software updates, including security "
#~ "updates, for this system.\n"
#~ "\n"
#~ "You may access the RHN registration tool by running <b>RHN Registration</"
#~ "b> or <b>Red Hat Subscription Manager</b> in the <b>System > "
#~ "Administration</b> menu.\n"
#~ "You may access the software update tool by running <b>Software Update</b> "
#~ "in the <b>System > Administration</b> menu."
#~ msgstr ""
#~ "మీరు సాఫ్టువేరు నవీకరణలను, రక్షణ నవీకరణలతో సహా, యీ సిస్టమ్ కొరకు పొందలేరు.\n"
#~ "\n"
#~ "మీరు <b>సిస్టమ్ > నిర్వహణ</b> మెనూనందలి <b>RHN నమోదీకరణ</b> లేదా <b>Red Hat సబ్‌స్క్రిప్షన్ "
#~ "నిర్వాహకి</b> నడుపుట ద్వారా RHN నమోదీకరణ సాధనమును యాక్సెస్ చేయవచ్చును.\n"
#~ "మీరు <b>సిస్టమ్ > నిర్వహణ</b> మెనూనందలి <b>సాఫ్టువేర్ నవీకరణ</b> ను నడుపుట ద్వారా సాఫ్టువేర్ "
#~ "నవీకరణ సాధనమును యాక్సెస్ చేయవచ్చును."

#~ msgid ""
#~ "Your system is now ready to receive the software updates that will keep "
#~ "it secure and supported.\n"
#~ "\n"
#~ "You'll know when software updates are available when a package icon "
#~ "appears in the notification area of your desktop (usually in the upper-"
#~ "right corner, circled below.) Clicking on this icon, when available, will "
#~ "guide you through applying any updates that are available:"
#~ msgstr ""
#~ "మీ కంప్యూటరు ఇప్పుడు రక్షణ మరియూ మద్దతు నవీకరణలకు చెందిన సాఫ్టువేరును గ్రహించటానికి సిద్ధంగా "
#~ "ఉంది.\n"
#~ "\n"
#~ "మీరు ఎప్పుడు సాఫ్టువేరు అనువర్తనాలు అందుబాటులో ఉంటాయో డెస్కుటాప్ యొక్క సూచక ప్రాంతంలో ఎప్పుడు "
#~ "ప్యాకేజీ రూపు కనిపిస్తుందో (సాధారణంగా పై-కుడి మూల, కింద గుర్తించబడింది.) ఈ రూపుమీద క్లిక్  "
#~ "చేయటంద్వారా, అందుబాటులో ఉన్నప్పుదు, ఏ అనువర్తనాలైనా అందుబాటులో ఉన్నప్పుడు మీకు గైడ్ చేస్తుంది:"

#~ msgid ""
#~ "Your system is ready to receive the software updates that will keep it "
#~ "secure and supported.\n"
#~ "\n"
#~ "You'll know when software updates are available when a package icon "
#~ "appears in the notification area of your desktop (usually in the upper-"
#~ "right corner, circled below.) Clicking on this icon, when available, will "
#~ "guide you through applying any updates that are available:"
#~ msgstr ""
#~ "మీ కంప్యూటరు ఇప్పుడు రక్షణ మరియూ మద్దతు నవీకరణలకు చెందిన సాఫ్టువేరును గ్రహించటానికి సిద్ధంగా "
#~ "ఉంది.\n"
#~ "\n"
#~ "మీరు ఎప్పుడు సాఫ్టువేరు అనువర్తనాలు అందుబాటులో ఉంటాయో డెస్కుటాప్ యొక్క సూచక ప్రాంతంలో ఎప్పుడు "
#~ "ప్యాకేజీ రూపు కనిపిస్తుందో (సాధారణంగా పై-కుడి మూల, కింద గుర్తించబడింది.) ఈ రూపుమీద క్లిక్  "
#~ "చేయటంద్వారా, అందుబాటులో ఉన్నప్పుదు, ఏ అనువర్తనాలైనా అందుబాటులో ఉన్నప్పుడు మీకు గైడ్ చేస్తుంది:"

#~ msgid "Setting up Software updates"
#~ msgstr "సాఫ్టువేరు నవీకరణలను అమర్చు"

#~ msgid "Why connect to Red Hat Network?"
#~ msgstr "Red Hat నెట్వర్కుకి ఎందుకు అనుసంధించబడాలి?"

#~ msgid "Setting up software updates"
#~ msgstr "సాఫ్టువేర్ నవీకరణలను అమర్చు"

#~ msgid "Select Operating System Release"
#~ msgstr "ఆపరేటింగ్ సిస్టమ్ విడుదలను యెంపికచేయుము"

#~ msgid "Register a System Profile - Hardware"
#~ msgstr "ఒక కంప్యూటరు రూపాన్ని నమోదుచేయి - హార్డువేరు"

#~ msgid "Register a System Profile - Packages"
#~ msgstr "ఒక కంప్యూటరు ఆకృతి - ప్యాకేజీలను నమోదుచేయి"

#, fuzzy
#~ msgid "registration_number"
#~ msgstr "సంస్థాపక సం:"

#, fuzzy
#~ msgid "Only https and http are allowed."
#~ msgstr "మీరు విలువలేని చట్టాన్ని తెలిపారు. కేవలం https మరియూ http మాత్రమే అనుమతించబడతాయి."

#~ msgid "Warning:"
#~ msgstr "హెచ్చరిక:"

#~ msgid "OK dialog:"
#~ msgstr "సరే డైలాగ్:"

#~ msgid "Question dialog:"
#~ msgstr "ప్రశ్నార్ధక డైలాగ్:"

#~ msgid "Automatic Subscription Activation"
#~ msgstr "స్వయంచాలక సబ్ స్క్రిప్షన్"

#~ msgid "Subscription Activation"
#~ msgstr "సబ్ స్క్రిప్షన్ క్రియాశీలత"

#~ msgid "Warning: unable to run rhn_check"
#~ msgstr "హెచ్చరిక: rhn_checkను నడుపలేక పోయింది"

#~ msgid "Disk error.  The message was:\n"
#~ msgstr "డిస్కు దోషం.  ఈ సమాచారం:\n"

#~ msgid "There was a fatal error installing the package:\n"
#~ msgstr "ఈ ప్యాకేజీలను సంస్థాపించటంలో పెద్ద దోషం:\n"

#~ msgid "RPM package conflict error.  The message was:\n"
#~ msgstr "RPM ప్యాకేజీ విభేదక దోషం.  ఆ సమాచారం:\n"

#~ msgid "RPM file conflict error. The message was:\n"
#~ msgstr "RPM ఫైలు విభేదక దోషం. ఆ సమాచారం:\n"

#~ msgid "RPM  error. The message was:\n"
#~ msgstr "RPM  దోషం. ఆ సమాచారం:\n"

#~ msgid "RPM dependency error.  The message was:\n"
#~ msgstr "RPM ఆధార దోషం.  ఆ సమాచారం:\n"

#~ msgid "Package Skip List error.  The message was:\n"
#~ msgstr "ప్యాకేజీ దాటివేత దోషం.  ఆ సమాచారం:\n"

#~ msgid "File Skip List or config file overwrite error. The message was:\n"
#~ msgstr "ఫైలు దాటివేత దోషం లేదా ఆకృతి ఫైలును తిరిగ రాత దోషం. ఆ సమాచారం:\n"

#~ msgid "Could not remove package \"%s\". It was on the RemoveSkipList"
#~ msgstr "ఈ \"%s\" ప్యాకేజీని తొలిగించకు. ఇది తొలగించే స్కిప్ జాబితాలో ఉంది"
=======
>>>>>>> 852a28ff

#~ msgid "Entitlement Platform Registration"
#~ msgstr "ఎంటైటిల్‌మెంట్ ప్లాట్‌ఫాం నమోదీకరణ"

#~ msgid ""
#~ "A security certificate compatible with <b>%s</b> was not found on this "
#~ "system.\n"
#~ "\n"
#~ "A security certificate, using SSL technology, is necessary to ensure that "
#~ "data communicated between this system and Red Hat Network (including your "
#~ "login and password) is secure."
#~ msgstr ""
#~ "ఈ కంప్యూటరులో <b>%s</b>తో రక్షక ధృవీకరణ ఆనుకూల్యత కనుగొనబడలేదు.\n"
#~ "\n"
#~ "ఒక రక్షక ధృవీకరణ, SSL సాంకేతికతను ఉపయోగించి, సమాచార సంబంధాన్ని ఈ కంప్యూటరు మరియూ Red Hat "
#~ "Network (మీ ప్రవేశం మరియూ అనుమతిపదంతో సహా) రక్షణని ధృఢపరుస్తుంది."

#~ msgid ""
#~ "You won't be able to receive software updates, including security "
#~ "updates, for this system.\n"
#~ "\n"
#~ "You may access the RHN registration tool by running <b>RHN Registration</"
#~ "b> or <b>Red Hat Subscription Manager</b> in the <b>System > "
#~ "Administration</b> menu.\n"
#~ "You may access the software update tool by running <b>Software Update</b> "
#~ "in the <b>System > Administration</b> menu."
#~ msgstr ""
#~ "మీరు సాఫ్టువేరు నవీకరణలను, రక్షణ నవీకరణలతో సహా, యీ సిస్టమ్ కొరకు పొందలేరు.\n"
#~ "\n"
#~ "మీరు <b>సిస్టమ్ > నిర్వహణ</b> మెనూనందలి <b>RHN నమోదీకరణ</b> లేదా <b>Red Hat సబ్‌స్క్రిప్షన్ "
#~ "నిర్వాహకి</b> నడుపుట ద్వారా RHN నమోదీకరణ సాధనమును యాక్సెస్ చేయవచ్చును.\n"
#~ "మీరు <b>సిస్టమ్ > నిర్వహణ</b> మెనూనందలి <b>సాఫ్టువేర్ నవీకరణ</b> ను నడుపుట ద్వారా సాఫ్టువేర్ "
#~ "నవీకరణ సాధనమును యాక్సెస్ చేయవచ్చును."

#~ msgid ""
#~ "Your system is now ready to receive the software updates that will keep "
#~ "it secure and supported.\n"
#~ "\n"
#~ "You'll know when software updates are available when a package icon "
#~ "appears in the notification area of your desktop (usually in the upper-"
#~ "right corner, circled below.) Clicking on this icon, when available, will "
#~ "guide you through applying any updates that are available:"
#~ msgstr ""
#~ "మీ కంప్యూటరు ఇప్పుడు రక్షణ మరియూ మద్దతు నవీకరణలకు చెందిన సాఫ్టువేరును గ్రహించటానికి సిద్ధంగా "
#~ "ఉంది.\n"
#~ "\n"
#~ "మీరు ఎప్పుడు సాఫ్టువేరు అనువర్తనాలు అందుబాటులో ఉంటాయో డెస్కుటాప్ యొక్క సూచక ప్రాంతంలో ఎప్పుడు "
#~ "ప్యాకేజీ రూపు కనిపిస్తుందో (సాధారణంగా పై-కుడి మూల, కింద గుర్తించబడింది.) ఈ రూపుమీద క్లిక్  "
#~ "చేయటంద్వారా, అందుబాటులో ఉన్నప్పుదు, ఏ అనువర్తనాలైనా అందుబాటులో ఉన్నప్పుడు మీకు గైడ్ చేస్తుంది:"

#~ msgid ""
#~ "Your system is ready to receive the software updates that will keep it "
#~ "secure and supported.\n"
#~ "\n"
#~ "You'll know when software updates are available when a package icon "
#~ "appears in the notification area of your desktop (usually in the upper-"
#~ "right corner, circled below.) Clicking on this icon, when available, will "
#~ "guide you through applying any updates that are available:"
#~ msgstr ""
#~ "మీ కంప్యూటరు ఇప్పుడు రక్షణ మరియూ మద్దతు నవీకరణలకు చెందిన సాఫ్టువేరును గ్రహించటానికి సిద్ధంగా "
#~ "ఉంది.\n"
#~ "\n"
#~ "మీరు ఎప్పుడు సాఫ్టువేరు అనువర్తనాలు అందుబాటులో ఉంటాయో డెస్కుటాప్ యొక్క సూచక ప్రాంతంలో ఎప్పుడు "
#~ "ప్యాకేజీ రూపు కనిపిస్తుందో (సాధారణంగా పై-కుడి మూల, కింద గుర్తించబడింది.) ఈ రూపుమీద క్లిక్  "
#~ "చేయటంద్వారా, అందుబాటులో ఉన్నప్పుదు, ఏ అనువర్తనాలైనా అందుబాటులో ఉన్నప్పుడు మీకు గైడ్ చేస్తుంది:"<|MERGE_RESOLUTION|>--- conflicted
+++ resolved
@@ -10,28 +10,15 @@
 msgstr ""
 "Project-Id-Version: Spacewalk\n"
 "Report-Msgid-Bugs-To: \n"
-<<<<<<< HEAD
-"POT-Creation-Date: 2011-07-19 13:31+0200\n"
-"PO-Revision-Date: 2011-06-15 17:12+0200\n"
-"Last-Translator: Miroslav Suchý <msuchy@redhat.com>\n"
-"Language-Team: Telugu <en@li.org>\n"
-=======
 "POT-Creation-Date: 2011-07-19 18:03+0200\n"
 "PO-Revision-Date: 2011-06-15 15:35+0000\n"
 "Last-Translator: msuchy <msuchy@redhat.com>\n"
 "Language-Team: Telugu (http://www.transifex.net/projects/p/fedora/team/te/)\n"
->>>>>>> 852a28ff
 "Language: te\n"
 "MIME-Version: 1.0\n"
 "Content-Type: text/plain; charset=UTF-8\n"
 "Content-Transfer-Encoding: 8bit\n"
-<<<<<<< HEAD
-"X-Generator: Lokalize 1.2\n"
-"Plural-Forms: nplurals=2; plural=(n!=1);\n"
-"\n"
-"\n"
-"\n"
-"\n"
+"Plural-Forms: nplurals=2; plural=(n != 1)\n"
 
 #: ../src/up2date_client/rhnregGui.py:132
 #: ../src/up2date_client/rhnregGui.py:149
@@ -58,35 +45,6 @@
 "a Red Hat Network server."
 msgstr "మీరు Red Hat నెట్వర్కు సేవికను సంప్రదించకుండా ఈ సిస్టమ్‌ను నమోదు చేయలేరు."
 
-=======
-"Plural-Forms: nplurals=2; plural=(n != 1)\n"
-
-#: ../src/up2date_client/rhnregGui.py:132
-#: ../src/up2date_client/rhnregGui.py:149
-msgid "Notice"
-msgstr "గమనించు"
-
-#: ../src/up2date_client/rhnregGui.py:142
-#: ../src/up2date_client/rhnregGui.py:156
-#: ../src/up2date_client/rhnreg_constants.py:267
-msgid "Warning"
-msgstr "హెచ్చరిక"
-
-#: ../src/up2date_client/rhnregGui.py:273
-msgid "There was an error while applying your choice."
-msgstr "మీ యిచ్చాన్ని ఆపాదించుటకు వొక దోషము యెదురైంది."
-
-#: ../src/up2date_client/rhnregGui.py:297
-msgid "You specified an invalid protocol. Only https and http are allowed."
-msgstr "మీరు విలువలేని చట్టాన్ని తెలిపారు. కేవలం https మరియూ http మాత్రమే అనుమతించబడతాయి."
-
-#: ../src/up2date_client/rhnregGui.py:310
-msgid ""
-"You will not be able to successfully register this system without contacting "
-"a Red Hat Network server."
-msgstr "మీరు Red Hat నెట్వర్కు సేవికను సంప్రదించకుండా ఈ సిస్టమ్‌ను నమోదు చేయలేరు."
-
->>>>>>> 852a28ff
 #: ../src/up2date_client/rhnregGui.py:332
 #, python-format
 msgid "We could not contact Red Hat Network (%s)."
@@ -299,7 +257,6 @@
 #: ../src/up2date_client/rhnregGui.py:1226
 msgid "There was an error building the list of packages."
 msgstr "ప్యాకేజీల యొక్క జాబితాను నిర్మించుటలో అక్కడ వొక దోషము వుంది."
-<<<<<<< HEAD
 
 #: ../src/up2date_client/rhnregGui.py:1241
 msgid "Package"
@@ -313,21 +270,6 @@
 msgid "Building a list of RPM packages installed on your system.  Please wait."
 msgstr "మీ కంప్యూటరులో RPM ప్యాకేజీల జాబితా.సంస్థాపించబడుతోంది  దయచేసి వేచిఉండండి."
 
-=======
-
-#: ../src/up2date_client/rhnregGui.py:1241
-msgid "Package"
-msgstr "ప్యాకేజీ"
-
-#: ../src/up2date_client/rhnregGui.py:1246
-msgid "Arch"
-msgstr "Arch"
-
-#: ../src/up2date_client/rhnregGui.py:1253
-msgid "Building a list of RPM packages installed on your system.  Please wait."
-msgstr "మీ కంప్యూటరులో RPM ప్యాకేజీల జాబితా.సంస్థాపించబడుతోంది  దయచేసి వేచిఉండండి."
-
->>>>>>> 852a28ff
 #: ../src/up2date_client/rhnregGui.py:1284
 msgid ""
 "There was an error loading your configuration.  Make sure that\n"
@@ -1215,7 +1157,6 @@
 #: ../src/up2date_client/rhnreg_constants.py:295
 msgid "Please verify the value of sslCACert in /etc/sysconfig/rhn/up2date"
 msgstr "దయచేసి sslCACert యొక్క విలువను /etc/sysconfig/rhn/up2dateలో సరిచూడండి"
-<<<<<<< HEAD
 
 #: ../src/up2date_client/rhnreg_constants.py:298
 msgid ""
@@ -1294,86 +1235,6 @@
 msgid "Press <space> to deselect the option."
 msgstr "ఐచ్ఛికాన్ని ఎన్నుకోకపోవటానికి <space>ని నొక్కండి."
 
-=======
-
-#: ../src/up2date_client/rhnreg_constants.py:298
-msgid ""
-"Problem registering system.\n"
-"\n"
-"A universal default activation key limits the number of systems which can "
-"connect to the RHN organization associated with your login. To allow this "
-"system to connect, please contact your RHN organization administrator to "
-"increase the number of systems allowed to connect or to disable this "
-"universal default activation key. More details can be found in Red Hat "
-"Knowledgebase Article #7924 at http://kbase.redhat.com/faq/FAQ_61_7924.shtm "
-msgstr ""
-"కంప్యూటరును నమోదుచేయటంలో ఇబ్బం.\n"
-"\n"
-"మీ ప్రవేశంతో కూడిన RHN నిర్వహణకు అనుసంధించబడిన కంప్యూటర్ల సంఖ్యలనఒక సార్వజనిక సిద్ధ కీలను "
-"నియంత్రిస్తుంది. సంప్రదింపులకి ఈ కంప్యూటరును అనుమతించటాని, దయచేసి మీ  RHN నిర్వహణాధికారిని అనుసంధాన "
-"కంప్యూటర్ల సంఖ్యను పెంచటానికి లేదా ఈ సార్వజనిక కీని అసాధ్యం చేయటానికి సంప్రదించండి. ఎక్కువ సమాచారాన్ని "
-"Red Hat Knowledgebase Article #7924 at http://kbase.redhat.com/faq/"
-"FAQ_61_7924.shtm లో చూడవచ్చు "
-
-#: ../src/up2date_client/rhnreg_constants.py:311
-msgid ""
-"\n"
-" Tip: Minor releases with a '*' are currently supported by Red Hat.\n"
-"\n"
-msgstr ""
-"\n"
-" చిట్కా: '*' తో చిన్న విడుదలలు ప్రస్తుతం Red Hat చేత మద్దతించబడుచున్నవి.\n"
-"\n"
-
-#: ../src/up2date_client/rhnreg_constants.py:314
-msgid ""
-"Warning:You will not be able to limit this system to minor release that is "
-"older than the recent minor release if you select this option.\n"
-msgstr ""
-"హెచ్చరిక: మీరు ఈ ఐచ్చికమును యెంచుకొనినట్లైతే  యిటీవలి చిన్న విడుదల కన్నా చిన్నదైన విడుదలకు మీరు మీ "
-"సిస్టమ్‌ను పరిమితం చేయలేరు.\n"
-
-#: ../src/up2date_client/rhnreg_constants.py:319
-#, python-format
-msgid ""
-"Your system will be subscribed to %s \n"
-"base software channel. You will not be\n"
-"able to move this system to an earlier release\n"
-"(you will be able to move to a newer release).\n"
-"Are you sure you would like to continue?"
-msgstr ""
-"మీ సిస్టమ్ %s ప్రాధమిక సాఫ్టువేర్ చానల్‌కు సబ్‌స్క్రైబ్ \n"
-"అగును. మీరు ఈ సిస్టమ్‌ను మునుపటి విడుదలకు కదల్చ లేరు\n"
-"(మీరు కొత్త విడుదలకు కదల్చగలరు.)\n"
-"మీరు ఖచ్చితంగా కొనసాగాలని అనుకొనుచున్నారా?"
-
-#: ../src/up2date_client/rhnreg_constants.py:330
-msgid "Next"
-msgstr "తరువాత"
-
-#: ../src/up2date_client/rhnreg_constants.py:331
-msgid "Back"
-msgstr "వెనుక"
-
-#: ../src/up2date_client/rhnreg_constants.py:332
-msgid "Cancel"
-msgstr "రద్దు"
-
-#: ../src/up2date_client/rhnreg_constants.py:333
-#: ../data/rh_register.glade.h:31
-msgid "No, Cancel"
-msgstr "కాదు, రద్దు"
-
-#: ../src/up2date_client/rhnreg_constants.py:334
-#: ../data/rh_register.glade.h:55
-msgid "Yes, Continue"
-msgstr "అవును, కొనసాగించు"
-
-#: ../src/up2date_client/rhnreg_constants.py:335
-msgid "Press <space> to deselect the option."
-msgstr "ఐచ్ఛికాన్ని ఎన్నుకోకపోవటానికి <space>ని నొక్కండి."
-
->>>>>>> 852a28ff
 #: ../src/up2date_client/up2dateErrors.py:31
 msgid "RPM error.  The message was:\n"
 msgstr "RPM దోషం.  ఈ సమాచారం:\n"
@@ -1449,7 +1310,6 @@
 #: ../src/up2date_client/rhncli.py:48
 msgid "Show additional output"
 msgstr "అదనపు ఉద్గాతాన్ని చూపించు"
-<<<<<<< HEAD
 
 #: ../src/up2date_client/rhncli.py:50
 msgid "Specify an http proxy to use"
@@ -1459,17 +1319,6 @@
 msgid "Specify a username to use with an authenticated http proxy"
 msgstr "అధికారపూర్వక http proxyతో ఉపయోగించటానికి ఒక వినియోగదారుని పేరును తెలుపు"
 
-=======
-
-#: ../src/up2date_client/rhncli.py:50
-msgid "Specify an http proxy to use"
-msgstr "ఒక http proxyని ఉపయోగించటానికి తెలుపు"
-
-#: ../src/up2date_client/rhncli.py:52
-msgid "Specify a username to use with an authenticated http proxy"
-msgstr "అధికారపూర్వక http proxyతో ఉపయోగించటానికి ఒక వినియోగదారుని పేరును తెలుపు"
-
->>>>>>> 852a28ff
 #: ../src/up2date_client/rhncli.py:54
 msgid "Specify a password to use with an authenticated http proxy"
 msgstr "అధికారపూర్వక http proxyతో ఉపయోగించటానికి ఒక అనుమతిపదాన్ని తెలుపు"
@@ -2134,260 +1983,6 @@
 msgid "system name"
 msgstr "సిస్టమ్ పేరు"
 
-<<<<<<< HEAD
-=======
-#: ../data/rh_register.glade.h:4
-msgid ""
-"<b>The network connection on your system is not active. Your system cannot "
-"be set up for software updates at this time.</b>"
-msgstr ""
-"<b>మీ కంప్యూటరులో నెట్వర్కు అనుసంధానం క్రియాశీలంగా లేదు. మీకంప్యూటరు ఈ సమయంలో సాఫ్టువేరు "
-"నవీకరణలను అమర్చలేదు.</b>"
-
-#: ../data/rh_register.glade.h:5
-msgid ""
-"<b>Tip:</b> Minor releases with a '*' are currently fully supported by Red "
-"Hat."
-msgstr "<b>చిట్కా:</b> '*' తోటి చిన్న విడుదలలు ప్రస్తుతం Red Hat ద్వారా పూర్తిగా మద్దతించబడును."
-
-#: ../data/rh_register.glade.h:6
-msgid ""
-"<b>Warning:</b> You will <b>not</b> be able to limit this system to a minor "
-"release that is older than the most recent minor release if you select this "
-"option."
-msgstr ""
-"<b>హెచ్చరిక:</b> మీరు ఈ ఐచ్చికమును యెంచుకొనినట్లైతే  యిటీవలి చిన్న విడుదల కన్నా చిన్నదైన విడుదలకు "
-"మీరు మీ సిస్టమ్‌ను పరిమితం <b>చేయలేరు.</b>"
-
-#: ../data/rh_register.glade.h:7
-msgid ""
-"<b>You have no active subscriptions available in your account.</b> You will "
-"need to do one of the following to create an active subscription in your "
-"account before this system can be registered:"
-msgstr ""
-"<b>మీరు ఈ ఖాతాలో క్రియాశీల సబ్ స్క్రిప్షనును కలిగిలేరు.</b> ఈ కంప్యూటరు నమోదవ్వటానికి ముంది మీరు "
-"కిందివాటిలో ఏదో ఒకదాన్ని మీ కంప్యూటరులో క్రియాశీల సబ్ స్క్రిప్షనును సృష్టించటానికి చేయవలసి ఉంది:"
-
-#: ../data/rh_register.glade.h:8
-msgid "<b>Your system was registered for updates during installation.</b>"
-msgstr "<b>సంస్థాపనా సమయమందు మీ సిస్టమ్ నవీకరణల కొరకు నమోదు చేయబడినది.</b>"
-
-#: ../data/rh_register.glade.h:9
-msgid ""
-"<b>_All available updates</b> will be provided to this system.  This system, "
-"if kept updated, will always be equivalent to the latest available minor "
-"release of Red Hat Enterprise Linux 6.  It will be registered to the main "
-"'Red Hat Enterprise Linux 6' software channel."
-msgstr ""
-"<b>(_A) అన్ని అందుబాటులోని నవీకరణలు</b> ఈ సిస్టమ్‌కు అందివ్వబడును.  ఈ సిస్టమ్, నవీకరించుటకు "
-"వుంచబడితే, అది యెల్లప్పుడు Red Hat Enterprise Linux 6 యొక్క యిటీవలి అందుబాటులోని చిన్న "
-"విడుదలకు సమానంగా వుంచబడును.  అది ముఖ్య 'Red Hat Enterprise Linux 6' సాఫ్టువేర్ చానల్‌కు "
-"నమోదు కాబడును."
-
-#: ../data/rh_register.glade.h:10
-msgid ""
-"<b>_Limited updates</b> will be provided to this system to maintain "
-"compatibility with the following eligible Red Hat Enterprise Linux minor "
-"release software channel:"
-msgstr ""
-"<b>(_L) పరిమిత నవీకరణలు</b> అనునవి కింది యోగ్యమైన Red Hat Enterprise Linux చిన్న విడుదల "
-"సాఫ్టువేర్ చానల్‌తో సారూప్యత కొరకు అందివ్వబడును:"
-
-#: ../data/rh_register.glade.h:11
-msgid "<big><b>Moving to earlier releases won't be possible</b></big>"
-msgstr "<big><b>ముందలి విడుదలలకు కదులుట సాధ్యంకాదు</b></big>"
-
-#: ../data/rh_register.glade.h:12
-msgid ""
-"<small>Tip: Forgot your login or password? Look it up at \n"
-"https://www.redhat.com/wapps/sso/rhn/lostPassword.html</small>"
-msgstr ""
-"<small>సూచన: మీ ప్రవేశం లేదా అనుమతిపదాన్ని మర్చిపోయారా? దాన్ని \n"
-"https://www.redhat.com/wapps/sso/rhn/lostPassword.html</small>లో చూడం"
-
-#: ../data/rh_register.glade.h:14
-msgid "Advanced Network Configuration"
-msgstr "ముందస్తు నెట్వర్కు ఆకృతీకరణ"
-
-#: ../data/rh_register.glade.h:15
-msgid "Advanced Network Configuration button"
-msgstr "అధునాతన నెట్వర్కు ఆకృతీకరణ బటన్"
-
-#: ../data/rh_register.glade.h:17
-msgid "Aplet screenshot"
-msgstr "ఆప్లెట్ స్క్రీన్‌షాట్"
-
-#: ../data/rh_register.glade.h:18
-msgid "Choose Channel"
-msgstr "చానల్‌ను యెంపికచేసుకొనుము"
-
-#: ../data/rh_register.glade.h:20
-msgid "Choose minor release"
-msgstr "చిన్న విడుదల యెంచుకొనుము"
-
-#: ../data/rh_register.glade.h:21
-msgid "Close"
-msgstr "మూయి"
-
-#: ../data/rh_register.glade.h:22
-msgid "Confirm operation system release selection"
-msgstr "ఆపరేషన్ సిస్టమ్ విడుదల యెంపికను ఖాయపరచుము"
-
-#: ../data/rh_register.glade.h:23
-msgid "Create profile"
-msgstr "రూపాన్ని సృష్టించు"
-
-#: ../data/rh_register.glade.h:24
-msgid "Enter Your Account Information"
-msgstr "మీ ఖాతా సమాచారాన్ని ఇవ్వండి"
-
-#: ../data/rh_register.glade.h:25
-msgid "Enter in the format hostname(:port)"
-msgstr "ఆతిధేయ నామ ఆకృతిలో ఇవ్వండి(:పో)"
-
-#: ../data/rh_register.glade.h:26
-msgid "Hardware Info"
-msgstr "హార్డువేర్ సమాచారం"
-
-#: ../data/rh_register.glade.h:27
-msgid "I would like to connect to Red Hat Network via an _HTTP proxy."
-msgstr "నేను Red Hat Networkకి HTTP proxy ద్వారా అనుసంధించబడాలనుకుంటున్నాను. (_H)"
-
-#: ../data/rh_register.glade.h:28
-msgid "Limited updates"
-msgstr "పరిమిత నవీకరణలు"
-
-#: ../data/rh_register.glade.h:29
-msgid "Link To Subscription"
-msgstr "సబ్ స్క్రిప్షనుకు లింకు"
-
-#: ../data/rh_register.glade.h:30
-msgid "No thanks, I'll connect later."
-msgstr "వద్దు ధన్యవాదములు.  నేను తరువాత అనుసంధానమవుతాను."
-
-#: ../data/rh_register.glade.h:32
-msgid "Package Information"
-msgstr "ప్యాకేజీ సమాచారం"
-
-#: ../data/rh_register.glade.h:33
-msgid "Provide a Security Certificate"
-msgstr "రక్షణ ధృవీకరణ పత్రాన్ని సమకూర్చు"
-
-#: ../data/rh_register.glade.h:34
-msgid "RHN login field"
-msgstr "RHN లాగిన్ క్షేత్రము"
-
-#: ../data/rh_register.glade.h:35
-msgid "RHN password field"
-msgstr "RHN సంకేతపద క్షేత్రము"
-
-#: ../data/rh_register.glade.h:36
-msgid "Review system..."
-msgstr "పునఃపరిశీలనా విధానం..."
-
-#: ../data/rh_register.glade.h:37
-msgid "Select A File"
-msgstr "ఒక ఫైలుని ఎన్నుకో"
-
-#: ../data/rh_register.glade.h:38
-msgid "Send hardware profile checkbox"
-msgstr "హార్డువేర్ ప్రొఫైల్ పంపు చెక్‌బాక్స్"
-
-#: ../data/rh_register.glade.h:39
-msgid "Send package profile checkbox"
-msgstr "ప్యాకేజీ ప్రొఫైల్ పంపు చెక్‌బాక్స్"
-
-#: ../data/rh_register.glade.h:40
-msgid "Start Window"
-msgstr "విండోను ప్రారంభిం"
-
-#: ../data/rh_register.glade.h:44
-msgid ""
-"This system will <b>not</b> be able to successfully receive software "
-"updates, including security updates, from Red Hat without connecting to a "
-"Red Hat Network server.\n"
-"\n"
-"To keep your system updated, secure, and supported, please register this "
-"system at your earliest convenience.\n"
-"\n"
-"You may access the RHN registration tool by running <b>RHN Registration</b> "
-"in the <b>System > Administration</b> menu.\n"
-"You may access the software update tool by running <b>Software Update</b> in "
-"the <b>System > Administration</b> menu."
-msgstr ""
-"ఈ సిస్టమ్ Red Hat Network సర్వరుకు అనుసంధించబడకుండా Red Hat నుండీ సాఫ్టువేరు నవీకరణలను, "
-"రక్షణ నవీకరణలతో సహా, వేటిని సమర్ధవంతంగా పొంద<b>లేదు</b>.\n"
-"\n"
-"మీ సిస్టమ్‌ నవీకరించబడుతూ, సురక్షితంగా, మరియు మద్దతించబడుతూ వుంచుట కొరకు, దయచేసి దానిని త్వరలో మీ "
-"వీలునిబట్టి నమోదుచేయండి.\n"
-"\n"
-"మీరు <b>సిస్టమ్ > నిర్వహణ</b> మెనూనందలి <b>RHN నమోదీకరణ</b> నడుపుట ద్వారా RHN నమోదీకరణ "
-"సాధనమును యాక్సెస్ చేయవచ్చును.\n"
-"మీరు <b>సిస్టమ్ > నిర్వహణ</b> మెనూనందలి <b>సాఫ్టువేర్ నవీకరణ</b> ను నడుపుట ద్వారా సాఫ్టువేర్ "
-"నవీకరణ సాధనమును యాక్సెస్ చేయవచ్చును."
-
-#: ../data/rh_register.glade.h:50
-msgid "Use Authentication with HTTP Proxy"
-msgstr "HTTP Proxyతో ధృవీకరణను వుపయోగించుము"
-
-#: ../data/rh_register.glade.h:51
-msgid "View Hardware Profile"
-msgstr "హార్డువేరు ప్రొఫైల్ దర్శించు"
-
-#: ../data/rh_register.glade.h:52
-msgid "View Package Profile"
-msgstr "ప్యాకేజ్ ప్రొఫైల్ దర్శించు"
-
-#: ../data/rh_register.glade.h:56
-msgid ""
-"Your system will be subscribed to the base software channel.  You will not "
-"be able to move this system to an earlier minor release channel if you "
-"continue (you will be able to move to a later release.)"
-msgstr ""
-"మీ సిస్టమ్ాప్రాధమిక సాఫ్టువేర్ చానల్‌కు సబ్‌స్క్రైబ్ అగును.  మీరు కొనసాగించితే ఈ సిస్టమ్‌ను మునుపటి చిన్న "
-"విడుదలకు కదల్చ లేరు (మీరు తరువాతి విడుదలకు కదల్చగలగుతారు.)"
-
-#: ../data/rh_register.glade.h:57
-msgid "_Activate a subscription now..."
-msgstr "ఇప్పుడు ఒక చందాని క్రియాశీలం చేయి"
-
-#: ../data/rh_register.glade.h:58
-msgid "_Minor release:"
-msgstr "చిన్న విడుదల (_M):"
-
-#: ../data/rh_register.glade.h:59
-msgid "_Operating system version:"
-msgstr "ఆపరేటింగ్ సిస్టమ్ వర్షన్ (_O):"
-
-#: ../data/rh_register.glade.h:60
-msgid "icon of aplet"
-msgstr "ఆప్లెట్ యొక్క ప్రతిమ"
-
-#: ../data/rh_register.glade.h:61
-msgid "installation number field"
-msgstr "సంస్థాపన సంఖ్య క్షేత్రము"
-
-#: ../data/rh_register.glade.h:62
-msgid "proxy location"
-msgstr "ప్రోక్సీ స్థానం"
-
-#: ../data/rh_register.glade.h:63
-msgid "proxy password field"
-msgstr "ప్రోక్సీ సంకేతపదం క్షేత్రము"
-
-#: ../data/rh_register.glade.h:64
-msgid "proxy user field"
-msgstr "ప్రోక్సీ వాడుకరి క్షేత్రము"
-
-#: ../data/rh_register.glade.h:65
-msgid "satellite server location"
-msgstr "శాటిలైట్ సర్వర్ స్థానము"
-
-#: ../data/rh_register.glade.h:66
-msgid "system name"
-msgstr "సిస్టమ్ పేరు"
-
->>>>>>> 852a28ff
 #: ../data/rh_register.glade.h:67
 #, fuzzy
 msgctxt "yes"
@@ -3052,7 +2647,6 @@
 #~ msgstr ""
 #~ "/etc/yum/pluginconf.d/rhnplugin.conf తెరువలేక పోయింది\n"
 #~ "yum-rhn-plugin చేతనముచేయబడి లేదు.\n"
-<<<<<<< HEAD
 
 #~ msgid "Entitlement Platform Registration"
 #~ msgstr "ఎంటైటిల్‌మెంట్ ప్లాట్‌ఫాం నమోదీకరణ"
@@ -3117,142 +2711,4 @@
 #~ "\n"
 #~ "మీరు ఎప్పుడు సాఫ్టువేరు అనువర్తనాలు అందుబాటులో ఉంటాయో డెస్కుటాప్ యొక్క సూచక ప్రాంతంలో ఎప్పుడు "
 #~ "ప్యాకేజీ రూపు కనిపిస్తుందో (సాధారణంగా పై-కుడి మూల, కింద గుర్తించబడింది.) ఈ రూపుమీద క్లిక్  "
-#~ "చేయటంద్వారా, అందుబాటులో ఉన్నప్పుదు, ఏ అనువర్తనాలైనా అందుబాటులో ఉన్నప్పుడు మీకు గైడ్ చేస్తుంది:"
-
-#~ msgid "Setting up Software updates"
-#~ msgstr "సాఫ్టువేరు నవీకరణలను అమర్చు"
-
-#~ msgid "Why connect to Red Hat Network?"
-#~ msgstr "Red Hat నెట్వర్కుకి ఎందుకు అనుసంధించబడాలి?"
-
-#~ msgid "Setting up software updates"
-#~ msgstr "సాఫ్టువేర్ నవీకరణలను అమర్చు"
-
-#~ msgid "Select Operating System Release"
-#~ msgstr "ఆపరేటింగ్ సిస్టమ్ విడుదలను యెంపికచేయుము"
-
-#~ msgid "Register a System Profile - Hardware"
-#~ msgstr "ఒక కంప్యూటరు రూపాన్ని నమోదుచేయి - హార్డువేరు"
-
-#~ msgid "Register a System Profile - Packages"
-#~ msgstr "ఒక కంప్యూటరు ఆకృతి - ప్యాకేజీలను నమోదుచేయి"
-
-#, fuzzy
-#~ msgid "registration_number"
-#~ msgstr "సంస్థాపక సం:"
-
-#, fuzzy
-#~ msgid "Only https and http are allowed."
-#~ msgstr "మీరు విలువలేని చట్టాన్ని తెలిపారు. కేవలం https మరియూ http మాత్రమే అనుమతించబడతాయి."
-
-#~ msgid "Warning:"
-#~ msgstr "హెచ్చరిక:"
-
-#~ msgid "OK dialog:"
-#~ msgstr "సరే డైలాగ్:"
-
-#~ msgid "Question dialog:"
-#~ msgstr "ప్రశ్నార్ధక డైలాగ్:"
-
-#~ msgid "Automatic Subscription Activation"
-#~ msgstr "స్వయంచాలక సబ్ స్క్రిప్షన్"
-
-#~ msgid "Subscription Activation"
-#~ msgstr "సబ్ స్క్రిప్షన్ క్రియాశీలత"
-
-#~ msgid "Warning: unable to run rhn_check"
-#~ msgstr "హెచ్చరిక: rhn_checkను నడుపలేక పోయింది"
-
-#~ msgid "Disk error.  The message was:\n"
-#~ msgstr "డిస్కు దోషం.  ఈ సమాచారం:\n"
-
-#~ msgid "There was a fatal error installing the package:\n"
-#~ msgstr "ఈ ప్యాకేజీలను సంస్థాపించటంలో పెద్ద దోషం:\n"
-
-#~ msgid "RPM package conflict error.  The message was:\n"
-#~ msgstr "RPM ప్యాకేజీ విభేదక దోషం.  ఆ సమాచారం:\n"
-
-#~ msgid "RPM file conflict error. The message was:\n"
-#~ msgstr "RPM ఫైలు విభేదక దోషం. ఆ సమాచారం:\n"
-
-#~ msgid "RPM  error. The message was:\n"
-#~ msgstr "RPM  దోషం. ఆ సమాచారం:\n"
-
-#~ msgid "RPM dependency error.  The message was:\n"
-#~ msgstr "RPM ఆధార దోషం.  ఆ సమాచారం:\n"
-
-#~ msgid "Package Skip List error.  The message was:\n"
-#~ msgstr "ప్యాకేజీ దాటివేత దోషం.  ఆ సమాచారం:\n"
-
-#~ msgid "File Skip List or config file overwrite error. The message was:\n"
-#~ msgstr "ఫైలు దాటివేత దోషం లేదా ఆకృతి ఫైలును తిరిగ రాత దోషం. ఆ సమాచారం:\n"
-
-#~ msgid "Could not remove package \"%s\". It was on the RemoveSkipList"
-#~ msgstr "ఈ \"%s\" ప్యాకేజీని తొలిగించకు. ఇది తొలగించే స్కిప్ జాబితాలో ఉంది"
-=======
->>>>>>> 852a28ff
-
-#~ msgid "Entitlement Platform Registration"
-#~ msgstr "ఎంటైటిల్‌మెంట్ ప్లాట్‌ఫాం నమోదీకరణ"
-
-#~ msgid ""
-#~ "A security certificate compatible with <b>%s</b> was not found on this "
-#~ "system.\n"
-#~ "\n"
-#~ "A security certificate, using SSL technology, is necessary to ensure that "
-#~ "data communicated between this system and Red Hat Network (including your "
-#~ "login and password) is secure."
-#~ msgstr ""
-#~ "ఈ కంప్యూటరులో <b>%s</b>తో రక్షక ధృవీకరణ ఆనుకూల్యత కనుగొనబడలేదు.\n"
-#~ "\n"
-#~ "ఒక రక్షక ధృవీకరణ, SSL సాంకేతికతను ఉపయోగించి, సమాచార సంబంధాన్ని ఈ కంప్యూటరు మరియూ Red Hat "
-#~ "Network (మీ ప్రవేశం మరియూ అనుమతిపదంతో సహా) రక్షణని ధృఢపరుస్తుంది."
-
-#~ msgid ""
-#~ "You won't be able to receive software updates, including security "
-#~ "updates, for this system.\n"
-#~ "\n"
-#~ "You may access the RHN registration tool by running <b>RHN Registration</"
-#~ "b> or <b>Red Hat Subscription Manager</b> in the <b>System > "
-#~ "Administration</b> menu.\n"
-#~ "You may access the software update tool by running <b>Software Update</b> "
-#~ "in the <b>System > Administration</b> menu."
-#~ msgstr ""
-#~ "మీరు సాఫ్టువేరు నవీకరణలను, రక్షణ నవీకరణలతో సహా, యీ సిస్టమ్ కొరకు పొందలేరు.\n"
-#~ "\n"
-#~ "మీరు <b>సిస్టమ్ > నిర్వహణ</b> మెనూనందలి <b>RHN నమోదీకరణ</b> లేదా <b>Red Hat సబ్‌స్క్రిప్షన్ "
-#~ "నిర్వాహకి</b> నడుపుట ద్వారా RHN నమోదీకరణ సాధనమును యాక్సెస్ చేయవచ్చును.\n"
-#~ "మీరు <b>సిస్టమ్ > నిర్వహణ</b> మెనూనందలి <b>సాఫ్టువేర్ నవీకరణ</b> ను నడుపుట ద్వారా సాఫ్టువేర్ "
-#~ "నవీకరణ సాధనమును యాక్సెస్ చేయవచ్చును."
-
-#~ msgid ""
-#~ "Your system is now ready to receive the software updates that will keep "
-#~ "it secure and supported.\n"
-#~ "\n"
-#~ "You'll know when software updates are available when a package icon "
-#~ "appears in the notification area of your desktop (usually in the upper-"
-#~ "right corner, circled below.) Clicking on this icon, when available, will "
-#~ "guide you through applying any updates that are available:"
-#~ msgstr ""
-#~ "మీ కంప్యూటరు ఇప్పుడు రక్షణ మరియూ మద్దతు నవీకరణలకు చెందిన సాఫ్టువేరును గ్రహించటానికి సిద్ధంగా "
-#~ "ఉంది.\n"
-#~ "\n"
-#~ "మీరు ఎప్పుడు సాఫ్టువేరు అనువర్తనాలు అందుబాటులో ఉంటాయో డెస్కుటాప్ యొక్క సూచక ప్రాంతంలో ఎప్పుడు "
-#~ "ప్యాకేజీ రూపు కనిపిస్తుందో (సాధారణంగా పై-కుడి మూల, కింద గుర్తించబడింది.) ఈ రూపుమీద క్లిక్  "
-#~ "చేయటంద్వారా, అందుబాటులో ఉన్నప్పుదు, ఏ అనువర్తనాలైనా అందుబాటులో ఉన్నప్పుడు మీకు గైడ్ చేస్తుంది:"
-
-#~ msgid ""
-#~ "Your system is ready to receive the software updates that will keep it "
-#~ "secure and supported.\n"
-#~ "\n"
-#~ "You'll know when software updates are available when a package icon "
-#~ "appears in the notification area of your desktop (usually in the upper-"
-#~ "right corner, circled below.) Clicking on this icon, when available, will "
-#~ "guide you through applying any updates that are available:"
-#~ msgstr ""
-#~ "మీ కంప్యూటరు ఇప్పుడు రక్షణ మరియూ మద్దతు నవీకరణలకు చెందిన సాఫ్టువేరును గ్రహించటానికి సిద్ధంగా "
-#~ "ఉంది.\n"
-#~ "\n"
-#~ "మీరు ఎప్పుడు సాఫ్టువేరు అనువర్తనాలు అందుబాటులో ఉంటాయో డెస్కుటాప్ యొక్క సూచక ప్రాంతంలో ఎప్పుడు "
-#~ "ప్యాకేజీ రూపు కనిపిస్తుందో (సాధారణంగా పై-కుడి మూల, కింద గుర్తించబడింది.) ఈ రూపుమీద క్లిక్  "
 #~ "చేయటంద్వారా, అందుబాటులో ఉన్నప్పుదు, ఏ అనువర్తనాలైనా అందుబాటులో ఉన్నప్పుడు మీకు గైడ్ చేస్తుంది:"