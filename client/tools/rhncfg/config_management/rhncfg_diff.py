#
# Copyright (c) 2008--2011 Red Hat, Inc.
#
# This software is licensed to you under the GNU General Public License,
# version 2 (GPLv2). There is NO WARRANTY for this software, express or
# implied, including the implied warranties of MERCHANTABILITY or FITNESS
# FOR A PARTICULAR PURPOSE. You should have received a copy of GPLv2
# along with this software; if not, see
# http://www.gnu.org/licenses/old-licenses/gpl-2.0.txt.
# 
# Red Hat trademarks are not licensed under GPLv2. No permission is
# granted to use or replicate Red Hat trademarks that are incorporated
# in this software or its documentation. 
#

import base64
from datetime import datetime
import difflib
import os
import sys

from config_common import handler_base, utils, cfg_exceptions
from config_common.rhn_log import log_debug, die
from config_common.file_utils import diff, f_date, ostr_to_sym

class Handler(handler_base.HandlerBase):
    _usage_options = "[options] file [ file ... ]"
    _options_table = [
        handler_base.HandlerBase._option_class(
            '-c', '--channel',    action="store",
             help="Get file(s) from this config channel",
         ),
        handler_base.HandlerBase._option_class(
            '-r', '--revision',     action="store",
             help="Use this revision",
         ),
        handler_base.HandlerBase._option_class(
            '-d', '--dest-file',    action="store",
             help="Upload the file as this path",
         ),
        handler_base.HandlerBase._option_class(
            '-t', '--topdir',       action="store",
             help="Make all files relative to this string",
         ),
    ]
    def run(self):
        log_debug(2)

        if self.options.dest_file and self.options.topdir:
            die(6, "Error: conflicting options --dest-file and --topdir")

        if len(self.args) == 0:
            die(0, "No files supplied (use --help for help)")

        channel = self.options.channel

        if not channel:
            die(6, "Config channel not specified")

        r = self.repository
        if not r.config_channel_exists(channel):
            die(6, "Error: config channel %s does not exist" % channel)

        topdir = self.options.topdir
        revision = self.options.revision

        files_to_diff = []

        files = map(utils.normalize_path, self.args)
        files_count = len(files)

        if files_count != 1 and revision is not None:
            die(8, "--revision can only be used with a single file")

        if self.options.dest_file:
            if files_count != 1:
                die(7, "--dest-file accepts a single file")

            files_to_diff.append((files[0], self.options.dest_file))

        elif topdir:
            if not os.path.isdir(topdir):
                die(8, "--topdir specified, but `%s' not a directory" %
                    topdir)

            #5/11/04 wregglej - 141790 remove trailing slash in topdir, if present.
            topdir = utils.rm_trailing_slash(topdir)

            for f in files:
                if not f.startswith(topdir):
                    die(8, "--topdir %s specified, but file `%s' doesn't comply"
                        % (topdir, f))
                if os.path.isdir(f) and not os.path.islink(f):
                    die(8, "Cannot diff %s; it is a directory" % f)
                files_to_diff.append((f, f[len(topdir):]))
        else:
            for f in files:
                if os.path.isdir(f) and not os.path.islink(f):
                    die(8, "Cannot diff %s; it is a directory" % f)
                files_to_diff.append((f, f))

        for (local_file, remote_file) in files_to_diff:
            sys.stdout.write(
                self.diff_file(channel, remote_file, local_file, revision))

    def __attributes_differ(self, fsrc, fdst):
        """ Returns true if acl, ownership, type or selinux context differ.
            fsrc is config file retrieved from xmlrpc, fdst is output of make_stat_info()
        """
        return (fsrc['filemode'] != fdst['mode']) or \
               (fsrc['username'] != fdst['user']) or (fsrc['groupname'] != fdst['group']) or \
               (fsrc['selinux_ctx'] != fdst['selinux_ctx'])

    def diff_file(self, channel, path, local_file, revision):
        r = self.repository
        try:
            info = r.get_raw_file_info(channel, path, revision)
            if info.has_key('encoding') and info['file_contents']:
                if info['encoding'] == 'base64':
                    info['file_contents'] = base64.decodestring(info['file_contents'])
                else:
                    die(9, 'Error: unknow encoding %s' % info['encoding'])
        except cfg_exceptions.RepositoryFileMissingError:
            die(2, "Error: no such file %s (revision %s) in config channel %s"
                % (path, revision, channel))
        if os.path.islink(local_file) and info['filetype'] != 'symlink' :
             die(8, "Cannot diff %s; the file on the system is a symbolic link while the file in the channel is not. " % local_file)
        if  info['filetype'] == 'symlink' and not os.path.islink(local_file) :
             die(8, "Cannot diff %s; the file on the system is not a symbolic link while the file in the channel is. " % local_file)             
        if info['filetype'] == 'symlink':
            src_link = info['symlink']
            dest_link = os.readlink(local_file)
            if src_link != os.readlink(local_file):
                return "Symbolic links differ. Channel: '%s' -> '%s'   System: '%s' -> '%s' \n " % (path,src_link, path, dest_link) 
            return ""
<<<<<<< HEAD
        elif first_row.startswith("---"):
            first_row = "--- %s\tconfig_channel: %s\trevision: %s\n" % (
                path, channel, info['revision']
            )
        elif first_row.startswith("***"):
            # This happens when we drop back to "diff -c"
            first_row = "*** %s\tconfig_channel: %s\trevision: %s\n" % (
                path, channel, info['revision']
=======
        fromlines = info['file_contents'].splitlines(1)
        tolines = open(local_file, 'r').readlines()
        diff_output = difflib.unified_diff(fromlines, tolines, info['path'], local_file)
        first_row = second_row = ''
        try:
            first_row = diff_output.next()
            second_row = diff_output.next()
        except StopIteration:
            pass
        file_stat = os.lstat(local_file)
        local_info = r.make_stat_info(local_file, file_stat)
        # rhel4 do not support selinux
        if not 'selinux_ctx' in local_info:
            local_info['selinux_ctx'] = ''
        if 'selinux_ctx' not in info:
            info['selinux_ctx'] = ''
        if not first_row and not self.__attributes_differ(info, local_info):
             return ""
        else:
            template = "--- %s\t%s\tattributes: %s %s %s %s\tconfig channel: %s\trevision: %s"
            if not info.has_key('modified'):
                info['modified'] = ''
            first_row = template % (path, str(info['modified']), ostr_to_sym(info['filemode'], info['filetype']),
                        info['username'], info['groupname'], info['selinux_ctx'], channel,
                        info['revision'],
            )
            second_row = template % (local_file, f_date(datetime.fromtimestamp(local_info['mtime'])), ostr_to_sym(local_info['mode'], 'file'),
                        local_info['user'], local_info['group'], local_info['selinux_ctx'], 'local file', None
>>>>>>> ec89b999
            )
        return first_row + '\n' + second_row + '\n' + ''.join(list(diff_output))<|MERGE_RESOLUTION|>--- conflicted
+++ resolved
@@ -133,16 +133,6 @@
             if src_link != os.readlink(local_file):
                 return "Symbolic links differ. Channel: '%s' -> '%s'   System: '%s' -> '%s' \n " % (path,src_link, path, dest_link) 
             return ""
-<<<<<<< HEAD
-        elif first_row.startswith("---"):
-            first_row = "--- %s\tconfig_channel: %s\trevision: %s\n" % (
-                path, channel, info['revision']
-            )
-        elif first_row.startswith("***"):
-            # This happens when we drop back to "diff -c"
-            first_row = "*** %s\tconfig_channel: %s\trevision: %s\n" % (
-                path, channel, info['revision']
-=======
         fromlines = info['file_contents'].splitlines(1)
         tolines = open(local_file, 'r').readlines()
         diff_output = difflib.unified_diff(fromlines, tolines, info['path'], local_file)
@@ -171,6 +161,5 @@
             )
             second_row = template % (local_file, f_date(datetime.fromtimestamp(local_info['mtime'])), ostr_to_sym(local_info['mode'], 'file'),
                         local_info['user'], local_info['group'], local_info['selinux_ctx'], 'local file', None
->>>>>>> ec89b999
             )
         return first_row + '\n' + second_row + '\n' + ''.join(list(diff_output))