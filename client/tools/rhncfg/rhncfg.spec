%global rhnroot %{_datadir}/rhn
%global rhnconf %{_sysconfdir}/sysconfig/rhn
%global client_caps_dir %{rhnconf}/clientCaps.d

Name: rhncfg
Summary: Red Hat Network Configuration Client Libraries
Group:   Applications/System
License: GPLv2 and Python
URL:     https://fedorahosted.org/spacewalk
Source0: https://fedorahosted.org/releases/s/p/spacewalk/%{name}-%{version}.tar.gz
Version: 5.9.50
Release: 1%{?dist}
BuildRoot: %{_tmppath}/%{name}-%{version}-%{release}-root-%(%{__id_u} -n)
BuildArch: noarch
BuildRequires: docbook-utils
BuildRequires: python
Requires: python
<<<<<<< HEAD
Requires: rhnlib
%if 0%{?suse_version}
Requires: python-selinux
%else
=======
Requires: rhnlib >= 2.5.32
>>>>>>> ec89b999
# If this is rhel 4 or less we need up2date.
%if 0%{?rhel} && "%rhel" < "5"
Requires: up2date
%else
Requires: rhn-client-tools
Requires: libselinux-python
%endif
%endif

%description 
The base libraries and functions needed by all rhncfg-* packages.

%package client
Summary: Red Hat Network Configuration Client
Group:   Applications/System
Requires: %{name} = %{version}-%{release}
Requires: spacewalk-backend-libs >= 1.3.32-1

%description client
A command line interface to the client features of the RHN Configuration
Management system. 

%package management
Summary: Red Hat Network Configuration Management Client
Group:   Applications/System
Requires: %{name} = %{version}-%{release}

%description management
A command line interface used to manage RHN configuration.

%package actions
Summary: Red Hat Network Configuration Client Actions
Group:   Applications/System
Requires: %{name} = %{version}-%{release}
Requires: %{name}-client

%description actions
The code required to run configuration actions scheduled via the RHN website or
RHN Satellite or Spacewalk.

%prep
%setup -q

%build
make -f Makefile.rhncfg all

%install
rm -rf $RPM_BUILD_ROOT
install -d $RPM_BUILD_ROOT/%{rhnroot}
make -f Makefile.rhncfg install PREFIX=$RPM_BUILD_ROOT ROOT=%{rhnroot} \
    MANDIR=%{_mandir}

%if 0%{?suse_version}
ln -s rhncfg-manager $RPM_BUILD_ROOT/%{_bindir}/mgrcfg-manager
ln -s rhncfg-client $RPM_BUILD_ROOT/%{_bindir}/mgrcfg-client
ln -s rhn-actions-control $RPM_BUILD_ROOT/%{_bindir}/mgr-actions-control
%endif
%clean
rm -rf $RPM_BUILD_ROOT

%files
%defattr(-,root,root,-)
%dir %{rhnroot}
%{rhnroot}/config_common
%doc LICENSE PYTHON-LICENSES.txt

%files client
%defattr(-,root,root,-)
%{rhnroot}/config_client
%{_bindir}/rhncfg-client
%if 0%{?suse_version}
%dir %{rhnconf}
%{_bindir}/mgrcfg-client
%endif
%attr(644,root,root) %config(noreplace) %{rhnconf}/rhncfg-client.conf
%{_mandir}/man8/rhncfg-client.8*

%files management
%defattr(-,root,root,-)
%{rhnroot}/config_management
%if 0%{?suse_version}
%dir %{rhnconf}
%{_bindir}/mgrcfg-manager
%endif
%{_bindir}/rhncfg-manager
%attr(644,root,root) %config(noreplace) %{rhnconf}/rhncfg-manager.conf
%{_mandir}/man8/rhncfg-manager.8*

%files actions
%defattr(-,root,root,-)
%{rhnroot}/actions/*
%if 0%{?suse_version}
%dir %{rhnconf}
%dir %{client_caps_dir}
%dir /usr/share/rhn/actions
%{_bindir}/mgr-actions-control
%endif
%{_bindir}/rhn-actions-control
%config(noreplace) %{client_caps_dir}/*
%{_mandir}/man8/rhn-actions-control.8*

# $Id$
%changelog
* Thu Mar 24 2011 Jan Pazdziora 5.9.50-1
- 688461 - try/except is workaround of BZ 690238 (msuchy@redhat.com)
- 688461 - fixed python exception when comparing files using web UI and SELinux
  disabled in RHEL6 (mmello@redhat.com)

* Tue Feb 15 2011 Miroslav Suchý <msuchy@redhat.com> 5.9.49-1
- 675164 - do not traceback if file do not differ (msuchy@redhat.com)
- 676317 - handle fs objects without selinux context correctly
  (mzazrivec@redhat.com)
- 628920 - older Satellites do not send selinux_ctx (msuchy@redhat.com)
- 675164 - do not traceback if file do not differ (msuchy@redhat.com)
- Revert "Revert "get_server_capability() is defined twice in osad and rhncfg,
  merge and move to rhnlib and make it member of rpclib.Server""
  (msuchy@redhat.com)

* Tue Feb 01 2011 Tomas Lestach <tlestach@redhat.com> 5.9.48-1
- Revert "get_server_capability() is defined twice in osad and rhncfg, merge
  and move to rhnlib and make it member of rpclib.Server" (tlestach@redhat.com)

* Fri Jan 28 2011 Miroslav Suchý <msuchy@redhat.com> 5.9.47-1
- get_server_capability() is defined twice in osad and rhncfg, merge and move
  to rhnlib and make it member of rpclib.Server

* Thu Jan 20 2011 Tomas Lestach <tlestach@redhat.com> 5.9.46-1
- updating Copyright years for year 2011 (tlestach@redhat.com)
- 628920 - rhel4 does not support selinux (msuchy@redhat.com)

* Fri Jan 07 2011 Michael Mraka <michael.mraka@redhat.com> 5.9.45-1
- fixed TypeError: unsupported operand type(s) for +: 'NoneType' and 'str'

* Fri Jan 07 2011 Michael Mraka <michael.mraka@redhat.com> 5.9.44-1
- fixed NameError: global name 'os' is not defined
- 634963 - satellites <= 5.4 do not send modified value

* Thu Jan 06 2011 Michael Mraka <michael.mraka@redhat.com> 5.9.43-1
- 637833 - reused shared file deploy code
- 637833 - moved file deploy code into shared module

* Mon Jan 03 2011 Tomas Lestach <tlestach@redhat.com> 5.9.42-1
- 634963 - adding extra colon (tlestach@redhat.com)

* Mon Jan 03 2011 Miroslav Suchý <msuchy@redhat.com> 5.9.41-1
- 634963 - indicate change in selinux, ownership or file mode (even if diff is
  empty)
- do not fail if diff do not differ
- do diff directly in memory
- Updating the copyright years to include 2010. (jpazdziora@redhat.com)

* Thu Dec 23 2010 Jan Pazdziora 5.9.40-1
- make _make_stat_info public method (msuchy@redhat.com)
- create new function get_raw_file_info for case, when we do not need file on
  disk (msuchy@redhat.com)

* Wed Dec 22 2010 Michael Mraka <michael.mraka@redhat.com> 5.9.39-1
- if file is excluded skip also deploy preparation
- use difflib instead of external diff command
- made exception block more readable
- 664677 - fixed directory deployment under --topdir
- 664677 - fixed symlink deployment under --topdir 

* Mon Dec 20 2010 Michael Mraka <michael.mraka@redhat.com> 5.9.38-1
- 628846 - fixed symlink info

* Wed Dec 08 2010 Michael Mraka <michael.mraka@redhat.com> 5.9.37-1
- import Fault, ResponseError and ProtocolError directly from xmlrpclib

* Wed Dec 01 2010 Lukas Zapletal 5.9.36-1
- 644985 - SELinux context cleared from RHEL4 rhncfg-client
- Correcting indentation for rhn_main.py

* Fri Nov 26 2010 Jan Pazdziora 5.9.35-1
- 656895 - fixing other instances of two-parameter utils.startswith.
- 656895 - Need to call startswith on string.

* Wed Nov 24 2010 Michael Mraka <michael.mraka@redhat.com> 5.9.34-1
- removed unused imports

* Tue Nov 02 2010 Jan Pazdziora 5.9.33-1
- Update copyright years in the rest of the repo.

* Fri Oct 29 2010 Jan Pazdziora 5.9.32-1
- removed unused class RepoPlainFile (michael.mraka@redhat.com)
- removed unused class RepoAlreadyExists (michael.mraka@redhat.com)
- removed unused class PathNotPresent (michael.mraka@redhat.com)
- removed unused class MalformedRepository (michael.mraka@redhat.com)
- removed unused class FileNotInRepo (michael.mraka@redhat.com)
- after ClientTemplatedDocument removal rhncfg_template.py is empty; removing
  (michael.mraka@redhat.com)
- removed unused class ClientTemplatedDocument (michael.mraka@redhat.com)
- removed unused class BackupFileMissing (michael.mraka@redhat.com)

* Mon Oct 25 2010 Jan Pazdziora 5.9.31-1
- 645795 - making script actions (within rhncfg) work with RHEL 4 by using
  popen2 if subprocess is not available (jsherril@redhat.com)

* Fri Oct 22 2010 Jan Pazdziora 5.9.30-1
- 628920 - Fixed an rhcfg-manager-diff  issue where files were not being
  properly checked (paji@redhat.com)
- startswith(), endswith() are builtin functions since RHEL4
  (michael.mraka@redhat.com)

* Mon Oct 18 2010 Jan Pazdziora 5.9.29-1
- 643157 - fix for the prev commit on RHEL 4 clients the method has to return a
  value... (paji@redhat.com)
- 643157 - Fix to get symlinks work with rhel 4 clients (paji@redhat.com)

* Mon Oct 04 2010 Michael Mraka <michael.mraka@redhat.com> 5.9.28-1
- replaced local copy of compile.py with standard compileall module

* Wed Aug 04 2010 Milan Zazrivec <mzazrivec@redhat.com> 5.9.27-1
- 604615 - don't traceback if server does not send selinux_ctx

* Tue Aug 03 2010 Partha Aji <paji@redhat.com> 5.9.26-1
- Made the upload_channel and download_channel calls deal with symlinks
  (paji@redhat.com)

* Mon Aug 02 2010 Partha Aji <paji@redhat.com> 5.9.25-1
- Added diff and get functionaliity for rhncfg-manager (paji@redhat.com)
- Changes to rhncfg verify and diff to get symlinks working (paji@redhat.com)

* Thu Jul 29 2010 Partha Aji <paji@redhat.com> 5.9.24-1
- Made the diff in operation rhncfg client work with symlinks (paji@redhat.com)
- Config Management schema update + ui + symlinks (paji@redhat.com)
- Config Client changes to get symlinks to work (paji@redhat.com)
- code style - whitespace expansion (msuchy@redhat.com)
- code style - expand tabs to space (msuchy@redhat.com)
- let declare that we own directory where rhncfg put backup files
  (msuchy@redhat.com)

* Tue Jul 20 2010 Miroslav Suchý <msuchy@redhat.com> 5.9.23-1
- add parameter cache_only to all client actions (msuchy@redhat.com)

* Wed May 19 2010 Michael Mraka <michael.mraka@redhat.com> 5.9.22-1
- 593563 - fixed debug rutines according to checksum changes

* Tue May 18 2010 Miroslav Suchý <msuchy@redhat.com> 5.9.21-1
- 515637 - add newline at the end so solaris will not strip last line
- 515637 - add newline at the end of file
- Add new rhncfg-client verify --only option to manpage
  (joshua.roys@gtri.gatech.edu)
- 587285 - provide a useful error message when lsetfilecon fails
  (joshua.roys@gtri.gatech.edu)
- Add an 'only' mode of operation to rhncfg-client verify
  (joshua.roys@gtri.gatech.edu)
- Make rhncfg-client verify use lstat (joshua.roys@gtri.gatech.edu)

* Mon Apr 19 2010 Michael Mraka <michael.mraka@redhat.com> 5.9.20-1
- More support for symlinks in rhncfg tools
- Add selinux output to rhncfg-client verify
- 566664 - handle null SELinux contexts in config uploads

* Thu Feb 04 2010 Michael Mraka <michael.mraka@redhat.com> 5.9.18-1
- updated copyrights

* Fri Jan 29 2010 Michael Mraka <michael.mraka@redhat.com> 5.9.17-1
- fixed the sha module is deprecated

* Wed Jan 27 2010 Miroslav Suchy <msuchy@redhat.com> 5.9.16-1
- replaced popen2 with subprocess in client (michael.mraka@redhat.com)

* Thu Jan 14 2010 Tomas Lestach <tlestach@redhat.com> 5.9.15-1
- 552757 - temp file creation changed (tlestach@redhat.com)

* Wed Nov 18 2009 Miroslav Suchy <msuchy@redhat.com> 5.9.14-1
- 491088 - Polish the spec according Fedora Packaging Guidelines

* Tue Nov 17 2009 Miroslav Suchy <msuchy@redhat.com> 5.9.13-1
- 491088 - Polish the spec according Fedora Packaging Guidelines

* Tue Oct 27 2009 Miroslav Suchy <msuchy@redhat.com> 5.9.11-1
- Diff SELinux contexts (joshua.roys@gtri.gatech.edu)

* Wed Sep 02 2009 Michael Mraka <michael.mraka@redhat.com> 5.9.10-1
- Add symlink capability to config management (joshua.roys@gtri.gatech.edu)
- 519195 - fix typos in rhncfg-manager manual page

* Thu Aug 20 2009 Miroslav Suchy <msuchy@redhat.com> 5.9.9-1
- fix an ISE relating to config management w/selinux

* Tue Aug 11 2009 Pradeep Kilambi <pkilambi@redhat.com> 5.9.8-1
- 516889 - adding rhncfgcli_elist module to makefile

* Wed Aug 05 2009 Pradeep Kilambi <pkilambi@redhat.com> 5.9.7-1
- bugfix patch on selinux config file deploy (joshua.roys@gtri.gatech.edu)
- Patch: Selinux Context support for config files (joshua.roys@gtri.gatech.edu)

* Wed Apr 22 2009 jesus m. rodriguez <jesusr@redhat.com> 5.9.6-1
- handle orphaned GID's the same way as orphaned UID's (maxim@wzzrd.com)
- update copyright and licenses (jesusr@redhat.com)

* Thu Mar 26 2009 jesus m. rodriguez <jesusr@redhat.com> 5.9.5-1
- 430885 - gracefuly ignore dir diffs instead of treating them as missing files

* Tue Mar 17 2009 Miroslav Suchy <msuchy@redhat.com> 5.9.4-1
- Polish the spec according Fedora Packaging Guidelines

* Wed Feb 18 2009 Pradeep Kilambi <pkilambi@redhat.com> 5.9.3-1
- Applying patch for exclude files for rhncfg get call

* Thu Feb 12 2009 jesus m. rodriguez <jesusr@redhat.com> 5.9.2-1
- replace "!#/usr/bin/env python" with "!#/usr/bin/python"

* Thu Jan 22 2009 Michael Mraka <michael.mraka@redhat.com> 5.9.1-1
- resolved #428721 - bumped version

* Thu Jan 15 2009 Pradeep Kilambi <pkilambi@redhat.com> - 0.4.2-1
- BZ#476562 Extended list(elist) option for rhncfg

* Thu Oct 16 2008 Michael Mraka <michael.mraka@redhat.com> 0.3.1-1
- BZ#428721 - fixes filemode and ownership

* Tue Sep  2 2008 Milan Zazrivec 0.2.1-1
- Renamed Makefile to Makefile.rhncfg

* Mon Oct 01 2007 Pradeep Kilambi <pkilambi@redhat.com> - 5.1.0-2
- BZ#240513: fixes wrong umask issue

* Tue Sep 25 2007 Pradeep Kilambi <pkilambi@redhat.com> - 5.1.0-1
- rev build

* Wed Mar 07 2007 Pradeep Kilambi <pkilambi@redhat.com> - 5.0.2-2
- rev build
* Tue Feb 20 2007 James Bowes <jbowes@redhat.com> - 5.0.1-1
- Add dist tag.

* Tue Dec 19 2006 James Bowes <jbowes@redhat.com>
- Drastically reduce memory usage for configfiles.mtime_upload
  (and probably others).

* Thu Jun 23 2005 Nick Hansen <nhansen@redhat.com>: 4.0.0-18
- BZ#154746: make rhncfg-client diff work on solaris boxes
  BZ#160559:  Changed the way repositories are instantiated so 
  that the networking stuff won't get set up if --help is used with a mode.

* Wed Jun 15 2005 Nick Hansen <nhansen@redhat.com>: 4.0-16
- BZ#140501: catch outage mode message and report it nicely. 

* Fri May 20 2005 John Wregglesworth <wregglej@redhat.com>: 4.0-9
- Fixing True/False to work on AS 2.1

* Fri May 13 2005 Nick Hansen <nhansen@redhat.com>: 4.0-8
- BZ#156618: fix client capabilities list that is sent to the server

* Fri Apr 29 2005 Nick Hansen <nhansen@redhat.com>
- adding rhn-actions-control script to actions package

* Fri Jun 04 2004 Bret McMillan <bretm@redhat.com>
- many bug fixes
- removed dependencies on rhns-config-libs

* Mon Jan 20 2004 Todd Warner <taw@redhat.com>
- rhncfg-{client,manager} man pages added

* Mon Nov 24 2003 Mihai Ibanescu <misa@redhat.com>
- Added virtual provides
- Added client capabilities for actions

* Fri Nov 14 2003 Mihai Ibanescu <misa@redhat.com>
- Added default config files

* Fri Sep 12 2003 Mihai Ibanescu <misa@redhat.com>
- Requires rhnlib

* Mon Sep  8 2003 Mihai Ibanescu <misa@redhat.com>
- Initial build<|MERGE_RESOLUTION|>--- conflicted
+++ resolved
@@ -15,14 +15,10 @@
 BuildRequires: docbook-utils
 BuildRequires: python
 Requires: python
-<<<<<<< HEAD
-Requires: rhnlib
+Requires: rhnlib >= 2.5.32
 %if 0%{?suse_version}
 Requires: python-selinux
 %else
-=======
-Requires: rhnlib >= 2.5.32
->>>>>>> ec89b999
 # If this is rhel 4 or less we need up2date.
 %if 0%{?rhel} && "%rhel" < "5"
 Requires: up2date
