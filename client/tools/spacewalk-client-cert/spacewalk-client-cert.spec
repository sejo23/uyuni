Name:		spacewalk-client-cert
<<<<<<< HEAD
Version:	2.2.6
=======
Version:	2.3.0
>>>>>>> 17ce24ae
Release:	1%{?dist}
Summary:	Package allowing manipulation with Spacewalk client certificates

Group:		Applications/System
License:	GPLv2
URL:		https://fedorahosted.org/spacewalk
Source0:	https://fedorahosted.org/releases/s/p/spacewalk/%{name}-%{version}.tar.gz
Source1:        %{name}-rpmlintrc
BuildRoot:	%{_tmppath}/%{name}-%{version}-%{release}-root-%(%{__id_u} -n)
BuildArch:	noarch
BuildRequires:  python-devel
Requires:       rhnlib
Requires:       rhn-check
Requires:       rhn-setup
%description
spacewalk-client-cert contains client side functionality allowing manipulation
with Spacewalk client certificates (/etc/sysconfig/rhn/systemid)

%prep
%setup -q


%build
make -f Makefile.spacewalk-client-cert


%install
rm -rf $RPM_BUILD_ROOT
make -f Makefile.spacewalk-client-cert install PREFIX=$RPM_BUILD_ROOT

%clean
rm -rf $RPM_BUILD_ROOT

%files
%dir /etc/sysconfig/rhn
%dir /etc/sysconfig/rhn/clientCaps.d
%config  /etc/sysconfig/rhn/clientCaps.d/client-cert
%dir /usr/share/rhn
%dir /usr/share/rhn/actions
%{_datadir}/rhn/actions/clientcert.*

%changelog
* Mon Apr 28 2014 Milan Zazrivec <mzazrivec@redhat.com> 2.2.5-1
- correct variable name

* Fri Apr 25 2014 Milan Zazrivec <mzazrivec@redhat.com> 2.2.4-1
- polish the error message

* Fri Apr 25 2014 Milan Zazrivec <mzazrivec@redhat.com> 2.2.3-1
- add python-devel BuildRequires

* Thu Apr 10 2014 Milan Zazrivec <mzazrivec@redhat.com> 2.2.2-1
- update_client_cert() does not accept any arguments

* Thu Apr 10 2014 Milan Zazrivec <mzazrivec@redhat.com> 2.2.1-1
- initial package build
<|MERGE_RESOLUTION|>--- conflicted
+++ resolved
@@ -1,9 +1,5 @@
 Name:		spacewalk-client-cert
-<<<<<<< HEAD
-Version:	2.2.6
-=======
 Version:	2.3.0
->>>>>>> 17ce24ae
 Release:	1%{?dist}
 Summary:	Package allowing manipulation with Spacewalk client certificates
 
