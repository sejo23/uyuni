--- conflicted
+++ resolved
@@ -154,13 +154,8 @@
     sysid_xml = up2dateAuth.getSystemId()
 
     if not sysid_xml:
-<<<<<<< HEAD
         system_exit(1, "Could not get SUSE Manager systemid")
-    
-=======
-        system_exit(1, "Could not get RHN systemid")
-
->>>>>>> 69c03ed8
+
     m = search('ID-(?P<sysid>[0-9]+)', sysid_xml)
 
     if m:
