--- conflicted
+++ resolved
@@ -16,11 +16,7 @@
 URL:            https://fedorahosted.org/spacewalk
 Source0:        https://fedorahosted.org/releases/s/p/spacewalk/%{name}-%{version}.tar.gz
 
-<<<<<<< HEAD
-Version:        5.4.34.10
-=======
 Version:        5.4.42
->>>>>>> 4869bc83
 Release:        1%{?dist}
 BuildRoot:      %{_tmppath}/%{name}-%{version}-%{release}-root-%(%{__id_u} -n)
 BuildArch:      noarch
@@ -57,20 +53,11 @@
 Requires: libvirt-python
 Requires: rhn-virtualization-common = %{version}-%{release}
 %if 0%{?suse_version}
-<<<<<<< HEAD
-Requires:       cron
-# python-curl for SUSE Studio download
-Requires:       python-curl
-PreReq:         %fillup_prereq %insserv_prereq
-%else
-Requires: /usr/sbin/crond
-Requires: python-hashlib
-=======
 Requires: cron
 Requires: python-curl
+PreReq:         %fillup_prereq %insserv_prereq
 %else
 Requires: /usr/sbin/crond
->>>>>>> 4869bc83
 Requires: python-pycurl
 %endif
 %if 0%{?rhel} && 0%{?rhel} < 6
@@ -99,16 +86,12 @@
 %install
 rm -rf $RPM_BUILD_ROOT
 make -f Makefile.rhn-virtualization DESTDIR=$RPM_BUILD_ROOT PKGDIR0=%{_initrddir} install
-<<<<<<< HEAD
-
+%if 0%{?fedora} || (0%{?rhel} && 0%{?rhel} > 5)
+find $RPM_BUILD_ROOT -name "localvdsm*" -exec rm -f '{}' ';'
+%endif
 # add rclink
 mkdir -p $RPM_BUILD_ROOT/%{_sbindir}
 ln -sf ../../etc/init.d/rhn-virtualization-host $RPM_BUILD_ROOT/%{_sbindir}/rcrhn-virtualization-host
-=======
-%if 0%{?fedora} || (0%{?rhel} && 0%{?rhel} > 5)
-find $RPM_BUILD_ROOT -name "localvdsm*" -exec rm -f '{}' ';'
-%endif
->>>>>>> 4869bc83
 
 %clean
 rm -rf $RPM_BUILD_ROOT
@@ -157,12 +140,9 @@
 %endif
 
 %files common
-<<<<<<< HEAD
 %defattr(-,root,root,-)
 %dir %{rhn_dir}/
 %dir %{rhn_dir}/actions
-=======
->>>>>>> 4869bc83
 %dir %{rhn_dir}/virtualization
 %if 0%{?suse_version}
 %dir %{rhn_conf_dir}
@@ -176,10 +156,7 @@
 %doc LICENSE
 
 %files host
-<<<<<<< HEAD
 %defattr(-,root,root,-)
-=======
->>>>>>> 4869bc83
 %if 0%{?suse_version}
 %dir %{rhn_conf_dir}
 %endif
@@ -201,13 +178,9 @@
 %{rhn_dir}/virtualization/support.py*
 %{rhn_dir}/actions/virt.py*
 %{rhn_dir}/actions/image.py*
-<<<<<<< HEAD
-%{rhn_dir}/virtualization/localvdsm.py*
-=======
 %if 0%{?suse_version} || (0%{?rhel} && 0%{?rhel} < 6)
 %{rhn_dir}/virtualization/localvdsm.py*
 %endif
->>>>>>> 4869bc83
 %{rhn_conf_dir}/studio-*-template.xml
 %config(noreplace) %{rhn_conf_dir}/image.cfg
 %doc LICENSE
