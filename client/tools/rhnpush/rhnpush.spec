
%{!?pylint_check: %global pylint_check 0}

%if 0%{?fedora} || 0%{?suse_version} > 1320
%global build_py3   1
%global default_py3 1
%endif

%define pythonX %{?default_py3: python3}%{!?default_py3: python2}

Name:          rhnpush
<<<<<<< HEAD
Summary:       Package uploader for the Spacewalk
Group:         Applications/System
License:       GPLv2
URL:           https://github.com/spacewalkproject/spacewalk
Version:       5.5.108.1
Release:       1%{?dist}
Source0:       https://github.com/spacewalkproject/spacewalk/archive/%{name}-%{version}.tar.gz
Source1:       %{name}-rpmlintrc
BuildRoot:     %{_tmppath}/%{name}-%{version}-%{release}-root-%(%{__id_u} -n)
%if 0%{?fedora} || 0%{?rhel} || 0%{?suse_version} >= 1210
BuildArch:      noarch
%endif
=======
Summary:       Package uploader for the Spacewalk or Red Hat Satellite Server
License:       GPLv2
URL:           https://github.com/spacewalkproject/spacewalk
Version:       5.5.109
Release:       1%{?dist}
Source0:       https://github.com/spacewalkproject/spacewalk/archive/%{name}-%{version}.tar.gz
BuildArch:     noarch
>>>>>>> f1df99dc
Requires:      %{pythonX}-%{name} = %{version}-%{release}
BuildRequires: docbook-utils, gettext
%if 0%{?pylint_check}
BuildRequires:  spacewalk-pylint >= 0.6
%endif

%description
rhnpush uploads package headers to the Spacewalk
servers into specified channels and allows for several other channel
management operations relevant to controlling what packages are available
per channel.

%package -n python2-%{name}
Summary: Package uploader for the Spacewalk or Red Hat Satellite Server
Requires: %{name} = %{version}-%{release}
Requires: rpm-python
Requires: rhnlib >= 2.8.3
Requires: python2-rhn-client-tools
Requires: spacewalk-backend-libs >= 1.7.17
Requires: spacewalk-usix
BuildRequires: spacewalk-backend-libs > 1.8.33
BuildRequires: python-devel
BuildRequires: python2-rhn-client-tools
%description -n python2-%{name}
Python 2 specific files for rhnpush.

%if 0%{?build_py3}
%package -n python3-%{name}
Summary: Package uploader for the Spacewalk or Red Hat Satellite Server
Requires: %{name} = %{version}-%{release}
%if 0%{?suse_version}
Requires: python3-rpm
%else
Requires: rpm-python3
%endif
Requires: python3-rhnlib >= 2.8.3
Requires: python3-rhn-client-tools
Requires: python3-spacewalk-backend-libs
Requires: python3-spacewalk-usix
BuildRequires: spacewalk-backend-libs > 1.8.33
BuildRequires: python-devel
BuildRequires: python3-rhn-client-tools
BuildRequires: python3-rpm-macros
%description -n python3-%{name}
Python 3 specific files for rhnpush.
%endif


%prep
%setup -q

%build
make -f Makefile.rhnpush all

%install
install -d $RPM_BUILD_ROOT/%{python_sitelib}
make -f Makefile.rhnpush install PREFIX=$RPM_BUILD_ROOT ROOT=%{python_sitelib} \
    MANDIR=%{_mandir} PYTHON_VERSION=%{python_version}
%if 0%{?suse_version}
ln -s rhnpush $RPM_BUILD_ROOT/%{_bindir}/mgrpush
%endif

%if 0%{?build_py3}
sed -i 's|#!/usr/bin/python|#!/usr/bin/python3|' rhnpush
install -d $RPM_BUILD_ROOT/%{python3_sitelib}
make -f Makefile.rhnpush install PREFIX=$RPM_BUILD_ROOT ROOT=%{python3_sitelib} \
    MANDIR=%{_mandir} PYTHON_VERSION=%{python3_version}
%endif

%define default_suffix %{?default_py3:-%{python3_version}}%{!?default_py3:-%{python_version}}
ln -s rhnpush%{default_suffix} $RPM_BUILD_ROOT%{_bindir}/rhnpush

%clean

%check
%if 0%{?pylint_check}
# check coding style
export PYTHONPATH=$RPM_BUILD_ROOT%{python_sitelib}
spacewalk-pylint $RPM_BUILD_ROOT%{_bindir} $RPM_BUILD_ROOT%{python_sitelib}
%endif

%files
%defattr(-,root,root)
%{_bindir}/rhnpush
%{_bindir}/rpm2mpm
%dir %{_sysconfdir}/sysconfig/rhn
%if 0%{?suse_version}
%{_bindir}/mgrpush
%endif
%config(noreplace) %attr(644,root,root) %{_sysconfdir}/sysconfig/rhn/rhnpushrc
%{_mandir}/man8/rhnpush.8*
%doc COPYING

%files -n python2-%{name}
%defattr(-,root,root)
%attr(755,root,root) %{_bindir}/rhnpush-%{python_version}
%{python_sitelib}/rhnpush/

%if 0%{?build_py3}
%files -n python3-%{name}
%defattr(-,root,root)
%attr(755,root,root) %{_bindir}/rhnpush-%{python3_version}
%{python3_sitelib}/rhnpush/
%endif

%changelog
* Fri Feb 09 2018 Michael Mraka <michael.mraka@redhat.com> 5.5.109-1
- remove install/clean section initial cleanup
- removed Group from specfile
- removed BuildRoot from specfiles

* Mon Oct 09 2017 Michael Mraka <michael.mraka@redhat.com> 5.5.108-1
- run pylint on all Fedoras
- simplified Makefile
- modules are now in standard sitelib path
- install files into python_sitelib/python3_sitelib
- move rhnpush files into proper python2/python3 subpackages
- split rhnpush into python2/python3 specific packages

* Wed Aug 09 2017 Michael Mraka <michael.mraka@redhat.com> 5.5.107-1
- precompile py3 bytecode on Fedora 23+
- use standard brp-python-bytecompile

* Mon Jul 31 2017 Eric Herget <eherget@redhat.com> 5.5.106-1
- update copyright year

* Thu May 25 2017 Michael Mraka <michael.mraka@redhat.com> 5.5.105-1
- fixed pylint warnings disabled python3 pylint on Fedora 26+ for now
- removed outdated solaris2mpm script

* Fri Mar 24 2017 Ondrej Gajdusek <ogajduse@redhat.com> 5.5.104-1
- Disabling Pylint in Fedora<25 to prevent weird err

* Wed Mar 15 2017 Ondrej Gajdusek <ogajduse@redhat.com> 5.5.103-1
- Pylint fixes in rhnpush
- pylint fix consider-iterating-dictionary for rhnpush.rhnpush_config
- Use HTTPS in all Github links
- Updated links to github in spec files
- Migrating Fedorahosted to GitHub

* Wed Feb 15 2017 Tomas Kasparek <tkasparek@redhat.com> 5.5.102-1
- require spacewalk-usix indead of spacewalk-backend-usix

* Thu Nov 03 2016 Gennadii Altukhov <galt@redhat.com> 5.5.101-1
- 1390170 - rhnpush is used on a client side as well, so make it compatible
  with RHEL 5 and Python 2.4

* Wed Sep 14 2016 Jan Dobes 5.5.100-1
- fixing pylint in rhnpush

* Tue Sep 06 2016 Jan Dobes 5.5.99-1
- Fix typo

* Wed May 25 2016 Tomas Kasparek <tkasparek@redhat.com> 5.5.98-1
- updating copyright years

* Wed May 18 2016 Tomas Kasparek <tkasparek@redhat.com> 5.5.97-1
- convert binary data to string to work correctly in Python 3

* Tue May 17 2016 Tomas Kasparek <tkasparek@redhat.com> 5.5.96-1
- fixed RuntimeError: dictionary changed size during iteration
- convert binary data to string to possible compare data in Python 3

* Thu May 12 2016 Gennadii Altukhov <galt@redhat.com> 5.5.95-1
- change build dependency on python-devel, because we don't use Python3 during
  package building

* Fri Apr 22 2016 Gennadii Altukhov <galt@redhat.com> 5.5.94-1
- Add some fixes to rhnpush for Python 3 compatibility - change mode for open()
  function - HTTPResponse getheaders() was renamed to get() - fix binary string
  decoding
- Fix types in rhnpush utility
- Fix relative imports in rhnpush utility

* Thu Apr 21 2016 Gennadii Altukhov <galt@redhat.com> 5.5.93-1
- rhnpush is adapted for Python3

* Wed Mar 30 2016 Tomas Kasparek <tkasparek@redhat.com> 5.5.92-1
- simplify expression
- don't count on having newest rhn-client-tools

* Thu Dec 17 2015 Jan Dobes 5.5.91-1
- 1262780 - alow to use existing rpcServer when creating RhnServer

* Tue Nov 24 2015 Jan Dobes 5.5.90-1
- rhn-satellite-activate: manual references removed

* Wed May 27 2015 Tomas Kasparek <tkasparek@redhat.com> 5.5.89-1
- fix pylint warning on Fedora 22

* Mon Mar 23 2015 Grant Gainey 5.5.88-1
- Standardize pylint-check to only happen on Fedora

* Thu Mar 19 2015 Grant Gainey 5.5.87-1
- Updating copyright info for 2015

* Fri Feb 13 2015 Matej Kollar <mkollar@redhat.com> 5.5.86-1
- One more bump for pune change

* Fri Feb 13 2015 Tomas Lestach <tlestach@redhat.com> 5.5.85-1
- 663039 - Setting timeout requires newer rhnlib
- 663039 - Update man
- 663039 - Kitten has been sacrificed
- 663039 - Wire in timeout for rhnpush
- Cleanup space around comments
- Misplaced comment after 73a918d909d1804a43f7773b6d0b4d7cb0464ac3
- Updating function names
- Remove trailing space

* Fri Jan 30 2015 Matej Kollar <mkollar@redhat.com> 5.5.84-1
- Remove unnecessary pylint disabling...

* Wed Jan 21 2015 Matej Kollar <mkollar@redhat.com> 5.5.83-1
- Fix Pylint on Fedora 21: manual fixes
- Fix Pylint on Fedora 21: autopep8

* Wed Jan 14 2015 Matej Kollar <mkollar@redhat.com> 5.5.82-1
- Getting rid of Tabs and trailing spaces in Python

* Fri Jul 11 2014 Milan Zazrivec <mzazrivec@redhat.com> 5.5.81-1
- fix copyright years

* Tue Jun 17 2014 Milan Zazrivec <mzazrivec@redhat.com> 5.5.80-1
- urlparse_object on RHEL-5 is a regular tuple

* Tue Jun 10 2014 Stephen Herr <sherr@redhat.com> 5.5.79-1
- make rhnpush backwards-compatible with old spacewalk-proxy

* Mon Jun 09 2014 Stephen Herr <sherr@redhat.com> 5.5.78-1
- This should work for all versions of pylint

* Mon Jun 09 2014 Stephen Herr <sherr@redhat.com> 5.5.77-1
- One more pylint fix for rhnpush

* Mon Jun 09 2014 Stephen Herr <sherr@redhat.com> 5.5.76-1
- Whitespace changes to rhnpush to make pylint happy

* Sat Jun 07 2014 Stephen Herr <sherr@redhat.com> 5.5.75-1
- 1104375 - typo fix

* Fri Jun 06 2014 Stephen Herr <sherr@redhat.com> 5.5.74-1
- 1104375 - add default path structure to proxy lookaside that avoids
  collisions

* Fri May 23 2014 Milan Zazrivec <mzazrivec@redhat.com> 5.5.73-1
- spec file polish

* Thu Mar 20 2014 Jan Dobes 5.5.72-1
- 1078157 - correcting exception type

* Thu Oct 10 2013 Michael Mraka <michael.mraka@redhat.com> 5.5.71-1
- cleaning up old svn Ids

* Tue Oct 01 2013 Michael Mraka <michael.mraka@redhat.com> 5.5.70-1
- fixed pylint deprecated-lambda warning

* Mon Sep 30 2013 Michael Mraka <michael.mraka@redhat.com> 5.5.69-1
- removed trailing whitespaces

* Tue Sep 17 2013 Michael Mraka <michael.mraka@redhat.com> 5.5.68-1
- Grammar error occurred

* Tue Aug 06 2013 Tomas Kasparek <tkasparek@redhat.com> 5.5.67-1
- Branding clean-up of proxy stuff in client dir

* Thu Aug 01 2013 Jan Dobes 5.5.66-1
- 990366 - rhnpush can have specified SSL cert by parameter

* Mon Jun 17 2013 Michael Mraka <michael.mraka@redhat.com> 5.5.65-1
- branding fixes in man pages

* Mon Jun 17 2013 Tomas Kasparek <tkasparek@redhat.com> 5.5.64-1
- rebranding few more strings in client stuff

* Wed Jun 12 2013 Tomas Kasparek <tkasparek@redhat.com> 5.5.63-1
- rebranding RHN Proxy to Red Hat Proxy in client stuff
- rebranding RHN Satellite to Red Hat Satellite in client stuff

* Tue May 21 2013 Tomas Kasparek <tkasparek@redhat.com> 5.5.62-1
- branding clean-up of client tools

* Tue May 14 2013 Michael Mraka <michael.mraka@redhat.com> 5.5.61-1
- 871745 - let rhnpush care about SSL cert

* Thu Feb 28 2013 Michael Mraka <michael.mraka@redhat.com> 5.5.60-1
- fixed pylint warnings

* Fri Jan 18 2013 Michael Mraka <michael.mraka@redhat.com> 5.5.59-1
- silence pylint warning

* Mon Dec 17 2012 Michael Mraka <michael.mraka@redhat.com> 5.5.58-1
- restored old passwd based API functions
- fixed Bad indentation. Found 11 spaces, expected 12

* Fri Dec 14 2012 Michael Mraka <michael.mraka@redhat.com> 5.5.57-1
- 873541 - switch back to /XP handler if /APP is not available

* Sun Nov 11 2012 Michael Calmer <mc@suse.de> 5.5.56-1
- package solaris converter for SUSE too

* Tue Oct 30 2012 Jan Pazdziora 5.5.55-1
- Update the copyright year.

* Mon Oct 22 2012 Jan Pazdziora 5.5.54-1
- Revert "Revert "Revert "get_server_capability() is defined twice in osad and
  rhncfg, merge and move to rhnlib and make it member of rpclib.Server"""

* Fri Aug 24 2012 Michael Mraka <michael.mraka@redhat.com> 5.5.53-1
- latest spacewalk-pylint is required

* Fri Aug 24 2012 Michael Mraka <michael.mraka@redhat.com> 5.5.52-1
- turned on pylint checks
- fixed pylint errors/warnings
* Tue Aug 21 2012 Michael Mraka <michael.mraka@redhat.com> 5.5.51-1
- removed dead code
- fixed pylint errors

* Wed Jul 25 2012 Michael Mraka <michael.mraka@redhat.com> 5.5.50-1
- fixed pylint warnings and errors

* Fri Jul 13 2012 Michael Mraka <michael.mraka@redhat.com> 5.5.49-1
- fixed man page
- removed dead --no-cache option
- fixed --no-session-caching option

* Fri Jul 13 2012 Michael Mraka <michael.mraka@redhat.com> 5.5.48-1
- 838044 - solaris2mpm on RHEL5 is not supported
- remove trailing '/' from from archive dir

* Tue Jun 26 2012 Michael Mraka <michael.mraka@redhat.com> 5.5.47-1
- reuse UploadError from uploadLib
- removed functions not used in rhnpush/rhn-package-manager
- simplified authentication code

* Fri Jun 22 2012 Michael Mraka <michael.mraka@redhat.com> 5.5.46-1
- removed commented out code and obsoleted comments

* Sat Jun 16 2012 Miroslav Suchý <msuchy@redhat.com> 5.5.45-1
- 827022 - add COPYING file

* Mon May 21 2012 Jan Pazdziora 5.5.44-1
- 823491 - Use the correct a_pkg variable.
- %%defattr is not needed since rpm 4.4

* Mon Mar 05 2012 Michael Mraka <michael.mraka@redhat.com> 5.5.43-1
- removed unused get_header_struct_size()
- removed unused function get_header_byte_range()

* Fri Mar 02 2012 Jan Pazdziora 5.5.42-1
- Update the copyright year info.

* Mon Feb 20 2012 Michael Mraka <michael.mraka@redhat.com> 5.5.41-1
- merged list() with parent class
- merged uploadHeaders() with parent class
- the very same newest() is defined in parent class

* Wed Feb 08 2012 Michael Mraka <michael.mraka@redhat.com> 5.5.40-1
- pylint fixes

* Tue Feb 07 2012 Michael Mraka <michael.mraka@redhat.com> 5.5.39-1
- updated uploadLib to use A_Package interface
- removed legacy code for satellite < 4.0.6 support
- converted rhnpush to use A_Package interface
- InvalidPackageError is now in rhn_pkg
- removed support for satellite < 4.1.0

* Mon Feb 06 2012 Michael Mraka <michael.mraka@redhat.com> 5.5.38-1
- require new spacewalk-backend-libs

* Sat Feb 04 2012 Michael Mraka <michael.mraka@redhat.com> 5.5.37-1
- fixed pylint errors / warnings

* Wed Dec 21 2011 Milan Zazrivec <mzazrivec@redhat.com> 5.5.36-1
- update copyright info

* Tue Nov 29 2011 Michael Mraka <michael.mraka@redhat.com> 5.5.35-1
- removed dead functions

* Thu Nov 24 2011 Michael Mraka <michael.mraka@redhat.com> 5.5.34-1
- replaced external zip with zipfile module
- replaced external tar with tarfile module
- don't call os.path.join() over and over
- don't read 2GB file into memory at once
- don't hide original error message
- replaced external unzip with zipfile module

* Wed Oct 19 2011 Michael Mraka <michael.mraka@redhat.com> 5.5.33-1
- removed test for already removed object_has_attr()
- removed dead function object_has_attr()

* Thu Aug 11 2011 Miroslav Suchý 5.5.32-1
- True and False constants are defined since python 2.4
- do not mask original error by raise in execption

* Thu Jul 28 2011 Jan Pazdziora 5.5.31-1
- removing unnecessarry summary line from rhnpush.spec (lzap+git@redhat.com)

* Fri Jul 22 2011 Jan Pazdziora 5.5.30-1
- We always have rhnserver (no longer building for RHEL 4-).
- We only support version 5 and newer of RHEL, removing conditions for old
  versions.

* Fri Jul 15 2011 Miroslav Suchý 5.5.29-1
- optparse is here since python 2.3 - remove optik (msuchy@redhat.com)

* Tue Jun 21 2011 Jan Pazdziora 5.5.28-1
- 559092 - recognize both new and old patch clusters (michael.mraka@redhat.com)
- 485880 - put -N option to SYNOPSIS as well (msuchy@redhat.com)

* Thu May 05 2011 Miroslav Suchý 5.5.27-1
- do not test if rhnParent can handle session caching

* Fri Apr 15 2011 Jan Pazdziora 5.5.26-1
- build rhnpush on SUSE (mc@suse.de)

* Tue Apr 12 2011 Miroslav Suchý 5.5.25-1
- build rhnpush on SUSE (mc@suse.de)

* Fri Apr 08 2011 Miroslav Suchý 5.5.24-1
- Revert "idn_unicode_to_pune() have to return string" (msuchy@redhat.com)

* Fri Apr 08 2011 Miroslav Suchý 5.5.23-1
- update copyright years (msuchy@redhat.com)

* Tue Apr 05 2011 Michael Mraka <michael.mraka@redhat.com> 5.5.22-1
- idn_unicode_to_pune() has to return string
- no need to define built-in constants
- delete dead code

* Fri Apr 01 2011 Miroslav Suchý 5.5.21-1
- pass only one argument to idn_ascii_to_pune (msuchy@redhat.com)

* Wed Mar 30 2011 Miroslav Suchý 5.5.20-1
- 683200 - instead of encodings.idna use wrapper from rhn.connections, which
  workaround corner cases
- 683200 - rhnpush.py - convert servername from input to Pune encodings

* Wed Mar 02 2011 Michael Mraka <michael.mraka@redhat.com> 5.5.19-1
- Revertes "use size instead of archivesize"

* Thu Feb 24 2011 Michael Mraka <michael.mraka@redhat.com> 5.5.18-1
- use size instead of archivesize

* Fri Feb 18 2011 Jan Pazdziora 5.5.17-1
- Revert "Revert "get_server_capability() is defined twice in osad and rhncfg,
  merge and move to rhnlib and make it member of rpclib.Server""
  (msuchy@redhat.com)
- Revert "Revert "648403 - do not create TB even on Red Hat Enterprise Linux
  4"" (msuchy@redhat.com)

* Tue Feb 01 2011 Tomas Lestach <tlestach@redhat.com> 5.5.16-1
- Revert "648403 - do not create TB even on Red Hat Enterprise Linux 4"
  (tlestach@redhat.com)

* Tue Feb 01 2011 Tomas Lestach <tlestach@redhat.com> 5.5.15-1
- Revert "get_server_capability() is defined twice in osad and rhncfg, merge
  and move to rhnlib and make it member of rpclib.Server" (tlestach@redhat.com)

* Tue Feb 01 2011 Miroslav Suchý <msuchy@redhat.com> 5.5.14-1
- 648403 - do not require up2date on rhel5

* Fri Jan 28 2011 Miroslav Suchý <msuchy@redhat.com> 5.5.13-1
- get_server_capability() is defined twice in osad and rhncfg, merge and move
  to rhnlib and make it member of rpclib.Server
- 648403 - do not create TB even on Red Hat Enterprise Linux 4
- 648403 - workaround missing hasCapability() on RHEL4
- Updating the copyright years to include 2010.

* Thu Dec 23 2010 Miroslav Suchý <msuchy@redhat.com> 5.5.12-1
- 648403 - use server given on command line rather than rhnParent

* Mon Dec 20 2010 Miroslav Suchý <msuchy@redhat.com> 5.5.11-1
- 648403 - do not call getPackageChecksumBySession directly

* Wed Dec 08 2010 Michael Mraka <michael.mraka@redhat.com> 5.5.10-1
- import Fault, ResponseError and ProtocolError directly from xmlrpclib

* Mon Dec 06 2010 Miroslav Suchý <msuchy@redhat.com> 5.5.9-1
- 656746 - make _processFile and _processBatch method of UploadClass class
  (msuchy@redhat.com)

* Wed Nov 24 2010 Michael Mraka <michael.mraka@redhat.com> 5.5.8-1
- removed unused imports

* Wed Nov 03 2010 Jan Pazdziora 5.5.7-1
- 649259 - do not fail with invalid user, if we are only testing if call exist
  (msuchy@redhat.com)

* Tue Nov 02 2010 Jan Pazdziora 5.5.6-1
- Update copyright years in the rest of the repo.

* Thu Sep 16 2010 Michael Mraka <michael.mraka@redhat.com> 5.5.5-1
- 600347 - added sat<540 compatibility functions

* Fri Jul 16 2010 Michael Mraka <michael.mraka@redhat.com> 5.5.4-1
- removed dead code

* Thu Jul 08 2010 Justin Sherrill <jsherril@redhat.com> 5.5.3-1
- set default server for rhnpush to localhost instead of
  rhn.redhat.com (jsherril@redhat.com)

* Thu Jul 01 2010 Miroslav Suchý <msuchy@redhat.com> 5.5.2-1
- Also fixed 'Info' -> 'info' as suggested by Milan Zazrivec.
  (jhutar@redhat.com)
- And one more space in 'sometime' as suggested by Jan Pazdziora
  (jhutar@redhat.com)
- Just put space to the correct side (jhutar@redhat.com)

* Tue May 18 2010 Miroslav Suchý <msuchy@redhat.com> 5.5.1-1
- 470154 - arch can be optional, do not freak out if it is not present
- 514805 - recognize X86 arch as i386
- 516898 - workaround for patches which do not have packed most top directory
- no need to copy file, we can operate directly on original
- do not read one file twice
- 559092 - recognize new sun patch cluster format
- 569946 - normalize solaris "x86" value to rhn known value

* Mon Apr 19 2010 Michael Mraka <michael.mraka@redhat.com> 5.4.14-1
- 563630 - Enable proxy support for rhnpush
<|MERGE_RESOLUTION|>--- conflicted
+++ resolved
@@ -9,28 +9,16 @@
 %define pythonX %{?default_py3: python3}%{!?default_py3: python2}
 
 Name:          rhnpush
-<<<<<<< HEAD
 Summary:       Package uploader for the Spacewalk
-Group:         Applications/System
-License:       GPLv2
-URL:           https://github.com/spacewalkproject/spacewalk
-Version:       5.5.108.1
-Release:       1%{?dist}
-Source0:       https://github.com/spacewalkproject/spacewalk/archive/%{name}-%{version}.tar.gz
-Source1:       %{name}-rpmlintrc
-BuildRoot:     %{_tmppath}/%{name}-%{version}-%{release}-root-%(%{__id_u} -n)
-%if 0%{?fedora} || 0%{?rhel} || 0%{?suse_version} >= 1210
-BuildArch:      noarch
-%endif
-=======
-Summary:       Package uploader for the Spacewalk or Red Hat Satellite Server
 License:       GPLv2
 URL:           https://github.com/spacewalkproject/spacewalk
 Version:       5.5.109
 Release:       1%{?dist}
 Source0:       https://github.com/spacewalkproject/spacewalk/archive/%{name}-%{version}.tar.gz
-BuildArch:     noarch
->>>>>>> f1df99dc
+Source1:       %{name}-rpmlintrc
+%if 0%{?fedora} || 0%{?rhel} || 0%{?suse_version} >= 1210
+BuildArch:      noarch
+%endif
 Requires:      %{pythonX}-%{name} = %{version}-%{release}
 BuildRequires: docbook-utils, gettext
 %if 0%{?pylint_check}
