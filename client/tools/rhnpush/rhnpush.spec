--- conflicted
+++ resolved
@@ -13,22 +13,17 @@
 Requires:      rpm-python
 Requires:      rhnlib >= 2.5.38
 Requires:      spacewalk-backend-libs >= 0.8.3
-BuildRequires: docbook-utils gettext
-BuildRequires: python-devel
 %if 0%{?rhel} && 0%{?rhel} < 5
 Requires:      up2date
 %else
 Requires:      rhn-client-tools
 %endif
-<<<<<<< HEAD
-=======
 %if 0%{?suse_version}
 # provides rhn directories for filelist check in OBS
 BuildRequires:      rhn-client-tools
 %endif
 BuildRequires: docbook-utils, gettext
 BuildRequires: python-devel
->>>>>>> 862bb802
 
 Summary: Package uploader for the Red Hat Network Satellite Server
 
