--- conflicted
+++ resolved
@@ -83,11 +83,7 @@
         try:
             self.settings.read([self.filename])
         except IOError, e:
-<<<<<<< HEAD
-            print "Config File Error: line %s, file %s: $s" % (e.lineno, e.filename, e)
-=======
             print "Config File Error: line %s, file %s: %s" % (e.lineno, e.filename, e)
->>>>>>> 4869bc83
             sys.exit(1)
 
     def write(self, fileobj):
