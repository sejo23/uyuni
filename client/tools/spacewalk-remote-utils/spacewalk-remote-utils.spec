--- conflicted
+++ resolved
@@ -4,11 +4,7 @@
 %endif
 
 Name:        spacewalk-remote-utils
-<<<<<<< HEAD
-Version:     1.7.1.4
-=======
 Version:     1.9.0
->>>>>>> 4869bc83
 Release:     1%{?dist}
 Summary:     Utilities to interact with a Spacewalk server remotely.
 
@@ -57,6 +53,7 @@
 %{__rm} -rf %{buildroot}
 
 %files
+%defattr(-,root,root,-)
 %{_bindir}/spacewalk-add-providers
 %{_bindir}/spacewalk-create-channel
 #%{python_sitelib}/spacecmd/
