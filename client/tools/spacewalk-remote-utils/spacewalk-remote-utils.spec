%if 0%{?rhel} && 0%{?rhel} < 6
%{!?python_sitelib: %global python_sitelib %(%{__python} -c "from distutils.sysconfig import get_python_lib; print(get_python_lib())")}
%{!?python_sitearch: %global python_sitearch %(%{__python} -c "from distutils.sysconfig import get_python_lib; print(get_python_lib(1))")}
%endif

Name:        spacewalk-remote-utils
<<<<<<< HEAD
Version:     2.1.2.1
=======
Version:     2.1.3
>>>>>>> b37ffb16
Release:     1%{?dist}
Summary:     Utilities to interact with a Spacewalk server remotely.

Group:       Applications/System
License:     GPLv2
URL:         http://fedorahosted.org/spacewalk
Source:      https://fedorahosted.org/releases/s/p/spacewalk/%{name}-%{version}.tar.gz
BuildRoot:   %(mktemp -ud %{_tmppath}/%{name}-%{version}-%{release}-XXXXXX)
BuildArch:   noarch

%if  0%{?rhel} && 0%{?rhel} < 6
Requires: rhnlib >= 2.5.22-6
%else
Requires: rhnlib >= 2.5.22-10
%endif
BuildRequires: python-devel
BuildRequires: docbook-utils
%if 0%{?suse_version}
# provide directories for filelist check in OBS
BuildRequires: rhn-client-tools
%endif

%description
Utilities to interact with a Spacewalk server remotely over XMLRPC.

%prep
%setup -q

%build
docbook2man ./spacewalk-create-channel/doc/spacewalk-create-channel.sgml -o ./spacewalk-create-channel/doc/

%install
%{__rm} -rf %{buildroot}

%{__mkdir_p} %{buildroot}/%{_bindir}
%{__install} -p -m0755 spacewalk-add-providers/spacewalk-add-providers %{buildroot}/%{_bindir}/
%{__install} -p -m0755 spacewalk-create-channel/spacewalk-create-channel %{buildroot}/%{_bindir}/

%{__mkdir_p} %{buildroot}/%{_datadir}/rhn/channel-data
%{__install} -p -m0644 spacewalk-create-channel/data/* %{buildroot}/%{_datadir}/rhn/channel-data/

%{__mkdir_p} %{buildroot}/%{_mandir}/man1
%{__gzip} -c ./spacewalk-create-channel/doc/spacewalk-create-channel.1 > %{buildroot}/%{_mandir}/man1/spacewalk-create-channel.1.gz

%clean
%{__rm} -rf %{buildroot}

%files
%defattr(-,root,root,-)
%{_bindir}/spacewalk-add-providers
%{_bindir}/spacewalk-create-channel
#%{python_sitelib}/spacecmd/
%{_datadir}/rhn/channel-data/
%if 0%{?suse_version}
%dir %{_datadir}/rhn
%endif

%doc spacewalk-create-channel/doc/README spacewalk-create-channel/doc/COPYING
%doc %{_mandir}/man1/spacewalk-create-channel.1.gz

%changelog
* Fri Jan 03 2014 Tomas Lestach <tlestach@redhat.com> 2.1.3-1
- don't print traceback when entered incorrect credentials

* Wed Nov 27 2013 Tomas Lestach <tlestach@redhat.com> 2.1.2-1
- 1035288 - channel definitions for RHEL6.5

* Mon Nov 11 2013 Tomas Lestach <tlestach@redhat.com> 2.1.1-1
- 1020665 - channel definitions for RHEL-5-U10
- Bumping package versions for 2.1.

* Wed Jul 17 2013 Tomas Kasparek <tkasparek@redhat.com> 2.0.1-1
- Bumping package versions for 2.0.

* Mon Jun 17 2013 Michael Mraka <michael.mraka@redhat.com> 1.10.2-1
- branding fixes in man pages

* Wed Jun 12 2013 Tomas Kasparek <tkasparek@redhat.com> 1.10.1-1
- rebranding RHN Satellite to Red Hat Satellite in client stuff
- Bumping package versions for 1.9

* Wed Feb 27 2013 Jan Pazdziora 1.9.3-1
- 916166 - the RHEL 6.4 spacewalk-create-channel definitions.

* Mon Jan 14 2013 Tomas Lestach <tlestach@redhat.com> 1.9.2-1
- 895029 - remove channel definitions that aren't available any more
- 895029 - sort 6.1 and 6.2 Supplementary content
- 895029 - adding missing 5-u9-server-x86_64

* Mon Jan 14 2013 Tomas Lestach <tlestach@redhat.com> 1.9.1-1
- 895029 - adding RHEL5.9 channel definitions
- 895029 - adding RHEL4.9-Extras channel definitions
- Bumping package versions for 1.9.

* Mon Oct 22 2012 Jan Pazdziora 1.8.5-1
- no need to require rhnlib >= 2.5.31
- rhnlib >= 2.5.38 is not necessary

* Tue Aug 28 2012 Jan Pazdziora 1.8.4-1
- Fixing the License rpm header to match the COPYING information.

* Fri Aug 10 2012 Tomas Lestach <tlestach@redhat.com> 1.8.3-1
- adding optional and supplementary RHEL6.3 channel definitions
- Revert "add missing optional and supplementary channel definitions"

* Thu Aug 09 2012 Tomas Lestach <tlestach@redhat.com> 1.8.2-1
- add missing optional and supplementary channel definitions
- fix dir to match RHEL6 supplementary channel
- fix dir to match RHEL6 optional channel

* Mon Jul 23 2012 Tomas Lestach <tlestach@redhat.com> 1.8.1-1
- 841027 - adding RHEL6.3 channel definitions
- add RHEL6.1 and RHEL6.2 Workstation channel definitions
- fix repodir to match RHEL-6 release directories
- add RHEL5.6 Client Supplementary channel definitions
- %%defattr is not needed since rpm 4.4
- Bumping package versions for 1.8.

* Wed Feb 22 2012 Miroslav Suchý 1.7.1-1
- 796077 - Include the RHEL 5.8 definitions in spacewalk-repo-sync
- Bumping package versions for 1.7. (mzazrivec@redhat.com)

* Mon Dec 19 2011 Miroslav Suchý 1.6.8-1
- 641936 - fix typo in man page
- 768854 - introduce mapping for rhel6 add-ons (slukasik@redhat.com)

* Thu Dec 15 2011 Miroslav Suchý 1.6.7-1
- 767718 - add data for rhel add-on's -
  Highavailability,Loadbalancer,Resilientstorage and Scalablefilesystem
- 767718 - gather data for rhel add-on's
- no need to handle Workstation for el6 specialy

* Mon Dec 12 2011 Miroslav Suchý 1.6.6-1
- 641936 - fix grammar in man page
- 641936 - correct script name in --help output

* Fri Dec 09 2011 Miroslav Suchý 1.6.5-1
- 750743 - add channel definition for optional channels
- 750743 - gather data for optional channels
- 761548 - add rhel 6.2 channel definitions

* Thu Dec 08 2011 Miroslav Suchý 1.6.4-1
- 641936 - update example to RHEL6
- 641936 - fix typos in man page

* Tue Nov 01 2011 Aron Parsons <parsonsa@bit-sys.com> 1.6.3-1
- added spacewalk-add-providers script to spacewalk-remote-utils package
  (parsonsa@bit-sys.com)

* Tue Aug 02 2011 Tomas Lestach <tlestach@redhat.com> 1.6.2-1
- 727531 - adding RHEL5.7 channel definitions (tlestach@redhat.com)

* Fri Jul 22 2011 Jan Pazdziora 1.6.1-1
- We only support version 14 and newer of Fedora, removing conditions for old
  versions.

* Fri Jul 08 2011 Simon Lukasik <slukasik@redhat.com> 1.5.3-1
- 719555 - override channel name of ComputeNode (slukasik@redhat.com)

* Mon Jun 27 2011 Michael Mraka <michael.mraka@redhat.com> 1.5.2-1
- added data files for RHEL6.1
- added data files for RHEL5.6 Supplementary
- adopted spacewalk-create-channel to RHEL6.1

* Fri Apr 15 2011 Jan Pazdziora 1.5.1-1
- build spacewalk-remote-utils on SUSE (mc@suse.de)

* Fri Apr 08 2011 Miroslav Suchý 1.4.7-1
- Revert "idn_unicode_to_pune() have to return string" (msuchy@redhat.com)

* Tue Apr 05 2011 Michael Mraka <michael.mraka@redhat.com> 1.4.6-1
- idn_unicode_to_pune() has to return string

* Wed Mar 30 2011 Miroslav Suchý 1.4.5-1
- 683200 - support IDN

* Wed Mar 16 2011 Miroslav Suchý <msuchy@redhat.com> 1.4.4-1
- allowing input of 0 insteado f 'gold' in spacewalk-create-channel
  (jsherril@redhat.com)
- replace dead code with default from optparse

* Tue Mar 08 2011 Justin Sherrill <jsherril@redhat.com> 1.4.3-1
- adding new data files for spacewalk-create-channel (jsherril@redhat.com)
- updating spacewalk-create-channel to properly support RHEL 6 and added
  supplementary repos for it (jsherril@redhat.com)

* Mon Mar 07 2011 Jan Pazdziora 1.4.2-1
- Fixing description of the -u/--update option in spacewalk-create-channel man
  page. (luc@delouw.ch)

* Thu Feb 03 2011 Justin Sherrill <jsherril@redhat.com> 1.4.1-1
- Adding RHEL 5.6 data files for spacewalk-create-channel (jsherril@redhat.com)

* Tue Oct 12 2010 Jan Pazdziora 1.0.5-1
- correct Summary and Description (msuchy@redhat.com)
- correct URL and Source0 (msuchy@redhat.com)
- man page formatting fix (jsherril@redhat.com)
- man page formatting fix (jsherril@redhat.com)
- fixing man page name (jsherril@redhat.com)

* Tue Oct 05 2010 Justin Sherrill <jsherril@redhat.com> 1.0.4-1
- adding RHEL 6 data files for spacewalk-create-channel (jsherril@redhat.com)
- adding initial support for RHEL 6 to spacewalk-create-channel
  (jsherril@redhat.com)
- updating readme for spacewalk-create-channel (jsherril@redhat.com)

* Thu Sep 30 2010 Justin Sherrill <jsherril@redhat.com> 1.0.3-1
- updating spacewalk-remote-utils man page to remove left over bits from copied
  spec (jsherril@redhat.com)

* Mon Sep 20 2010 Shannon Hughes <shughes@redhat.com> 1.0.2-1
- adding docbook-utils build require (shughes@redhat.com)

* Mon Sep 20 2010 Shannon Hughes <shughes@redhat.com> 1.0.1-1
- new package built with tito

* Fri Aug 20 2010 Justin Sherrill <jsherril@redhat.com> 1.0.0-0
- Initial build.  (jlsherrill@redhat.com)
<|MERGE_RESOLUTION|>--- conflicted
+++ resolved
@@ -4,11 +4,7 @@
 %endif
 
 Name:        spacewalk-remote-utils
-<<<<<<< HEAD
-Version:     2.1.2.1
-=======
 Version:     2.1.3
->>>>>>> b37ffb16
 Release:     1%{?dist}
 Summary:     Utilities to interact with a Spacewalk server remotely.
 
