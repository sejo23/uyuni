--- conflicted
+++ resolved
@@ -6,11 +6,7 @@
 Name:        spacewalk-remote-utils
 Version:     1.10.1
 Release:     1%{?dist}
-<<<<<<< HEAD
 Summary:     Utilities to interact with a Spacewalk server remotely.
-=======
-Summary:     Utilities to interact with a Red Hat Satellite or Spacewalk server remotely.
->>>>>>> 60513723
 
 Group:       Applications/System
 License:     GPLv2
@@ -32,11 +28,7 @@
 %endif
 
 %description
-<<<<<<< HEAD
 Utilities to interact with a Spacewalk server remotely over XMLRPC.
-=======
-Utilities to interact with a Red Hat Satellite or Spacewalk server remotely over XMLRPC.
->>>>>>> 60513723
 
 %prep
 %setup -q
