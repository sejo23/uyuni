# logrotation file for RHN Satellite's osa-dispatcher

/var/log/rhn/osa-dispatcher.log {
    weekly
    rotate 5
    copytruncate
    compress
    notifempty
    missingok
<<<<<<< HEAD
    size 10M
    su wwwrun www
=======
#LOGROTATE-3.8#    su root apache
    size 100M
>>>>>>> 53fe1fa0
}

/var/log/rhn/oracle/osa-dispatcher/sqlnet.ora {
    weekly
    rotate 5
    copytruncate
    compress
    notifempty
    missingok
<<<<<<< HEAD
    size 10M
=======
#LOGROTATE-3.8#    su root apache
    size 100M
>>>>>>> 53fe1fa0
}<|MERGE_RESOLUTION|>--- conflicted
+++ resolved
@@ -7,13 +7,8 @@
     compress
     notifempty
     missingok
-<<<<<<< HEAD
     size 10M
     su wwwrun www
-=======
-#LOGROTATE-3.8#    su root apache
-    size 100M
->>>>>>> 53fe1fa0
 }
 
 /var/log/rhn/oracle/osa-dispatcher/sqlnet.ora {
@@ -23,10 +18,6 @@
     compress
     notifempty
     missingok
-<<<<<<< HEAD
+    su root www
     size 10M
-=======
-#LOGROTATE-3.8#    su root apache
-    size 100M
->>>>>>> 53fe1fa0
 }