%global rhnroot /usr/share/rhn
%global rhnconf /etc/sysconfig/rhn
%global client_caps_dir /etc/sysconfig/rhn/clientCaps.d
%{!?fedora: %global sbinpath /sbin}%{?fedora: %global sbinpath %{_sbindir}}

%if 0%{?suse_version}
%global apache_group www
%global apache_user wwwrun
%global include_selinux_package 0
%else
%global apache_group apache
%global apache_user apache
%global include_selinux_package 1
%endif

Name: osad
Summary: Open Source Architecture Daemon
Group:   System Environment/Daemons
License: GPLv2
Version: 5.11.86
Release: 1%{?dist}
URL:     https://github.com/spacewalkproject/spacewalk
Source0: https://github.com/spacewalkproject/spacewalk/archive/%{name}-%{version}.tar.gz
Source1: %{name}-rpmlintrc
BuildRoot: %{_tmppath}/%{name}-%{version}-%{release}-root-%(%{__id_u} -n)
BuildArch: noarch
BuildRequires: perl
%if 0%{?fedora} >= 23
BuildRequires: python3-devel
Requires: python3
Requires: python3-rhnlib
Requires: python3-spacewalk-usix
Requires: python3-jabberpy
%else
<<<<<<< HEAD
Requires: rhnlib >= 2.5.74
=======
BuildRequires: python-devel
Requires: python
Requires: rhnlib >= 1.8-3
>>>>>>> c0e51085
Requires: spacewalk-usix
Requires: jabberpy
%endif
Requires: osa-common = %{version}
%if 0%{?rhel} && 0%{?rhel} < 6
Requires: rhn-client-tools >= 0.4.20-66
%else
%if 0%{?el6}
Requires: rhn-client-tools >= 1.0.0-44
%else
Requires: rhn-client-tools >= 1.3.7
%endif
%endif
%if 0%{?rhel} && 0%{?rhel} <= 5
Requires: python-hashlib
%endif
%if 0%{?suse_version} >= 1110
Requires: python-xml
%endif
Conflicts: osa-dispatcher < %{version}-%{release}
Conflicts: osa-dispatcher > %{version}-%{release}
%if 0%{?suse_version} >= 1210
BuildRequires: systemd
%{?systemd_requires}
%endif
%if 0%{?suse_version}
# provides chkconfig on SUSE
Requires(post): aaa_base
Requires(preun): aaa_base
# to make chkconfig test work during build
BuildRequires: sysconfig syslog
%if 0%{?suse_version} < 1210
Requires: %fillup_prereq %insserv_prereq
%endif
%else
%if 0%{?fedora} || 0%{?rhel} >= 7
Requires(post): chkconfig
Requires(preun): chkconfig
Requires(post): systemd-sysv
Requires(preun): systemd-sysv
Requires(post): systemd-units
Requires(preun): systemd-units
BuildRequires: systemd-units
%else
Requires(post): chkconfig
Requires(preun): chkconfig
# This is for /sbin/service
Requires(preun): initscripts
%endif
%endif

%description
OSAD agent receives commands over jabber protocol from Spacewalk Server and
commands are instantly executed.

This package effectively replaces the behavior of rhnsd/rhn_check that
only poll the Spacewalk Server from time to time.

%package -n osa-common
Summary: OSA common files
Group:    System Environment/Daemons
Requires: jabberpy
Conflicts: %{name} < %{version}-%{release}
Conflicts: %{name} > %{version}-%{release}

%description -n osa-common
Common files needed by osad and osa-dispatcher

%package -n osa-dispatcher
Summary: OSA dispatcher
Group:    System Environment/Daemons
Requires: spacewalk-backend-server >= 1.2.32
Requires: jabberpy
Requires: lsof
Requires: osa-common = %{version}
Conflicts: %{name} < %{version}-%{release}
Conflicts: %{name} > %{version}-%{release}
%if 0%{?suse_version} >= 1210
%{?systemd_requires}
%endif
%if 0%{?suse_version}
# provides chkconfig on SUSE
Requires(post): aaa_base
Requires(preun): aaa_base
%else
Requires(post): chkconfig
Requires(preun): chkconfig
# This is for /sbin/service
Requires(preun): initscripts
%endif

%description -n osa-dispatcher
OSA dispatcher is supposed to run on the Spacewalk server. It gets information
from the Spacewalk server that some command needs to be execute on the client;
that message is transported via jabber protocol to OSAD agent on the clients.

%if 0%{?include_selinux_package}
%package -n osa-dispatcher-selinux
%global selinux_variants mls strict targeted
%global selinux_policyver %(sed -e 's,.*selinux-policy-\\([^/]*\\)/.*,\\1,' /usr/share/selinux/devel/policyhelp 2> /dev/null)
%global POLICYCOREUTILSVER 1.33.12-1

%global moduletype apps
%global modulename osa-dispatcher

Summary: SELinux policy module supporting osa-dispatcher
Group: System Environment/Base
BuildRequires: checkpolicy, selinux-policy-devel, hardlink
BuildRequires: policycoreutils >= %{POLICYCOREUTILSVER}
Requires: spacewalk-selinux

%if "%{selinux_policyver}" != ""
Requires: selinux-policy >= %{selinux_policyver}
%endif
%if 0%{?rhel} == 5
Requires:        selinux-policy >= 2.4.6-114
%endif
Requires(post): /usr/sbin/semodule, %{sbinpath}/restorecon, /usr/sbin/selinuxenabled, /usr/sbin/semanage
Requires(postun): /usr/sbin/semodule, %{sbinpath}/restorecon, /usr/sbin/semanage, spacewalk-selinux
Requires: osa-dispatcher

%description -n osa-dispatcher-selinux
SELinux policy module supporting osa-dispatcher.
%endif

%prep
%setup -q
%if 0%{?suse_version}
cp prog.init.SUSE prog.init
%endif
%if 0%{?fedora} || (0%{?rhel} && 0%{?rhel} > 5)
sed -i 's@^#!/usr/bin/python$@#!/usr/bin/python -s@' invocation.py
%endif

%if 0%{?fedora} >= 23
%global __python /usr/bin/python3
%endif

%build
make -f Makefile.osad all

%if 0%{?include_selinux_package}
%{__perl} -i -pe 'BEGIN { $VER = join ".", grep /^\d+$/, split /\./, "%{version}.%{release}"; } s!\@\@VERSION\@\@!$VER!g;' osa-dispatcher-selinux/%{modulename}.te
%if 0%{?fedora} || 0%{?rhel} >= 7
cat osa-dispatcher-selinux/%{modulename}.te.fedora17 >> osa-dispatcher-selinux/%{modulename}.te
%endif
for selinuxvariant in %{selinux_variants}
do
    make -C osa-dispatcher-selinux NAME=${selinuxvariant} -f /usr/share/selinux/devel/Makefile
    mv osa-dispatcher-selinux/%{modulename}.pp osa-dispatcher-selinux/%{modulename}.pp.${selinuxvariant}
    make -C osa-dispatcher-selinux NAME=${selinuxvariant} -f /usr/share/selinux/devel/Makefile clean
done
%endif

%install
rm -rf $RPM_BUILD_ROOT
install -d $RPM_BUILD_ROOT%{rhnroot}
make -f Makefile.osad install PREFIX=$RPM_BUILD_ROOT ROOT=%{rhnroot} INITDIR=%{_initrddir}
%if 0%{?fedora} >= 23
    sed -i 's|#!/usr/bin/python|#!/usr/bin/python3|' $RPM_BUILD_ROOT/usr/sbin/osad
%endif
mkdir -p %{buildroot}%{_var}/log/rhn
touch %{buildroot}%{_var}/log/osad
touch %{buildroot}%{_var}/log/rhn/osa-dispatcher.log

%if 0%{?fedora} || 0%{?rhel} > 6
sed -i 's/#LOGROTATE-3.8#//' $RPM_BUILD_ROOT%{_sysconfdir}/logrotate.d/osa-dispatcher
%endif

%if 0%{?fedora} || 0%{?suse_version} >= 1210 || 0%{?rhel} >= 7
rm $RPM_BUILD_ROOT/%{_initrddir}/osad
rm $RPM_BUILD_ROOT/%{_initrddir}/osa-dispatcher
mkdir -p $RPM_BUILD_ROOT/%{_unitdir}
install -m 0644 osad.service $RPM_BUILD_ROOT/%{_unitdir}/
install -m 0644 osa-dispatcher.service $RPM_BUILD_ROOT/%{_unitdir}/
%endif

%if 0%{?include_selinux_package}
for selinuxvariant in %{selinux_variants}
  do
    install -d %{buildroot}%{_datadir}/selinux/${selinuxvariant}
    install -p -m 644 osa-dispatcher-selinux/%{modulename}.pp.${selinuxvariant} \
           %{buildroot}%{_datadir}/selinux/${selinuxvariant}/%{modulename}.pp
  done

# Install SELinux interfaces
install -d %{buildroot}%{_datadir}/selinux/devel/include/%{moduletype}
install -p -m 644 osa-dispatcher-selinux/%{modulename}.if \
  %{buildroot}%{_datadir}/selinux/devel/include/%{moduletype}/%{modulename}.if

# Hardlink identical policy module packages together
/usr/sbin/hardlink -cv %{buildroot}%{_datadir}/selinux

# Install osa-dispatcher-selinux-enable which will be called in %%post
install -d %{buildroot}%{_sbindir}
install -p -m 755 osa-dispatcher-selinux/osa-dispatcher-selinux-enable %{buildroot}%{_sbindir}/osa-dispatcher-selinux-enable
%endif

mkdir -p %{buildroot}%{_var}/log/rhn
touch %{buildroot}%{_var}/log/osad
touch %{buildroot}%{_var}/log/rhn/osa-dispatcher.log

%if 0%{?suse_version}
%py_compile %{buildroot}/%{rhnroot}
%py_compile -O %{buildroot}/%{rhnroot}
# add rclinks
%if 0%{?suse_version} < 1210
ln -sf ../../etc/init.d/osad %{buildroot}%{_sbindir}/rcosad
ln -sf ../../etc/init.d/osa-dispatcher %{buildroot}%{_sbindir}/rcosa-dispatcher
%else
ln -s %{_sbindir}/service %{buildroot}%{_sbindir}/rcosad
ln -s %{_sbindir}/service %{buildroot}%{_sbindir}/rcosa-dispatcher
%endif
%endif

%clean
rm -rf $RPM_BUILD_ROOT

%{!?systemd_post: %global systemd_post() if [ $1 -eq 1 ] ; then /usr/bin/systemctl enable %%{?*} >/dev/null 2>&1 || : ; fi; }
%{!?systemd_preun: %global systemd_preun() if [ $1 -eq 0 ] ; then /usr/bin/systemctl --no-reload disable %%{?*} > /dev/null 2>&1 || : ; /usr/bin/systemctl stop %%{?*} >/dev/null 2>&1 || : ; fi; }
%{!?systemd_postun_with_restart: %global systemd_postun_with_restart() /usr/bin/systemctl daemon-reload >/dev/null 2>&1 || : ; if [ $1 -ge 1 ] ; then /usr/bin/systemctl try-restart %%{?*} >/dev/null 2>&1 || : ; fi; }


%post
ARG=$1
%if 0%{?suse_version} >= 1210
%service_add_post osad.service
if [ $ARG -eq 1 ] ; then
    # executed only in case of install
    /usr/bin/systemctl enable osad.service >/dev/null 2>&1
    /usr/bin/systemctl start osad.service ||:
fi
%else
if [ -f %{_sysconfdir}/init.d/osad ]; then
    /sbin/chkconfig --add osad ||:
fi
if [ -f %{_unitdir}/osad.service ]; then
    %systemd_post osad.service
    if [ "$1" = "2" ]; then
        # upgrade from old init.d
        if [ -L /etc/rc2.d/S97osad ]; then
            /usr/bin/systemctl enable osad.service >/dev/null 2>&1
        fi
        rm -f /etc/rc?.d/[SK]??osad
    fi
fi

# Fix the /var/log/osad permission BZ 836984
if [ -f %{_var}/log/osad ]; then
    /bin/chmod 600 %{_var}/log/osad
fi
if [ $ARG -eq 1 ] ; then
  # executed only in case of install
  /sbin/service osad start ||:
fi
%endif

%preun
%if 0%{?suse_version} >= 1210
%service_del_preun osad.service
%else
if [ $1 = 0 ]; then
    %if 0%{?fedora} || 0%{?rhel} >= 7
    %systemd_preun osad.service
    %else
    /sbin/service osad stop > /dev/null 2>&1
    /sbin/chkconfig --del osad
    %endif
fi
%endif

%postun
%if 0%{?fedora} || 0%{?rhel} >= 7
%systemd_postun osad.service
%else
%if 0%{?suse_version} >= 1210
%service_del_postun -n osad.service
%endif
%endif

%posttrans
if [ -x /usr/bin/systemctl ]; then
    (
        test "$YAST_IS_RUNNING" = instsys && exit 0
        test -f /etc/sysconfig/services -a \
             -z "$DISABLE_RESTART_ON_UPDATE" && . /etc/sysconfig/services
        test "$DISABLE_RESTART_ON_UPDATE" = yes -o \
             "$DISABLE_RESTART_ON_UPDATE" = 1 && exit 0
        /usr/bin/systemctl try-restart osad.service
    ) || :
fi

%if 0%{?suse_version} >= 1210
%pre
%service_add_pre osad.service

%pre -n osa-dispatcher
%service_add_pre osa-dispatcher.service

%postun -n osa-dispatcher
%service_del_postun osa-dispatcher.service

%endif

%post -n osa-dispatcher
%if 0%{?suse_version} >= 1210
%service_add_post osa-dispatcher.service
%else
if [ -f %{_sysconfdir}/init.d/osa-dispatcher ]; then
    /sbin/chkconfig --add osa-dispatcher ||:
fi
if [ -f %{_unitdir}/osa-dispatcher.service ]; then
    %systemd_post osa-dispatcher.service
    if [ "$1" = "2" ]; then
        # upgrade from old init.d
        if [ -L /etc/rc2.d/S86osa-dispatcher ]; then
            /usr/bin/systemctl enable osa-dispatcher.service >/dev/null 2>&1
        fi
        rm -f /etc/rc?.d/[SK]??osa-dispatcher
    fi
fi
%endif

%preun -n osa-dispatcher
%if 0%{?suse_version} >= 1210
%service_del_preun osa-dispatcher.service
%else
if [ $1 = 0 ]; then
    %if 0%{?fedora} || 0%{?rhel} >= 7
    %systemd_preun osa-dispatcher.service
    %else
    /sbin/service osa-dispatcher stop > /dev/null 2>&1
    /sbin/chkconfig --del osa-dispatcher
    %endif
fi
%endif

%if 0%{?include_selinux_package}
%post -n osa-dispatcher-selinux
if /usr/sbin/selinuxenabled ; then
   %{_sbindir}/osa-dispatcher-selinux-enable
fi

%posttrans -n osa-dispatcher-selinux
#this may be safely remove when BZ 505066 is fixed
if /usr/sbin/selinuxenabled ; then
  rpm -ql osa-dispatcher | xargs -n 1 /sbin/restorecon -rvi {}
  /sbin/restorecon -vvi /var/log/rhn/osa-dispatcher.log
fi

%postun -n osa-dispatcher-selinux
# Clean up after package removal
if [ $1 -eq 0 ]; then
  for selinuxvariant in %{selinux_variants}
    do
      /usr/sbin/semodule -s ${selinuxvariant} -l > /dev/null 2>&1 \
        && /usr/sbin/semodule -s ${selinuxvariant} -r %{modulename} || :
    done
fi

rpm -ql osa-dispatcher | xargs -n 1 /sbin/restorecon -rvi {}
/sbin/restorecon -vvi /var/log/rhn/osa-dispatcher.log
%endif

%files
%defattr(-,root,root)
%dir %{rhnroot}/osad
%attr(755,root,root) %{_sbindir}/osad
%{rhnroot}/osad/osad.py*
%{rhnroot}/osad/osad_client.py*
%{rhnroot}/osad/osad_config.py*
%if 0%{?fedora} >= 23
%{rhnroot}/osad/__pycache__/osad.*
%{rhnroot}/osad/__pycache__/osad_client.*
%{rhnroot}/osad/__pycache__/osad_config.*
%endif
%config(noreplace) %{_sysconfdir}/sysconfig/rhn/osad.conf
%verify(not md5 mtime size) %config(noreplace) %attr(600,root,root) %{_sysconfdir}/sysconfig/rhn/osad-auth.conf
%config(noreplace) %{client_caps_dir}/*
%if 0%{?fedora} || 0%{?suse_version} >= 1210 || 0%{?rhel} >= 7
%{_unitdir}/osad.service
%else
%attr(755,root,root) %{_initrddir}/osad
%endif
%doc LICENSE
%config(noreplace) %{_sysconfdir}/logrotate.d/osad
%ghost %attr(600,root,root) %{_var}/log/osad
%if 0%{?suse_version}
%{_sbindir}/rcosad
# provide directories not owned by any package during build
%dir %{rhnroot}
%dir %{_sysconfdir}/sysconfig/rhn
%dir %{_sysconfdir}/sysconfig/rhn/clientCaps.d
%endif

%files -n osa-dispatcher
%defattr(0644,root,root,0755)
%dir %{rhnroot}/osad
%attr(755,root,root) %{_sbindir}/osa-dispatcher
%{rhnroot}/osad/osa_dispatcher.py*
%{rhnroot}/osad/dispatcher_client.py*
%if 0%{?fedora} >= 23
%{rhnroot}/osad/__pycache__/osa_dispatcher.*
%{rhnroot}/osad/__pycache__/dispatcher_client.*
%endif
%config(noreplace) %{_sysconfdir}/sysconfig/osa-dispatcher
%config(noreplace) %{_sysconfdir}/logrotate.d/osa-dispatcher
%{rhnroot}/config-defaults/rhn_osa-dispatcher.conf
%dir %{_sysconfdir}/rhn/tns_admin
%dir %{_sysconfdir}/rhn/tns_admin/osa-dispatcher
%config(noreplace) %{_sysconfdir}/rhn/tns_admin/osa-dispatcher/sqlnet.ora
%if 0%{?fedora} || 0%{?suse_version} >= 1210 || 0%{?rhel} >= 7
%{_unitdir}/osa-dispatcher.service
%else
%attr(755,root,root) %{_initrddir}/osa-dispatcher
%endif
%attr(770,root,%{apache_group}) %dir %{_var}/log/rhn/oracle
%attr(770,root,root) %dir %{_var}/log/rhn/oracle/osa-dispatcher
%doc LICENSE
%ghost %attr(640,%{apache_user},root) %{_var}/log/rhn/osa-dispatcher.log
%if 0%{?suse_version}
%{_sbindir}/rcosa-dispatcher
%dir %attr(750, root, %{apache_group}) %{_sysconfdir}/rhn
%attr(755,root,%{apache_group}) %dir %{rhnroot}/config-defaults
%dir %{_sysconfdir}/rhn/tns_admin
%attr(770,root,%{apache_group}) %dir %{_var}/log/rhn
%endif

%files -n osa-common
%defattr(-,root,root)
%{rhnroot}/osad/__init__.py*
%{rhnroot}/osad/jabber_lib.py*
%{rhnroot}/osad/rhn_log.py*
%if 0%{?fedora} >= 23
%{rhnroot}/osad/__pycache__/__init__.*
%{rhnroot}/osad/__pycache__/jabber_lib.*
%{rhnroot}/osad/__pycache__/rhn_log.*
%endif

%if 0%{?include_selinux_package}
%files -n osa-dispatcher-selinux
%doc osa-dispatcher-selinux/%{modulename}.fc
%doc osa-dispatcher-selinux/%{modulename}.if
%doc osa-dispatcher-selinux/%{modulename}.te
%{_datadir}/selinux/*/%{modulename}.pp
%{_datadir}/selinux/devel/include/%{moduletype}/%{modulename}.if
%doc LICENSE
%attr(0755,root,root) %{_sbindir}/osa-dispatcher-selinux-enable
%endif

%changelog
* Thu Aug 03 2017 Michael Mraka <michael.mraka@redhat.com> 5.11.86-1
- 1477753 - use standard brp-python-bytecompile to make proper .pyc/.pyo

* Mon Jul 31 2017 Eric Herget <eherget@redhat.com> 5.11.85-1
- update copyright year

* Thu Jul 27 2017 Eric Herget <eherget@redhat.com> 5.11.84-1
- 1446487 - spacewalk-selinux error messages during package install

* Tue Jul 25 2017 Michael Mraka <michael.mraka@redhat.com> 5.11.83-1
- 1471946 - allow osad to work with older RHEL6 and RHEL7 rhnlib

* Tue Jul 18 2017 Michael Mraka <michael.mraka@redhat.com> 5.11.82-1
- move version and release before sources

* Mon Jul 17 2017 Jan Dobes 5.11.81-1
- Updated links to github in spec files
- Migrating Fedorahosted to GitHub
- fix TypeError: descriptor 'with_traceback'

* Thu Feb 16 2017 Eric Herget <eherget@redhat.com> 5.11.80-1
- BZ1410781 - osad doesn't pick up tasks following a reboot event

* Wed Feb 15 2017 Tomas Kasparek <tkasparek@redhat.com> 5.11.79-1
- require spacewalk-usix indead of spacewalk-backend-usix

* Tue Feb 07 2017 Eric Herget <eherget@redhat.com> 5.11.78-1
- 1419199 - fix osa_dispatcher so it can successfully register with jabberd

* Mon Jan 23 2017 Jan Dobes 5.11.77-1
- removing selinux port requirements
- Drop code used from the Perl stack to 'trickle' OSAD

* Tue Nov 29 2016 Jan Dobes 5.11.76-1
- perl isn't in Fedora 25 buildroot

* Mon Nov 21 2016 Gennadii Altukhov <galt@redhat.com> 5.11.75-1
- 1397078: fix python2/3 StringIO import

* Fri Nov 11 2016 Jiri Dostal <jdostal@redhat.com> 5.11.74-1
- [1260527] RHEL7 reboot loop

* Thu Sep 29 2016 Jiri Dostal <jdostal@redhat.com> 5.11.73-1
- Fix of verification of /etc/sysconfig/rhn/osad-auth.conf file

* Fri Sep 23 2016 Grant Gainey 5.11.72-1
- 1277448 - Link ssl-failure-log to associated solution-article

* Wed May 25 2016 Tomas Kasparek <tkasparek@redhat.com> 5.11.71-1
- updating copyright years

* Thu May 12 2016 Gennadii Altukhov <galt@redhat.com> 5.11.70-1
- change interpreter on python2 for osa-dispatcher

* Tue May 10 2016 Grant Gainey 5.11.69-1
- osad: fix permissions on directories

* Wed May 04 2016 Gennadii Altukhov <galt@redhat.com> 5.11.68-1
- 1332224 - service osad doesn't work with selinux

* Tue May 03 2016 Gennadii Altukhov <galt@redhat.com> 5.11.67-1
- Adapt osad to work  in python 2/3
- remove local ConfigParser which was used for Python 1.5

* Fri Apr 29 2016 Tomas Kasparek <tkasparek@redhat.com> 5.11.66-1
- fix typo in error message

* Tue Apr 26 2016 Tomas Kasparek <tkasparek@redhat.com> 5.11.65-1
- provide Knowledgebase article hint in case of connection fails

* Fri Feb 12 2016 Gennadii Altukhov <galt@redhat.com> 5.11.64-1
- 1306541 - Add possibility for OSAD to work in failover mode

* Thu Nov 19 2015 Tomas Kasparek <tkasparek@redhat.com> 5.11.63-1
- osad: re-send subscription stanzas after a while

* Tue Jun 23 2015 Tomas Kasparek <tkasparek@redhat.com> 5.11.62-1
- allow exexmem to osa-dispatcher

* Fri Jun 19 2015 Tomas Kasparek <tkasparek@redhat.com> 5.11.61-1
- auto-healing for duplicate jabber ids

* Fri Jun 05 2015 Tomas Kasparek <tkasparek@redhat.com> 5.11.60-1
- Add logging of error stanzas
- Add error logging to debug log
- Refactoring: inline method used only once
- Refactoring: remove modification to unused variable

* Thu May 14 2015 Stephen Herr <sherr@redhat.com> 5.11.59-1
- define the order of pending clients
- explain the new notify_threshold param
- introduce notify_threshold for osa-dispatcher (bsc#915581)

* Fri Apr 10 2015 Matej Kollar <mkollar@redhat.com> 5.11.58-1
- Improve osad's handling of the rhn_check process.

* Wed Mar 25 2015 Grant Gainey 5.11.57-1
- Move common files shared between osad and osa-dispatcher its own package.
  This allows osad and osa-dispatcher to coexist.

* Thu Mar 19 2015 Grant Gainey 5.11.56-1
- Updating copyright info for 2015

* Thu Mar 05 2015 Stephen Herr <sherr@redhat.com> 5.11.55-1
- osa-dispatcher: check for reboot type only

* Mon Feb 09 2015 Matej Kollar <mkollar@redhat.com> 5.11.54-1
- Updating function names

* Fri Jan 30 2015 Stephen Herr <sherr@redhat.com> 5.11.53-1
- Apply needed SElinux fix for RHEL7 and make use of systemd unit files

* Fri Jan 16 2015 Tomas Lestach <tlestach@redhat.com> 5.11.52-1
- move %%pre section down and eliminate an %%if

* Mon Jan 12 2015 Matej Kollar <mkollar@redhat.com> 5.11.51-1
- Getting rid of Tabs and trailing spaces in Python
- Getting rid of Tabs and trailing spaces in LICENSE, COPYING, and README files

* Fri Dec 05 2014 Stephen Herr <sherr@redhat.com> 5.11.50-1
- fix osad postun section

* Thu Nov 20 2014 Tomas Kasparek <tkasparek@redhat.com> 5.11.49-1
- Revert "autostart osad after package installation"

* Wed Nov 12 2014 Tomas Kasparek <tkasparek@redhat.com> 5.11.48-1
- autostart osad after package installation

* Tue Nov 04 2014 Stephen Herr <sherr@redhat.com> 5.11.47-1
- 1117343 - fix osad through unauthenticated proxy case

* Thu Sep 25 2014 Stephen Herr <sherr@redhat.com> 5.11.46-1
- 1125432 - self-heal jabberd connection to proxies if satellite restarts

* Thu Jul 31 2014 Michael Mraka <michael.mraka@redhat.com> 5.11.45-1
- increasing osad version to be above builds in SPACEWALK-2.2

* Thu Jul 17 2014 Milan Zazrivec <mzazrivec@redhat.com> 5.11.41-1
- osad: fix traceback if http proxy is not configured

* Fri Jul 11 2014 Milan Zazrivec <mzazrivec@redhat.com> 5.11.40-1
- fix copyright years

* Tue Jul 08 2014 Milan Zazrivec <mzazrivec@redhat.com> 5.11.39-1
- 1117343 - osad: support communication over proxy

* Fri Jun 20 2014 Milan Zazrivec <mzazrivec@redhat.com> 5.11.38-1
- start osad after package installation on sysvinit systems

* Tue Jun 10 2014 Milan Zazrivec <mzazrivec@redhat.com> 5.11.37-1
- RHEL-5 python doesn't support -s option

* Mon Jun 09 2014 Milan Zazrivec <mzazrivec@redhat.com> 5.11.36-1
- don't add user site dir to sys.path

* Fri May 23 2014 Milan Zazrivec <mzazrivec@redhat.com> 5.11.35-1
- spec file polish

* Mon Mar 31 2014 Stephen Herr <sherr@redhat.com> 5.11.34-1
- make reboot_in_progress a public function
- do not notify osad of a server which reboot is in progress

* Thu Feb 06 2014 Jan Dobes 5.11.33-1
- 1056515 - adapting to different logrotate version in fedora and rhel

* Mon Nov 11 2013 Milan Zazrivec <mzazrivec@redhat.com> 5.11.32-1
- remove extraneous 'except'

* Fri Nov 08 2013 Milan Zazrivec <mzazrivec@redhat.com> 5.11.31-1
- 917070 - catch jabberd connection errors

* Thu Oct 10 2013 Michael Mraka <michael.mraka@redhat.com> 5.11.30-1
- cleaning up old svn Ids

* Mon Sep 30 2013 Michael Mraka <michael.mraka@redhat.com> 5.11.29-1
- removed trailing whitespaces

* Tue Aug 06 2013 Tomas Kasparek <tkasparek@redhat.com> 5.11.28-1
- Branding clean-up of proxy stuff in client dir

* Mon Jun 17 2013 Michael Mraka <michael.mraka@redhat.com> 5.11.27-1
- more branding cleanup

* Wed Jun 12 2013 Tomas Kasparek <tkasparek@redhat.com> 5.11.26-1
- rebranding RHN Proxy to Red Hat Proxy in client stuff
- rebranding RHN Satellite to Red Hat Satellite in client stuff

* Fri Apr 26 2013 Michael Mraka <michael.mraka@redhat.com> 5.11.25-1
- new logrotate complains about permissions

* Thu Apr 25 2013 Michael Mraka <michael.mraka@redhat.com> 5.11.24-1
- enable osad.service after installation

* Mon Apr 08 2013 Tomas Lestach <tlestach@redhat.com> 5.11.23-1
- setting default attributes for osa-dispatcher files

* Wed Mar 27 2013 Stephen Herr <sherr@redhat.com> 5.11.22-1
- 860937 - somehow I managed to get wrong the version required in rhel 5

* Wed Mar 27 2013 Stephen Herr <sherr@redhat.com> 5.11.21-1
- 860937 - correct requires on RHEL 5

* Tue Mar 26 2013 Stephen Herr <sherr@redhat.com> 5.11.20-1
- 860937 - update osad requires versions for rhel 5 and 6

* Fri Mar 22 2013 Michael Mraka <michael.mraka@redhat.com> 5.11.19-1
- 919468 - fixed path in file based Requires
- Purging %%changelog entries preceding Spacewalk 1.0, in active packages.

* Thu Feb 28 2013 Jan Pazdziora 5.11.18-1
- Removing the dsn parameter from initDB, removing support for --db option.

* Tue Feb 12 2013 Michael Mraka <michael.mraka@redhat.com> 5.11.17-1
- moved waiting for jabberd to helper
- Updating copyright for 2012

* Wed Feb 06 2013 Michael Mraka <michael.mraka@redhat.com> 5.11.16-1
- start jabberd before osa-dispatcher

* Mon Jan 28 2013 Jan Pazdziora 5.11.15-1
- Reimplement anonymous block with update or insert.

* Mon Dec 10 2012 Jan Pazdziora 5.11.14-1
- 836984 - fixes the permissions on /var/log/osad log file

* Thu Nov 22 2012 Jan Pazdziora 5.11.13-1
- always commit the update

* Tue Nov 13 2012 Jan Pazdziora 5.11.12-1
- Fixing the definition of the pid file.

* Sun Nov 11 2012 Michael Calmer <mc@suse.de> 5.11.11-1
- osad: use systemd for openSUSE >= 12.1
- no use of /var/lock/subsys/ anymore

* Tue Oct 30 2012 Jan Pazdziora 5.11.10-1
- Update the copyright year.

* Mon Oct 22 2012 Jan Pazdziora 5.11.9-1
- Revert "Revert "Revert "get_server_capability() is defined twice in osad and
  rhncfg, merge and move to rhnlib and make it member of rpclib.Server"""

* Thu Oct 18 2012 Michael Mraka <michael.mraka@redhat.com> 5.11.8-1
- osad requires config.getServerlURL()

* Sat Oct 13 2012 Jan Pazdziora 5.11.7-1
- Start of osa-dispatcher on RHEL 5.

* Tue Sep 18 2012 Jan Pazdziora 5.11.6-1
- Remove osa-dispatcher.pid in StartPre as confined daemon is unable to.

* Wed Aug 29 2012 Jan Pazdziora 5.11.5-1
- We cannot use PIDFile as variable in ExecStart.
- Allow osa-dispatcher to read /etc/passwd, it seems to be needed by the
  generic python modules.

* Tue Jul 31 2012 Michael Mraka <michael.mraka@redhat.com> 5.11.4-1
- 844603 - removed PyXML dependency

* Mon Jul 30 2012 Michael Mraka <michael.mraka@redhat.com> 5.11.3-1
- there's no elsif macro

* Wed Jul 25 2012 Michael Mraka <michael.mraka@redhat.com> 5.11.2-1
- make sure _unitdir is defined

* Wed Jul 25 2012 Michael Mraka <michael.mraka@redhat.com> 5.11.1-1
- implement osa-dispatcher.service for systemd
- implement osad.service for systemd

* Tue Apr 10 2012 Milan Zazrivec <mzazrivec@redhat.com> 5.10.44-1
- 716064 - prevent 'notifying clients' starvation

* Mon Apr 09 2012 Stephen Herr <sherr@redhat.com> 5.10.43-1
- 810908 - Make osa-dispatcher use the hostname in the rhn.conf if present
  (sherr@redhat.com)

* Tue Apr 03 2012 Jan Pazdziora 5.10.42-1
- use %%global, not %%define (msuchy@redhat.com)
- osad.src:477: W: macro-in-%%changelog %%descriptions (msuchy@redhat.com)
- osad.src:154: W: macro-in-comment %%post (msuchy@redhat.com)

* Fri Mar 02 2012 Jan Pazdziora 5.10.41-1
- Update the copyright year info.

* Thu Mar 01 2012 Miroslav Suchý 5.10.40-1
- creating files for %%ghost should be done in %%install instead of %%build

* Wed Feb 29 2012 Miroslav Suchý 5.10.39-1
- log file may contain password, set chmod to 600
- by default log to /var/log/osad
- /etc/rhn/tns_admin/osa-dispatcher is directory, not config file
- fix typo in description
- mark log file osa-dispatcher.log as ghost owned
- add logrotate for /var/log/osad and own this file (as ghost)

* Thu Feb 23 2012 Michael Mraka <michael.mraka@redhat.com> 5.10.38-1
- we are now just GPL

* Tue Feb 07 2012 Jan Pazdziora 5.10.35-1
- Make sure that in case only NETWORKING_IPV6 is set, we do not get bash 'unary
  operator expected' error (jhutar@redhat.com)

* Wed Dec 21 2011 Milan Zazrivec <mzazrivec@redhat.com> 5.10.34-1
- update copyright info

* Wed Dec 21 2011 Michael Mraka <michael.mraka@redhat.com> 5.10.33-1
- python 2.4 on RHEL5 don't know 'with' block

* Tue Dec 20 2011 Milan Zazrivec <mzazrivec@redhat.com> 5.10.32-1
- Update db with new dispatcher password

* Tue Dec 20 2011 Michael Mraka <michael.mraka@redhat.com> 5.10.31-1
- don't print double [OK] when restarting
- turn off DeprecationWarning for jabber module

* Fri Dec 16 2011 Michael Mraka <michael.mraka@redhat.com> 5.10.30-1
- 756761 - reconnect if jabber server returns error during handshake

* Fri Dec 09 2011 Jan Pazdziora 5.10.29-1
- 691847, 664491 - adding tcp_keepalive_timeout and tcp_keepalive_count options
  to osad.conf.
- 691847, 664491 - read the keepalive settings from osad.conf and apply them to
  the osad socket.

* Fri Dec 02 2011 Jan Pazdziora 5.10.28-1
- Using password_in for parameter name to avoid confusion.

* Mon Nov 28 2011 Miroslav Suchý 5.10.27-1
- specify missing param password (mc@suse.de)

* Fri Nov 25 2011 Jan Pazdziora 5.10.26-1
- The update_client_message_sent method is not used, removing.

* Fri Nov 04 2011 Milan Zazrivec <mzazrivec@redhat.com> 5.10.25-1
- 679335 - store osa-dispatcher jabber password in DB

* Fri Oct 21 2011 Milan Zazrivec <mzazrivec@redhat.com> 5.10.24-1
- 679353 - automatically detect system re-registration

* Fri Sep 30 2011 Jan Pazdziora 5.10.23-1
- 689939 - match star in common name.

* Fri Sep 30 2011 Jan Pazdziora 5.10.22-1
- 621531 - move /etc/rhn/default to /usr/share/rhn/config-defaults (osa-
  dispatcher).

* Thu Aug 11 2011 Miroslav Suchý 5.10.21-1
- True and False constants are defined since python 2.4
- do not mask original error by raise in execption

* Thu Jul 21 2011 Jan Pazdziora 5.10.20-1
- Allow osa-dispatcher to read /sys/.../meminfo.

* Thu Jul 21 2011 Jan Pazdziora 5.10.19-1
- Revert "Fedora 15 uses oracledb_port_t instead of oracle_port_t."

* Mon Jul 18 2011 Jan Pazdziora 5.10.18-1
- Fedora 15 uses oracledb_port_t instead of oracle_port_t.

* Fri Jul 15 2011 Miroslav Suchý 5.10.17-1
- optparse is here since python 2.3 - remove optik (msuchy@redhat.com)

* Tue Jun 07 2011 Jan Pazdziora 5.10.16-1
- 705935 - introduce rhnSQL.commit() after the both SELECT statements that seem
  to be the main loop (a.rogge@solvention.de)

* Mon May 02 2011 Jan Pazdziora 5.10.15-1
- Bumping up version to get above the one we backported to Spacewalk 1.4.
- Revert "bump up epoch, and match version of osad with spacewalk version".
- bump up epoch, and match version of osad with spacewalk version
  (msuchy@redhat.com)

* Fri Apr 15 2011 Jan Pazdziora 5.10.12-1
- require python-hashlib only on rhel and rhel <= 5 (mc@suse.de)
- build osad on SUSE (mc@suse.de)
- provide config (mc@suse.de)

* Fri Apr 15 2011 Jan Pazdziora 5.10.11-1
- Address the spacewalk.common.rhnLog and .rhnConfig castling in osa-dispacher.

* Wed Apr 13 2011 Jan Pazdziora 5.10.10-1
- utilize config.getProxySetting() (msuchy@redhat.com)

* Fri Apr 08 2011 Miroslav Suchý 5.10.9-1
- Revert "idn_unicode_to_pune() have to return string" (msuchy@redhat.com)
- update copyright years (msuchy@redhat.com)

* Tue Apr 05 2011 Michael Mraka <michael.mraka@redhat.com> 5.10.8-1
- idn_unicode_to_pune() has to return string

* Wed Mar 30 2011 Miroslav Suchý 5.10.7-1
- utilize config.getServerlURL()
- 683200 - use pune encoding when connecting to jabber

* Wed Mar 30 2011 Jan Pazdziora 5.10.6-1
- no need to support rhel2 (msuchy@redhat.com)
- RHEL 4 is no longer a target version for osa-dispatcher, fixing .spec to
  always build osa-dispatcher-selinux.

* Tue Mar 08 2011 Michael Mraka <michael.mraka@redhat.com> 5.10.5-1
- fixed osad last_message_time update (PG)
- fixed osad next_action_time update (PG)

* Thu Feb 24 2011 Jan Pazdziora 5.10.4-1
- 662593 - let osad initiate presence subscription (mzazrivec@redhat.com)

* Fri Feb 18 2011 Jan Pazdziora 5.10.3-1
- Revert "Revert "get_server_capability() is defined twice in osad and rhncfg,
  merge and move to rhnlib and make it member of rpclib.Server""
  (msuchy@redhat.com)

* Mon Feb 07 2011 Tomas Lestach <tlestach@redhat.com> 5.10.2-1
- do not check port 5222 on the client (tlestach@redhat.com)

* Thu Feb 03 2011 Tomas Lestach <tlestach@redhat.com> 5.10.1-1
- Bumping version to 5.10

* Thu Feb 03 2011 Tomas Lestach <tlestach@redhat.com> 5.9.53-1
- reverting osa-dispatcher selinux policy rules (tlestach@redhat.com)

* Wed Feb 02 2011 Tomas Lestach <tlestach@redhat.com> 5.9.52-1
- pospone osa-dispatcher start, until jabberd is ready (tlestach@redhat.com)

* Tue Feb 01 2011 Tomas Lestach <tlestach@redhat.com> 5.9.51-1
- Revert "get_server_capability() is defined twice in osad and rhncfg, merge
  and move to rhnlib and make it member of rpclib.Server" (tlestach@redhat.com)

* Fri Jan 28 2011 Miroslav Suchý <msuchy@redhat.com> 5.9.50-1
- get_server_capability() is defined twice in osad and rhncfg, merge and move
  to rhnlib and make it member of rpclib.Server

* Mon Jan 17 2011 Jan Pazdziora 5.9.49-1
- Silence InstantClient 11g-related AVCs in osa-dispatcher.
- Silence diagnostics which was causing AVC denials.

* Tue Dec 21 2010 Jan Pazdziora 5.9.48-1
- SQL changes for PostgreSQL support.

* Fri Dec 10 2010 Michael Mraka <michael.mraka@redhat.com> 5.9.47-1
- 661998 - removed looping symlink
- fixed symlink creation

* Wed Nov 24 2010 Michael Mraka <michael.mraka@redhat.com> 5.9.46-1
- removed unused imports

* Thu Nov 18 2010 Lukas Zapletal 5.9.45-1
- 630867 - Allow osa-dispatcher to connect to the PostgreSQL database with
  PostgreSQL backend.

* Tue Nov 02 2010 Jan Pazdziora 5.9.44-1
- Update copyright years in the rest of the repo.

* Fri Oct 29 2010 Jan Pazdziora 5.9.43-1
- removed unused class JabberCallback (michael.mraka@redhat.com)

* Thu Oct 21 2010 Miroslav Suchý <msuchy@redhat.com> 5.9.42-1
- 612581 - spacewalk-backend modules has been migrated to spacewalk namespace

* Tue Oct 12 2010 Lukas Zapletal 5.9.41-1
- Sysdate pgsql fix in osad

* Tue Oct 12 2010 Jan Pazdziora 5.9.40-1
- The osa-dispatcher SELinux module has the Oracle parts optional as well.

* Mon Oct 04 2010 Michael Mraka <michael.mraka@redhat.com> 5.9.39-1
- replaced local copy of compile.py with standard compileall module

* Wed Aug 04 2010 Jan Pazdziora 5.9.38-1
- Allow osa-dispatcher to talk to PostgreSQL.

* Mon Jul 26 2010 Milan Zazrivec <mzazrivec@redhat.com> 5.9.37-1
- 618300 - default_db is no longer needed

* Tue Jul 20 2010 Milan Zazrivec <mzazrivec@redhat.com> 5.9.36-1
- make osa-dispatcher start after jabberd

* Mon Jun 21 2010 Jan Pazdziora 5.9.35-1
- Some spell checking in %%descriptions.
- OSAD stands for Open Source Architecture Daemon.

* Tue May 04 2010 Jan Pazdziora 5.9.34-1
- 575555 - address corecmd_exec_sbin deprecation warning.

* Tue May 04 2010 Jan Pazdziora 5.9.33-1
- 580047 - address AVCs about sqlnet.log when the database is down.

* Mon Apr 19 2010 Michael Mraka <michael.mraka@redhat.com> 5.9.32-1
- do not start osad by default
- require python-haslib only in RHEL5
<|MERGE_RESOLUTION|>--- conflicted
+++ resolved
@@ -32,13 +32,9 @@
 Requires: python3-spacewalk-usix
 Requires: python3-jabberpy
 %else
-<<<<<<< HEAD
-Requires: rhnlib >= 2.5.74
-=======
 BuildRequires: python-devel
 Requires: python
-Requires: rhnlib >= 1.8-3
->>>>>>> c0e51085
+Requires: rhnlib >= 2.5.74
 Requires: spacewalk-usix
 Requires: jabberpy
 %endif
