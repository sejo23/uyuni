--- conflicted
+++ resolved
@@ -19,12 +19,8 @@
 License: GPLv2
 URL:     https://fedorahosted.org/spacewalk
 Source0: https://fedorahosted.org/releases/s/p/spacewalk/%{name}-%{version}.tar.gz
-<<<<<<< HEAD
 Source1: %{name}-rpmlintrc
-Version: 5.11.78
-=======
 Version: 5.11.80
->>>>>>> 878a6bba
 Release: 1%{?dist}
 BuildRoot: %{_tmppath}/%{name}-%{version}-%{release}-root-%(%{__id_u} -n)
 BuildArch: noarch
@@ -459,8 +455,6 @@
 %endif
 
 %changelog
-<<<<<<< HEAD
-=======
 * Thu Feb 16 2017 Eric Herget <eherget@redhat.com> 5.11.80-1
 - BZ1410781 - osad doesn't pick up tasks following a reboot event
 
@@ -470,7 +464,6 @@
 * Tue Feb 07 2017 Eric Herget <eherget@redhat.com> 5.11.78-1
 - 1419199 - fix osa_dispatcher so it can successfully register with jabberd
 
->>>>>>> 878a6bba
 * Mon Jan 23 2017 Jan Dobes 5.11.77-1
 - removing selinux port requirements
 - Drop code used from the Perl stack to 'trickle' OSAD
