--- conflicted
+++ resolved
@@ -1,9 +1,5 @@
 Name:           spacewalk-abrt
-<<<<<<< HEAD
-Version:        2.7.1.2
-=======
 Version:        2.7.2
->>>>>>> 54b9a80b
 Release:        1%{?dist}
 Summary:        ABRT plug-in for rhn-check
 
