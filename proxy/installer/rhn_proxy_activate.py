#
# Copyright (c) 2008--2012 Red Hat, Inc.
#
# This software is licensed to you under the GNU General Public License,
# version 2 (GPLv2). There is NO WARRANTY for this software, express or
# implied, including the implied warranties of MERCHANTABILITY or FITNESS
# FOR A PARTICULAR PURPOSE. You should have received a copy of GPLv2
# along with this software; if not, see
# http://www.gnu.org/licenses/old-licenses/gpl-2.0.txt.
#
# Red Hat trademarks are not licensed under GPLv2. No permission is
# granted to use or replicate Red Hat trademarks that are incorporated
# in this software or its documentation.
#
""" Activate an Red Hat Proxy 3.x ...not the executable
    (original script can activate an Red Hat Proxy version 1.1 to 3.x)
    USAGE: ./rhn-proxy-activate

    Author: Todd Warner <taw@redhat.com>

    NOTE: this file is compatible with RHN Proxies 4.0. It is not guaranteed to
    work with older RHN Proxies.
"""
# $Id: rhn_proxy_activate.py,v 1.17 2005/07/22 22:08:05 misa Exp $

## core lang imports
import os
import sys
import socket
import urlparse
import xmlrpclib

## lib imports
from rhn import rpclib, SSL
from optparse import Option, OptionParser

DEFAULT_WEBRPC_HANDLER_v3_x = '/rpc/api'

def getSystemId():
    """ returns content of systemid file """

    path = "/etc/sysconfig/rhn/systemid"
    if not os.access(path, os.R_OK):
        return None
    return open(path, "r").read()


def getServer(options, handler):
    """ get an rpclib.Server object. NOTE: proxy is an HTTP proxy """

    serverUrl = 'https://' + options.server + handler
    if options.no_ssl:
        serverUrl = 'http://' + options.server + handler

    s = None
    if options.http_proxy:
        s = rpclib.Server(serverUrl,
                          proxy=options.http_proxy,
                          username=options.http_proxy_username,
                          password=options.http_proxy_password)
    else:
        s = rpclib.Server(serverUrl)

    if not options.no_ssl and options.ca_cert:
        s.add_trusted_cert(options.ca_cert)

    return s

def _getProtocolError(e, hostname=''):
    """
        Based on error, returns couple:
        10      connection issues?
        44     host not found
        47     http proxy authentication failure
    """
    if hostname:
        hostname = ': %s' % hostname

    if e.errcode == 407:
        return 47, "ERROR: http proxy authentication required"
    elif e.errcode == 404:
        return 44, "ERROR: host not found%s" % hostname
    else:
        return 10, "ERROR: connection issues? %s" % repr(e)


def _getSocketError(e, hostname=''):
    """
        Based on error, returns couple:
        10     connection issues?
        11     hostname unresolvable
        12     connection refused
    """
    if hostname:
        hostname = ': %s' % hostname

    if 'host not found' in e.args:
        return 11, 'ERROR: hostname could not be resolved%s' % hostname
    elif 'connection refused' in e.args:
        return 12, 'ERROR: "connection refused"%s' % hostname
    else:
        return 10, "ERROR: connection issues? %s" % repr(e)


def _getActivationError(e):
    """ common error strings dependent upon faultString
        1      general
        2      proxy_invalid_systemid
        3      proxy_no_provisioning_entitlements
        4      proxy_no_management_entitlements
        5      proxy_no_enterprise_entitlements
        6      proxy_no_channel_entitlements
        7      proxy_no_proxy_child_channel
        8      proxy_not_activated
    """

    errorString = ''
    errorCode = 1

    if e.faultString.find('proxy_invalid_systemid') != -1:
        errorString = ("this server does not seem to be registered or "
                       "/etc/sysconfig/rhn/systemid is corrupt.")
        errorCode = 2
    elif e.faultString.find('proxy_no_provisioning_entitlements') != -1:
        # possible future error message?
        errorString = ("no Provisioning entitlements available. There must "
                       "be at least one free Management/Provisioning slot "
                       "available in your NCC account.")
        errorCode = 3
    elif e.faultString.find('proxy_no_management_entitlements') != -1:
        errorString = ("no Management entitlements available. There must be "
                       "at least one free Management/Provisioning slot "
                       "available in your NCC account.")
        errorCode = 4
    elif e.faultString.find('proxy_no_enterprise_entitlements') != -1:
        # legacy error message
        errorString = ("no Management entitlements available. There must be "
                       "at least one free Management/Provisioning slot "
                       "available in your NCC account.")
        errorCode = 5
    elif e.faultString.find('proxy_no_channel_entitlements') != -1:
<<<<<<< HEAD
        errorString = ("no SUSE Manager Proxy entitlements available. There must be "
                       "at least one free SUSE Manager Proxy entitlement "
                       "available in your NCC account.")
        errorCode = 6
    elif e.faultString.find('proxy_no_proxy_child_channel') != -1:
        errorString = ("no SUSE Manager Proxy entitlements available for this "
                       "server's version (or requested version) of SUSE Linux "
                       "Enterprise Server.")
        errorCode = 7
    elif e.faultString.find('proxy_not_activated') != -1:
        errorString = "this server not an activated SUSE Manager Proxy yet."
=======
        errorString = ("no Red Hat Proxy entitlements available. There must be "
                       "at least one free Red Hat Proxy entitlement "
                       "available in your Red Hat Satellite account.")
        errorCode = 6
    elif e.faultString.find('proxy_no_proxy_child_channel') != -1:
        errorString = ("no Red Hat Proxy entitlements available for this "
                       "server's version (or requested version) of Red Hat "
                       "Enterprise Linux.")
        errorCode = 7
    elif e.faultString.find('proxy_not_activated') != -1:
        errorString = "this server not an activated Red Hat Proxy yet."
>>>>>>> 60513723
        errorCode = 8
    else:
        errorString = "unknown error - %s" % str(e)
        errorCode = 1
    return errorCode, errorString


def _errorHandler(pre='', post=''):
    """
        NOTE: only currently called if within an exception block.

        1      general
        2      proxy_invalid_systemid
        3      proxy_no_provisioning_entitlements
        4      proxy_no_management_entitlements
        5      proxy_no_enterprise_entitlements
        6      proxy_no_channel_entitlements
        7      proxy_no_proxy_child_channel
        8      proxy_not_activated

        10     connection issues?
        11     hostname unresolvable
        12     connection refused
        13     SSL connection failed

        44     host not found
        47     http proxy authentication failure
    """
    try:
        raise
    except (SystemExit, KeyboardInterrupt, NameError, TypeError,
            ValueError):
        raise
    except:
        errorCode = 1
        errorString = pre
        try:
            raise
        except xmlrpclib.ProtocolError, e:
            errorCode, s = _getProtocolError(e)
            errorString = errorString + s
        except socket.error, e:
            errorCode, s = _getSocketError(e)
            errorString = errorString + s
        except xmlrpclib.Fault, e:
            errorCode, errorString = _getActivationError(e)
        except SSL.SSL.Error, e:
            errorCode = 13
            errorString = "ERROR: failed SSL connection - bad or expired cert?"
        except Exception, e:
            e0, e1 = str(e), repr(e)
            if e0:
                s = "(%s)" % e0
            if s and e1:
                s = s + ', '
            if e1:
                s = s + "(%s)" % e1
            errorString = errorString + "ERROR: unknown exception: %s" % s
        errorString = errorString + post
    return errorCode, errorString


def resolveHostnamePort(hostnamePort=''):
    """ hostname:port sanity check """

    hostname = urlparse.urlparse(hostnamePort)[1].split(':')
    port = ''
    if len(hostname) > 1:
        hostname, port = hostname[:2]
    else:
        hostname = hostname[0]

    if port:
        try:
            x = int(port)
            if str(x) != port:
                raise ValueError('should be an integer: %s' % port)
        except ValueError:
            sys.stderr.write("ERROR: the port setting is not an integer: %s\n" % port)
            sys.exit(1)

    if hostname:
        try:
            socket.getaddrinfo(hostname, None)
        except: # pylint: disable=W0702
            errorCode, errorString = _errorHandler()
            sys.stderr.write(errorString + '\n')
            sys.exit(errorCode)

def activateProxy_api_v3_x(options):
    """ API version 3.*, 4.* - deactivate, then activate
    """

    (errorCode, errorString) = _deactivateProxy_api_v3_x(options)
    if errorCode == 0:
        (errorCode, errorString) = _activateProxy_api_v3_x(options)
    return (errorCode, errorString)

def _deactivateProxy_api_v3_x(options):
    """ Deactivate this machine as Proxy """
    
    s = getServer(options, DEFAULT_WEBRPC_HANDLER_v3_x)
    systemid = getSystemId()

    errorCode, errorString = 0, ''

    try:
        if not s.proxy.is_proxy(systemid):
            # if system is not proxy, we do not need to deactivate it
            return (errorCode, errorString)
    except: # pylint: disable=W0702
        # api do not have proxy.is_proxy is implemented or it is hosted
        # ignore error and try to deactivate
        pass
    try:
        s.proxy.deactivate_proxy(systemid)       # proxy 3.0+ API
    except: # pylint: disable=W0702
        errorCode, errorString = _errorHandler()
        try:
            raise
        except xmlrpclib.Fault:
            if errorCode == 8:
                # fine. We weren't activated yet.
                # noop and look like a success
                errorCode = 0
            else:
                errorString = "WARNING: upon deactivation attempt: %s" % errorString
                sys.stderr.write("%s\n" % errorString)
        except SSL.SSL.Error:
            sys.stderr.write(errorString + '\n')
            sys.exit(errorCode)
        except (xmlrpclib.ProtocolError, socket.error):
            sys.stderr.write(errorString + '\n')
            sys.exit(errorCode)
        except:
            errorString = "ERROR: upon deactivation attempt (something unexpected): %s" % errorString
            return errorCode, errorString
    else:
        errorCode = 0
        if not options.quiet:
<<<<<<< HEAD
            sys.stdout.write("SUSE Manager Proxy successfully deactivated.\n")
=======
            sys.stdout.write("Red Hat Proxy successfully deactivated.\n")
>>>>>>> 60513723
    return (errorCode, errorString)

def _activateProxy_api_v3_x(options):
    """ Activate this machine as Proxy.
        Do not check if has been already activated. For such case
        use activateProxy_api_v3_x method instead.
    """

    s = getServer(options, DEFAULT_WEBRPC_HANDLER_v3_x)
    systemid = getSystemId()

    errorCode, errorString = 0, ''
    try:
        s.proxy.activate_proxy(systemid, str(options.version))
        if options.enable_monitoring:
            s.proxy.create_monitoring_scout(systemid)
    except: # pylint: disable=W0702
        errorCode, errorString = _errorHandler()
        try:
            raise
        except SSL.SSL.Error:
            # let's force a system exit for this one.
            sys.stderr.write(errorString + '\n')
            sys.exit(errorCode)
        except (xmlrpclib.ProtocolError, socket.error):
            sys.stderr.write(errorString + '\n')
            sys.exit(errorCode)
        except (xmlrpclib.Fault, Exception):
            # let's force a slight change in messaging for this one.
            errorString = "ERROR: upon entitlement/activation attempt: %s" % errorString
        except:
            errorString = "ERROR: upon activation attempt (something unexpected): %s" % errorString
            return errorCode, errorString
    else:
        errorCode = 0
        if not options.quiet:
<<<<<<< HEAD
            sys.stdout.write("SUSE Manager Proxy successfully activated.\n")
=======
            sys.stdout.write("Red Hat Proxy successfully activated.\n")
>>>>>>> 60513723
    return (errorCode, errorString)

def createMonitoringScout(options):
    """ Activate MonitoringScout. 
        Just create record on parent.
        use activateProxy_api_v3_x method instead.
    """

    s = getServer(options, DEFAULT_WEBRPC_HANDLER_v3_x)
    systemid = getSystemId()

    errorCode, errorString = 0, ''
    try:
        ssk = s.proxy.create_monitoring_scout(systemid)
        print "Scout shared key: %s" % ssk
    except: # pylint: disable=W0702
        errorCode, errorString = _errorHandler()
        try:
            raise
        except SSL.SSL.Error:
            # let's force a system exit for this one.
            sys.stderr.write(errorString + '\n')
            sys.exit(errorCode)
        except (xmlrpclib.ProtocolError, socket.error):
            sys.stderr.write(errorString + '\n')
            sys.exit(errorCode)
        except (xmlrpclib.Fault, Exception):
            # let's force a slight change in messaging for this one.
            errorString = "ERROR: upon entitlement/activation attempt: %s" % errorString
        except:
            errorString = "ERROR: upon activation attempt (something unexpected): %s" % errorString
            return errorCode, errorString
    else:
        errorCode = 0
        if not options.quiet:
            sys.stdout.write("Monitoring Scout successfully created.\n")
    return (errorCode, errorString)

def activateProxy(options):
    """ Activate proxy. Decide how to do it upon apiVersion. Currently we 
        support only API v.3.1+. Support for 3.0 and older has been removed.
    """
    # errorCode == 0 means activated!
    errorCode, errorString = activateProxy_api_v3_x(options)
        
    if errorCode != 0:
        if not errorString:
<<<<<<< HEAD
            errorString = ("An unknown error occured. Consult with your SUSE representative.\n")
        sys.stderr.write("\nThere was a problem activating the SUSE Manager Proxy entitlement:\n%s\n" % errorString)
=======
            errorString = ("An unknown error occured. Consult with your Red Hat representative.\n")
        sys.stderr.write("\nThere was a problem activating the Red Hat Proxy entitlement:\n%s\n" % errorString)
>>>>>>> 60513723
        sys.exit(abs(errorCode))
        
def listAvailableProxyChannels(options):
    """ return list of version available to this system """

    server = getServer(options, DEFAULT_WEBRPC_HANDLER_v3_x)
    systemid = getSystemId()

    errorCode, errorString = 0, ''
    channel_list = []
    try:
        channel_list = server.proxy.list_available_proxy_channels(systemid)
    except: # pylint: disable=W0702
        errorCode, errorString = _errorHandler()
        try:
            raise
        except:
            # let's force a system exit for this one.
            sys.stderr.write(errorString + '\n')
            sys.exit(errorCode)
    else:
        errorCode = 0
        if not options.quiet and channel_list:
            sys.stdout.write("\n".join(channel_list)+"\n")

def processCommandline():
    # FIXME: we should populate this keys from /etc/sysconfig/rhn/up2date
    rhn_parent = ''
    httpProxy = ''
    httpProxyUsername = ''
    httpProxyPassword = ''
    if not httpProxy:
        httpProxyUsername, httpProxyPassword = '', ''
    if not httpProxyUsername:
        httpProxyPassword = ''
    ca_cert = ''
    defaultVersion = '5.2'

    # parse options
    optionsTable = [
        Option('-s','--server',     action='store',     default=rhn_parent,
                help="alternative server hostname to connect to, default is %s" % repr(rhn_parent)),
        Option('--http-proxy',      action='store',     default=httpProxy,
                help="alternative HTTP proxy to connect to (HOSTNAME:PORT), default is %s" % repr(httpProxy)),
        Option('--http-proxy-username', action='store', default=httpProxyUsername,
                help="alternative HTTP proxy usename, default is %s" % repr(httpProxyUsername)),
        Option('--http-proxy-password', action='store', default=httpProxyPassword,
                help="alternative HTTP proxy password, default is %s" % repr(httpProxyUsername)),
        Option('--ca-cert',         action='store',     default=ca_cert,
                help="alternative SSL certificate to use, default is %s" % repr(ca_cert)),
        Option('--no-ssl',          action='store_true',
                help='turn off SSL (not advisable), default is on.'),
        Option('--version',         action='store',     default=defaultVersion,
<<<<<<< HEAD
                help='which X.Y version of the SUSE Manager Proxy are you upgrading to?' +
=======
                help='which X.Y version of the Red Hat Proxy are you upgrading to?' +
>>>>>>> 60513723
                     ' Default is your current proxy version ('+defaultVersion+')'),
        Option('-m', '--enable-monitoring', action='store_true',
                help='enable MonitoringScout on this proxy.'),
        Option('--deactivate',      action='store_true',
                help='deactivate proxy, if already activated'),
        Option('-l','--list-available-versions', action='store_true',
                help='print list of versions available to this system'),
        Option('--non-interactive', action='store_true',
                help='non-interactive mode'),
        Option('-q', '--quiet',     action='store_true',
                help='quiet non-interactive mode.'),
    ]
    parser = OptionParser(option_list=optionsTable)
    options, _args = parser.parse_args()

    if options.server:
        if options.server.find('http') != 0:
            options.server = 'https://' + options.server
        options.server = urlparse.urlparse(options.server)[1]

    if options.no_ssl:
        if not options.quiet:
            sys.stderr.write('warning: user disabled SSL\n')
        options.ca_cert = ''

    if not options.http_proxy:
        options.http_proxy_username, options.http_proxy_password = '', ''

    if not options.http_proxy_username:
        options.http_proxy_password = ''
    exploded_version = options.version.split('.')
    # Pad it to be at least 2 components
    if len(exploded_version) == 1:
        exploded_version.append('0')
    
    # Make it a string
    options.version = '.'.join(exploded_version[:2])

    if options.quiet:
        options.non_interactive = 1

    return options

def yn(prompt):
    """ returns 0 if 'n', and 1 if 'y' """
    _yn = ''
    while _yn == '':
        _yn = raw_input(prompt)
        if _yn and _yn[0].lower() not in ('y', 'n'):
            _yn = ''
    return _yn[0].lower() == 'y'


def main():
    """
        0      success

        1      general
        2      proxy_invalid_systemid
        3      proxy_no_provisioning_entitlements
        4      proxy_no_management_entitlements
        5      proxy_no_enterprise_entitlements
        6      proxy_no_channel_entitlements
        7      proxy_no_proxy_child_channel
        8      proxy_not_activated

        10     connection issues?
        11     hostname unresolvable
        12     connection refused
        13     SSL connection failed

        44     host not found
        47     http proxy authentication failure
    """

    options = processCommandline()

    if options.list_available_versions:
        resolveHostnamePort(options.http_proxy)
        if not options.http_proxy:
            resolveHostnamePort(options.server)
        listAvailableProxyChannels(options)
        sys.exit(0)

    if options.enable_monitoring:
        resolveHostnamePort(options.http_proxy)
        if not options.http_proxy:
            resolveHostnamePort(options.server)
        errorCode, errorString = createMonitoringScout(options)
        if errorCode != 0:
            if not errorString:
                errorString = ("An unknown error occured. Consult with your SUSE representative.\n")
            sys.stderr.write("\nThere was a problem activating Monitoring Scout:\n%s\n" % errorString)
            sys.exit(abs(errorCode))
        else:
            sys.exit(0)

    noSslString = 'false'
    if options.no_ssl:
        noSslString = 'true'

    if not options.non_interactive:
        print """
--server (RHN parent):  %s
--http-proxy:           %s
--http-proxy-username:  %s
--http-proxy-password:  %s
--ca-cert:              %s
--no-ssl:               %s
--version:              %s
""" % (options.server, options.http_proxy,
       options.http_proxy_username, options.http_proxy_password,
       options.ca_cert, noSslString, options.version)
        if not yn("Are you sure about these options? y/n: "):
            return 0

    # early checks
    resolveHostnamePort(options.http_proxy)
    if not options.http_proxy:
        resolveHostnamePort(options.server)

    if options.deactivate:
        _deactivateProxy_api_v3_x(options)
    else:
        # ACTIVATE!!!!!!!!
        activateProxy(options)

    return 0

if __name__ == '__main__':
    sys.exit(abs(main() or 0))
<|MERGE_RESOLUTION|>--- conflicted
+++ resolved
@@ -139,7 +139,6 @@
                        "available in your NCC account.")
         errorCode = 5
     elif e.faultString.find('proxy_no_channel_entitlements') != -1:
-<<<<<<< HEAD
         errorString = ("no SUSE Manager Proxy entitlements available. There must be "
                        "at least one free SUSE Manager Proxy entitlement "
                        "available in your NCC account.")
@@ -151,19 +150,6 @@
         errorCode = 7
     elif e.faultString.find('proxy_not_activated') != -1:
         errorString = "this server not an activated SUSE Manager Proxy yet."
-=======
-        errorString = ("no Red Hat Proxy entitlements available. There must be "
-                       "at least one free Red Hat Proxy entitlement "
-                       "available in your Red Hat Satellite account.")
-        errorCode = 6
-    elif e.faultString.find('proxy_no_proxy_child_channel') != -1:
-        errorString = ("no Red Hat Proxy entitlements available for this "
-                       "server's version (or requested version) of Red Hat "
-                       "Enterprise Linux.")
-        errorCode = 7
-    elif e.faultString.find('proxy_not_activated') != -1:
-        errorString = "this server not an activated Red Hat Proxy yet."
->>>>>>> 60513723
         errorCode = 8
     else:
         errorString = "unknown error - %s" % str(e)
@@ -304,11 +290,7 @@
     else:
         errorCode = 0
         if not options.quiet:
-<<<<<<< HEAD
             sys.stdout.write("SUSE Manager Proxy successfully deactivated.\n")
-=======
-            sys.stdout.write("Red Hat Proxy successfully deactivated.\n")
->>>>>>> 60513723
     return (errorCode, errorString)
 
 def _activateProxy_api_v3_x(options):
@@ -345,11 +327,7 @@
     else:
         errorCode = 0
         if not options.quiet:
-<<<<<<< HEAD
             sys.stdout.write("SUSE Manager Proxy successfully activated.\n")
-=======
-            sys.stdout.write("Red Hat Proxy successfully activated.\n")
->>>>>>> 60513723
     return (errorCode, errorString)
 
 def createMonitoringScout(options):
@@ -397,13 +375,8 @@
         
     if errorCode != 0:
         if not errorString:
-<<<<<<< HEAD
             errorString = ("An unknown error occured. Consult with your SUSE representative.\n")
         sys.stderr.write("\nThere was a problem activating the SUSE Manager Proxy entitlement:\n%s\n" % errorString)
-=======
-            errorString = ("An unknown error occured. Consult with your Red Hat representative.\n")
-        sys.stderr.write("\nThere was a problem activating the Red Hat Proxy entitlement:\n%s\n" % errorString)
->>>>>>> 60513723
         sys.exit(abs(errorCode))
         
 def listAvailableProxyChannels(options):
@@ -457,11 +430,7 @@
         Option('--no-ssl',          action='store_true',
                 help='turn off SSL (not advisable), default is on.'),
         Option('--version',         action='store',     default=defaultVersion,
-<<<<<<< HEAD
                 help='which X.Y version of the SUSE Manager Proxy are you upgrading to?' +
-=======
-                help='which X.Y version of the Red Hat Proxy are you upgrading to?' +
->>>>>>> 60513723
                      ' Default is your current proxy version ('+defaultVersion+')'),
         Option('-m', '--enable-monitoring', action='store_true',
                 help='enable MonitoringScout on this proxy.'),
