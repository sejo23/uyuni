--- conflicted
+++ resolved
@@ -187,25 +187,6 @@
 %build
 make -f Makefile.proxy
 
-<<<<<<< HEAD
-# check coding style
-export PYTHONPATH=/usr/share/rhn
-PYLINT_BADFUNC="apply,input"
-PYLINT_DISABLE="C0103,C0111,C0301"
-PYLINT_DISABLE+=",E1101"
-PYLINT_DISABLE+=",I0011"
-PYLINT_DISABLE+=",R0801,R0903,R0911,R0912,R0913,R0914"
-PYLINT_DISABLE+=",W0142,W0403,W0511,W0603"
-ln -s . proxy   # workaround - added 'proxy' into path so pylint can find modules
-find -name '*.py' \
-    | xargs pylint -rn -iy --bad-functions="$PYLINT_BADFUNC" \
-                   --disable "$PYLINT_DISABLE" || \
-find -name '*.py' \
-    | xargs pylint -rn -iy --bad-functions="$PYLINT_BADFUNC" \
-                   --disable-msg "$PYLINT_DISABLE"
-
-=======
->>>>>>> d487c2e5
 %install
 rm -rf $RPM_BUILD_ROOT
 make -f Makefile.proxy install PREFIX=$RPM_BUILD_ROOT
@@ -224,19 +205,16 @@
 
 ln -sf rhn-proxy $RPM_BUILD_ROOT%{_sbindir}/spacewalk-proxy
 
-%check
-export PYTHONPATH=%{buildroot}%{rhnroot}:%{rhnroot}
-make -f Makefile.proxy pylint
-
 %clean
 rm -rf $RPM_BUILD_ROOT
 
 %check
-%if 0%{?fedora} > 15 || 0%{?rhel} > 5
+%if 0%{?fedora} > 15 || 0%{?rhel} > 5 || 0%{?suse_version} >= 1100
 # check coding style
 export PYTHONPATH=$RPM_BUILD_ROOT/usr/share/rhn:$RPM_BUILD_ROOT%{python_sitelib}:/usr/share/rhn
 spacewalk-pylint $RPM_BUILD_ROOT/usr/share/rhn
 %endif
+
 
 %post broker
 if [ -f %{_sysconfdir}/sysconfig/rhn/systemid ]; then
