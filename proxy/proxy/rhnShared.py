--- conflicted
+++ resolved
@@ -448,11 +448,7 @@
 
         # read content if there is some or the size is unknown
         if (size > 0 or size == -1) and (toRequest.method != 'HEAD'):
-<<<<<<< HEAD
-            tfile = SmartIO(max_mem_size=CFG.BUFFER_SIZE+1)
-=======
             tfile = SmartIO(max_mem_size=CFG.BUFFER_SIZE)
->>>>>>> 11142976
             buf = fromResponse.read(CFG.BUFFER_SIZE)
             while buf:
                 try:
