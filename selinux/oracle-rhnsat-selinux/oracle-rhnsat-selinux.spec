
%define selinux_variants mls strict targeted 
%define selinux_policyver %(sed -e 's,.*selinux-policy-\\([^/]*\\)/.*,\\1,' /usr/share/selinux/devel/policyhelp 2> /dev/null)
%define moduletype apps
%define modulename oracle-rhnsat

Name:            oracle-rhnsat-selinux
<<<<<<< HEAD
Version:         10.2.0.20.1
=======
Version:         10.2.0.23
>>>>>>> 4869bc83
Release:         1%{?dist}
Summary:         SELinux policy module supporting Oracle
Group:           System Environment/Base
License:         GPLv2+
Source0:         https://fedorahosted.org/releases/s/p/spacewalk/%{name}-%{version}.tar.gz
BuildRoot:       %(mktemp -ud %{_tmppath}/%{name}-%{version}-%{release}-XXXXXX)
BuildRequires:   checkpolicy, selinux-policy-devel, hardlink
BuildArch:       noarch

%if "%{selinux_policyver}" != ""
Requires:         selinux-policy >= %{selinux_policyver}
%endif
%if 0%{?rhel} == 5
Requires:        selinux-policy >= 2.4.6-80
%endif
Requires(post):   /usr/sbin/semodule, /sbin/restorecon, /usr/sbin/selinuxenabled
Requires(postun): /usr/sbin/semodule, /sbin/restorecon
Requires:         oracle-server >= 10.2.0.3
Requires:         oracle-nofcontext-selinux

%description
SELinux policy module supporting Satellite embedded Oracle server.

%prep
%setup -q

%build
# Build SELinux policy modules
perl -i -pe 'BEGIN { $VER = join ".", grep /^\d+$/, split /\./, "%{version}.%{release}"; } s!\@\@VERSION\@\@!$VER!g;' %{modulename}.te
for selinuxvariant in %{selinux_variants}
do
    make NAME=${selinuxvariant} -f /usr/share/selinux/devel/Makefile
    mv %{modulename}.pp %{modulename}.pp.${selinuxvariant}
    make NAME=${selinuxvariant} -f /usr/share/selinux/devel/Makefile clean
done

%install
rm -rf %{buildroot}

# Install SELinux policy modules
for selinuxvariant in %{selinux_variants}
  do
    install -d %{buildroot}%{_datadir}/selinux/${selinuxvariant}
    install -p -m 644 %{modulename}.pp.${selinuxvariant} \
           %{buildroot}%{_datadir}/selinux/${selinuxvariant}/%{modulename}.pp
  done

# Install SELinux interfaces
install -d %{buildroot}%{_datadir}/selinux/devel/include/%{moduletype}
install -p -m 644 %{modulename}.if \
  %{buildroot}%{_datadir}/selinux/devel/include/%{moduletype}/%{modulename}.if

# Hardlink identical policy module packages together
/usr/sbin/hardlink -cv %{buildroot}%{_datadir}/selinux

# Install oracle-rhnsat-selinux-enable which will be called in %post
install -d %{buildroot}%{_sbindir}
install -p -m 755 %{name}-enable %{buildroot}%{_sbindir}/%{name}-enable

%clean
rm -rf %{buildroot}

%post
if /usr/sbin/selinuxenabled ; then
   %{_sbindir}/%{name}-enable
fi

%posttrans
#this may be safely removed when BZ 505066 is fixed
if /usr/sbin/selinuxenabled ; then
  # Fix up oracle-server-arch files
  rpm -q --whatprovides oracle-server | xargs rpm -ql | xargs -n 100 /sbin/restorecon -Riv
  # Fix up database files
  /sbin/restorecon -rvi /rhnsat /var/tmp/.oracle || :
fi

%postun
# Clean up after package removal
if [ $1 -eq 0 ]; then
  # Remove SELinux policy modules
  for selinuxvariant in %{selinux_variants}
    do
      /usr/sbin/semodule -s ${selinuxvariant} -l > /dev/null 2>&1 \
        && /usr/sbin/semodule -s ${selinuxvariant} -r %{modulename} || :
    done

  # Clean up oracle-server-arch files
  rpm -q --whatprovides oracle-server | xargs rpm -ql | xargs -n 100 /sbin/restorecon -Riv

  # Clean up any remaining file contexts (shouldn't be any really)
  /sbin/restorecon -rvi /rhnsat /var/tmp/.oracle || :
fi

%files
%doc %{modulename}.fc %{modulename}.if %{modulename}.te
%{_datadir}/selinux/*/%{modulename}.pp
%{_datadir}/selinux/devel/include/%{moduletype}/%{modulename}.if
%attr(0755,root,root) %{_sbindir}/%{name}-enable

%changelog
* Wed Sep 12 2012 Jan Pazdziora 10.2.0.23-1
- 768097 - ignore Postfix smtpd parsing /proc/mounts.

* Wed Aug 22 2012 Michael Mraka <michael.mraka@redhat.com> 10.2.0.22-1
- 799131 - allow oracle db to read logs/*.aud files

* Mon Jul 16 2012 Jan Pazdziora 10.2.0.21-1
- Start using the .tar.gz in the .src.rpm for oracle-rhnsat-selinux.
- %%defattr is not needed since rpm 4.4
- All the NoTgzBuilders are now spacewalkx.builderx.NoTgzBuilder.

* Wed May 04 2011 Michael Mraka <michael.mraka@redhat.com> 10.2.0.20-1
- fixed typo

* Mon May 02 2011 Michael Mraka <michael.mraka@redhat.com> 10.2.0.19-1
- 699979 - allow oracle to write to configuration manager files

* Wed Apr 06 2011 Jan Pazdziora 10.2.0.18-1
- 489548, 565417 - upon ORA-3136, database writes to network/log/sqlnet.log.

* Tue Apr 05 2011 Jan Pazdziora 10.2.0.17-1
- Making oracle_common_log_t into a logging type.

* Thu Sep 23 2010 Michael Mraka <michael.mraka@redhat.com> 10.2.0.16-1
- switched to default VersionTagger

* Fri Jan 29 2010 Jan Pazdziora 10.2-15
- Do semodule -l before any semodule operation.

* Thu Jun 18 2009 Jan Pazdziora 10.2-14
- 505606 - Require at least selinux-policy 2.4.6-80
- do semodule -l first to see if we have the store

* Mon Jun 15 2009 Miroslav Suchy <msuchy@redhat.com> 10.2-13
- 498611 - run "semodule -i" in %%post and restorecon in %%posttrans

* Thu Jun 11 2009 Miroslav Suchy <msuchy@redhat.com> 10.2-12
- return version down to 10.2

* Wed Jun 10 2009 Miroslav Suchy <msuchy@redhat.com> 10.3-1
- 498611 - run restorecon in %%posttrans

* Wed Apr 29 2009 Jan Pazdziora 10.2-11
- move the %%post SELinux activation to /usr/sbin/oracle-rhnsat-enable

* Mon Mar 16 2009 Jan Pazdziora 10.2-10
- 489377 - allow sqlplus and lsnrctl to use NIS

* Wed Feb 25 2009 Jan Pazdziora 10.2-9
- 486737 - allow lsnrctl to also append to oracle_common_log_t

* Thu Feb 19 2009 Jan Pazdziora 10.2-8
- add texrel_shlib_t to libocci.so.10.1

* Mon Feb  9 2009 Jan Pazdziora 10.2-7
- added texrel_shlib_t to libnnz10.so
- allow listener to append to common logs
- logs of dbstart and dbshut are not in $ORACLE_HOME/log

* Thu Jan 29 2009 Jan Pazdziora 10.2-6
- Require oracle-server 10.2.0.3 only, for s390x

* Thu Jan 29 2009 Jan Pazdziora 10.2-5
- modify policy module to silence numerous AVC denials
- make restorecon in scriptlets less verbose

* Mon Jan 19 2009 Devan Goodwin <dgoodwin@redhat.com> 10.2-4
- Remove missed dependency on oracle-selinux.

* Sat Jan 17 2009 Jan Pazdziora 10.2-3
- require oracle-nofcontext-selinux, not oracle-selinux

* Wed Nov 19 2008 Jan Pazdziora 10.2-2
- change build subdir
- use rpm version for SELinux policy module version as well

* Thu Oct  9 2008 Jan Pazdziora 10.2-1
- the initial release, based on oracle-selinux 0.1-23.1<|MERGE_RESOLUTION|>--- conflicted
+++ resolved
@@ -5,11 +5,7 @@
 %define modulename oracle-rhnsat
 
 Name:            oracle-rhnsat-selinux
-<<<<<<< HEAD
-Version:         10.2.0.20.1
-=======
 Version:         10.2.0.23
->>>>>>> 4869bc83
 Release:         1%{?dist}
 Summary:         SELinux policy module supporting Oracle
 Group:           System Environment/Base
