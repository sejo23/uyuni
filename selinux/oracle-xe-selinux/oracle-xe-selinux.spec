--- conflicted
+++ resolved
@@ -5,11 +5,7 @@
 %define modulename oracle-xe
 
 Name:            oracle-xe-selinux
-<<<<<<< HEAD
-Version:         10.2.0.23.1
-=======
 Version:         10.2.0.33
->>>>>>> 4869bc83
 Release:         1%{?dist}
 Summary:         SELinux policy module supporting Oracle XE
 Group:           System Environment/Base
