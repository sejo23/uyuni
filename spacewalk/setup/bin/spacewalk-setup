#!/usr/bin/perl
#
# Copyright (c) 2008--2015 Red Hat, Inc.
#
# This software is licensed to you under the GNU General Public License,
# version 2 (GPLv2). There is NO WARRANTY for this software, express or
# implied, including the implied warranties of MERCHANTABILITY or FITNESS
# FOR A PARTICULAR PURPOSE. You should have received a copy of GPLv2
# along with this software; if not, see
# http://www.gnu.org/licenses/old-licenses/gpl-2.0.txt.
#
# Red Hat trademarks are not licensed under GPLv2. No permission is
# granted to use or replicate Red Hat trademarks that are incorporated
# in this software or its documentation.

use strict;
use warnings;

use English;

use Params::Validate qw(validate);
Params::Validate::validation_options(strip_leading => "-");

use Mail::RFC822::Address ();
use File::Spec ();
use File::Copy;
use DBI ();
use Digest::SHA qw/sha256_hex/;
use DateTime ();
use Sys::Hostname ();
use Spacewalk::Setup ();
use Fcntl qw(F_GETFD F_SETFD FD_CLOEXEC);
use IO::Socket ();
use RHN::DB ();
use File::Copy;
use MIME::Base64;

my $DEBUG;
$DEBUG = 0;

# force autoflush on stdout write
$|++;

use constant DEFAULT_CA_CERT_NAME =>
  'RHN-ORG-TRUSTED-SSL-CERT';

use constant COBBLER_20_COMMAND => 'cobbler20-setup';
use constant COBBLER_COMMAND => 'spacewalk-setup-cobbler';

my %opts = Spacewalk::Setup::parse_options();

my %answers = ();
my @skip = ();
push @skip, Spacewalk::Setup::EMBEDDED_DB_ANSWERS
    if not Spacewalk::Setup::is_embedded_db(\%opts);
Spacewalk::Setup::load_answer_file(\%opts, \%answers, \@skip);
my $product_name = $answers{'product_name'} || 'Spacewalk';

my $hn = `/bin/hostname -f`;
chomp($hn);
$hn = Sys::Hostname::hostname if(!defined $hn || $hn eq "");
$answers{hostname} ||= "$hn";

if (not defined $opts{"clear-db"} and defined $answers{"clear-db"} and
    $answers{"clear-db"} =~ /Y/i){
    $opts{'clear-db'} = 1;
}

$opts{"skip-db-install"} = 1 if $opts{"clear-db"};

# Skip the logfile init, normally just used when called from install.pl,
# which already did this.
if (not $opts{"skip-logfile-init"}) {
    Spacewalk::Setup::init_log_files($product_name, @ARGV);
}

if (Spacewalk::Setup::have_selinux()) {
    print Spacewalk::Setup::loc("* Setting up SELinux..\n");
    Spacewalk::Setup::system_or_exit(['/usr/sbin/spacewalk-selinux-enable', ''], 42,
               'Could not enable selinux policy.');
}

if ($opts{"run-cobbler"}) {
    print Spacewalk::Setup::loc("* Setting up Cobbler..\n");
    setup_cobbler(\%opts, \%answers);
    exit 0;
}

my %rhnOptions = ();
if (-e Spacewalk::Setup::DEFAULT_RHN_CONF_LOCATION) {
    Spacewalk::Setup::read_config(Spacewalk::Setup::DEFAULT_RHN_CONF_LOCATION,
        \%rhnOptions);
}

setup_cc(\%opts, \%answers);

setup_default_proxy(\%answers);

choose_database_schema(\%answers);

# If Oracle was selected, call the Oracle specific setup script. If it turns
# out we need a PostgreSQL specific setup script as well, refactor this to
# something generic.
if ($answers{'db-backend'} eq 'oracle') {
    Spacewalk::Setup::oracle_setup_db(\%opts, \%answers);
}
elsif ($answers{'db-backend'} eq 'postgresql') {
    Spacewalk::Setup::postgresql_setup_db(\%opts, \%answers);
}
else {
    die "No idea how to install to database: " . $answers{'db-backend'};
}

print Spacewalk::Setup::loc("* Configuring tomcat.\n");
setup_tomcat(\%opts, \%answers);

if ($opts{'db-only'}) {
    exit;
}

remove_old_jvm(\%opts, \%answers);
remove_tomcat_cache(\%opts);

print Spacewalk::Setup::loc("* Setting up users and groups.\n");
setup_users_and_groups();

setup_services();
setup_gpg(\%opts);

setup_admin_email(\%opts, \%answers, \%rhnOptions);

print Spacewalk::Setup::loc("* Performing initial configuration.\n");
my $config_opts = populate_initial_configs(\%opts, \%answers);
mkdir_mount_points($config_opts->{'mount_point'},
        $config_opts->{'mount_point'} . '/packages',
        $config_opts->{'kickstart_mount_point'});
setup_sudoers();

print Spacewalk::Setup::loc("* Activating $product_name.\n");
load_satellite_certificate(\%opts, \%answers);

print Spacewalk::Setup::loc("* Configuring apache SSL virtual host.\n");
setup_mod_ssl(\%opts, \%answers);

print Spacewalk::Setup::loc("* Configuring jabberd.\n");
setup_jabberd(\%opts, \%answers);

print Spacewalk::Setup::loc("* Creating SSL certificates.\n");
setup_ssl_certs(\%opts, \%answers);

print Spacewalk::Setup::loc("* Deploying configuration files.\n");
populate_final_configs(\%opts, \%answers);

print Spacewalk::Setup::loc("* Update configuration in database.\n");
final_db_config(\%opts, \%answers);

print Spacewalk::Setup::loc("* Setting up Cobbler..\n");
setup_cobbler(\%opts, \%answers);

print Spacewalk::Setup::loc("* Setting up Salt Master.\n");
setup_salt_master(\%opts);

if ($opts{'upgrade'}) {
  Spacewalk::Setup::postgresql_start() if (Spacewalk::Setup::is_embedded_db(\%opts));

  print Spacewalk::Setup::loc("This portion of the $product_name upgrade process has successfully completed.\n");
  if ($product_name =~ /Satellite/) {
    print Spacewalk::Setup::loc("Please refer to appropriate upgrade document in /etc/sysconfig/rhn/satellite-upgrade\n");
    print Spacewalk::Setup::loc("for any remaining steps in the process.\n");
  }
} else {
  print Spacewalk::Setup::loc("* Restarting services.\n");
  Spacewalk::Setup::system_or_exit(['/usr/sbin/spacewalk-service', 'restart'], 40,
               'Could not restart spacewalk services.');
  wait_for_tomcat($answers{hostname}) or exit 56;
  print Spacewalk::Setup::loc("Installation complete.\n");
  print Spacewalk::Setup::loc("Visit https://%s to create the $product_name administrator account.\n", $answers{hostname});
}

exit 0;



sub choose_database_schema {
    my $answers = shift;

    my %is_valid_schema = (
        'oracle' => 1,
        'postgresql' => 1,
        );

    my $question = "Choose your database backend ("
        . join(", ", sort(keys(%is_valid_schema)))
        . ")";

    Spacewalk::Setup::ask(
            -noninteractive => $opts{"non-interactive"},
            -question => $question,
            -test => sub {
                my $text = shift;
                $is_valid_schema{$text}
            },
            -answer => \$answers->{'db-backend'});

}

sub remove_old_jvm {
        my $opts = shift;
        my $answers = shift;

        return unless (($opts{"upgrade"}) and ($product_name =~ /Satellite/));

        my $jvm_list = Spacewalk::Setup::SHARED_DIR . "/old-jvm-list";

        local *F;
        open F, $jvm_list or die "Error opening [$jvm_list]: $!\n";
        my @jvms = <F>;
        close F;
        chomp @jvms;

        my $remove;

        foreach my $jvm (@jvms) {
                system("rpm -q $jvm >& /dev/null");
                $remove .= " $jvm" unless $? >> 8;
        }

        if ($remove) {
                print Spacewalk::Setup::loc("Setup found following old java packages:\n");
                foreach my $p (split (" ", $remove)) {
                        print Spacewalk::Setup::loc("\t$p\n");
                }
        } else {
                return;
        }

        Spacewalk::Setup::ask(
                -noninteractive => $opts{"non-interactive"},
                -question => "Should setup remove these packages",
                -test => sub { my $text = shift; return $text =~ /^[YyNn]/ },
                -answer => \$answers->{"remove-old-jvm"},
                -default => 'Y',
        );
        unless ( $answers->{"remove-old-jvm"} =~ /^[Yy]/ ) {
                print Spacewalk::Setup::loc("** Skipping removal of old java packages.\n");
                return;
        }

        my $result = `rpm -e $remove 2>&1`;
        if ($? >> 8) {
                print Spacewalk::Setup::loc("** Error occurred while removing the packages:\n");
                print Spacewalk::Setup::loc($result);
        }
}

sub remove_tomcat_cache {
        my $opts = shift;

        return unless ($opts->{'upgrade'});

        my @dirs = glob "/var/cache/tomcat?/work";
        if (scalar @dirs > 0) {
                system("rm -rf /var/cache/tomcat?/work/* > /dev/null 2>&1");
        }
}

sub setup_cobbler {
  my $opts = shift;
  my $answers = shift;

  my $cobbler_version = `rpm -q --queryformat '%{version}' cobbler`;

  # newer versions of Cobbler don't ship the config templates
  if ($cobbler_version =~ /2\.0/) {
    # Cobbler 2.0 can use the old helper script
    system(COBBLER_20_COMMAND);
  } else {
    system(COBBLER_COMMAND, '--macros', "hostname:$answers->{'hostname'}");

    my $skip_rhnconf = 0;
    open(FILE, "<" . Spacewalk::Setup::DEFAULT_RHN_CONF_LOCATION);
    while (<FILE>) {
        if ($_ =~ /^cobbler\.host/) {
          $skip_rhnconf = 1;
          last;
        }
    }
    close(FILE);

    if (!$skip_rhnconf) {
      open(FILE, ">>" . Spacewalk::Setup::DEFAULT_RHN_CONF_LOCATION);
      print FILE "#cobbler host name\n";
      print FILE "cobbler.host = " . $answers->{'hostname'} . "\n";
      close(FILE);
    }
    if ( system("/sbin/checkproc /usr/bin/cobblerd") == 0 ) {
      system("cobbler sync");
    }
  }

  Spacewalk::Setup::ask(
    -noninteractive => $opts{"non-interactive"},
    -question => "Cobbler requires tftp and xinetd services be turned on for PXE provisioning functionality. Enable these services",
    -test => sub { my $text = shift; return $text =~ /^[YyNn]/ },
    -answer => \$answers->{"enable-tftp"},
    -default => 'Y',
  );

  if ($opts{'enable-tftp'}) {
    $answers{'enable-tftp'} = $opts{'enable-tftp'};
  }

  if (($answers{'enable-tftp'} and $answers{'enable-tftp'} =~ /^[Yy]/) || $opts{"non-interactive"}) {
      if (-e '/usr/lib/systemd/system/tftp.socket') {
        system("systemctl --quiet enable tftp.socket");
      } else {
        #system("chkconfig tftp on");
        #system("chkconfig xinetd on");
        system("chkconfig atftpd on");
      }
  }
}

sub setup_salt_master {
    my $opts = shift;
    # We might need port and host from the options/YaST answer file in a future.
    my $salt_master = '/etc/salt/master';
    open(SALT_MASTER, '>>', $salt_master) || die "Unable to open $salt_master file!";

    # Setup cherrypy
    print SALT_MASTER "rest_cherrypy:\n";
    print SALT_MASTER "  port: 9080\n";
    print SALT_MASTER "  host: 127.0.0.1\n";
    print SALT_MASTER "  collect_stats: false\n";
    print SALT_MASTER "  disable_ssl: true\n";
    print SALT_MASTER "  ssl_crt: /etc/apache2/ssl.crt/spacewalk.crt\n";
    print SALT_MASTER "  ssl_key: /etc/apache2/ssl.key/spacewalk.key\n";

    # Setup API authentication
    print SALT_MASTER "external_auth:\n";
    print SALT_MASTER "  auto:\n";
    print SALT_MASTER "    admin:\n";
    print SALT_MASTER "      - .*\n";
    print SALT_MASTER "      - '\@wheel'\n";
    print SALT_MASTER "      - '\@runner'\n";
    print SALT_MASTER "      - '\@jobs'\n";

    close(SALT_MASTER);
}

sub setup_admin_email {
  my $opts = shift;
  my $answers = shift;
  my $rhnoptions = shift;

  if ($rhnoptions->{'traceback_mail'}) {
    $answers->{'admin-email'} = $rhnoptions->{'traceback_mail'};
  } else {
    Spacewalk::Setup::ask(
        -noninteractive => $opts{"non-interactive"},
        -question => "Admin Email Address",
        -test => sub { my $text = shift;
                       valid_multiple_email($text) && length($text) <= 128 },
        -answer => \$answers{'admin-email'});
  }
}

sub setup_default_proxy {
    my $answers = shift;
    my %proxyOptions = ();
    if(! -e Spacewalk::Setup::DEFAULT_PROXY_CONF_LOCATION)
    {
        return;
    }
    Spacewalk::Setup::read_config(Spacewalk::Setup::DEFAULT_PROXY_CONF_LOCATION,
        \%proxyOptions);
    $proxyOptions{'PROXY_ENABLED'} =~ s/^[\s"]*//;
    $proxyOptions{'PROXY_ENABLED'} =~ s/[\s"]*$//;
    if (lc($proxyOptions{PROXY_ENABLED}) ne "yes")
    {
        return;
    }
    if ($proxyOptions{'HTTP_PROXY'} =~ /https?:\/\/([^\/"]+)\/?/)
    {
        $answers{'rhn-http-proxy'} = $1
            if not defined $answers{'rhn-http-proxy'};
    }
    if (! -e Spacewalk::Setup::DEFAULT_PROXYAUTH_CONF_LOCATION)
    {
        return;
    }
    open(RC, "< ".Spacewalk::Setup::DEFAULT_PROXYAUTH_CONF_LOCATION) and do
    {
        while(<RC>)
        {
            if($_ =~ /^[\s-]+proxy-user\s*=?\s*"([^:]+:.+)"\s*$/&& defined $1 && $1 ne "")
            {
                my $creds = $1;
                $creds =~ s/\\"/"/g;
                my ($user, $pass) = split(/:/, $creds, 2);
                $answers{'rhn-http-proxy-username'} = $user
                    if not defined $answers{'rhn-http-proxy-username'};
                $answers{'rhn-http-proxy-password'} = $pass
                    if not defined $answers{'rhn-http-proxy-password'};
                last;
            }
        }
    };
}

sub setup_cc {
  my $opts = shift;
  my $answers = shift;

  if (! $opts{"scc"})
  {
    # no customer center connection wanted
    $answers{'setup-scc'} = 'N';
    return;
  }
  $opts{disconnected} = 1;
  $answers{'setup-scc'} = 'Y';
  Spacewalk::Setup::ask(
      -noninteractive => $opts{"non-interactive"},
      -question => "SCC Organization Credential Username",
      -test => sub { my $text = shift;
                     return $text =~ /\S+/ && length($text) <= 128 },
      -answer => \$answers{'scc-user'});

  Spacewalk::Setup::ask(
      -noninteractive => $opts{"non-interactive"},
      -question => "SCC Organization Credential Password",
      -test => sub { my $text = shift;
                     return $text =~ /\S+/ && length($text) <= 128 },
      -answer => \$answers{'scc-pass'},
      -password => 1);
}

sub setup_sudoers {
  Spacewalk::Setup::system_or_exit(['/usr/bin/spacewalk-setup-sudoers', ''], 1,
    'Could not setup sudo for Spacewalk commands.');
  return;
}

sub passwords_match {
  my $password_1 = shift;
  my $password_2 = shift;

  if ($password_1 eq $password_2) {
    return 1;
  }

  print Spacewalk::Setup::loc("Passwords did not match, please try again.\n");

  return 0;
}

sub valid_ssl_cert_password {
  my $password = shift;

  my $ret;

  if (not $password) {
    print Spacewalk::Setup::loc("You must enter a password.\n");
    return 0;
  }

  if ($password =~ /([\t\r\n\f\013&+%\'\`\\\"=\#)])/) {
    $ret = $1;
  }

  if ($ret) {
    print Spacewalk::Setup::loc("Invalid character: '%s'.\n", $ret);
    return 0;
  }

  return 1;
}

sub valid_cert_countries {
  my $answers = shift;

  my $dbh = Spacewalk::Setup::get_dbh($answers);
  my $sth = $dbh->prepare(<<EOQ);
SELECT  VC.code AS CODE,
          VC.short_name AS NAME
     FROM valid_countries VC
ORDER BY VC.short_name
EOQ

  $sth->execute;

  my ($by_code, $by_name);

  while (my ($code, $name) = $sth->fetchrow) {
    $by_code->{$code} = $name;
    $by_name->{$name} = $code;
  }

  $sth->finish();
  $dbh->disconnect();

  return ($by_code, $by_name);
}

sub default_cert_expiration {
  my $dt = DateTime->now;
  my $dt2 = new DateTime (year => 2038, month => 1, day => 18);
  my $diff = $dt2 - $dt;

  return $diff->years - 1;
}


sub setup_mod_ssl {
  my $opts = shift;
  my $answers = shift;

  if ($opts{"skip-ssl-vhost-setup"}) {
    print Spacewalk::Setup::loc("** Skipping SSL virtual host configuration.\n");
    return;
  }
  Spacewalk::Setup::ask(
    -noninteractive => $opts{"non-interactive"},
    -question => "Should setup configure apache's default ssl server for you (saves original ssl.conf)",
    -test => sub { my $text = shift; return $text =~ /^[YyNn]/ },
    -answer => \$answers->{"ssl-config-sslvhost"},
    -default => 'Y',
  );
  unless ( $answers->{"ssl-config-sslvhost"} =~ /^[Yy]/ ) {
    print Spacewalk::Setup::loc("** Skipping SSL virtual host configuration.\n");
    return;
  }

  system('/usr/bin/spacewalk-setup-httpd');

}

sub setup_tomcat {
  my $opts = shift;
  my $answers = shift;

  Spacewalk::Setup::system_or_exit(['/usr/bin/spacewalk-setup-tomcat', ''], 43,
               'Could not setup tomcat.');
  return;
}

sub setup_jabberd {
  my $opts = shift;
  my $answers = shift;

  system('rpm -q jabberd >& /dev/null');
  if ($? >> 8 == 0) {
    system("/usr/bin/spacewalk-setup-jabberd", "--macros", "hostname:$answers->{'hostname'}");
  }
}

sub setup_ssl_certs {
  my $opts = shift;
  my $answers = shift;
  Spacewalk::Setup::ask(
    -noninteractive => $opts{"non-interactive"},
    -question => "Do you want to import exising certificates?",
    -test => sub { my $text = shift; return $text =~ /^[YyNn]/ },
    -answer => \$answers->{"ssl-use-existing-certs"},
    -default => 'N',
  );

  my $use_own_certs = $answers->{'ssl-use-existing-certs'} &&
                      $answers->{'ssl-use-existing-certs'} =~ /^[Yy]/;

  if ($opts{"skip-ssl-cert-generation"} || $opts{"upgrade"}) {
    print Spacewalk::Setup::loc("** Skipping SSL certificate generation.\n");
    return;
  }

  if (!$use_own_certs) {
      my ($password_1, $password_2);

      unless ($answers->{"ssl-password"}) {
        do {
          ($password_1, $password_2) = (undef, undef); # clear previous passwords
          Spacewalk::Setup::ask(
            -noninteractive => $opts{"non-interactive"},
            -question => "CA certificate password",
              -test => \&valid_ssl_cert_password,
              -answer => \$password_1,
              -password => 1,
             );

          Spacewalk::Setup::ask(
            -noninteractive => $opts{"non-interactive"},
              -question => "Re-enter CA certificate password",
              -test => \&valid_ssl_cert_password,
              -answer => \$password_2,
              -password => 1,
             );
        } until (passwords_match($password_1, $password_2));

        $answers->{"ssl-password"} ||= $password_1;
      };

      Spacewalk::Setup::ask(
          -noninteractive => $opts{"non-interactive"},
          -question => "Organization",
          -test => sub { my $text = shift;
                         return $text =~ /\S/ && length($text) <= 128 },
          -answer => \$answers->{"ssl-set-org"},
         );

      Spacewalk::Setup::ask(
          -noninteractive => $opts{"non-interactive"},
          -question => "Organization Unit",
          -test => sub { my $text = shift;
                         return $text =~ /\S/ && length($text) <= 128 },
          -default => $answers->{'hostname'},
          -answer => \$answers->{"ssl-set-org-unit"},
         );

      $answers->{"ssl-set-common-name"} ||= $answers->{hostname};

      Spacewalk::Setup::ask(
          -noninteractive => $opts{"non-interactive"},
          -question => 'Email Address',
          -test => sub { my $text = shift;
                         valid_multiple_email($text) && length($text) <= 128 },
          -default => $answers->{'admin-email'},
          -answer => \$answers->{'ssl-set-email'},
         );

      Spacewalk::Setup::ask(
          -noninteractive => $opts{"non-interactive"},
          -question => 'City',
          -test => sub { my $text = shift;
                         $text =~ /\S+/ && length($text) < 128 },
          -answer => \$answers->{'ssl-set-city'},
         );

      Spacewalk::Setup::ask(
          -noninteractive => $opts{"non-interactive"},
          -question => 'State',
          -test => sub { my $text = shift;
                         length($text) > 0 && length($text) < 128 },
          -answer => \$answers->{'ssl-set-state'},
         );

      my ($by_code, $by_name) = valid_cert_countries($answers);

      while (not $answers->{'ssl-set-country'}
             or not (exists $by_code->{$answers->{'ssl-set-country'}}
                     or exists $by_name->{$answers->{'ssl-set-country'}})) {
        Spacewalk::Setup::ask(
            -noninteractive => $opts{"non-interactive"},
            -question => 'Country code (Examples: "US", "JP", "IN", or type "?" to see a list)',
            -test => sub { my $text = shift;
                           exists $by_code->{$text} or exists $by_name->{$text} or $text eq '?' },
            -answer => \$answers->{'ssl-set-country'},
           );

        if ($answers->{'ssl-set-country'} eq '?') {
          print_country_list($by_name);
          $answers->{'ssl-set-country'} = "";
        }
      }

      if (my $code = $by_name->{$answers->{'ssl-set-country'}}) {
        $answers->{'ssl-set-country'} = $code;
      }

      $answers->{'ssl-ca-cert-expiration'} ||= default_cert_expiration();
      $answers->{'ssl-server-cert-expiration'} ||= default_cert_expiration();
  } else {
      Spacewalk::Setup::ask(
          -noninteractive => $opts{"non-interactive"},
          -question => "Path to CA Certificate",
          -test => sub { my $text = shift;
                         length($text) > 0 && -r $text && -s $text },
          -answer => \$answers->{"ssl-ca-cert"},
         );
      Spacewalk::Setup::ask(
          -noninteractive => $opts{"non-interactive"},
          -question => "Path to Server Certificate",
          -test => sub { my $text = shift;
                         length($text) > 0 && -r $text && -s $text },
          -answer => \$answers->{"ssl-server-cert"},
         );
      Spacewalk::Setup::ask(
          -noninteractive => $opts{"non-interactive"},
          -question => "Path to Server Key",
          -test => sub { my $text = shift;
                         length($text) > 0 && -r $text && -s $text },
          -answer => \$answers->{"ssl-server-key"},
         );
  }

  my @hostname_parts = split(/\./, $answers->{hostname});
  my $system_name;

  if (scalar @hostname_parts > 2) {
    $system_name = join('.', splice(@hostname_parts, 0, -2));
  }
  else {
    $system_name = join('.', @hostname_parts);
  }

  $answers->{'ssl-server-rpm'} ||= 'rhn-org-httpd-ssl-key-pair-' . $system_name;
  $answers->{'ssl-dir'} ||= '/root/ssl-build';

<<<<<<< HEAD
  if (!$use_own_certs) {
      print Spacewalk::Setup::loc("** SSL: Generating CA certificate.\n");
      generate_ca_cert(-dir => $answers->{'ssl-dir'},
=======
  print Spacewalk::Setup::loc("** SSL: Generating CA certificate.\n");

  generate_ca_cert(-dir => $answers->{'ssl-dir'},
                   -password => $answers->{'ssl-password'},
                   '-set-country' => $answers->{'ssl-set-country'},
                   '-set-state' => $answers->{'ssl-set-state'},
                   '-set-city' => $answers->{'ssl-set-city'},
                   '-set-org' => $answers->{'ssl-set-org'},
                   '-set-org-unit' => $answers->{'ssl-set-org-unit'},
                   '-set-common-name' => $answers->{'ssl-set-common-name'},
                   '-cert-expiration' => $answers->{'ssl-ca-cert-expiration'},
                  );

  print Spacewalk::Setup::loc("** SSL: Deploying CA certificate.\n");

  deploy_ca_cert("-source-dir" => $answers->{'ssl-dir'},
                 "-target-dir" => '/var/www/html/pub',
                 "-trust-dir" => '/etc/pki/ca-trust/source/anchors');

  print Spacewalk::Setup::loc("** SSL: Generating server certificate.\n");

  generate_server_cert(-dir => $answers->{'ssl-dir'},
>>>>>>> 219911a2
                       -password => $answers->{'ssl-password'},
                       '-set-country' => $answers->{'ssl-set-country'},
                       '-set-state' => $answers->{'ssl-set-state'},
                       '-set-city' => $answers->{'ssl-set-city'},
                       '-set-org' => $answers->{'ssl-set-org'},
                       '-set-org-unit' => $answers->{'ssl-set-org-unit'},
                       '-set-common-name' => $answers->{'ssl-set-common-name'},
                       '-cert-expiration' => $answers->{'ssl-ca-cert-expiration'},
                      );
  } else {
    my @opts = ( "--gen-ca",
                 "--rpm-only",
                 "--from-ca-cert=$answers->{'ssl-ca-cert'}" );
    Spacewalk::Setup::system_or_exit(['/usr/bin/rhn-ssl-tool', @opts], 35, 'Could not import CA certificate.');
  }

  print Spacewalk::Setup::loc("** SSL: Deploying CA certificate.\n");

  deploy_ca_cert("-source-dir" => $answers->{'ssl-dir'},
                 "-target-dir" => $Spacewalk::Setup::DEFAULT_DOC_ROOT."/pub");

  if (!$use_own_certs) {
      print Spacewalk::Setup::loc("** SSL: Generating server certificate.\n");
      generate_server_cert(-dir => $answers->{'ssl-dir'},
                           -password => $answers->{'ssl-password'},
                           '-set-country' => $answers->{'ssl-set-country'},
                           '-set-state' => $answers->{'ssl-set-state'},
                           '-set-city' => $answers->{'ssl-set-city'},
                           '-set-org' => $answers->{'ssl-set-org'},
                           '-set-org-unit' => $answers->{'ssl-set-org-unit'},
                           '-cert-expiration' => $answers->{'ssl-server-cert-expiration'},
                           '-set-email' => $answers->{'ssl-set-email'},
                           '-set-hostname' => $answers->{'hostname'},
                          );
  } else {
    my @opts = ( "--gen-server",
                 "--rpm-only",
                 "--from-server-cert=$answers->{'ssl-server-cert'}",
                 "--from-server-key=$answers->{'ssl-server-key'}" );
    Spacewalk::Setup::system_or_exit(['/usr/bin/rhn-ssl-tool', @opts], 35, 'Could not import Server certificate and key.');
  }

  print Spacewalk::Setup::loc("** SSL: Storing SSL certificates.\n");

  install_server_cert(-dir => $answers->{'ssl-dir'},
                      -system => $system_name);

  Spacewalk::Setup::generate_server_pem(-ssl_dir => $answers->{'ssl-dir'},
                      -system => $system_name,
                      -out_file => '/etc/pki/spacewalk/jabberd/server.pem');

  store_ssl_cert(-ssl_dir => $answers->{'ssl-dir'});
}

sub print_country_list {
  my $by_name = shift;

  foreach my $name (sort keys %{$by_name}) {
    printf("%s\t%s\n", $by_name->{$name}, $name);
  }

  return
}
sub generate_ca_cert {
  my %params = validate(@_, {
                             dir => 1,
                             password => 1,
                             'set-country' => 1,
                             'set-state' => 1,
                             'set-city' => 1,
                             'set-org' => 1,
                             'set-org-unit' => 1,
                             'set-common-name' => 0,
                             'cert-expiration' => 1, # In years
                            });

  $params{'cert-expiration'} *= 365;

  my @opts = ( "--gen-ca", "--force" );

  foreach my $name (keys %params) {
    next unless ($params{$name});

    push @opts, qq(--$name=$params{$name});
  }

  Spacewalk::Setup::system_or_exit(['/usr/bin/rhn-ssl-tool', @opts], 35, 'Could not generate CA certificate.');

  return;
}

sub generate_server_cert {
  my %params = validate(@_, {
                             dir => 1,
                             password => 1,
                             'set-country' => 1,
                             'set-state' => 1,
                             'set-city' => 1,
                             'set-org' => 1,
                             'set-org-unit' => 1,
                             'cert-expiration' => 1,
                             'set-email' => 1,
                             'set-hostname' => 1,
                            });

  $params{'cert-expiration'} *= 365;

  my @opts = "--gen-server";

  foreach my $name (keys %params) {
    next unless ($params{$name});

    push @opts, qq(--$name=$params{$name});
  }

  Spacewalk::Setup::system_or_exit(['/usr/bin/rhn-ssl-tool', @opts], 36, 'Could not generate server certificate.');

  return;
}

sub deploy_ca_cert {
  my %params = validate(@_, { "source-dir" => 1,
                              "target-dir" => 1,
                              "trust-dir" => 1 });

  my @opts;

  foreach my $key (keys %params) {
    push @opts, qq(--$key=$params{$key});
  }

  Spacewalk::Setup::system_or_exit(['/usr/bin/rhn-deploy-ca-cert.pl', @opts], 37, 'Could not deploy CA certificate.');

  return;
}

sub install_server_cert {
  my %params = validate(@_, { dir => 1,
                              system => 1 });

  my @opts;

  push @opts, '--dir=' . File::Spec->catfile($params{dir}, $params{system});

  Spacewalk::Setup::system_or_exit(['/usr/bin/rhn-install-ssl-cert.pl', @opts], 38, 'Could not deploy SSL certificate.');

  return;
}

sub store_ssl_cert {
  my %params = validate(@_, { ssl_dir => 1,
                              ca_cert => { default => DEFAULT_CA_CERT_NAME },
                            });


  my $cert_path = File::Spec->catfile($params{ssl_dir}, $params{ca_cert});
  my @opts = ("--ca-cert=${cert_path}");

  Spacewalk::Setup::system_or_exit(['/usr/bin/rhn-ssl-dbstore', @opts], 39,
                 "There was a problem storing the SSL certificate.");

  return;
}

sub satellite_activate {
  my %params = validate(@_, { filename => 1,
                              sanity_only => 0,
                              disconnected => 0,
                            });

  if($opts{"skip-db-population"}) {
      # If the DB exists, we expect orgs and entitlements are already there.
      # This should also fix bsc#900956
      return 1;
  }

  my @args = ('--rhn-cert', $params{filename});

  if ($params{sanity_only}) {
    push @args, '--sanity-only';
  }

  if ($params{disconnected}) {
    push @args, '--disconnected';
  }

  # Only need to run the local checks the first time.
  if ($params{sanity_only}) {
    local_sat_cert_checks($params{filename});
  }

  my $ret = Spacewalk::Setup::system_debug('/usr/bin/rhn-satellite-activate',
                   @args);

  my %retcodes = (
                  10 => 'Could not parse certificate file',
                  11 => 'Certificate expired',
                  12 => "Unknown $product_name version",
                  20 => 'Remote activation failure',
                  30 => 'Local activation failure',
                  40 => 'Channel population failure',
                  80 => 'No management entitlements remaining',
                  82 => "$product_name channel not found",
                  83 => "No $product_name channel entitlements remaining",
                  84 => "Invalid $product_name certificate",
                  85 => 'Unknown activation error',
                  86 => "$product_name has no base channel on parent server",
                  87 => "No $product_name channel available for this version",
                  127 => 'Unhandled error',
                 );

  if ($ret) {
    my $exit_value = $? >> 8;

    die "(satellite_activation_failed) $retcodes{$exit_value}\n\n"
      if exists $retcodes{$exit_value};

    die "There was a problem validating the satellite certificate: $exit_value\n\n";
  }

  return 1;
}

sub local_sat_cert_checks {
  my $filename = shift;

  open(CERT, $filename) or die "Could not open '$filename': $OS_ERROR\n";
  my @data = <CERT>;
  close(CERT);

  my $cert_str = join('', @data);
  my ($signature, $cert);

  eval {
    ($signature, $cert) = Sat::Cert->parse_cert($cert_str);
  };
  if ($@) {
    die "(parse_error) Error parsing satellite cert: $@\n";
  }

  return 1;

  my $sat_version = 0; #PXT::Config->get('version');
  my $cert_version = $cert->get_field('satellite-version');

  #The cert version should be less specific than the sat version.
  my $match_length = length($cert_version);
  $sat_version = substr($sat_version, 0, $match_length);
  unless ($sat_version eq $cert_version) {
    die "(satellite_activation_failed) The version of the supplied cert ($cert_version)"
      . " did not match the version of this satellite ($sat_version)\n";
  }

  return;
}

sub load_satellite_certificate {
  my $opts = shift;
  my $answers = shift;

  if ($opts->{'upgrade'}) {
    print Spacewalk::Setup::loc("** Certificate not activated.\n");
    print Spacewalk::Setup::loc("** Upgrade process requires the certificate to be activated after the schema is upgraded.\n");
    return;
  }

  Spacewalk::Setup::ask(
      -noninteractive => $opts{"non-interactive"},
      -question => "Where is your satellite certificate file",
      -test => sub { my $text = shift; return (-e File::Spec->canonpath($text) and not -d File::Spec->canonpath($text)) },
      -answer => \$answers->{'satellite-cert-file'});

  print Spacewalk::Setup::loc("** Loading $product_name Certificate.\n");

  open(FH, $answers->{'satellite-cert-file'})
    or die "Could not open '" . $answers->{'satellite-cert-file'} . "' - $OS_ERROR.\n";

  my $cert_contents = do { local $INPUT_RECORD_SEPARATOR; <FH> };

  if (not $cert_contents) {
    print Spacewalk::Setup::loc("No data found in '%s'.\n", $answers->{'satellite-cert-file'});
    exit 34;
  }

  my %activate_options;

  if ($opts->{disconnected}) {
    $activate_options{"-disconnected"} = 1;
  }

  eval {
    print Spacewalk::Setup::loc("** Verifying certificate locally.\n");

    satellite_activate(-filename => $answers->{'satellite-cert-file'},
                       -sanity_only => 1,
                      );

    print Spacewalk::Setup::loc("** Activating $product_name.\n");

    satellite_activate(-filename => $answers->{'satellite-cert-file'},
                       %activate_options);
  };

  if ($@) {
    my $E = $@;

    my $msg;

    if ($E =~ /\(satellite_activation_failed\) (.*)/) {
      $msg = $1;
      print Spacewalk::Setup::loc("There was a problem activating the satellite: %s.\n", $msg);
      exit 31;
    }
    elsif ($E =~ /\(parse_error\) (.*)/) {
      $msg = $1;
      print Spacewalk::Setup::loc($msg);
      exit 32;
    }
    else {
      $msg = $E;
      print Spacewalk::Setup::loc($msg);
      exit 33;
    }
  }

  return 1;
}

sub populate_initial_configs {
    my $opts = shift;
    my $answers = shift;

    # TODO: This may need to be addressed. Can query this for postgresql with
    # "show client_encoding;":
    my $charset = 'UTF8';
    if ($answers{'db-backend'} eq 'oracle') {
        my %nls_database_paramaters = Spacewalk::Setup::get_nls_database_parameters($answers);
        $charset = $nls_database_paramaters{NLS_CHARACTERSET};
    }

    # Define some db specific settings:
    Spacewalk::Setup::set_hibernate_conf($answers);

  my %config_opts =
    (
     mount_point => $answers->{'mount-point'} || '/var/spacewalk',
     kickstart_mount_point => $answers->{'kickstart-mount-point'} || $answers->{'mount-point'} || '/var/spacewalk',
     serverDOTsatelliteDOThttp_proxy => ($opts->{'rhn-http-proxy'} ? $opts->{'rhn-http-proxy'} : $answers->{'rhn-http-proxy'}) || '',
     serverDOTsatelliteDOThttp_proxy_username => ($opts->{'rhn-http-proxy'} ? $opts->{'rhn-http-proxy-username'} : $answers->{'rhn-http-proxy-username'}) || '',
     serverDOTsatelliteDOThttp_proxy_password => ($opts->{'rhn-http-proxy'} ? $opts->{'rhn-http-proxy-password'} :$answers->{'rhn-http-proxy-password'}) || '',
     osadispatcherDOTosa_ssl_cert => $Spacewalk::Setup::DEFAULT_DOC_ROOT."/pub/RHN-ORG-TRUSTED-SSL-CERT",
     encrypted_passwords => 1,
     db_backend => $answers->{'db-backend'},
     db_user => $answers->{'db-user'},
     db_password => $answers->{'db-password'},
     db_name => $answers->{'db-name'},
     db_host => $answers->{'db-host'},
     db_port => $answers->{'db-port'},
     db_ssl_enabled => $answers->{'db-ssl-enabled'},
     hibernate_dialect => $answers->{'hibernate.dialect'},
     hibernate_driver => $answers->{'hibernate.connection.driver_class'},
     hibernate_driver_proto => $answers->{'hibernate.connection.driver_proto'},
     traceback_mail => $answers->{'admin-email'},
     jabberDOThostname => $answers->{hostname},
     serverDOTsatelliteDOTca_chain => '/usr/share/rhn/RHNS-CA-CERT',
     serverDOTnls_lang => 'english.' . $charset,
     server_secret_key => generate_secret(),
     webDOTssl_available => $opts->{'skip-ssl-cert-generation'} ? 0 : 1,
     cobblerDOThost => $answers->{hostname},
     serverDOTsusemanagerDOTmirrcred_email => '',
     serverDOTsusemanagerDOTmirrcred_user => '',
     serverDOTsusemanagerDOTmirrcred_pass => '',
     );

    for ($config_opts{'db_password'}) {
        s/\\/\\\\/g if defined $_;
    }

  my %rhnopt = ();
  if ($answers->{disconnected} || $opts->{disconnected}) {
    $rhnopt{'server.satellite.rhn_parent'} = '';
    $rhnopt{'disconnected'} = "1";
  }
  else {
    $rhnopt{'server.satellite.rhn_parent'} = $answers->{'rhn-parent'} || 'satellite.rhn.redhat.com';
  }
  for my $key (qw/product_name web.version enable_nvrea web.subscribe_proxy_channel force_package_upload
          web.l10n_resourcebundles web.default_mail_from/) {
    if (defined($answers->{$key})) {
      $rhnopt{$key} = $answers->{$key};
    }
  }

  if ($answers->{'setup-scc'} && $answers->{'setup-scc'} =~ /^[Yy]/)
  {
      my %mgrDefaults = ();
      if (-e Spacewalk::Setup::DEFAULT_SUSEMANAGER_CONF)
      {
          Spacewalk::Setup::read_config(Spacewalk::Setup::DEFAULT_SUSEMANAGER_CONF, \%mgrDefaults);
      }
      $mgrDefaults{'scc_url'} = Spacewalk::Setup::DEFAULT_SCC_URL if (not $mgrDefaults{'scc_url'});

      # SCC - write to DB
      my $st = sprintf("insert into suseCredentials (id, user_id, type_id, username, password, url)
                        values (sequence_nextval('suse_credentials_id_seq'), NULL,
                                (select id from suseCredentialsType where label = 'scc'),
                                 '%s', '%s', '%s');",
                       $answers->{'scc-user'},
                       encode_base64($answers->{'scc-pass'}),
                       $mgrDefaults{'scc_url'}
                      );
      Spacewalk::Setup::system_or_exit(["/bin/bash", "-c",
                                        "echo \"$st\" | spacewalk-sql --select-mode - 2>&1"],
                                       1, "*** Setup Mirror Credentials failed.");

      my $apache_gid = getgrnam('www');
      if ($apache_gid && -e Spacewalk::Setup::SCC_CREDENTIAL_FILE) {
          chown -1, $apache_gid, Spacewalk::Setup::SCC_CREDENTIAL_FILE;
          chmod 0640, Spacewalk::Setup::SCC_CREDENTIAL_FILE;
      }
  }
  Spacewalk::Setup::write_config( \%rhnopt,
                '/var/lib/rhn/rhn-satellite-prep/etc/rhn/rhn.conf' );

    foreach my $opt_name (qw/session_swap_secret session_secret/) {
        foreach my $i (1 .. 4) {
            $config_opts{"${opt_name}_${i}"} = generate_secret();
        }
    }

  Spacewalk::Setup::generate_satcon_dict();
  Spacewalk::Setup::write_config(\%config_opts, Spacewalk::Setup::DEFAULT_SATCON_DICT);

  Spacewalk::Setup::satcon_deploy();

    return \%config_opts;
}

# given a list of directories (by default, /var/satellite)
# check if they exist and if they do not exist, create them
# with apache as owner
sub mkdir_mount_points {
  system('/usr/bin/spacewalk-make-mount-points', @_);
}

sub populate_final_configs {
  my $options = shift;
  my $answers = shift;

  Spacewalk::Setup::satcon_deploy(-tree => '/var/lib/rhn/rhn-satellite-prep/etc/rhn',
                -dest => '/etc/rhn');

  return;
}


sub final_db_config {
  my $options = shift;
  my $answers = shift;

  my $dbh = Spacewalk::Setup::get_dbh($answers);
  my $sth = $dbh->prepare(<<EOQ);
SELECT TS.value
  FROM rhnTemplateString TS
 WHERE TS.label = 'hostname'
EOQ

  $sth->execute();
  my ($current_hostname) = $sth->fetchrow();

  unless ($current_hostname) {
    $sth = $dbh->prepare(<<EOQ);
INSERT
  INTO rhnTemplateString
       (id, category_id, label, value, description)
VALUES (sequence_nextval('rhn_template_str_id_seq'),
        (SELECT TC.id FROM rhnTemplateCategory TC WHERE TC.label = 'org_strings'),
        'hostname',
        ?,
        'Host name for the Red Hat Satellite')
EOQ

    $sth->execute($answers->{hostname});

    if ($DEBUG) {
      $dbh->rollback();
    }
    else {
      $dbh->commit();
    }

  }

  $sth->finish;
  $dbh->disconnect();

  return;
}

sub generate_secret {
  return sha256_hex(random_bits(4096));
}

sub random_bits {
  my $n = shift;

  open(RANDOM, '/dev/urandom') or die "could not open /dev/urandom for reading!\n";
  binmode(RANDOM);
  my $rand_data;
  my $result = read(RANDOM, $rand_data, $n >> 3);
  close(RANDOM);

  unless (defined $result) {
    die "could not read from /dev/urandom!\n";
  }

  return $rand_data;
}

sub setup_gpg {
  my $opts = shift;

  if ($opts->{"skip-gpg-key-import"}) {
    print Spacewalk::Setup::loc("** GPG: Skipping gpg key import\n");
    return 0;
  }

  print Spacewalk::Setup::loc("** GPG: Initializing GPG and importing key.\n");

  unless (-d '/root/.gnupg') {
    print Spacewalk::Setup::loc("** GPG: Creating /root/.gnupg directory\n");
    Spacewalk::Setup::system_or_exit(['mkdir', '-m', '700', '/root/.gnupg'], 12, 'Could not create /root/.gnupg');
  }

  Spacewalk::Setup::system_or_exit(['/usr/bin/gpg', '--list-keys'], 12, 'Could not run gpg.');

  my $key_path = '/usr/share/rhn/RHN-GPG-KEY';
  if ( ! (-e $key_path) ) {
    if ( -e '/etc/fedora-release' ) {

      # this is a fedora system
      $key_path = '/etc/pki/rpm-gpg/RPM-GPG-KEY-fedora';

    } elsif ( -e '/etc/redhat-release' ) {

      # need to read the file to see if it's a Red Hat or CentOS system.
      # we only want to import the key if it's a Red Hat system because
      # the file doesn't exist on a CentOS system.
      open(RELEASE, '/etc/redhat-release') or die "Could not open '/etc/redhat-release': $OS_ERROR\n";
      my @release = <RELEASE>;
      close(RELEASE);

      my $rel_str = join('', @release);

      # this is a RHEL system... RHEL 5 path.
      if ( $rel_str =~ m/^Red Hat/ ) {
        $key_path = '/etc/pki/rpm-gpg/RPM-GPG-KEY-redhat-release';
      }
    }
  }

  Spacewalk::Setup::system_or_exit(['/usr/bin/gpg', '--import', $key_path], 12, 'Could not import public GPG key.');

  return 1;
}

# Satellite services are handled by chkconfig now.
sub setup_services {
  Spacewalk::Setup::system_or_exit(["/usr/sbin/spacewalk-service", "--level", "35", "enable"], 11, 'Could not turn spacewalk services on.');

  return 1;
}

sub setup_users_and_groups {
  if(-e '/etc/SuSE-release')
  {
    # Check to be sure the required users and groups exist.
    my @required_groups = qw/www/;
    Spacewalk::Setup::check_groups_exist(@required_groups);

    # Need user tomcat in the apache group so the Java stack can read the same
    # configuration files as the rest of the application.
    (undef, undef, my $apache_group_id, my $apache_group_members) = getgrnam("www");
    if (not defined $apache_group_id) {
        print Spacewalk::Setup::loc("The group 'www' should exist.\n");
    }
    if (not grep { $_ eq 'tomcat' } split /\s+/, $apache_group_members) {
        Spacewalk::Setup::system_or_exit(['/usr/sbin/usermod', '-G', 'www', '-a', 'tomcat'], 9,
            'Could not add tomcat to the www group.');
        # If you have for example NIS before passwd in nsswitch.conf, the usermod
        # will not modify what the system uses. Let's check.
        (undef, undef, undef, my $test_apache_group_members) = getgrnam("www");
        if (not grep { $_ eq 'tomcat' } split /\s+/, $test_apache_group_members) {
            print Spacewalk::Setup::loc("The usermod failed to add tomcat to www group.\n");
            exit 87;
        }
    }
  }
  else
  {
    # Check to be sure the required users and groups exist.
    my @required_groups = qw/apache/;
    Spacewalk::Setup::check_groups_exist(@required_groups);

    # Need user tomcat in the apache group so the Java stack can read the same
    # configuration files as the rest of the application.
    (undef, undef, my $apache_group_id, my $apache_group_members) = getgrnam("apache");
    if (not defined $apache_group_id) {
      print Spacewalk::Setup::loc("The group 'apache' should exist.\n");
    }
    if (not grep { $_ eq 'tomcat' } split /\s+/, $apache_group_members) {
        Spacewalk::Setup::system_or_exit(['/usr/sbin/usermod', '-G', 'apache', '-a', 'tomcat'], 9,
            'Could not add tomcat to the apache group.');
        # If you have for example NIS before passwd in nsswitch.conf, the usermod
        # will not modify what the system uses. Let's check.
        (undef, undef, undef, my $test_apache_group_members) = getgrnam("apache");
        if (not grep { $_ eq 'tomcat' } split /\s+/, $test_apache_group_members) {
            print Spacewalk::Setup::loc("The usermod failed to add tomcat to apache group.\n");
            exit 87;
        }
    }
  }

    return 1;
}

sub valid_multiple_email {
  my $text = shift || '';

  my @addys = grep { $_ } split(/[\s,]+/, $text);
  my $valid = 1;

  foreach my $addy (@addys) {
    if (not Mail::RFC822::Address::valid($text)) {
      print Spacewalk::Setup::loc("'%s' does not appear to be a valid email address.\n", $text);
      $valid = 0;
    }
  }

  unless (@addys) {
    print Spacewalk::Setup::loc("You must enter an email address.\n");

    $valid = 0;
  }

  return $valid;
}

sub wait_for_tomcat {
    my $hostname = shift;

    for (my $i = 0; $i < 20; $i++) {
        IO::Socket::INET->new(
            PeerAddr => 'localhost',
            PeerPort => '8009',
            Proto    => 'tcp'
        ) and last;
        sleep 5;
    }

    for (my $i = 0; $i < 20; $i++) {
        my $retval = system("/usr/bin/curl -fkIL http://$hostname/ > /dev/null 2>&1");
        if ($retval) {
            sleep 5;
        }
        else {
            return 1;
        }
    }
    print "Tomcat failed to start properly or the installer ran out of tries.  Please check /var/log/tomcat*/catalina.out for errors.\n";
    return 0;
}

package Sat::Cert;

use XML::LibXML;
use IO::File;

sub new {
  my $class = shift;

  my $self = bless { }, $class;

  $self->_init();

  return $self;
}

sub parse_cert {
  my $class = shift;
  my $data = shift;

  $data =~ s/^\s+$//gm;

  my $p = new XML::LibXML;
  my $doc = $p->parse_string($data);
  my $root = $doc->getDocumentElement();

  die "invalid root\n" unless $root->getName eq 'rhn-cert';

  my ($signature_node) = $root->findnodes('rhn-cert-signature');
  my $signature = $signature_node ? $signature_node->getFirstChild->getData : undef;

  my @fields;
  my @extended_fields;

  foreach my $field_node ($root->findnodes('rhn-cert-field')) {
    my $name = $field_node->getAttribute('name');

    my @attributes = map { $_->getName } $field_node->getAttributes;

    # more than 1 means we had something besides name
    if (@attributes > 1) {
      push @extended_fields, [ $name, map { $_, $field_node->getAttribute($_) } grep { $_ ne 'name' } @attributes ];
    }
    else {
      if ($field_node->getFirstChild) {
        my $value = $field_node->getFirstChild->getData;

        push @fields, [ $name, $value ];
      }
      else {
        push @fields, [ $name, '' ];
      }
    }
  }

  my $cert = new $class;
  $cert->set_field($_->[0], $_->[1]) foreach @fields;

  $cert->push_field("name", @$_) foreach @extended_fields;

  return $signature, $cert;
}

sub add_field {
  my $self = shift;
  my @fields = shift;

  push @{$self->{fields}}, @fields;
}

sub set_field {
  my $self = shift;
  my $field = shift;
  my $val = shift;

  die "Field '$field' not allowed\n" unless grep { $_ eq $field } @{$self->{fields}};
  $self->{field_values}->{$field} = $val;
}

sub push_field {
  my $self = shift;
  my %vals = @_;

  my $field = delete $vals{name};
  die "no field in @_\n" unless $field;

  push @{$self->{field_values}->{$field}}, \%vals;
}

sub get_field {
  my $self = shift;
  my $field = shift;

  return $self->{field_values}->{$field};
}

sub set_required_fields {
  my $self = shift;
  my @fields = @_;

  $self->{required_fields} = \@fields;
}

sub _init {
  my $self = shift;

  my @fields = qw/product owner issued expires slots/;

  $self->add_field($_) foreach @fields;
  $self->set_required_fields(@fields);

  my @optional_fields = qw/virtualization_host virtualization_host_platform monitoring-slots provisioning-slots nonlinux-slots channel-families satellite-version generation/;
  $self->add_field($_) foreach @optional_fields;

  return;
}

sub version {
  my $self = shift;

  return $self->get_field('satellite-version');
}

__END__<|MERGE_RESOLUTION|>--- conflicted
+++ resolved
@@ -706,34 +706,9 @@
   $answers->{'ssl-server-rpm'} ||= 'rhn-org-httpd-ssl-key-pair-' . $system_name;
   $answers->{'ssl-dir'} ||= '/root/ssl-build';
 
-<<<<<<< HEAD
   if (!$use_own_certs) {
       print Spacewalk::Setup::loc("** SSL: Generating CA certificate.\n");
       generate_ca_cert(-dir => $answers->{'ssl-dir'},
-=======
-  print Spacewalk::Setup::loc("** SSL: Generating CA certificate.\n");
-
-  generate_ca_cert(-dir => $answers->{'ssl-dir'},
-                   -password => $answers->{'ssl-password'},
-                   '-set-country' => $answers->{'ssl-set-country'},
-                   '-set-state' => $answers->{'ssl-set-state'},
-                   '-set-city' => $answers->{'ssl-set-city'},
-                   '-set-org' => $answers->{'ssl-set-org'},
-                   '-set-org-unit' => $answers->{'ssl-set-org-unit'},
-                   '-set-common-name' => $answers->{'ssl-set-common-name'},
-                   '-cert-expiration' => $answers->{'ssl-ca-cert-expiration'},
-                  );
-
-  print Spacewalk::Setup::loc("** SSL: Deploying CA certificate.\n");
-
-  deploy_ca_cert("-source-dir" => $answers->{'ssl-dir'},
-                 "-target-dir" => '/var/www/html/pub',
-                 "-trust-dir" => '/etc/pki/ca-trust/source/anchors');
-
-  print Spacewalk::Setup::loc("** SSL: Generating server certificate.\n");
-
-  generate_server_cert(-dir => $answers->{'ssl-dir'},
->>>>>>> 219911a2
                        -password => $answers->{'ssl-password'},
                        '-set-country' => $answers->{'ssl-set-country'},
                        '-set-state' => $answers->{'ssl-set-state'},
@@ -753,7 +728,8 @@
   print Spacewalk::Setup::loc("** SSL: Deploying CA certificate.\n");
 
   deploy_ca_cert("-source-dir" => $answers->{'ssl-dir'},
-                 "-target-dir" => $Spacewalk::Setup::DEFAULT_DOC_ROOT."/pub");
+                 "-target-dir" => $Spacewalk::Setup::DEFAULT_DOC_ROOT."/pub",
+                 "-trust-dir" => $Spacewalk::Setup::CA_TRUST_DIR);
 
   if (!$use_own_certs) {
       print Spacewalk::Setup::loc("** SSL: Generating server certificate.\n");
