#!/usr/bin/perl
#
# Copyright (c) 2008--2011 Red Hat, Inc.
#
# This software is licensed to you under the GNU General Public License,
# version 2 (GPLv2). There is NO WARRANTY for this software, express or
# implied, including the implied warranties of MERCHANTABILITY or FITNESS
# FOR A PARTICULAR PURPOSE. You should have received a copy of GPLv2
# along with this software; if not, see
# http://www.gnu.org/licenses/old-licenses/gpl-2.0.txt.
#
# Red Hat trademarks are not licensed under GPLv2. No permission is
# granted to use or replicate Red Hat trademarks that are incorporated
# in this software or its documentation.

use strict;
use warnings;

use English;

use Params::Validate qw(validate);
Params::Validate::validation_options(strip_leading => "-");

use Mail::RFC822::Address ();
use File::Spec ();
use File::Copy;
use DBI ();
use Digest::MD5 qw/md5_hex/;
use DateTime ();
use Sys::Hostname ();
use Spacewalk::Setup ();
use Fcntl qw(F_GETFD F_SETFD FD_CLOEXEC);
use IO::Socket ();
<<<<<<< HEAD

=======
use Net::LibIDN ();
>>>>>>> ec89b999
use RHN::DB ();

my $DEBUG;
$DEBUG = 0;

# force autoflush on stdout write
$|++;

use constant DEFAULT_CA_CERT_NAME =>
  'RHN-ORG-TRUSTED-SSL-CERT';

use constant COBBLER_COMMAND => 'cobbler-setup';

my %opts = Spacewalk::Setup::parse_options();

my %answers = ();
Spacewalk::Setup::load_answer_file(\%opts, \%answers);
my $product_name = $answers{'product_name'} || 'Spacewalk';

# Skip the logfile init, normally just used when called from install.pl,
# which already did this.
if (not $opts{"skip-logfile-init"}) {
    Spacewalk::Setup::init_log_files($product_name, @ARGV);
}


if ($opts{"run-cobbler"}) {
    print Spacewalk::Setup::loc("* Setting up Cobbler..\n");
    setup_cobbler(\%opts, \%answers);
    exit 0;
}

my $hn = `/bin/hostname -f`;
chomp($hn);
$hn = Sys::Hostname::hostname if(!defined $hn || $hn eq ""); 
$answers{hostname} ||= "$hn";

my %rhnOptions = ();
if (-e Spacewalk::Setup::DEFAULT_RHN_CONF_LOCATION) {
    Spacewalk::Setup::read_config(Spacewalk::Setup::DEFAULT_RHN_CONF_LOCATION,
        \%rhnOptions);
}

setup_ncc(\%opts, \%answers);

choose_database_schema(\%answers);

# If Oracle was selected, call the Oracle specific setup script. If it turns
# out we need a PostgreSQL specific setup script as well, refactor this to
# something generic.
if ($answers{'db-backend'} eq 'oracle') {
    Spacewalk::Setup::oracle_setup_db(\%opts, \%answers);
}
elsif ($answers{'db-backend'} eq 'postgresql') {
    Spacewalk::Setup::postgresql_setup_db(\%opts, \%answers);
}
else {
    die "No idea how to install to database: " . $answers{'db-backend'};
}

if ($opts{'db-only'}) {
    exit;
}

remove_old_jvm(\%opts, \%answers);

print Spacewalk::Setup::loc("* Setting up users and groups.\n");
setup_users_and_groups();

setup_services();
setup_gpg(\%opts);

setup_admin_email(\%opts, \%answers, \%rhnOptions);

print Spacewalk::Setup::loc("* Performing initial configuration.\n");
my $config_opts = populate_initial_configs(\%opts, \%answers);
mkdir_mount_points($config_opts->{'mount_point'},
	$config_opts->{'mount_point'} . '/packages',
	$config_opts->{'kickstart_mount_point'});
setup_sudoers(\%opts, \%answers);

print Spacewalk::Setup::loc("* Activating $product_name.\n");
load_satellite_certificate(\%opts, \%answers);

print Spacewalk::Setup::loc("* Enabling Monitoring.\n");
setup_monitoring(\%opts, \%answers);
Spacewalk::Setup::update_monitoring_scout(\%opts, \%answers);
Spacewalk::Setup::update_monitoring_ack_enqueuer(\%opts, \%answers);

print Spacewalk::Setup::loc("* Configuring apache SSL virtual host.\n");
setup_ssl_vhost(\%opts, \%answers);

print Spacewalk::Setup::loc("* Configuring tomcat.\n");
setup_tomcat(\%opts, \%answers);

print Spacewalk::Setup::loc("* Configuring jabberd.\n");
setup_jabberd(\%opts, \%answers);

print Spacewalk::Setup::loc("* Creating SSL certificates.\n");
setup_ssl_certs(\%opts, \%answers);

print Spacewalk::Setup::loc("* Deploying configuration files.\n");
populate_final_configs(\%opts, \%answers);

print Spacewalk::Setup::loc("* Update configuration in database.\n");
final_db_config(\%opts, \%answers);

print Spacewalk::Setup::loc("* Setting up Cobbler..\n");
setup_cobbler(\%opts, \%answers);

print Spacewalk::Setup::loc("* Restarting services.\n");
Spacewalk::Setup::system_or_exit(['/usr/sbin/spacewalk-service', 'restart'], 40,
	       'Could not restart spacewalk services.');

wait_for_tomcat($answers{hostname});

Spacewalk::Setup::upgrade_stop_services(\%opts);
Spacewalk::Setup::oracle_upgrade_start_db(\%opts);

if ($opts{'upgrade'}) {
  print Spacewalk::Setup::loc("This portion of the $product_name upgrade process has successfully completed.\n");
  if ($product_name =~ /Satellite/) {
    print Spacewalk::Setup::loc("Please refer to appropriate upgrade document in /etc/sysconfig/rhn/satellite-upgrade\n");
    print Spacewalk::Setup::loc("for any remaining steps in the process.\n");
  }
} else {
  print Spacewalk::Setup::loc("Installation complete.\n");
  print Spacewalk::Setup::loc("Visit https://%s to create the $product_name administrator account.\n", $answers{hostname});
}

exit 0;



sub choose_database_schema {
    my $answers = shift;

    my %is_valid_schema = (
	'oracle' => 1,
	'postgresql' => 1,
	);

    my $question = "Choose your database backend ("
	. join(", ", sort(keys(%is_valid_schema)))
	. ")";

    Spacewalk::Setup::ask(
            -noninteractive => $opts{"non-interactive"},
            -question => $question,
            -test => sub {
                my $text = shift;
                $is_valid_schema{$text}
            },
            -answer => \$answers->{'db-backend'});

}

sub remove_old_jvm {
	my $opts = shift;
	my $answers = shift;

	return unless (($opts{"upgrade"}) and ($product_name =~ /Satellite/));

	my $jvm_list = Spacewalk::Setup::SHARED_DIR . "/old-jvm-list";

	local *F;
	open F, $jvm_list or die "Error opening [$jvm_list]: $!\n";
	my @jvms = <F>;
	close F;
	chomp @jvms;

	my $remove;

	foreach my $jvm (@jvms) {
		system("rpm -q $jvm >& /dev/null");
		$remove .= " $jvm" unless $? >> 8;
	}

	if ($remove) {
		print Spacewalk::Setup::loc("Setup found following old java packages:\n");
		foreach my $p (split (" ", $remove)) {
			print Spacewalk::Setup::loc("\t$p\n");
		}
	} else {
		return;
	}

	Spacewalk::Setup::ask(
		-noninteractive => $opts{"non-interactive"},
		-question => "Should setup remove these packages",
		-test => sub { my $text = shift; return $text =~ /^[YyNn]/ },
		-answer => \$answers->{"remove-old-jvm"},
                -default => 'Y',
	);
	unless ( $answers->{"remove-old-jvm"} =~ /^[Yy]/ ) {
		print Spacewalk::Setup::loc("** Skipping removal of old java packages.\n");
		return;
	}

	my $result = `rpm -e $remove 2>&1`;
	if ($? >> 8) {
		print Spacewalk::Setup::loc("** Error occured while removing the packages:\n");
		print Spacewalk::Setup::loc($result);
	}
}

sub setup_cobbler {
  my $opts = shift;
  my $answers = shift;
  if ($opts{'enable-tftp'}) {
    $answers{'enable-tftp'} = $opts{'enable-tftp'};
  }  
  if ($answers{'enable-tftp'} and $answers{'enable-tftp'} =~ /^[Yy]/ ) {
      system(COBBLER_COMMAND . " --enable-tftp=yes");
  }
  elsif ($answers{'enable-tftp'}) {
      system(COBBLER_COMMAND . " --enable-tftp=no");
  }
  elsif ($opts{"non-interactive"}) {
      system(COBBLER_COMMAND . " --enable-tftp=yes");
  }
  else {
      system(COBBLER_COMMAND);
  }  
}

sub setup_admin_email {
  my $opts = shift;
  my $answers = shift;
  my $rhnoptions = shift;

  if ($rhnoptions->{'traceback_mail'}) {
    $answers->{'admin-email'} = $rhnoptions->{'traceback_mail'};
  } else {
    Spacewalk::Setup::ask(
        -noninteractive => $opts{"non-interactive"},
        -question => "Admin Email Address",
        -test => sub { my $text = shift;
                       valid_multiple_email($text) && length($text) <= 128 },
        -answer => \$answers{'admin-email'});
  }
}

sub setup_ncc {
  my $opts = shift;
  my $answers = shift;

  if (! $opts{"ncc"})
  {
    # no ncc connection wanted
    $answers{'setup-ncc'} = 'N';
    return;
  }
  $opts{disconnected} = 1;
  $answers{'setup-ncc'} = 'Y';

  Spacewalk::Setup::ask(
        -noninteractive => $opts{"non-interactive"},
        -question => "NCC Mirror Credential Username",
        -test => sub { my $text = shift;
                       return $text =~ /\S+/ && length($text) <= 128 },
        -answer => \$answers{'ncc-user'});

  Spacewalk::Setup::ask(
        -noninteractive => $opts{"non-interactive"},
        -question => "NCC Mirror Credential Password",
        -test => sub { my $text = shift;
                       return $text =~ /\S+/ && length($text) <= 128 },
        -answer => \$answers{'ncc-pass'},
        -password => 1);

  Spacewalk::Setup::ask(
        -noninteractive => $opts{"non-interactive"},
        -question => "NCC Email Address",
        -test => sub { my $text = shift;
                       valid_multiple_email($text) && length($text) <= 128 },
        -answer => \$answers{'ncc-email'});
}

sub setup_sudoers {
	my $opts = shift;
	my $answers = shift;

	my ($sudoers_content_orig, $sudoers_content);
	my $sudoers_path = '/etc/sudoers';

	local *FILE;
	if (-e $sudoers_path) {
		# If /etc/sudoers exists, let's modify that
		open FILE, $sudoers_path or die "Error reading [$sudoers_path]: $!\n";
	} else {
		# otherwise start with our own file
		my $init_sudoers_path = Spacewalk::Setup::SHARED_DIR . '/sudoers.base';
		open FILE, $init_sudoers_path
			or die "Error reading [$init_sudoers_path]: $!\n";
		$sudoers_content_orig = '';
	}
	{
	local $/ = undef;
	$sudoers_content = <FILE>;
	$sudoers_content_orig = $sudoers_content if not defined $sudoers_content_orig;
	}
	close FILE;

	# The sudoers.clear file has regular expressions for clearing
	# old configuration
	if (open FILE, Spacewalk::Setup::SHARED_DIR . '/sudoers.clear') {
		while (defined(my $regexp = <FILE>)) {
			chomp $regexp;
			$sudoers_content =~ s!$regexp!!igm;
		}
		close FILE;
	}

	# The sudoers.1, ... files have parts of configuration that we
	# need to add to sudoers. The first line of each file helps us
	# detect that the part is already present, and potentially
	# modify it to the latest versions we need.
	for my $file (glob Spacewalk::Setup::SHARED_DIR . '/sudoers.[0-9]') {
		open FILE, $file or die "Error reading [$file]: $!\n";
		my $regexp = <FILE>;
		chomp $regexp;

		my $content;
		{
		local $/ = undef;
		$content = <FILE>;
		}
		close FILE;

		$sudoers_content =~ s!$regexp!$content!igm
			or $sudoers_content .= "\n" . $content;
	}

	if ($sudoers_content ne $sudoers_content_orig) {
		open FILE, "> $sudoers_path" or die "Error writing [$sudoers_path]: $!\n";
		chmod 0440, $sudoers_path;
		print FILE $sudoers_content;
		close FILE;
	}

	return;
}

sub passwords_match {
  my $password_1 = shift;
  my $password_2 = shift;

  if ($password_1 eq $password_2) {
    return 1;
  }

  print Spacewalk::Setup::loc("Passwords did not match, please try again.\n");

  return 0;
}

sub valid_ssl_cert_password {
  my $password = shift;

  my $ret;

  if (not $password) {
    print Spacewalk::Setup::loc("You must enter a password.\n");
    return 0;
  }

  if ($password =~ /([\t\r\n\f\013&+%\'\`\\\"=\#)])/) {
    $ret = $1;
  }

  if ($ret) {
    print Spacewalk::Setup::loc("Invalid character: '%s'.\n", $ret);
    return 0;
  }

  return 1;
}

sub valid_cert_countries {
  my $answers = shift;

  my $dbh = Spacewalk::Setup::get_dbh($answers);
  # NOTE: Removed a nvl on TL.short_name_tl and VC.short_name here,
  # short_name_tl was always NULL.
  my $sth = $dbh->prepare(<<EOQ);
SELECT  VC.code AS CODE,
          VC.short_name AS NAME
     FROM valid_countries_tl TL
		right join  valid_countries VC on  VC.code = TL.code and TL.lang = 'en'
ORDER BY VC.short_name
EOQ

  $sth->execute;

  my ($by_code, $by_name);

  while (my ($code, $name) = $sth->fetchrow) {
    $by_code->{$code} = $name;
    $by_name->{$name} = $code;
  }

  $sth->finish();
  $dbh->disconnect();

  return ($by_code, $by_name);
}

sub default_cert_expiration {
  my $dt = DateTime->now;
  my $dt2 = new DateTime (year => 2038, month => 1, day => 18);
  my $diff = $dt2 - $dt;

  return $diff->years - 1;
}


sub setup_ssl_vhost {
  my $opts = shift;
  my $answers = shift;

  if ($opts{"skip-ssl-vhost-setup"}) {
    print Spacewalk::Setup::loc("** Skipping SSL virtual host configuration.\n");
    return;
  }
  Spacewalk::Setup::ask(
    -noninteractive => $opts{"non-interactive"},
    -question => "Should setup configure apache's default ssl server for you (saves original ssl.conf)",
    -test => sub { my $text = shift; return $text =~ /^[YyNn]/ },
    -answer => \$answers->{"ssl-config-sslvhost"},
    -default => 'Y',
  );
  unless ( $answers->{"ssl-config-sslvhost"} =~ /^[Yy]/ ) {
    print Spacewalk::Setup::loc("** Skipping SSL virtual host configuration.\n");
    return;
  }

  my ($sslconf_content, $original_sslconf_content, $pre, $vhost, $post);
  my $sslconf_dir = '/etc/httpd/conf.d';
  $sslconf_dir = '/etc/apache2/vhosts.d/' if(-e '/etc/SuSE-release');
  my $sslconf     = 'ssl.conf';
  my $sslconf_path = "$sslconf_dir/$sslconf";
  local *FILE;
  if( ! -f $sslconf_path && -f "$sslconf_dir/vhost-ssl.template")
  {
    copy("$sslconf_dir/vhost-ssl.template", $sslconf_path) or die "Copy failed: $!";
  }
  die "$sslconf_path does not exist.\n" unless (-f $sslconf_path);

  {
    open FILE, $sslconf_path or die "Error opening [$sslconf_path]: $!\n";
    local $/ = undef;
    $sslconf_content = <FILE>;
    $original_sslconf_content = $sslconf_content;
    close FILE;
  }

  if ($sslconf_content =~ /(.*<VirtualHost _default_:443>)(.*)(<\/VirtualHost>.*)/s) {
    $pre = $1; $vhost = $2; $post = $3;
  } else {
    print Spacewalk::Setup::loc("Setup was unable to locate VirtualHost section in existing ssl configuration.\n");
    exit;
  }

  for my $file (glob Spacewalk::Setup::SHARED_DIR . '/ssl.conf.[0-9]') {
    open FILE, $file or die "Error reading [$file]: $!\n";
    my $regexp = <FILE>;
    chomp $regexp;

    my $content;
    {
	  local $/ = undef;
	  $content = <FILE>;
	}
	close FILE;
    $vhost =~ s!$regexp!$content!gm or $vhost .= $content;
  }

  $sslconf_content = $pre . $vhost . $post;

  if ($sslconf_content ne $original_sslconf_content) {
    Spacewalk::Setup::backup_file($sslconf_dir, $sslconf);

    open FILE, ">$sslconf_path" or die "Error opening [$sslconf_path]: $!\n";
    chmod 0644, $sslconf_path;
    print FILE $pre . $vhost . $post;
    close FILE;
  }

  return;
}

sub setup_tomcat {
  my $opts = shift;
  my $answers = shift;

  my ($tomcatconf_content_orig, $tomcatconf_content);
  my $which_tomcat = qx{rpm -q --requires spacewalk-java};
  my ($tomcatX) = ($which_tomcat =~ m/\b(tomcat\d)\b/m);
  my $tomcatdir  = "/etc/$tomcatX";
  my $tomcatconf = "$tomcatX.conf";
  my $serverxml = "server.xml";
  my $contextxml = "context.xml";
  my $webxml = "web.xml";
  die "$tomcatdir/$tomcatconf does not exist.\n" unless (-f "$tomcatdir/$tomcatconf");

  {
    open FILE, "$tomcatdir/$tomcatconf"
      or die "Error opening [$tomcatdir/$tomcatconf]: $!\n";
    local $/ = undef;
    $tomcatconf_content = <FILE>;
    $tomcatconf_content_orig = $tomcatconf_content;
    close FILE;
  }

  for my $file (glob Spacewalk::Setup::SHARED_DIR . '/tomcatX.conf.[0-9]') {
    open FILE, $file or die "Error reading [$file]: $!\n";
    my $regexp = <FILE>;
    chomp $regexp;

    my $content;
    {
      local $/ = undef;
      $content = <FILE>;
    }
    close FILE;
    $tomcatconf_content =~ s!$regexp!$content!gm or $tomcatconf_content .= $content;
  }

  if ($tomcatconf_content ne $tomcatconf_content_orig) {
    Spacewalk::Setup::backup_file($tomcatdir, $tomcatconf);

    open FILE, ">$tomcatdir/$tomcatconf"
      or die "Error opening [$tomcatdir/$tomcatconf]: $!\n";
    chmod 0644, "$tomcatdir/$tomcatconf";
    print FILE $tomcatconf_content;
    close FILE;
  }

  {
    local $/ = undef;
    local *FILE;
    open FILE, "$tomcatdir/$serverxml"
      or die "Error opening $tomcatdir/$serverxml: $!\n";
    my $serverxml_content_orig = <FILE>;
    close FILE;

    my $template = Spacewalk::Setup::SHARED_DIR . "/$serverxml.xsl";
    my $serverxml_content = qx{/usr/bin/xsltproc $template $tomcatdir/$serverxml};
    die "There was an error running xsltproc\n" if $?;
    if ($serverxml_content ne $serverxml_content_orig) {
      Spacewalk::Setup::backup_file($tomcatdir, $serverxml);

      open FILE, ">$tomcatdir/$serverxml"
        or die "Error opening [$tomcatdir/$serverxml]: $!\n";
      chmod 0644, "$tomcatdir/$serverxml";
      print FILE $serverxml_content;
      close FILE;
    }
  }

  {
    local $/ = undef;
    local *FILE;
    open FILE, "$tomcatdir/$contextxml"
      or die "Error opening $tomcatdir/$contextxml: $!\n";
    my $contextxml_content_orig = <FILE>;
    close FILE;

    my $template = Spacewalk::Setup::SHARED_DIR . "/$contextxml.xsl";
    my $contextxml_content = qx{/usr/bin/xsltproc $template $tomcatdir/$contextxml};
    die "There was an error running xsltproc\n" if $?;
    if ($contextxml_content ne $contextxml_content_orig) {
      Spacewalk::Setup::backup_file($tomcatdir, $contextxml);

      open FILE, ">$tomcatdir/$contextxml"
        or die "Error opening [$tomcatdir/$contextxml]: $!\n";
      chmod 0644, "$tomcatdir/$contextxml";
      print FILE $contextxml_content;
      close FILE;
    }
  }


  my $web_patch = Spacewalk::Setup::SHARED_DIR."/web.xml.patch";
  my $command = "patch --silent --directory=$tomcatdir --forward -p1 --input=$web_patch";
  system($command." --dry-run");
  if (not $?){
      Spacewalk::Setup::backup_file($tomcatdir, $webxml);
      system($command);
  }
  return;
}

sub setup_jabberd {
  my $opts = shift;
  my $answers = shift;

  system('rpm -q jabberd >& /dev/null');
  if ($? >> 8 == 0) {
    system("/usr/bin/spacewalk-setup-jabberd", "--macros", "hostname:$answers->{'hostname'}");
  }
}

sub setup_ssl_certs {
  my $opts = shift;
  my $answers = shift;

  if ($opts{"skip-ssl-cert-generation"} || $opts{"upgrade"}) {
    print Spacewalk::Setup::loc("** Skipping SSL certificate generation.\n");
    return;
  }

  my ($password_1, $password_2);

  unless ($answers->{"ssl-password"}) {
    do {
      ($password_1, $password_2) = (undef, undef); # clear previous passwords
      Spacewalk::Setup::ask(
        -noninteractive => $opts{"non-interactive"},
        -question => "CA certificate password",
	  -test => \&valid_ssl_cert_password,
	  -answer => \$password_1,
	  -password => 1,
         );

      Spacewalk::Setup::ask(
        -noninteractive => $opts{"non-interactive"},
          -question => "Re-enter CA certificate password",
	  -test => \&valid_ssl_cert_password,
	  -answer => \$password_2,
	  -password => 1,
         );
    } until (passwords_match($password_1, $password_2));

    $answers->{"ssl-password"} ||= $password_1;
  };

  Spacewalk::Setup::ask(
      -noninteractive => $opts{"non-interactive"},
      -question => "Organization",
      -test => sub { my $text = shift;
		     return $text =~ /\S/ && length($text) <= 128 },
      -answer => \$answers->{"ssl-set-org"},
     );

  Spacewalk::Setup::ask(
      -noninteractive => $opts{"non-interactive"},
      -question => "Organization Unit",
      -test => sub { my $text = shift;
                     return $text =~ /\S/ && length($text) <= 128 },
      -default => $answers->{'hostname'},
      -answer => \$answers->{"ssl-set-org-unit"},
     );

  $answers->{"ssl-set-common-name"} ||= $answers->{hostname};

  Spacewalk::Setup::ask(
      -noninteractive => $opts{"non-interactive"},
      -question => 'Email Address',
      -test => sub { my $text = shift;
		     valid_multiple_email($text) && length($text) <= 128 },
      -default => $answers->{'admin-email'},
      -answer => \$answers->{'ssl-set-email'},
     );

  Spacewalk::Setup::ask(
      -noninteractive => $opts{"non-interactive"},
      -question => 'City',
      -test => sub { my $text = shift;
		     $text =~ /\S+/ && length($text) < 128 },
      -answer => \$answers->{'ssl-set-city'},
     );

  Spacewalk::Setup::ask(
      -noninteractive => $opts{"non-interactive"},
      -question => 'State',
      -test => sub { my $text = shift;
		     length($text) > 0 && length($text) < 128 },
      -answer => \$answers->{'ssl-set-state'},
     );

  my ($by_code, $by_name) = valid_cert_countries($answers);

  while (not $answers->{'ssl-set-country'}
	 or not (exists $by_code->{$answers->{'ssl-set-country'}}
		 or exists $by_name->{$answers->{'ssl-set-country'}})) {
    Spacewalk::Setup::ask(
        -noninteractive => $opts{"non-interactive"},
        -question => 'Country code (Examples: "US", "JP", "IN", or type "?" to see a list)',
	-test => sub { my $text = shift;
		       exists $by_code->{$text} or exists $by_name->{$text} or $text eq '?' },
	-answer => \$answers->{'ssl-set-country'},
       );

    if ($answers->{'ssl-set-country'} eq '?') {
      print_country_list($by_name);
      $answers->{'ssl-set-country'} = "";
    }
  }

  if (my $code = $by_name->{$answers->{'ssl-set-country'}}) {
    $answers->{'ssl-set-country'} = $code;
  }

  $answers->{'ssl-ca-cert-expiration'} ||= default_cert_expiration();
  $answers->{'ssl-server-cert-expiration'} ||= default_cert_expiration();

  my @hostname_parts = split(/\./, $answers->{hostname});
  my $system_name;

  if (scalar @hostname_parts > 2) {
    $system_name = join('.', splice(@hostname_parts, 0, -2));
  }
  else {
    $system_name = join('.', @hostname_parts);
  }

  $answers->{'ssl-server-rpm'} ||= 'rhn-org-httpd-ssl-key-pair-' . $system_name;
  $answers->{'ssl-dir'} ||= '/root/ssl-build';

  print Spacewalk::Setup::loc("** SSL: Generating CA certificate.\n");

  generate_ca_cert(-dir => $answers->{'ssl-dir'},
		   -password => $answers->{'ssl-password'},
		   '-set-country' => $answers->{'ssl-set-country'},
		   '-set-state' => $answers->{'ssl-set-state'},
		   '-set-city' => $answers->{'ssl-set-city'},
		   '-set-org' => $answers->{'ssl-set-org'},
		   '-set-org-unit' => $answers->{'ssl-set-org-unit'},
		   '-set-common-name' => $answers->{'ssl-set-common-name'},
		   '-cert-expiration' => $answers->{'ssl-ca-cert-expiration'},
		  );

  print Spacewalk::Setup::loc("** SSL: Deploying CA certificate.\n");

  deploy_ca_cert("-source-dir" => $answers->{'ssl-dir'},
		 "-target-dir" => $Spacewalk::Setup::DEFAULT_DOC_ROOT."/pub");

  print Spacewalk::Setup::loc("** SSL: Generating server certificate.\n");

  generate_server_cert(-dir => $answers->{'ssl-dir'},
		       -password => $answers->{'ssl-password'},
		       '-set-country' => $answers->{'ssl-set-country'},
		       '-set-state' => $answers->{'ssl-set-state'},
		       '-set-city' => $answers->{'ssl-set-city'},
		       '-set-org' => $answers->{'ssl-set-org'},
		       '-set-org-unit' => $answers->{'ssl-set-org-unit'},
		       '-cert-expiration' => $answers->{'ssl-server-cert-expiration'},
		       '-set-email' => $answers->{'ssl-set-email'},
		       '-set-hostname' => $answers->{'hostname'},
		      );

  print Spacewalk::Setup::loc("** SSL: Storing SSL certificates.\n");

  install_server_cert(-dir => $answers->{'ssl-dir'},
		      -system => $system_name);

  Spacewalk::Setup::generate_server_pem(-ssl_dir => $answers->{'ssl-dir'},
		      -system => $system_name,
		      -out_file => '/etc/pki/spacewalk/jabberd/server.pem');

  store_ssl_cert(-ssl_dir => $answers->{'ssl-dir'});
}

sub print_country_list {
  my $by_name = shift;

  foreach my $name (sort keys %{$by_name}) {
    printf("%s\t%s\n", $by_name->{$name}, $name);
  }

  return
}
sub generate_ca_cert {
  my %params = validate(@_, {
			     dir => 1,
			     password => 1,
			     'set-country' => 1,
			     'set-state' => 1,
			     'set-city' => 1,
			     'set-org' => 1,
			     'set-org-unit' => 1,
			     'set-common-name' => 0,
			     'cert-expiration' => 1, # In years
			    });

  $params{'cert-expiration'} *= 365;

  my @opts = ( "--gen-ca", "--force" );

  foreach my $name (keys %params) {
    next unless ($params{$name});

    push @opts, qq(--$name=$params{$name});
  }

  Spacewalk::Setup::system_or_exit(['/usr/bin/rhn-ssl-tool', @opts], 35, 'Could not generate CA certificate.');

  return;
}

sub generate_server_cert {
  my %params = validate(@_, {
			     dir => 1,
			     password => 1,
			     'set-country' => 1,
			     'set-state' => 1,
			     'set-city' => 1,
			     'set-org' => 1,
			     'set-org-unit' => 1,
			     'cert-expiration' => 1,
			     'set-email' => 1,
			     'set-hostname' => 1,
			    });

  $params{'cert-expiration'} *= 365;

  my @opts = "--gen-server";

  foreach my $name (keys %params) {
    next unless ($params{$name});

    push @opts, qq(--$name=$params{$name});
  }

  Spacewalk::Setup::system_or_exit(['/usr/bin/rhn-ssl-tool', @opts], 36, 'Could not generate server certificate.');

  return;
}

sub deploy_ca_cert {
  my %params = validate(@_, { "source-dir" => 1,
			      "target-dir" => 1 });

  my @opts;

  foreach my $key (keys %params) {
    push @opts, qq(--$key=$params{$key});
  }

  Spacewalk::Setup::system_or_exit(['/usr/bin/rhn-deploy-ca-cert.pl', @opts], 37, 'Could not deploy CA certificate.');

  return;
}

sub install_server_cert {
  my %params = validate(@_, { dir => 1,
			      system => 1 });

  my @opts;

  push @opts, '--dir=' . File::Spec->catfile($params{dir}, $params{system});

  Spacewalk::Setup::system_or_exit(['/usr/bin/rhn-install-ssl-cert.pl', @opts], 38, 'Could not deploy SSL certificate.');

  return;
}

sub store_ssl_cert {
  my %params = validate(@_, { ssl_dir => 1,
			      ca_cert => { default => DEFAULT_CA_CERT_NAME },
			    });


  my $cert_path = File::Spec->catfile($params{ssl_dir}, $params{ca_cert});
  my @opts = ("--ca-cert=${cert_path}");

  Spacewalk::Setup::system_or_exit(['/usr/bin/rhn-ssl-dbstore', @opts], 39,
		 "There was a problem storing the SSL certificate.");

  return;
}

sub satellite_activate {
  my %params = validate(@_, { filename => 1,
			      sanity_only => 0,
			      disconnected => 0,
			    });

  my @args = ('--rhn-cert', $params{filename});

  if ($params{sanity_only}) {
    push @args, '--sanity-only';
  }

  if ($params{disconnected}) {
    push @args, '--disconnected';
  }

  # Only need to run the local checks the first time.
  if ($params{sanity_only}) {
    local_sat_cert_checks($params{filename});
  }

  my $ret = Spacewalk::Setup::system_debug('/usr/bin/rhn-satellite-activate',
		   @args);

  my %retcodes = (
		  10 => 'Could not parse certificate file',
		  11 => 'Certificate expired',
		  12 => "Unknown $product_name version",
		  20 => 'Remote activation failure',
		  30 => 'Local activation failure',
		  40 => 'Channel population failure',
		  80 => 'No management entitlements remaining',
		  82 => "$product_name channel not found",
		  83 => "No $product_name channel entitlements remaining",
		  84 => "Invalid $product_name certificate",
		  85 => 'Unknown activation error',
		  86 => "$product_name has no base channel on parent server",
		  87 => "No $product_name channel available for this version",
		  127 => 'Unhandled error',
		 );

  if ($ret) {
    my $exit_value = $? >> 8;

    die "(satellite_activation_failed) $retcodes{$exit_value}\n\n"
      if exists $retcodes{$exit_value};

    die "There was a problem validating the satellite certificate: $exit_value\n\n";
  }

  return 1;
}

sub local_sat_cert_checks {
  my $filename = shift;

  open(CERT, $filename) or die "Could not open '$filename': $OS_ERROR\n";
  my @data = <CERT>;
  close(CERT);

  my $cert_str = join('', @data);
  my ($signature, $cert);

  eval {
    ($signature, $cert) = Sat::Cert->parse_cert($cert_str);
  };
  if ($@) {
    die "(parse_error) Error parsing satellite cert: $@\n";
  }

  return 1;

  my $sat_version = 0; #PXT::Config->get('version');
  my $cert_version = $cert->get_field('satellite-version');

  #The cert version should be less specific than the sat version.
  my $match_length = length($cert_version);
  $sat_version = substr($sat_version, 0, $match_length);
  unless ($sat_version eq $cert_version) {
    die "(satellite_activation_failed) The version of the supplied cert ($cert_version)"
      . " did not match the version of this satellite ($sat_version)\n";
  }

  return;
}

sub load_satellite_certificate {
  my $opts = shift;
  my $answers = shift;

  if ($opts->{'upgrade'}) {
    print Spacewalk::Setup::loc("** Certificate not activated.\n");
    print Spacewalk::Setup::loc("** Upgrade process requires the certificate to be activated after the schema is upgraded.\n");
    return;
  }

  Spacewalk::Setup::ask(
      -noninteractive => $opts{"non-interactive"},
      -question => "Where is your satellite certificate file",
      -test => sub { my $text = shift; return (-e File::Spec->canonpath($text) and not -d File::Spec->canonpath($text)) },
      -answer => \$answers->{'satellite-cert-file'});

  print Spacewalk::Setup::loc("** Loading $product_name Certificate.\n");

  open(FH, $answers->{'satellite-cert-file'})
    or die "Could not open '" . $answers->{'satellite-cert-file'} . "' - $OS_ERROR.\n";

  my $cert_contents = do { local $INPUT_RECORD_SEPARATOR; <FH> };

  if (not $cert_contents) {
    print Spacewalk::Setup::loc("No data found in '%s'.\n", $answers->{'satellite-certificate-file'});
    exit 34;
  }

  my %activate_options;

  if ($opts->{disconnected}) {
    $activate_options{"-disconnected"} = 1;
  }

  eval {
    print Spacewalk::Setup::loc("** Verifying certificate locally.\n");

    satellite_activate(-filename => $answers->{'satellite-cert-file'},
		       -sanity_only => 1,
		      );

    print Spacewalk::Setup::loc("** Activating $product_name.\n");

    satellite_activate(-filename => $answers->{'satellite-cert-file'},
		       %activate_options);
  };

  if ($@) {
    my $E = $@;

    my $msg;

    if ($E =~ /\(satellite_activation_failed\) (.*)/) {
      $msg = $1;
      print Spacewalk::Setup::loc("There was a problem activating the satellite: %s.\n", $msg);
      exit 31;
    }
    elsif ($E =~ /\(parse_error\) (.*)/) {
      $msg = $1;
      print Spacewalk::Setup::loc($msg);
      exit 32;
    }
    else {
      $msg = $E;
      print Spacewalk::Setup::loc($msg);
      exit 33;
    }
  }

  return 1;
}

sub populate_initial_configs {
    my $opts = shift;
    my $answers = shift;

    # TODO: This may need to be addressed. Can query this for postgresql with 
    # "show client_encoding;":
    my $charset = 'UTF8';
    if ($answers{'db-backend'} eq 'oracle') {
        my %nls_database_paramaters = Spacewalk::Setup::get_nls_database_parameters($answers);
        $charset = $nls_database_paramaters{NLS_CHARACTERSET};
    }

    # Define some db specific settings:
    my ($hibernate_dialect, $hibernate_driver, $hibernate_driver_proto);
    if ($answers->{'db-backend'} eq 'oracle') {
        $hibernate_dialect = "org.hibernate.dialect.Oracle10gDialect";
        $hibernate_driver = "oracle.jdbc.driver.OracleDriver";
        $hibernate_driver_proto = "jdbc:oracle:oci";
    } elsif ($answers->{'db-backend'} eq 'postgresql') {
        $hibernate_dialect = "org.hibernate.dialect.PostgreSQLDialect";
        $hibernate_driver = "org.postgresql.Driver";
        $hibernate_driver_proto = "jdbc:postgresql";
    }

  my %config_opts =
    (
     mount_point => $answers->{'mount-point'} || '/var/spacewalk',
     kickstart_mount_point => $answers->{'kickstart-mount-point'} || $answers->{'mount-point'} || '/var/spacewalk',
     serverDOTsatelliteDOThttp_proxy => $answers->{'rhn-http-proxy'} || '',
     serverDOTsatelliteDOThttp_proxy_username => $answers->{'rhn-http-proxy-username'} || '',
     serverDOTsatelliteDOThttp_proxy_password => $answers->{'rhn-http-proxy-password'} || '',
     webDOTis_monitoring_backend => 0,
     webDOTis_monitoring_scout => 0,
     webDOTenable_solaris_support => 0,
     osadispatcherDOTosa_ssl_cert => $Spacewalk::Setup::DEFAULT_DOC_ROOT."/pub/RHN-ORG-TRUSTED-SSL-CERT",
     encrypted_passwords => 1,
     db_backend => $answers->{'db-backend'},
     db_user => $answers->{'db-user'},
     db_password => $answers->{'db-password'},
     db_name => $answers->{'db-name'},
     db_host => $answers->{'db-host'},
     db_port => $answers->{'db-port'},
     hibernate_dialect => $hibernate_dialect,
     hibernate_driver => $hibernate_driver,
     hibernate_driver_proto => $hibernate_driver_proto,
     traceback_mail => $answers->{'admin-email'},
     jabberDOThostname => $answers->{hostname},
     osadispatcherDOTusername => 'rhn-dispatcher-sat',
     osadispatcherDOTpassword => 'rhn-dispatcher-' . random_password(6),
     serverDOTsatelliteDOTca_chain => '/usr/share/rhn/RHNS-CA-CERT',
     serverDOTnls_lang => 'english.' . $charset,
     server_secret_key => generate_secret(),
     webDOTssl_available => $opts->{'skip-ssl-cert-generation'} ? 0 : 1,
     monitoringDOTdbname => $answers->{'db-name'},
     monitoringDOTusername => $answers->{'db-user'},
     monitoringDOTpassword => $answers->{'db-password'},
     monitoringDOTsmonDOTaddr => '127.0.0.1',
     monitoringDOTsmonDOTfqdn => 'localhost',
     monitoringDOTsmonDOTtestaddr => '127.0.0.1',
     monitoringDOTsmonDOTtestfqdn => 'localhost',
     monitoringDOTorahome => '/opt/oracle',
     monitoringDOTdbd => 'Oracle',
     monitoringDOTscout_shared_key => '', # blank for now.
     cobblerDOThost => $answers->{hostname},
     serverDOTsusemanagerDOTmirrcred_email => '',
     serverDOTsusemanagerDOTmirrcred_user => '',
     serverDOTsusemanagerDOTmirrcred_pass => '',
     );

    for ($config_opts{'db_password'}) {
        s/\\/\\\\/g if defined $_;
    }

  my %rhnopt = ();
  if ($answers->{disconnected} || $opts->{disconnected}) {
    $rhnopt{'server.satellite.rhn_parent'} = '';
    $rhnopt{'disconnected'} = "1";
  }
  else {
    $rhnopt{'server.satellite.rhn_parent'} = $answers->{'rhn-parent'} || 'satellite.rhn.redhat.com';
  }
  for my $key (qw/product_name web.version enable_nvrea web.subscribe_proxy_channel force_package_upload
          web.l10n_resourcebundles web.default_mail_from/) {
    if (defined($answers->{$key})) {
      $rhnopt{$key} = $answers->{$key};
    }
  }

  if ($answers->{'setup-ncc'} && $answers->{'setup-ncc'} =~ /^[Yy]/)
  {
    $rhnopt{'server.susemanager.mirrcred_user'}  = $answers->{'ncc-user'};
    $rhnopt{'server.susemanager.mirrcred_pass'}  = $answers->{'ncc-pass'};
    $rhnopt{'server.susemanager.mirrcred_email'} = $answers->{'ncc-email'};
    $config_opts{'serverDOTsusemanagerDOTmirrcred_email'} = $answers->{'ncc-email'};
    $config_opts{'serverDOTsusemanagerDOTmirrcred_user'} = $answers->{'ncc-user'};
    $config_opts{'serverDOTsusemanagerDOTmirrcred_pass'} = $answers->{'ncc-pass'};
  }
  write_config( \%rhnopt,
		'/var/lib/rhn/rhn-satellite-prep/etc/rhn/rhn.conf' );

    foreach my $opt_name (qw/session_swap_secret session_secret/) {
        foreach my $i (1 .. 4) {
            $config_opts{"${opt_name}_${i}"} = generate_secret();
        }
    }

  Spacewalk::Setup::generate_satcon_dict();
  write_config(\%config_opts, Spacewalk::Setup::DEFAULT_SATCON_DICT);

  Spacewalk::Setup::satcon_deploy();

    return \%config_opts;
}

# given a list of directories (by default, /var/satellite)
# check if they exist and if they do not exist, create them
# with apache as owner
sub mkdir_mount_points {
  system('/usr/bin/spacewalk-make-mount-points', @_);
}

sub populate_final_configs {
  my $options = shift;
  my $answers = shift;

  my $final_config = {satellite_install => 0,
		     };

  write_config($final_config, Spacewalk::Setup::DEFAULT_SATCON_DICT);

  Spacewalk::Setup::satcon_deploy(-tree => '/var/lib/rhn/rhn-satellite-prep/etc/rhn',
		-dest => '/etc/rhn');

  return;
}


sub final_db_config {
  my $options = shift;
  my $answers = shift;

  my $dbh = Spacewalk::Setup::get_dbh($answers);
  my $sth = $dbh->prepare(<<EOQ);
SELECT TS.value
  FROM rhnTemplateString TS
 WHERE TS.label = 'hostname'
EOQ

  $sth->execute();
  my ($current_hostname) = $sth->fetchrow();

  unless ($current_hostname) {
    $sth = $dbh->prepare(<<EOQ);
INSERT
  INTO rhnTemplateString
       (id, category_id, label, value, description)
VALUES (sequence_nextval('rhn_template_str_id_seq'),
        (SELECT TC.id FROM rhnTemplateCategory TC WHERE TC.label = 'org_strings'),
        'hostname',
        ?,
        'Host name for the RHN Satellite')
EOQ

    $sth->execute($answers->{hostname});

    if ($DEBUG) {
      $dbh->rollback();
    }
    else {
      $dbh->commit();
    }

  }

  $sth->finish;
  $dbh->disconnect();

  return;
}

sub write_config {
  my $options = shift;
  my $target = shift;

  my @opt_strings = map { "--option=${_}=" . $options->{$_} } grep { defined $options->{$_} } keys %{$options};

  Spacewalk::Setup::system_or_exit([ "/usr/bin/rhn-config-satellite.pl",
		   "--target=$target",
		   @opt_strings,
		 ],
		 29,
		 'There was a problem setting initial configuration.');

  return 1;
}

sub setup_monitoring {
  my $opts = shift;
  my $answers = shift;

  # write monitoring config to DB.
  my %mon_config =
    (
     RHN_ADMIN_EMAIL => $answers->{'admin-email'},
     MAIL_MX => $answers->{'mail-mx'} || 'localhost',
     MDOM => $answers->{mdom} || $answers->{hostname},
     RHN_DB_NAME => $answers->{'db-name'},
     RHN_DB_USERNAME => $answers->{'db-user'},
     RHN_DB_PASSWD => $answers->{'db-password'},
     RHN_DB_TABLE_OWNER => $answers->{'db-user'},
     RHN_SAT_HOSTNAME => $answers->{hostname},
     XPROTO => 'https',
     RHN_SAT_WEB_PORT => 443
    );

  # DB connection params not yet written to rhn.conf, must specify them manually:
  my $connection_string =
    RHN::DB->get_dbi_connection_string($answers->{'db-backend'},
      $answers->{'db-host'}, $answers->{'db-port'}, $answers->{'db-name'});
  RHN::DB->add_alias($connection_string, $answers->{'db-user'},
    $answers->{'db-password'}, { } );
  RHN::DB->set_default_connection($connection_string);

  update_monitoring_config($answers, \%mon_config);

  # Bugzilla 466747: On s390x, stty: standard input: Bad file descriptor
  # For some reason DBI mistakenly sets FD_CLOEXEC on a stdin file descriptor
  # here. This made it impossible for us to succesfully call `stty -echo`
  # later in the code. Following two lines work around the problem.

  my $flags = fcntl(STDIN, F_GETFD, 0);
  fcntl(STDIN, F_SETFD, $flags & ~FD_CLOEXEC);
  
  return 1;
}

sub update_monitoring_config {
  my $answers = shift;
  my $mon_config = shift;

  my $dbh = Spacewalk::Setup::get_dbh($answers);
  my $sth = $dbh->prepare(<<EOQ);
    UPDATE rhn_config_macro
    SET    definition = ?,
           last_update_user = 'installer',
           last_update_date = CURRENT_TIMESTAMP
    WHERE  name = ?
EOQ

  foreach my $name (keys %{$mon_config}) {
    $sth->execute($name, $mon_config->{$name});
  }

  if ($DEBUG) {
    $dbh->rollback();
  }
  else {
    $dbh->commit();
  }

  $dbh->disconnect();

  return;
}

sub generate_secret {
  return md5_hex(random_bits(4096));
}

sub random_bits {
  my $n = shift;

  open(RANDOM, '/dev/urandom') or die "could not open /dev/urandom for reading!\n";
  binmode(RANDOM);
  my $rand_data;
  my $result = read(RANDOM, $rand_data, $n >> 3);
  close(RANDOM);

  unless (defined $result) {
    die "could not read from /dev/urandom!\n";
  }

  return $rand_data;
}



sub random_password {
  my $length = shift;

  die "random password too short\n"
    unless $length > 5;

  my $ret;
  my @chars = ('a'..'z');
  my @nums = ('0'..'9');

  $ret .= $chars[int rand @chars]
    while $length-- > 5;

  $ret .= $nums[int rand @nums]
    while $length-- >= 0;

  return $ret;
}

sub setup_gpg {
  my $opts = shift;

  if ($opts->{"skip-gpg-key-import"}) {
    print Spacewalk::Setup::loc("** GPG: Skipping gpg key import\n");
    return 0;
  }

  print Spacewalk::Setup::loc("** GPG: Initializing GPG and importing key.\n");

  unless (-d '/root/.gnupg') {
    print Spacewalk::Setup::loc("** GPG: Creating /root/.gnupg directory\n");
    Spacewalk::Setup::system_or_exit(['mkdir', '-m', '700', '/root/.gnupg'], 12, 'Could not create /root/.gnupg');
  }

  Spacewalk::Setup::system_or_exit(['/usr/bin/gpg', '--list-keys'], 12, 'Could not run gpg.');

  my $key_path = '/usr/share/rhn/RHN-GPG-KEY';
  if ( ! (-e $key_path) ) {
    if ( -e '/etc/fedora-release' ) {

      # this is a fedora system
      $key_path = '/etc/pki/rpm-gpg/RPM-GPG-KEY-fedora';

    } elsif ( -e '/etc/redhat-release' ) {

      # need to read the file to see if it's a Red Hat or CentOS system.
      # we only want to import the key if it's a Red Hat system because
      # the file doesn't exist on a CentOS system.
      open(RELEASE, '/etc/redhat-release') or die "Could not open '/etc/redhat-release': $OS_ERROR\n";
      my @release = <RELEASE>;
      close(RELEASE);

      my $rel_str = join('', @release);

      # this is a RHEL system... RHEL 5 path.
      if ( $rel_str =~ m/^Red Hat/ ) {
        $key_path = '/etc/pki/rpm-gpg/RPM-GPG-KEY-redhat-release';
      }
    }
  }

  Spacewalk::Setup::system_or_exit(['/usr/bin/gpg', '--import', $key_path], 12, 'Could not import public GPG key.');

  return 1;
}

# Satellite services are handled by chkconfig now.
sub setup_services {
  Spacewalk::Setup::system_or_exit(["/usr/sbin/spacewalk-service", "--level", "345", "enable"], 11, 'Could not turn spacewalk services on.');

  return 1;
}

sub setup_users_and_groups {
  if(-e '/etc/SuSE-release')
  {
    # Check to be sure the required users and groups exist.
    my @required_groups = qw/www/;
    Spacewalk::Setup::check_groups_exist(@required_groups);

    # Need user tomcat in the apache group so the Java stack can read the same
    # configuration files as the rest of the application.
    (undef, undef, my $apache_group_id, my $apache_group_members) = getgrnam("www");
    if (not defined $apache_group_id) {
        print Spacewalk::Setup::loc("The group 'www' should exist.\n");
    }
    if (not grep { $_ eq 'tomcat' } split /\s+/, $apache_group_members) {
        Spacewalk::Setup::system_or_exit(['/usr/sbin/usermod', '-A', 'www', 'tomcat'], 9,
            'Could not add tomcat to the www group.');
    }
  }
  else
  {
    # Check to be sure the required users and groups exist.
    my @required_groups = qw/apache/;
    Spacewalk::Setup::check_groups_exist(@required_groups);
    
    # Need user tomcat in the apache group so the Java stack can read the same
    # configuration files as the rest of the application.
    (undef, undef, my $apache_group_id, my $apache_group_members) = getgrnam("apache");
    if (not defined $apache_group_id) {
      print Spacewalk::Setup::loc("The group 'apache' should exist.\n");
    }
    if (not grep { $_ eq 'tomcat' } split /\s+/, $apache_group_members) {
      Spacewalk::Setup::system_or_exit(['/usr/sbin/usermod', '-G', 'apache', 'tomcat'], 9,
                                       'Could not add tomcat to the apache group.');
    }
  }

    return 1;
}

sub valid_multiple_email {
  my $text = shift || '';

  my @addys = grep { $_ } split(/[\s,]+/, $text);
  my $valid = 1;

  foreach my $addy (@addys) {
    if (not Mail::RFC822::Address::valid($text)) {
      print Spacewalk::Setup::loc("'%s' does not appear to be a valid email address.\n", $text);
      $valid = 0;
    }
  }

  unless (@addys) {
    print Spacewalk::Setup::loc("You must enter an email address.\n");

    $valid = 0;
  }

  return $valid;
}

sub wait_for_tomcat {
    my $hostname = shift;

    for (my $i = 0; $i < 20; $i++) {
        IO::Socket::INET->new(
            PeerAddr => 'localhost',
            PeerPort => '8009',
            Proto    => 'tcp'
        ) or last;
        sleep 5;
    }

    for (my $i = 0; $i < 20; $i++) {
<<<<<<< HEAD
        my $retval = system("/usr/bin/curl -L -k http://$hostname/ > /dev/null 2>&1");
=======
        my $retval = system("HEAD http://$hostname/ 2>&1 > /dev/null");
>>>>>>> ec89b999
        if ($retval) {
            sleep 5;
        }
        else {
            return;
        }
    }
    print "Tomcat failed to start properly or the installer ran out of tries.  Please check /var/log/tomcat*/catalina.out for errors.\n";
    return;
}

package Sat::Cert;

use XML::LibXML;
use IO::File;

sub new {
  my $class = shift;

  my $self = bless { }, $class;

  $self->_init();

  return $self;
}

sub parse_cert {
  my $class = shift;
  my $data = shift;

  $data =~ s/^\s+$//gm;

  my $p = new XML::LibXML;
  my $doc = $p->parse_string($data);
  my $root = $doc->getDocumentElement();

  die "invalid root\n" unless $root->getName eq 'rhn-cert';

  my ($signature_node) = $root->findnodes('rhn-cert-signature');
  my $signature = $signature_node ? $signature_node->getFirstChild->getData : undef;

  my @fields;
  my @extended_fields;

  foreach my $field_node ($root->findnodes('rhn-cert-field')) {
    my $name = $field_node->getAttribute('name');

    my @attributes = map { $_->getName } $field_node->getAttributes;

    # more than 1 means we had something besides name
    if (@attributes > 1) {
      push @extended_fields, [ $name, map { $_, $field_node->getAttribute($_) } grep { $_ ne 'name' } @attributes ];
    }
    else {
      if ($field_node->getFirstChild) {
	my $value = $field_node->getFirstChild->getData;

	push @fields, [ $name, $value ];
      }
      else {
	push @fields, [ $name, '' ];
      }
    }
  }

  my $cert = new $class;
  $cert->set_field($_->[0], $_->[1]) foreach @fields;

  $cert->push_field("name", @$_) foreach @extended_fields;

  return $signature, $cert;
}

sub add_field {
  my $self = shift;
  my @fields = shift;

  push @{$self->{fields}}, @fields;
}

sub set_field {
  my $self = shift;
  my $field = shift;
  my $val = shift;

  die "Field '$field' not allowed\n" unless grep { $_ eq $field } @{$self->{fields}};
  $self->{field_values}->{$field} = $val;
}

sub push_field {
  my $self = shift;
  my %vals = @_;

  my $field = delete $vals{name};
  die "no field in @_\n" unless $field;

  push @{$self->{field_values}->{$field}}, \%vals;
}

sub get_field {
  my $self = shift;
  my $field = shift;

  return $self->{field_values}->{$field};
}

sub set_required_fields {
  my $self = shift;
  my @fields = @_;

  $self->{required_fields} = \@fields;
}

sub _init {
  my $self = shift;

  my @fields = qw/product owner issued expires slots/;

  $self->add_field($_) foreach @fields;
  $self->set_required_fields(@fields);

  my @optional_fields = qw/virtualization_host virtualization_host_platform monitoring-slots provisioning-slots nonlinux-slots channel-families satellite-version generation/;
  $self->add_field($_) foreach @optional_fields;

  return;
}

sub version {
  my $self = shift;

  return $self->get_field('satellite-version');
}

__END__<|MERGE_RESOLUTION|>--- conflicted
+++ resolved
@@ -31,11 +31,7 @@
 use Spacewalk::Setup ();
 use Fcntl qw(F_GETFD F_SETFD FD_CLOEXEC);
 use IO::Socket ();
-<<<<<<< HEAD
-
-=======
 use Net::LibIDN ();
->>>>>>> ec89b999
 use RHN::DB ();
 
 my $DEBUG;
@@ -1502,11 +1498,7 @@
     }
 
     for (my $i = 0; $i < 20; $i++) {
-<<<<<<< HEAD
         my $retval = system("/usr/bin/curl -L -k http://$hostname/ > /dev/null 2>&1");
-=======
-        my $retval = system("HEAD http://$hostname/ 2>&1 > /dev/null");
->>>>>>> ec89b999
         if ($retval) {
             sleep 5;
         }
