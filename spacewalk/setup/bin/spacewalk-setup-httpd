--- conflicted
+++ resolved
@@ -34,7 +34,6 @@
 }
 
 sub mod_ssl_fipsmode_option {
-<<<<<<< HEAD
 	# FIXME: have a look if we can support fips mode
 	return 0 if($isSUSE);
 
@@ -58,28 +57,6 @@
 	}
 
 	return 0;
-=======
-        my $mod_ssl_version = `rpm -q --qf='%{VERSION}' mod_ssl`;
-        my $mod_ssl_release = `rpm -q --qf='%{RELEASE}' mod_ssl`;
-
-        # RHEL-5 / CentOS-5 mod_ssl build 2.2.3-66 and above support SSLFIPS directive
-        if ($mod_ssl_version eq '2.2.3' and $mod_ssl_release ge '66') {
-                return 1;
-        }
-
-        # RHEL-6 / CentOS-6 mod_ssl builds do support FIPS, but do not have
-        # the SSLFIPS configuration option implemented
-        if ($mod_ssl_version eq '2.2.15' and $mod_ssl_release ge '5') {
-                return 0;
-        }
-
-        # mod_ssl > 2.4 supports SSLFIPS directive (Fedora 19, 20, ...)
-        if ($mod_ssl_version gt '2.4.0') {
-                return 1;
-        }
-
-        return 0;
->>>>>>> a165cfa9
 }
 
 sub modify_conf_content {
@@ -105,14 +82,13 @@
 }
 
 sub setup_mod_ssl {
-<<<<<<< HEAD
-	my $fips_mode_on = shift;
-
-	my ($sslconf_content, $original_sslconf_content, $pre, $vhost, $post);
-	my $sslconf_dir = '/etc/httpd/conf.d';
-	$sslconf_dir = '/etc/apache2/vhosts.d' if($isSUSE);
-	my $sslconf     = 'ssl.conf';
-	$sslconf = 'vhost-ssl.conf' if($isSUSE);
+        my $fips_mode_on = shift;
+
+        my ($sslconf_content, $original_sslconf_content, $pre, $vhost, $post);
+        my $sslconf_dir = '/etc/httpd/conf.d';
+        $sslconf_dir = '/etc/apache2/vhosts.d' if($isSUSE);
+        my $sslconf     = 'ssl.conf';
+        $sslconf = 'vhost-ssl.conf' if($isSUSE);
 
 	my $sslconf_path = "$sslconf_dir/$sslconf";
 	local *FILE;
@@ -120,55 +96,6 @@
 	{
 		`cp "$sslconf_dir/vhost-ssl.template" "$sslconf_path"`;
 	}
-	die "$sslconf_path does not exist.\n" unless (-f $sslconf_path);
-
-	{
-		open FILE, $sslconf_path or die "Error opening [$sslconf_path]: $!\n";
-		local $/ = undef;
-		$sslconf_content = <FILE>;
-		$original_sslconf_content = $sslconf_content;
-		close FILE;
-	}
-
-	if ($sslconf_content =~ /(.*<VirtualHost _default_:443>)(.*)(<\/VirtualHost>.*)/s) {
-		$pre = $1;
-		$vhost = $2;
-		$post = $3;
-	} else {
-		print Spacewalk::Setup::loc("Setup was unable to locate VirtualHost section " .
-			"in existing mod_ssl configuration.\n");
-		exit;
-	}
-
-	$vhost = modify_conf_content(\$vhost, 'mod_ssl.conf.vhost');
-
-	# (If requested explicitly or the OS is already switched into FIPS mode) and
-	# the particular mod_ssl being used supports SSLFIPS option
-	if (($fips_mode_on or os_fips_mode_on()) and mod_ssl_fipsmode_option()) {
-		$post = modify_conf_content(\$post, 'mod_ssl.conf.sslfips');
-	}
-
-	$sslconf_content = $pre . $vhost . $post;
-
-	if ($sslconf_content ne $original_sslconf_content) {
-		Spacewalk::Setup::backup_file($sslconf_dir, $sslconf);
-
-		open FILE, ">$sslconf_path" or die "Error opening [$sslconf_path]: $!\n";
-		chmod 0644, $sslconf_path;
-		print FILE $pre . $vhost . $post;
-		close FILE;
-	}
-
-	return;
-=======
-        my $fips_mode_on = shift;
-
-        my ($sslconf_content, $original_sslconf_content, $pre, $vhost, $post);
-        my $sslconf_dir = '/etc/httpd/conf.d';
-        my $sslconf     = 'ssl.conf';
-        my $sslconf_path = "$sslconf_dir/$sslconf";
-        local *FILE;
-
         die "$sslconf_path does not exist.\n" unless (-f $sslconf_path);
 
         {
@@ -209,7 +136,6 @@
         }
 
         return;
->>>>>>> a165cfa9
 }
 
 # main
