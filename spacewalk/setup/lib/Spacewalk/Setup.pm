package Spacewalk::Setup;
require Exporter;

use warnings;
use strict;

use Exporter 'import';
use vars '@EXPORT_OK';
@EXPORT_OK = qw(loc system_debug system_or_exit);

use Getopt::Long;
use Symbol qw(gensym);
use IPC::Open3;
use Pod::Usage;
use POSIX ":sys_wait_h";
use Fcntl qw(F_GETFD F_SETFD FD_CLOEXEC);

use Params::Validate;
Params::Validate::validation_options(strip_leading => "-");

=head1 NAME

Spacewalk::Setup

=head1 VERSION

Version 0.5

=cut

our $VERSION = '0.5';

use constant SATELLITE_SYSCONFIG  => "/etc/sysconfig/rhn-satellite";

use constant SHARED_DIR => "/usr/share/spacewalk";

use constant POSTGRESQL_SCHEMA_FILE => File::Spec->catfile(SHARED_DIR, 
    'schema', 'postgresql', 'main.sql');

use constant DEFAULT_ANSWER_FILE_GLOB =>
  SHARED_DIR . '/setup/defaults.d/*.conf';

use constant DEFAULT_RHN_CONF_LOCATION =>
  '/etc/rhn/rhn.conf';

use constant DEFAULT_RHN_ETC_DIR =>
  '/etc/sysconfig/rhn';

use constant INSTALL_LOG_FILE =>
  '/var/log/rhn/rhn-installation.log';

use constant DB_INSTALL_LOG_FILE =>
  '/var/log/rhn/install_db.log';

use constant DB_POP_LOG_FILE =>
  '/var/log/rhn/populate_db.log';

use constant DB_POP_LOG_SIZE => 195531;

use constant RHN_LOG_DIR =>
  '/var/log/rhn';

use constant DB_UPGRADE_LOG_FILE =>
  '/var/log/rhn/upgrade_db.log';

use constant DB_UPGRADE_LOG_SIZE => 20000000;

use constant DB_INSTALL_LOG_SIZE => 11416;



my $DEBUG;
$DEBUG = 0;

sub parse_options {
  my @valid_opts = (
		    "help",
		    "skip-system-version-test",
		    "skip-selinux-test",
		    "skip-fqdn-test",
		    "skip-python-test",
		    "skip-updates-install",
		    "skip-db-install",
		    "skip-db-diskspace-check",
		    "skip-db-population",
		    "skip-gpg-key-import",
		    "skip-ssl-cert-generation",
                    "skip-ssl-vhost-setup",
            "skip-services-check",
            "skip-logfile-init",
		    "clear-db",
		    "re-register",
		    "disconnected",
		    "answer-file=s",
		    "non-interactive",
		    "upgrade",
		    "run-updater:s",
            "run-cobbler"
		   );

  my $usage = loc("usage: %s %s\n",
		  $0,
		  "[ --help ] [ --answer-file=<filename> ] [ --non-interactive ] [ --skip-system-version-test ] [ --skip-selinux-test ] [ --skip-fqdn-test ] [ --skip-db-install ] [ --skip-db-diskspace-check ] [ --skip-db-population ] [ --skip-gpg-key-import ] [ --skip-ssl-cert-generation ] [--skip-ssl-vhost-setup] [ --skip-services-check ] [ --clear-db ] [ --re-register ] [ --disconnected ] [ --upgrade ] [ --run-updater[=no]] [--run-cobbler]");

  # Terminate if any errors were encountered parsing the command line args:
  my %opts;
  if (not GetOptions(\%opts, @valid_opts)) {
    die("\n");
  }

  if ($opts{help}) {
    ( my $module = __PACKAGE__ ) =~ s!::!/!g;
    pod2usage(-exitstatus => 0, -verbose => 1, -message => $usage, -input => $INC{$module . '.pm'});
  }

  return %opts;
}

# This function is a simple wrapper around sprintf, which I'm using as
# a placeholder until or unless real I18N support is required.  Doing
# it this way should make it easier to identify which strings need
# localization, and help me avoid lazily catting strings together.
sub loc {
  my $string = shift;
  return sprintf($string, @_);
}

sub read_config {
  my $config_file = shift;
  my $options = shift;
  open(CONFIG, "< $config_file") or die "Could not open $config_file: $!";

  while (my $line = <CONFIG>) {
    if ($line =~ /^#/ or $line =~ /\[comment\]/ or $line =~ "^\n") {
      next;
    } else {
      chomp($line);
      (my $key, my $value) = split (/=/, $line);
      $key =~ s/^\s*//msg;
      $key =~ s/\s*$//msg;
      $value =~ s/^\s*//msg;
      $value =~ s/\s*$//msg;
      $options->{$key} = $value;
    }
  }
  return;
}

sub load_answer_file {
  my $options = shift;
  my $answers = shift;

  my @files = glob(DEFAULT_ANSWER_FILE_GLOB);
  push @files, $options->{'answer-file'} if $options->{'answer-file'};

  for my $file (@files) {

    next unless -r $file;

    if ($options->{'answer-file'} and $file eq $options->{'answer-file'}) {
      print loc("* Loading answer file: %s.\n", $file);
    }
    open FH, $file or die loc("Could not open answer file: %s\n", $!);

    while (my $line = <FH>) {
      next if substr($line, 0, 1) eq '#';
      $line =~ /([\w\.-]*)\s*=\s*(.*)/;
      my ($key, $value) = ($1, $2);

      next unless $key;

      $answers->{$key} = $value;
    }

    close FH;
  }
  return;
}

# Check if we're installing with an embedded database. Check for existence of
# an "EmbeddedDB" directory beneath the dir we're running from (i.e.
# installing from ISO)
sub is_embedded_db {
  return ( -d 'EmbeddedDB' ? 1 : 0 );
}

sub system_debug {
  my @args = @_;

  my $logfile = INSTALL_LOG_FILE;

  if ($DEBUG) {
    print "Command: '" . join(' ', @args) . "'\n";
    return 0;
  }
  else {
    local $SIG{'ALRM'};
    if (@args == 1) {
      set_spinning_callback();
      my $ret = system("$args[0] 1>> $logfile 2>&1");
      alarm 0;
      return $ret;
    } else {
      local *LOGFILE;
      open(LOGFILE, ">>", $logfile) or do {
          print "Error writing log file '$logfile': $!\n";
          print STDERR "Error writing log file '$logfile': $!\n";
          return 1;
      };
      my $orig_stdout = select LOGFILE;
      $| = 1;
      select $orig_stdout;
      local *PROCESS_OUT;
      set_spinning_callback();
      my $pid = open3(gensym, \*PROCESS_OUT, \*PROCESS_OUT, @args);
      while (<PROCESS_OUT>) {
          print LOGFILE $_;
      }
      waitpid($pid, 0);
      my $ret = $?;
      close LOGFILE;
      alarm 0;
      return $ret;
    }
  }
}

sub system_or_exit {
  my $command = shift;
  my $exit_code = shift;
  my $error = shift;
  my @args = @_;

  my $ret = system_debug(@{$command});

  if ($ret) {
    my $exit_value = $? >> 8;

    print loc($error . "  Exit value: %d.\n", (@args, $exit_value));
    print "Please examine @{[ INSTALL_LOG_FILE ]} for more information.\n";

    exit $exit_code;
  }

  return 1;
}

sub upgrade_stop_services {
  my $opts = shift;
  if ($opts->{'upgrade'} && not $opts->{'skip-services-check'}) {
    print "* Upgrade flag passed.  Stopping necessary services.\n";
    if (-e "/usr/sbin/rhn-satellite") {
      system_or_exit(['/usr/sbin/rhn-satellite', 'stop'], 16,
                      'Could not stop the rhn-satellite service.');
    } elsif (-e "/etc/init.d/rhn-satellite") {
      system_or_exit(['/etc/init.d/rhn-satellite', 'stop'], 16,
                      'Could not stop the rhn-satellite service.')
    } else {
      # shutdown pre 3.6 services proerly
      system_or_exit(['/sbin/service', 'httpd', 'stop'], 25,
                      'Could not stop the http service.');
      system_or_exit(['/sbin/service', 'taskomatic', 'stop'], 27,
                      'Could not stop the taskomatic service.');
      if (is_embedded_db()) {
        system_or_exit(['/sbin/service', 'rhn-database', 'stop'], 31,
                        'Could not stop the rhn-database service.');
      }
    }
  }
  return 1;
}

my $spinning_callback_count;
my @spinning_pattern = ('.', '@', '@;', '_@;', ' _@;', '  _@;', '   _@;', '    @;', '   ;@', '  ;@_', ' ;@_', '@_', '@');
my $spinning_pattern_maxlength = 0;
for (@spinning_pattern) {
	if (length > $spinning_pattern_maxlength) {
		$spinning_pattern_maxlength = length;
	}
}
sub spinning_callback {
	my $old = select STDOUT;
	$| = 1;
	my $index = ($spinning_callback_count++ % scalar(@spinning_pattern));
	print STDOUT $spinning_pattern[$index],
		(' ' x ($spinning_pattern_maxlength - length($spinning_pattern[$index]))),
		"\r";
	select $old;
	alarm 1;
}

sub set_spinning_callback {
	if (not -t STDOUT) {
		return;
	}
	$spinning_callback_count = 0;
	$SIG{'ALRM'} = \&spinning_callback;
	alarm 1;
}

sub init_log_files {
  my $product_name = shift;
  my @args = @_;

  if (not -e RHN_LOG_DIR) {
    mkdir RHN_LOG_DIR;
  }

  log_rotate(INSTALL_LOG_FILE);
  if (have_selinux()) {
    local *X; open X, '> ' . INSTALL_LOG_FILE and close X;
    system('/sbin/restorecon', INSTALL_LOG_FILE);
  }
  log_rotate(DB_INSTALL_LOG_FILE);
  log_rotate(DB_POP_LOG_FILE);

  open(FH, ">", INSTALL_LOG_FILE)
    or die "Could not open '" . INSTALL_LOG_FILE .
        "': $!";

  my $log_header = "$product_name installation log.\nCommand: "
    . $0 . " " . join(" ", @args) . "\n\n";

  print FH $log_header;

  close(FH);

  return;
}

sub log_rotate {
  my $file = shift;

  my $counter = 1;
  if (-e $file) {
    while (-e $file . '.' . $counter) {
      $counter++;
    }

    rename $file, $file . '.' . $counter;
  }

  return;
}

sub check_users_exist {
    my @required_users = shift;

    my $missing_a_user;

    foreach my $user (@required_users) {
        if (not getpwnam($user)) {
            print loc("The user '%s' should exist.\n", $user);
            $missing_a_user = 1;
        }

    }

    if ($missing_a_user) {
        exit 7;
    }
}

sub check_groups_exist {
    my @required_groups = shift;

    my $missing_a_group;

    foreach my $group (@required_groups) {
        if (not getgrnam($group)) {
            print loc("The group '%s' should exist.\n", $group);
            $missing_a_group = 1;
        }
    }

    if ($missing_a_group) {
        exit 8;
    }
}

sub clear_db {
    my $answers = shift;

    my $dbh = get_dbh($answers);

    print loc("** Database: Shutting down services that may be using DB: [tomcat5, taskomatic, httpd, jabberd, osa-dispatcher, tsdb_local_queue].\n");

    system_debug('/sbin/service tomcat5 stop');
    system_debug('/sbin/service taskomatic stop');
    system_debug('/sbin/service httpd stop');
    system_debug('/sbin/service jabberd stop');
    system_debug('/sbin/service osa-dispatcher stop');
    system_debug('/sbin/service tsdb_local_queue stop');

    print loc("** Database: Services stopped.  Clearing DB.\n");

    my $select_sth = $dbh->prepare(<<EOQ);
  SELECT 'drop ' || UO.object_type ||' '|| UO.object_name AS DROP_STMT
    FROM user_objects UO
   WHERE UO.object_type NOT IN ('TABLE', 'INDEX', 'TRIGGER', 'LOB')
UNION
  SELECT 'drop ' || UO.object_type ||' '|| UO.object_name
         || ' cascade constraints' AS DROP_STMT
    FROM user_objects UO
   WHERE UO.object_type = 'TABLE'
     AND UO.object_name NOT LIKE '%$%'
EOQ

    $select_sth->execute();

    while (my ($drop_stmt) = $select_sth->fetchrow()) {
        my $drop_sth = $dbh->prepare($drop_stmt);
        $drop_sth->execute();
    }

    if ($DEBUG) {
        $dbh->rollback();
    }
    else {
        $dbh->commit();
    }

    $dbh->disconnect();

    return;
}

# TODO: Still duplicated in install.pl, didn't move out to module as nicely
# as other routines on account of usage of $opts:
sub ask {
    my %params = validate(@_, {
            noninteractive => 1,
            question => 1,
            test => 0,
            answer => 1,
            password => 0,
            default => 0,
        });

    if (${$params{answer}} and not $params{default}) {
        $params{default} = ${$params{answer}};
    }

    while (not defined ${$params{answer}} or
        not answered($params{test}, ${$params{answer}})) {
        if ($params{noninteractive}) {
            if (defined ${$params{answer}}) {
                die "The answer '" . ${$params{answer}} . "' provided for '" . $params{question} . "' is invalid.\n";
            }
            else {
                die "No answer provided for '" . $params{question} . "'\n";
            }
        }

        my $default_string = "";
        if ($params{default}) {
            if ($params{password}) {
                $default_string = " [******]";
            }
            else {
                $default_string = " [" . $params{default} . "]";
            }
        }

        print loc("%s%s? ",
            $params{question},
            $default_string);

        if ($params{password}) {
            my $stty_orig_val = `stty -g`;
            system('stty', '-echo');
            ${$params{answer}} = <STDIN>;
            system("stty $stty_orig_val");
            print "\n";
        }
        else {
            ${$params{answer}} = <STDIN>;
        }

        chomp ${$params{answer}};

        ${$params{answer}} ||= $params{default} || '';
    }

    ${$params{answer}} ||= $params{default} || '';

    return;
}

sub answered {
    my $test = shift;
    my $answer = shift;

    my $testsub;
    if (ref $test eq 'CODE') {
        $testsub = $test;
    }
    else {
        $testsub = sub {
            my $param = shift;
            if ($param =~ $test) {
                return 1
            }
            else {
                print loc("'%s' is not a valid response\n", $param);
                return 0
            }
        };
    }

    return $testsub->($answer);
}

sub get_nls_database_parameters {
    my $answers = shift;
    my $dbh = get_dbh($answers);

    my $sth = $dbh->prepare(<<EOQ);
SELECT NDP.parameter, NDP.value
  FROM nls_database_parameters NDP
EOQ

    $sth->execute();
    my %nls_database_parameters;

    while (my ($param, $value) = $sth->fetchrow()) {
        $nls_database_parameters{$param} = $value;
    }

    $sth->finish();
    $dbh->disconnect();

    return %nls_database_parameters;
}


my $progress_callback_length;
sub print_progress {
	my %params = validate(@_, { init_message => 1,
		log_file_name => 1,
		log_file_size => 1,
		err_message => 1,
		err_code => 1,
		system_opts => 1,
	});

	local *LOGFILE;
	open(LOGFILE, ">>", $params{log_file_name}) or do {
		print "Error writing log file '$params{log_file_name}': $!\n";
		print STDERR "Error writing log file '$params{log_file_name}': $!\n";
		exit $params{err_code};
	};

	local $SIG{'ALRM'};
	my $orig_stdout = select LOGFILE;
	$| = 1;
	select $orig_stdout;
	print loc($params{init_message});
	local *PROCESS_OUT;
	set_progress_callback($params{log_file_size});
	my $pid = open3(gensym, \*PROCESS_OUT, \*PROCESS_OUT, @{$params{system_opts}});
	while (<PROCESS_OUT>) {
		print LOGFILE $_;
		$progress_callback_length += length;
	}
	waitpid($pid, 0);
	my $ret = $?;
	close LOGFILE;
	alarm 0;
	print "\n";

	if ($ret) {
		print loc($params{err_message});
		exit $params{err_code};
	}
}

my $progress_hashes_done;
sub progress_callback {
	my $target_length = shift;
	my $target_hashes = 0;
	if ($target_length) {
		$target_hashes = int(60 * $progress_callback_length / $target_length);
	}
	if ($target_hashes > $progress_hashes_done) {
		my $old = select STDOUT;
		$| = 1;
		select $old;
		print STDOUT "#" x ($target_hashes - $progress_hashes_done);
		$progress_hashes_done = $target_hashes;
	}
	alarm 1;
}

sub set_progress_callback {
	if (not -t STDOUT) {
		return;
	}
	$progress_callback_length = 0;
	$progress_hashes_done = 0;
	my $target_length = shift;
	$SIG{'ALRM'} = sub { progress_callback($target_length) };
	alarm 1;
}

sub get_database_answers {
    my $opts = shift;
    my $answers = shift;

    ask(
        -noninteractive => $opts->{"non-interactive"},
        -question => "DB User",
        -test => qr/\S+/,
        -answer => \$answers->{'db-user'});

    ask(
        -noninteractive => $opts->{"non-interactive"},
        -question => "DB Password",
        -test => qr/\S+/,
        -answer => \$answers->{'db-password'},
        -password => 1);

    ask(
        -noninteractive => $opts->{"non-interactive"},
        -question => "DB SID",
        -test => qr/\S+/,
        -answer => \$answers->{'db-sid'});

    ask(
        -noninteractive => $opts->{"non-interactive"},
        -question => "DB hostname",
        -test => qr/\S+/,
        -answer => \$answers->{'db-host'});

    ask(
        -noninteractive => $opts->{"non-interactive"},
        -question => "DB port",
        -test => qr/\d+/,
        -default => 1521,
        -answer => \$answers->{'db-port'});

    ask(
        -noninteractive => $opts->{"non-interactive"},
        -question => "DB protocol",
        -test => qr/\S+/,
        -default => 'TCP',
        -answer => \$answers->{'db-protocol'});

    return;
}

<<<<<<< HEAD

############################
# PostgreSQL Specific Code #
############################

# Parent PostgreSQL setup function:
sub postgresql_setup_db {
    my $opts = shift;
    my $answers = shift;

    print Spacewalk::Setup::loc("** Database: Setting up database connection.\n");
    my $connected;

    while (not $connected) {
        get_database_answers($opts, $answers);

        my $dbh;

        eval {
            $dbh = get_dbh($answers);
            $dbh->disconnect();
        };
        if ($@) {
            print Spacewalk::Setup::loc("Could not connect to the database.  Your connection information may be incorrect.  Error: %s\n", $@);

            delete @{$answers}{qw/db-protocol db-host db-port db-user db-sid db-password/};
        }
        else {
            $connected = 1;
        }
    }

    postgresql_populate_db($opts, $answers);

    return 1;
}

sub postgresql_populate_db {
    my $opts = shift;
    my $answers = shift;

    print Spacewalk::Setup::loc("** Database: Populating database.\n");

    if ($opts->{"skip-db-population"} || $opts->{"upgrade"}) {
        print Spacewalk::Setup::loc("** Database: Skipping database population.\n");
        return 1;
    }

    #my $tablespace_name = oracle_get_default_tablespace_name($answers);
    #oracle_populate_tablespace_name($tablespace_name);

    if ($opts->{"clear-db"}) {
        print Spacewalk::Setup::loc("** Database: --clear-db option used.  Clearing database.\n");
        postgresql_clear_db($answers);
    }

    if (postgresql_test_db_schema($answers)) {
        ask(
            -noninteractive => $opts->{"non-interactive"},
            -question => "The Database has schema.  Would you like to clear the database",
            -test => qr/(Y|N)/i,
            -answer => \$answers->{'clear-db'},
            -default => 'Y',
        );

        if ($answers->{"clear-db"} =~ /Y/i) {
            print Spacewalk::Setup::loc("** Database: Clearing database.\n");
            postgresql_clear_db($answers);
            print Spacewalk::Setup::loc("** Database: Re-populating database.\n");
        }
        else {
            print Spacewalk::Setup::loc("**Database: The database already has schema.  Skipping database population.");
            return 1;
        }
    }

    my $sat_schema_deploy = POSTGRESQL_SCHEMA_FILE;
    my $logfile = DB_POP_LOG_FILE;

    my @opts = ('/usr/bin/rhn-populate-database.pl',
        sprintf('--user=%s', @{$answers}{'db-user'}),
        sprintf('--password=%s', @{$answers}{'db-password'}),
        sprintf('--database=%s', @{$answers}{'db-sid'}),
        sprintf('--host=%s', @{$answers}{'db-host'}),
        sprintf("--schema-deploy-file=$sat_schema_deploy"),
        sprintf("--log=$logfile"),
        sprintf('--nofork'),
        sprintf('--postgresql'),
    );

    print_progress(-init_message => "*** Progress: #",
        -log_file_name => Spacewalk::Setup::DB_POP_LOG_FILE,
        -log_file_size => Spacewalk::Setup::DB_POP_LOG_SIZE,
        -err_message => "Could not populate database.\n",
        -err_code => 23,
        -system_opts => [@opts]);

    return 1;
}

# Check if the database appears to already have schema loaded:
sub postgresql_test_db_schema {
    my $answers = shift;
    my $dbh = get_dbh($answers);

    # Assumption, if web_customer table exists then schema exists:
    my $sth = $dbh->prepare("SELECT tablename from pg_tables where schemaname='public' and tablename='web_customer'");

    $sth->execute;
    my ($row) = $sth->fetchrow;
    $sth->finish;
    $dbh->disconnect();
    return $row ? 1 : 0;
}

# Clear the PostgreSQL schema by deleting the 'public' schema with cascade, 
# then re-creating it.
sub postgresql_clear_db {
    my $answers = shift;
    my $dbh = get_dbh($answers);

    # Silence "NOTICE:" lines:
    open STDERR, "| grep -v '^NOTICE:  '"
        or die "Cannot pipe STDERR to grep\n";

    my $sth = $dbh->prepare("DROP SCHEMA public CASCADE");
    $sth->execute;

    close STDERR;

    $sth = $dbh->prepare("CREATE SCHEMA public");
    $sth->execute;
    $sth->finish;

    $sth = $dbh->commit();

    $dbh->disconnect();
    return 1;
}
=======

############################
# PostgreSQL Specific Code #
############################

# Parent PostgreSQL setup function:
sub postgresql_setup_db {
    my $opts = shift;
    my $answers = shift;

    print Spacewalk::Setup::loc("** Database: Setting up database connection.\n");
    my $connected;
>>>>>>> 64ade186

    while (not $connected) {
        get_database_answers($opts, $answers);

<<<<<<< HEAD

########################
# Oracle Specific Code #
########################

=======
        my $dbh;

        eval {
            $dbh = get_dbh($answers);
            $dbh->disconnect();
        };
        if ($@) {
            print Spacewalk::Setup::loc("Could not connect to the database.  Your connection information may be incorrect.  Error: %s\n", $@);

            delete @{$answers}{qw/db-protocol db-host db-port db-user db-sid db-password/};
        }
        else {
            $connected = 1;
        }
    }

    postgresql_populate_db($opts, $answers);

    return 1;
}

sub postgresql_populate_db {
    my $opts = shift;
    my $answers = shift;

    print Spacewalk::Setup::loc("** Database: Populating database.\n");

    if ($opts->{"skip-db-population"} || $opts->{"upgrade"}) {
        print Spacewalk::Setup::loc("** Database: Skipping database population.\n");
        return 1;
    }

    #my $tablespace_name = oracle_get_default_tablespace_name($answers);
    #oracle_populate_tablespace_name($tablespace_name);

    if ($opts->{"clear-db"}) {
        print Spacewalk::Setup::loc("** Database: --clear-db option used.  Clearing database.\n");
        postgresql_clear_db($answers);
    }

    if (postgresql_test_db_schema($answers)) {
        ask(
            -noninteractive => $opts->{"non-interactive"},
            -question => "The Database has schema.  Would you like to clear the database",
            -test => qr/(Y|N)/i,
            -answer => \$answers->{'clear-db'},
            -default => 'Y',
        );

        if ($answers->{"clear-db"} =~ /Y/i) {
            print Spacewalk::Setup::loc("** Database: Clearing database.\n");
            postgresql_clear_db($answers);
            print Spacewalk::Setup::loc("** Database: Re-populating database.\n");
        }
        else {
            print Spacewalk::Setup::loc("**Database: The database already has schema.  Skipping database population.");
            return 1;
        }
    }

    my $sat_schema_deploy = POSTGRESQL_SCHEMA_FILE;
    my $logfile = DB_POP_LOG_FILE;

    my @opts = ('/usr/bin/rhn-populate-database.pl',
        sprintf('--user=%s', @{$answers}{'db-user'}),
        sprintf('--password=%s', @{$answers}{'db-password'}),
        sprintf('--database=%s', @{$answers}{'db-sid'}),
        sprintf('--host=%s', @{$answers}{'db-host'}),
        sprintf("--schema-deploy-file=$sat_schema_deploy"),
        sprintf("--log=$logfile"),
        sprintf('--nofork'),
        sprintf('--postgresql'),
    );

    print_progress(-init_message => "*** Progress: #",
        -log_file_name => Spacewalk::Setup::DB_POP_LOG_FILE,
        -log_file_size => Spacewalk::Setup::DB_POP_LOG_SIZE,
        -err_message => "Could not populate database.\n",
        -err_code => 23,
        -system_opts => [@opts]);

    return 1;
}

# Check if the database appears to already have schema loaded:
sub postgresql_test_db_schema {
    my $answers = shift;
    my $dbh = get_dbh($answers);

    # Assumption, if web_customer table exists then schema exists:
    my $sth = $dbh->prepare("SELECT tablename from pg_tables where schemaname='public' and tablename='web_customer'");

    $sth->execute;
    my ($row) = $sth->fetchrow;
    $sth->finish;
    $dbh->disconnect();
    return $row ? 1 : 0;
}

# Clear the PostgreSQL schema by deleting the 'public' schema with cascade, 
# then re-creating it.
sub postgresql_clear_db {
    my $answers = shift;
    my $dbh = get_dbh($answers);

    # Silence "NOTICE:" lines:
    open STDERR, "| grep -v '^NOTICE:  '"
        or die "Cannot pipe STDERR to grep\n";

    my $sth = $dbh->prepare("DROP SCHEMA public CASCADE");
    $sth->execute;

    close STDERR;

    $sth = $dbh->prepare("CREATE SCHEMA public");
    $sth->execute;
    $sth->finish;

    $sth = $dbh->commit();

    $dbh->disconnect();
    return 1;
}



########################
# Oracle Specific Code #
########################

>>>>>>> 64ade186
# Parent Oracle setup function:
sub oracle_setup_db {
    my $opts = shift;
    my $answers = shift;

    oracle_upgrade_setup_oratab($opts);
    oracle_upgrade_start_db($opts);

    print loc("* Setting up Oracle environment.\n");

    oracle_check_for_users_and_groups();

    print loc("* Setting up database.\n");
    oracle_setup_embedded_db($opts, $answers);
    oracle_setup_db_connection($opts, $answers);
    oracle_test_db_settings($opts, $answers);
    oracle_populate_db($opts, $answers);
}

sub oracle_upgrade_setup_oratab {
    my $opts = shift;

    # 5.2 to 5.3 and beyond upgrades: edit rhnsat entry in /etc/oratab
    if ($opts->{'upgrade'} and is_embedded_db()) {
        print loc("** Database: setting up /etc/oratab\n");
        if (not -f "/etc/oratab") {
            die loc("File /etc/oratab does not exist.\n");
        }
        system('sed -i "s/^rhnsat:\(.\+\):N$/rhnsat:\1:Y/g" /etc/oratab');
    }
}

sub oracle_upgrade_start_db {
    my $opts = shift;
    if (is_embedded_db()) {
        if ($opts->{'upgrade'}) {
            system_or_exit(['/sbin/service', 'oracle', 'start'], 19,
                'Could not start the oracle database service.');
        }
    }

    return;
}

sub oracle_check_for_users_and_groups {
    if (is_embedded_db()) {
        my @required_users = qw/oracle/;
        my @required_groups = qw/oracle dba/;

        check_users_exist(@required_users);
        check_groups_exist(@required_groups);
    }
}

sub need_oracle_9i_10g_upgrade {
	my $orahome = qx{dbhome embedded};
	chomp($orahome);
	my $spfile = $orahome. "/dbs/spfilerhnsat.ora";
	return (not -r $spfile);
}

sub oracle_setup_embedded_db {
    my $opts = shift;

    if (not is_embedded_db()) {
        return 0;
    }

    # create DB_SERVICE entry in /etc/sysconfig/rhn-satellite
    if (! -e SATELLITE_SYSCONFIG) {
            open(S, '>>', SATELLITE_SYSCONFIG)
                or die loc("Could not open '%s' file: %s\n", SATELLITE_SYSCONFIG, $!);
            close(S);
    }


    if ($opts->{'upgrade'} and need_oracle_9i_10g_upgrade()) {
        printf loc(<<EOQ, DB_UPGRADE_LOG_FILE);
** Database: Upgrading the database server to Oracle 10g:
** Database: This is a long process that is logged in:
** Database: %s
EOQ
        print_progress(-init_message => "*** Progress: #",
                   -log_file_name => DB_UPGRADE_LOG_FILE,
                   -log_file_size => DB_UPGRADE_LOG_SIZE,
                   -err_message => "Could not upgrade database.\n",
                   -err_code => 15,
                   -system_opts => ['/sbin/runuser', 'oracle', '-c',
                                    SHARED_DIR . '/oracle' .  '/upgrade-db.sh' ]);

        system_or_exit(['service', 'oracle', 'restart'], 41,
                       'Could not restart oracle service');

        return 0;
    }

    if ($opts->{"skip-db-install"} || $opts->{"upgrade"}) {
        print loc("** Database: Embedded database installation SKIPPED.\n");

        return 0;
    }

    if (-d "/rhnsat/data") {
        my $shared_dir = SHARED_DIR;
        print loc(<<EOQ);
The embedded database appears to be already installed. Either rerun
this script with the --skip-db-install option, or use the
'$shared_dir/oracle/remove-db.sh' script to remove the embedded database and try
again.
EOQ

        exit 13;
    }

    if (not $opts->{"skip-db-diskspace-check"}) {
        system_or_exit(['python', SHARED_DIR .
            '/embedded_diskspace_check.py'], 14,
            'There is not enough space available for the embedded database.');
    }
    else {
        print loc("** Database: Embedded database diskspace check SKIPPED!\n");
    }

    printf loc(<<EOQ, DB_INSTALL_LOG_FILE);
** Database: Installing the database:
** Database: This is a long process that is logged in:
** Database:   %s
EOQ

    if (have_selinux()) {
      local *X; open X, '> ' . DB_INSTALL_LOG_FILE and close X;
      system('/sbin/restorecon', DB_INSTALL_LOG_FILE);
    }
    print_progress(-init_message => "*** Progress: #",
        -log_file_name => DB_INSTALL_LOG_FILE,
		-log_file_size => DB_INSTALL_LOG_SIZE,
		-err_message => "Could not install database.\n",
		-err_code => 15,
		-system_opts => [ SHARED_DIR . "/oracle/install-db.sh" ]);

    print loc("** Database: Installation complete.\n");

    sleep(5); # We need to sleep because sometimes the database doesn't
            # come back up fast enough.

    return 1;
}

sub oracle_setup_db_connection {
    my $opts = shift;
    my $answers = shift;

    print loc("** Database: Setting up database connection.\n");
    my $connected;

    while (not $connected) {
        if (is_embedded_db()) {
            $answers->{'db-user'} = 'rhnsat';
            $answers->{'db-password'} = 'rhnsat';
            $answers->{'db-sid'} = 'rhnsat';
            $answers->{'db-host'} = 'localhost';
            $answers->{'db-port'} = 1521;
            $answers->{'db-protocol'} = 'TCP';
        }
        else {
            get_database_answers($opts, $answers);
        }

        my $address = join(",", @{$answers}{qw/db-protocol db-host db-port/});

        system_or_exit([ "/usr/bin/rhn-config-tnsnames.pl",
            "--target=/etc/tnsnames.ora",
            "--sid=" . $answers->{'db-sid'},
            "--address=$address" ],
            18,
            "Could not update tnsnames.ora");

        my $dbh;

        eval {
            $dbh = get_dbh($answers);
            $dbh->disconnect();
        };
        if ($@) {
            print loc("Could not connect to the database.  Your connection information may be incorrect.  Error: %s\n", $@);
            if (is_embedded_db() or $opts->{"non-interactive"}) {
                exit 19;
            }

            delete @{$answers}{qw/db-protocol db-host db-port db-user db-sid db-password/};
        }
        else {
            $connected = 1;
        }
    }

    return 1;
}

sub oracle_check_db_version {
    my $answers = shift;

    my $dbh = get_dbh($answers);

    my ($v, $c);

    my $query = <<EOQ;
BEGIN
  dbms_utility.db_version(:v, :c);
END;
EOQ

    my $sth = $dbh->prepare($query);
    $sth->bind_param_inout(':v', \$v, 4096);
    $sth->bind_param_inout(':c', \$c, 4096);

    $sth->execute();
    $sth->finish();
    $dbh->disconnect();

    my $version = join('', (split(/\./, $v))[0 .. 2]);
    my @allowed_db_versions = qw/1110 1020 920/;

    unless (grep { $version == $_ } @allowed_db_versions) {
        print loc("Invalid db version: (%s, %s)\n", $v, $c);
        exit 20;
    }

    return 1;
}

sub oracle_test_db_settings {
  my $opts = shift;
  my $answers = shift;

  print loc("** Database: Testing database connection.\n");

  oracle_check_db_version($answers);
  oracle_check_db_privs($answers);
  oracle_check_db_tablespace_settings($answers);
  oracle_check_db_charsets($answers);

  return 1;
}

sub oracle_check_db_privs {
    my $answers = shift;

    my $dbh = get_dbh($answers);

    my $sth = $dbh->prepare(<<EOQ);
SELECT DISTINCT privilege
  FROM (
          SELECT USP.privilege
            FROM user_sys_privs USP
        UNION
          SELECT RSP.privilege
            FROM role_sys_privs RSP,
                 user_role_privs URP
           WHERE RSP.role = URP.granted_role
        UNION
          SELECT RSP.privilege
            FROM role_sys_privs RSP,
                 role_role_privs RRP,
                 user_role_privs URP1,
                 user_role_privs URP2
           WHERE URP1.granted_role = RRP.role
             AND RRP.role = URP2.granted_role
             AND URP2.granted_role = RSP.role
       )
 WHERE privilege = ?
EOQ

    my @required_privs =
    ('ALTER SESSION',
        'CREATE SEQUENCE',
        'CREATE SYNONYM',
        'CREATE TABLE',
        'CREATE VIEW',
        'CREATE PROCEDURE',
        'CREATE TRIGGER',
        'CREATE TYPE',
        'CREATE SESSION',
    );

    my @errs;

    foreach my $priv (@required_privs) {
        $sth->execute($priv);
        my ($got_priv) = $sth->fetchrow();

        unless ($got_priv) {
            push @errs, loc("User '%s' does not have the '%s' privilege.", $answers->{'db-user'}, $priv);
        }
    }

    if (@errs) {
        print loc("Tablespace errors:\n  %s\n", join("\n  ", @errs));
        exit 21;
    }

    $sth->finish();
    $dbh->disconnect();

    return 0;
}

# returns 0 if the tablespace settings are good, dies with error(s) otherwise
sub oracle_check_db_tablespace_settings {
    my $answers = shift;

    my $tablespace_name = oracle_get_default_tablespace_name($answers);

    my $dbh = get_dbh($answers);

    my $sth = $dbh->prepare(<<EOQ);
SELECT UT.status, UT.contents, UT.logging
  FROM user_tablespaces UT
 WHERE UT.tablespace_name = ?
EOQ

    $sth->execute($tablespace_name);
    my $row = $sth->fetchrow_hashref;
    $sth->finish;
    $dbh->disconnect();

    unless (ref $row eq 'HASH' and (%{$row})) {
        print loc("Tablespace '%s' does not appear to exist.\n", $tablespace_name);
    }

    my %expectations = (STATUS => 'ONLINE',
        CONTENTS => 'PERMANENT',
        LOGGING => 'LOGGING',
    );
    my @errs = ();

    foreach my $column (keys %expectations) {
        if ($row->{$column} ne $expectations{$column}) {
            push @errs, loc("tablespace %s has %s set to %s where %s is expected",
                $tablespace_name, $column, $row->{$column}, $expectations{$column});
        }
    }

    if (@errs) {
        print loc("Tablespace errors: %s\n", join(';', @errs));
        exit 21;
    }

    return 1;
}

sub oracle_check_db_charsets {
    my $answers = shift;

    my %nls_database_parameters = get_nls_database_parameters($answers);

    my @ALLOWED_CHARSETS = qw/UTF8 AL32UTF8/;

    unless (exists $nls_database_parameters{NLS_CHARACTERSET} and
        grep { $nls_database_parameters{NLS_CHARACTERSET} eq $_ } @ALLOWED_CHARSETS) {
        print loc("Database is using an invalid (non-UTF8) character set: (NLS_CHARACTERSET = %s)\n", $nls_database_parameters{NLS_CHARACTERSET});
        exit 21;
    }

    return 0;
}

sub oracle_populate_db {
    my $opts = shift;
    my $answers = shift;

    print loc("** Database: Populating database.\n");

    if ($opts->{"skip-db-population"} || $opts->{"upgrade"}) {
        print loc("** Database: Skipping database population.\n");
        return 1;
    }

    my $tablespace_name = oracle_get_default_tablespace_name($answers);

    oracle_populate_tablespace_name($tablespace_name);

    if ($opts->{"clear-db"}) {
        print loc("** Database: --clear-db option used.  Clearing database.\n");
        clear_db($answers);
    }

    if (oracle_test_db_schema($answers)) {
        ask(
            -noninteractive => $opts->{"non-interactive"},
            -question => "The Database has schema.  Would you like to clear the database",
            -test => qr/(Y|N)/i,
            -answer => \$answers->{'clear-db'},
            -default => 'Y',
        );

        if ($answers->{"clear-db"} =~ /Y/i) {
            print loc("** Database: Clearing database.\n");

            clear_db($answers);

            print loc("** Database: Re-populating database.\n");
        }
        else {
            print loc("**Database: The database already has schema.  Skipping database population.");

            return 1;
        }
    }

    my $sat_schema_deploy =
        File::Spec->catfile(DEFAULT_RHN_ETC_DIR, 'universe.deploy.sql');
    my $logfile = DB_POP_LOG_FILE;

#    my @opts = ('/usr/bin/rhn-populate-database.pl',
#        sprintf('--dsn=%s/%s@%s', @{$answers}{qw/db-user db-password db-sid/}),
#        "--schema-deploy-file=$sat_schema_deploy",
#        '--nofork',
#    );
    my @opts = ('/usr/bin/rhn-populate-database.pl',
        sprintf('--user=%s', @{$answers}{'db-user'}),
        sprintf('--password=%s', @{$answers}{'db-password'}),
        sprintf('--database=%s', @{$answers}{'db-sid'}),
        sprintf('--host=%s', @{$answers}{'db-host'}),
        sprintf("--schema-deploy-file=$sat_schema_deploy"),
        sprintf("--log=$logfile"),
        sprintf('--nofork'),
    );


    if (have_selinux()) {
      local *X; open X, '> ' . DB_POP_LOG_FILE and close X;
      system('/sbin/restorecon', DB_POP_LOG_FILE);
    }
    print_progress(-init_message => "*** Progress: #",
        -log_file_name => DB_POP_LOG_FILE,
        -log_file_size => DB_POP_LOG_SIZE,
        -err_message => "Could not populate database.\n",
        -err_code => 23,
        -system_opts => [@opts]);

    return 1;
}

sub oracle_populate_tablespace_name {
  my $tablespace_name = shift;

  my $sat_schema = File::Spec->catfile(DEFAULT_RHN_ETC_DIR, 'universe.satellite.sql');
  my $sat_schema_deploy =
    File::Spec->catfile(DEFAULT_RHN_ETC_DIR, 'universe.deploy.sql');

  system_or_exit([ "/usr/bin/rhn-config-schema.pl",
		   "--source=" . $sat_schema,
		   "--target=" . $sat_schema_deploy,
		   "--tablespace-name=${tablespace_name}" ],
		 22,
		 'There was a problem populating the universe.deploy.sql file.',
		);

  return 1;
}


sub oracle_test_db_schema {
  my $answers = shift;

  my $dbh = get_dbh($answers);

  my $sth = $dbh->prepare(<<'EOQ');
SELECT 1
  FROM user_objects
 WHERE object_name <> 'PLAN_TABLE'
   and object_type <> 'LOB'
   and object_name not like 'BIN$%'
   and rownum = 1
EOQ

  $sth->execute;
  my ($row) = $sth->fetchrow;
  $sth->finish;

  $dbh->disconnect();

  return $row ? 1 : 0;
}

sub get_dbh {
  my $answers = shift;

  my ($database, $username, $password, $sid, $host, $port) = @{$answers}{qw/db-backend db-user db-password db-sid db-host db-port/};

  my $dbh;
  if ($database eq "oracle") {
      $dbh = DBI->connect("dbi:Oracle:$sid", $username, $password,
          {
              RaiseError => 1,
              PrintError => 0,
              Taint => 0,
              AutoCommit => 0,
          }
      );
  }
  elsif ($database eq "postgresql") {
      $dbh = DBI->connect("DBI:Pg:dbname=$sid;host=$host;port=$port", $username, $password,
          {
              RaiseError => 1,
              PrintError => 0,
              Taint => 0,
              AutoCommit => 0,
          }
      );
  }

  # Bugzilla 466747: On s390x, stty: standard input: Bad file descriptor
  # For some reason DBI mistakenly sets FD_CLOEXEC on a stdin file descriptor
  # here. This made it impossible for us to succesfully call `stty -echo`
  # later in the code. Following two lines work around the problem.

  my $flags = fcntl(STDIN, F_GETFD, 0);
  fcntl(STDIN, F_SETFD, $flags & ~FD_CLOEXEC);

  return $dbh;
}

# Find the default tablespace name for the given (oracle) user.
sub oracle_get_default_tablespace_name {
  my $answers = shift;

  my $dbh = get_dbh($answers);

  my $sth = $dbh->prepare(<<EOQ);
SELECT UU.default_tablespace
  FROM user_users UU
 WHERE UU.username = upper(?)
EOQ

  $sth->execute($answers->{'db-user'});

  my ($ts) = $sth->fetchrow();
  $sth->finish;
  $dbh->disconnect();

  if (not $ts) {
    print loc("No tablespace found for user '%s'\n", $answers->{'db-user'});
    exit 20;
  }

  return $ts;
}

# Function to check that we have SELinux, in the sense that we are on
# system with modular SELinux (> RHEL 4), and the module spacewalk is loaded.
my $have_selinux;
sub have_selinux {
	return $have_selinux if defined $have_selinux;
	if (system(q!/usr/sbin/selinuxenabled && /usr/sbin/semodule -l 2> /dev/null | grep '^spacewalk\b' 2>&1 > /dev/null!)) {
		$have_selinux = 0;
	} else {
		$have_selinux = 1;
	}
	return $have_selinux;
}





=head1 NAME

Spacewalk::Setup

=head1 DESCRIPTION

Spacewalk::Setup is a module which provides the guts of the
spacewalk-setup program. In will run the necessary steps to configure
the Spacewalk server.

=head1 OPTIONS

=over 8

=item B<--help>

Print this help message.

=item B<--answer-file=<filename>>

Indicates the location of an answer file to be use for answering
questions asked during the installation process.
See answers.txt for an example.

=item B<--non-interactive>

For use only with --answer-file.  If the --answer-file doesn't provide
a required response, exit instead of prompting the user.

=item B<--re-register>

Register the system with RHN, even if it is already registered.

=item B<--disconnected>

Install the satellite in disconnected mode.

=item B<--clear-db>

Clear any pre-existing database schema before installing.
This will destroy any data in the Satellite database and re-create
empty Satellite schema.

=item B<--skip-system-version-test>

Do not test the Red Hat Enterprise Linux version before installing.

=item B<--skip-selinux-test>

Do not check if SELinux is Permissive or Disabled.
RHN Satellite is not currently supported on selinux 'Enforcing'
enabled systems.
See http://kbase.redhat.com/faq/FAQ_49_6086.shtm for more information.

=item B<--skip-fqdn-test>

Do not verify that the system has a valid hostname.  RHN Satellite
requires that the hostname be properly set during installation.
Using this option may result in a Satellite server that is not fully
functional.

=item B<--skip-db-install>

Do not install the embedded database.  This option may be useful if you
are re-installing the satellite, and do not want to clear the database.

=item B<--skip-db-diskspace-check>

Do not check to make sure there is enough free disk space to install
the embedded database.

=item B<--skip-db-population>

Do not populate the database schema.

=item B<--skip-gpg-key-import>

Do not import Red Hat's GPG key.

=item B<--skip-ssl-cert-generation>

Do not generate the SSL certificates for the Satellite.

=item B<--skip-ssl-vhost-setup>

Do not configure the default SSL virtual host for Spacewalk.

Note that if you choose to have Spacewalk setup skip this step,
it's up to you to ensure that the following are included
in the virtual host definition:

RewriteEngine on
RewriteOptions inherit
SSLProxyEngine on

=item B<--upgrade>

Only runs necessary steps for a Satellite upgrade.

=item B<--skip-services-check>

Proceed with upgrade if services are already stopped.

=item B<--run-updater>

Do not ask and install needed packages from RHN, provided the system is
registered.

=item B<--run-updater=no>

Stop when there are needed packages missing, do not ask.

=back

=head1 SEE ALSO

See documentation at L<https://fedorahosted.org/spacewalk/> for more
details and the Spacewalk server, its configuration and use..

=head1 AUTHOR

Devan Goodwin, C<< <dgoodwin at redhat.com> >>

=head1 BUGS

Please report any bugs using or feature requests using
L<https://bugzilla.redhat.com/enter_bug.cgi?product=Spacewalk>.

=head1 COPYRIGHT & LICENSE

Copyright (c) 2008 Red Hat, Inc.

This software is licensed to you under the GNU General Public License,
version 2 (GPLv2). There is NO WARRANTY for this software, express or
implied, including the implied warranties of MERCHANTABILITY or FITNESS
FOR A PARTICULAR PURPOSE. You should have received a copy of GPLv2
along with this software; if not, see
http://www.gnu.org/licenses/old-licenses/gpl-2.0.txt.

Red Hat trademarks are not licensed under GPLv2. No permission is
granted to use or replicate Red Hat trademarks that are incorporated
in this software or its documentation.

=cut

1; # End of Spacewalk::Setup<|MERGE_RESOLUTION|>--- conflicted
+++ resolved
@@ -649,7 +649,6 @@
     return;
 }
 
-<<<<<<< HEAD
 
 ############################
 # PostgreSQL Specific Code #
@@ -789,162 +788,13 @@
     $dbh->disconnect();
     return 1;
 }
-=======
-
-############################
-# PostgreSQL Specific Code #
-############################
-
-# Parent PostgreSQL setup function:
-sub postgresql_setup_db {
-    my $opts = shift;
-    my $answers = shift;
-
-    print Spacewalk::Setup::loc("** Database: Setting up database connection.\n");
-    my $connected;
->>>>>>> 64ade186
-
-    while (not $connected) {
-        get_database_answers($opts, $answers);
-
-<<<<<<< HEAD
+
+
 
 ########################
 # Oracle Specific Code #
 ########################
 
-=======
-        my $dbh;
-
-        eval {
-            $dbh = get_dbh($answers);
-            $dbh->disconnect();
-        };
-        if ($@) {
-            print Spacewalk::Setup::loc("Could not connect to the database.  Your connection information may be incorrect.  Error: %s\n", $@);
-
-            delete @{$answers}{qw/db-protocol db-host db-port db-user db-sid db-password/};
-        }
-        else {
-            $connected = 1;
-        }
-    }
-
-    postgresql_populate_db($opts, $answers);
-
-    return 1;
-}
-
-sub postgresql_populate_db {
-    my $opts = shift;
-    my $answers = shift;
-
-    print Spacewalk::Setup::loc("** Database: Populating database.\n");
-
-    if ($opts->{"skip-db-population"} || $opts->{"upgrade"}) {
-        print Spacewalk::Setup::loc("** Database: Skipping database population.\n");
-        return 1;
-    }
-
-    #my $tablespace_name = oracle_get_default_tablespace_name($answers);
-    #oracle_populate_tablespace_name($tablespace_name);
-
-    if ($opts->{"clear-db"}) {
-        print Spacewalk::Setup::loc("** Database: --clear-db option used.  Clearing database.\n");
-        postgresql_clear_db($answers);
-    }
-
-    if (postgresql_test_db_schema($answers)) {
-        ask(
-            -noninteractive => $opts->{"non-interactive"},
-            -question => "The Database has schema.  Would you like to clear the database",
-            -test => qr/(Y|N)/i,
-            -answer => \$answers->{'clear-db'},
-            -default => 'Y',
-        );
-
-        if ($answers->{"clear-db"} =~ /Y/i) {
-            print Spacewalk::Setup::loc("** Database: Clearing database.\n");
-            postgresql_clear_db($answers);
-            print Spacewalk::Setup::loc("** Database: Re-populating database.\n");
-        }
-        else {
-            print Spacewalk::Setup::loc("**Database: The database already has schema.  Skipping database population.");
-            return 1;
-        }
-    }
-
-    my $sat_schema_deploy = POSTGRESQL_SCHEMA_FILE;
-    my $logfile = DB_POP_LOG_FILE;
-
-    my @opts = ('/usr/bin/rhn-populate-database.pl',
-        sprintf('--user=%s', @{$answers}{'db-user'}),
-        sprintf('--password=%s', @{$answers}{'db-password'}),
-        sprintf('--database=%s', @{$answers}{'db-sid'}),
-        sprintf('--host=%s', @{$answers}{'db-host'}),
-        sprintf("--schema-deploy-file=$sat_schema_deploy"),
-        sprintf("--log=$logfile"),
-        sprintf('--nofork'),
-        sprintf('--postgresql'),
-    );
-
-    print_progress(-init_message => "*** Progress: #",
-        -log_file_name => Spacewalk::Setup::DB_POP_LOG_FILE,
-        -log_file_size => Spacewalk::Setup::DB_POP_LOG_SIZE,
-        -err_message => "Could not populate database.\n",
-        -err_code => 23,
-        -system_opts => [@opts]);
-
-    return 1;
-}
-
-# Check if the database appears to already have schema loaded:
-sub postgresql_test_db_schema {
-    my $answers = shift;
-    my $dbh = get_dbh($answers);
-
-    # Assumption, if web_customer table exists then schema exists:
-    my $sth = $dbh->prepare("SELECT tablename from pg_tables where schemaname='public' and tablename='web_customer'");
-
-    $sth->execute;
-    my ($row) = $sth->fetchrow;
-    $sth->finish;
-    $dbh->disconnect();
-    return $row ? 1 : 0;
-}
-
-# Clear the PostgreSQL schema by deleting the 'public' schema with cascade, 
-# then re-creating it.
-sub postgresql_clear_db {
-    my $answers = shift;
-    my $dbh = get_dbh($answers);
-
-    # Silence "NOTICE:" lines:
-    open STDERR, "| grep -v '^NOTICE:  '"
-        or die "Cannot pipe STDERR to grep\n";
-
-    my $sth = $dbh->prepare("DROP SCHEMA public CASCADE");
-    $sth->execute;
-
-    close STDERR;
-
-    $sth = $dbh->prepare("CREATE SCHEMA public");
-    $sth->execute;
-    $sth->finish;
-
-    $sth = $dbh->commit();
-
-    $dbh->disconnect();
-    return 1;
-}
-
-
-
-########################
-# Oracle Specific Code #
-########################
-
->>>>>>> 64ade186
 # Parent Oracle setup function:
 sub oracle_setup_db {
     my $opts = shift;
