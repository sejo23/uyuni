--- conflicted
+++ resolved
@@ -161,11 +161,7 @@
 
   my $usage = loc("usage: %s %s\n",
                   $0,
-<<<<<<< HEAD
                   "[ --help ] [ --answer-file=<filename> ] [ --non-interactive ] [ --skip-system-version-test ] [ --skip-selinux-test ] [ --skip-fqdn-test ] [ --skip-db-install ] [ --skip-db-diskspace-check ] [ --skip-db-population ] [ --skip-gpg-key-import ] [ --skip-ssl-cert-generation ] [--skip-ssl-vhost-setup] [ --skip-services-check ] [ --skip-services-restart ] [ --clear-db ] [ --re-register ] [ --upgrade ] [ --run-updater=<yes|no>] [--run-cobbler] [ --enable-tftp=<yes|no>] [ --external-oracle | --external-postgresql [ --external-postgresql-over-ssl ] ] [--scc] [--disconnected]" );
-=======
-                  "[ --help ] [ --answer-file=<filename> ] [ --non-interactive ] [ --skip-system-version-test ] [ --skip-selinux-test ] [ --skip-fqdn-test ] [ --skip-db-install ] [ --skip-db-diskspace-check ] [ --skip-db-population ] [ --skip-gpg-key-import ] [ --skip-ssl-cert-generation ] [--skip-ssl-vhost-setup] [ --skip-services-check ] [ --skip-services-restart ] [ --clear-db ] [ --re-register ] [ --upgrade ] [ --run-updater=<yes|no>] [--run-cobbler] [ --enable-tftp=<yes|no>] [ --external-oracle | --external-postgresql [ --external-postgresql-over-ssl ] ]" );
->>>>>>> 7e1632d6
 
   # Terminate if any errors were encountered parsing the command line args:
   my %opts;
