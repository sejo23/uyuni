--- conflicted
+++ resolved
@@ -97,17 +97,13 @@
 use constant ORACLE_RHNCONF_BACKUP =>
   '/tmp/oracle-rhn.conf';
 
-<<<<<<< HEAD
+use constant EMBEDDED_DB_ANSWERS =>
+  '/usr/share/spacewalk/setup/defaults.d/embedded-postgresql.conf';
 our $DEFAULT_DOC_ROOT = "/var/www/html";
 if ( -e '/etc/SuSE-release' )
 {
     $DEFAULT_DOC_ROOT = '/srv/www/htdocs';
 }
-=======
-use constant EMBEDDED_DB_ANSWERS =>
-  '/usr/share/spacewalk/setup/defaults.d/embedded-postgresql.conf';
-
->>>>>>> 85e4aa65
 
 my $DEBUG;
 $DEBUG = 0;
