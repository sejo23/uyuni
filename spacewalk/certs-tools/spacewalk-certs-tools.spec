--- conflicted
+++ resolved
@@ -197,121 +197,3 @@
 
 * Mon Apr 19 2010 Michael Mraka <michael.mraka@redhat.com> 1.1.1-1
 - bumping spec files to 1.1 packages
-<<<<<<< HEAD
-
-* Tue Apr 13 2010 Jan Pazdziora 0.9.2-1
-- Use tempfile.TemporaryFile and os.path.abspath, to avoid the need for
-  spacewalk.common.fileutils in client_config_update.py.
-
-* Wed Feb 24 2010 Michael Mraka <michael.mraka@redhat.com> 0.9.1-1
-- 567271 - fixed import
-
-* Thu Feb 04 2010 Michael Mraka <michael.mraka@redhat.com> 0.8.7-1
-- updated copyrights
-
-* Mon Jan 25 2010 Michael Mraka <michael.mraka@redhat.com> 0.8.6-1
-- dead code / imports
-
-* Fri Jan 15 2010 Michael Mraka <michael.mraka@redhat.com> 0.8.5-1
-- fixed build error
-
-* Thu Jan 14 2010 Michael Mraka <michael.mraka@redhat.com> 0.8.4-1
-- removed duplicated code
-
-* Mon Dec 14 2009 Michael Mraka <michael.mraka@redhat.com> 0.8.3-1
-- fixed namespace of rhn_rpm
-- removed dead code
-
-* Mon Dec 07 2009 Michael Mraka <michael.mraka@redhat.com> 0.8.2-1
-- moved code from rhnlib to spacewalk-backend-libs
-
-* Fri Dec 04 2009 Michael Mraka <michael.mraka@redhat.com> 0.8.1-1
-- rhn_rpm/rhn_mpm moved to rhnlib
-- bumping Version to 0.8.0
-
-* Wed Nov 18 2009 Miroslav Suchý <msuchy@redhat.com> 0.7.2-1
-- 538046 - Polish the spec according Fedora Packaging Guidelines
-
-* Tue Nov 17 2009 Miroslav Suchy <msuchy@redhat.com> 0.7.1-1
-- fix rpmlint warnings
-
-* Wed May 06 2009 jesus m. rodriguez <jesusr@redhat.com> 0.6.3-1
-- adding optional way to specify profile name. (satoru.satoh@gmail.com)
-- 497110 - Don't assume jabberd is installed in rhn-ssl-tool (dgoodwin@redhat.com)
-
-* Thu Apr 23 2009 jesus m. rodriguez <jesusr@redhat.com> 0.6.2-1
-- 465622 - setup config file deployment when it's due (mzazrivec@redhat.com)
-
-* Wed Apr 22 2009 jesus m. rodriguez <jesusr@redhat.com> 0.6.1-1
-- bump Versions to 0.6.0 (jesusr@redhat.com)
-- update copyright and licenses (jesusr@redhat.com)
-
-* Fri Mar 27 2009 Devan Goodwin <dgoodwin@redhat.com> 0.5.5-1
-- Update for new jabberd cert location, and possiblity of jabber user instead of jabberd.
-
-* Wed Mar 25 2009 Jan Pazdziora 0.5.4-1
-- 491687 - wrapper around sudo /usr/bin/rhn-ssl-tool, to change SELinux domain
-
-* Fri Mar 13 2009 Miroslav Suchy <msuchy@redhat.com> 0.5.3-1
-- put Provides to satisfy older Proxies
-
-* Thu Feb 05 2009 jesus m. rodriguez <jesusr@redhat.com> 0.5.2-1
-- replace "!#/usr/bin/env python" with "!#/usr/bin/python"
-
-* Mon Jan 19 2009 Jan Pazdziora 0.5.1-1
-- rebuilt for 0.5, after repository reorg
-
-* Tue Dec  9 2008 Michael Mraka <michael.mraka@redhat.com> 0.4.2-1
-- fixed Obsoletes: rhns-* < 5.3.0
-
-* Tue Sep 23 2008 Milan Zazrivec 0.3.1-1
-- fixed package obsoletes
-
-* Tue Sep  2 2008 Milan Zazrivec 0.2.2-1
-- Bumped version for tag-release
-
-* Tue Aug 18 2008 Mike McCune <mmccune@redhat.com> 0.2-1
-- get rid of python-optik
-
-* Tue Aug  5 2008 Miroslav Suchy <msuchy@redhat.com> 0.2-0
-- Rename to spacewalk-certs-tools
-- clean up spec
-
-* Mon Aug  4 2008 Jan Pazdziora 0.1-1
-- removed version and sources files
-
-* Wed May 28 2008 Jan Pazdziora 5.2.0-2
-- fix for padding L on RHEL 5
-
-* Wed May 21 2008 Jan Pazdziora - 5.2.0-1
-- rebuild in dist-cvs.
-
-* Wed Mar 07 2007 Pradeep Kilambi <pkilambi@redhat.com> - 5.0.0-1
-- adding dist tag
-
-* Fri Dec 01 2006 Ryan Newberry <rnewberr@redhat.com>
-- adding docbook2man to build requires
-
-* Mon Dec 20 2004 Todd Warner <taw@redhat.com> 3.6.0
-- requirement added: python-optik (bug: 143413)
-
-* Tue Jul 06 2004 Todd Warner <taw@redhat.com>
-- rhn-bootstrap and associated files added.
-
-* Tue Apr 20 2004 Todd Warner <taw@redhat.com>
-- added rhn-ssl-tool and associated modules
-- using a Makefile which builds a tarball now.
-- added man page
-- added __init__.py*
-- GPLed this code. No reason to do otherwise.
-
-* Tue Aug 20 2002 Cristian Gafton <gafton@redhat.com>
-- update for the new build system
-
-* Tue May 21 2002 Cristian Gafton <gafton@redhat.com>
-- no more RHNS
-
-* Tue May 14 2002 Todd Warner <taw@redhat.com>
-- Initial.
-=======
->>>>>>> d2c94387
