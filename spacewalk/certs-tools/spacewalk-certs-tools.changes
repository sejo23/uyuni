-------------------------------------------------------------------
<<<<<<< HEAD
Thu Jul  7 18:16:55 CEST 2011 - ma@suse.de

- Adapt bootstrap to new repository naming schema.
- Migrate product metadata when bootstrapping SuSE code10 clients.
- After registration disable all repositories not provided by 
  SuSE Manager.

-------------------------------------------------------------------
Fri Jun 17 19:29:57 CEST 2011 - ma@suse.de

- Extra code to bootstrap code10 clients and migrate product metadata.. 
=======
Fri Jul  8 11:06:29 CEST 2011 - ma@suse.de

- After registration disable all repositories not provided by SuSE 
  Manager. (bnc#692509)
>>>>>>> 7eb9e0ee

-------------------------------------------------------------------
Tue Apr 26 18:44:11 CEST 2011 - ma@suse.de

- Abort if bootstrap.sh has no permission to write to CWD. (bnc#687490)

-------------------------------------------------------------------
Thu Mar 31 15:46:52 CEST 2011 - mantel@suse.de

- more debranding

-------------------------------------------------------------------
Fri Mar  4 14:46:01 CET 2011 - ma@suse.de

- Enforce installation of ORG_CA_CERT rpm.

-------------------------------------------------------------------
Mon Feb 21 15:00:56 CET 2011 - ma@suse.de

- Always c_rehash a changed server CA cert (bnc#673776)

-------------------------------------------------------------------
Thu Feb 17 11:49:28 CET 2011 - ma@suse.de

- Evaluate rhnreg_ks return value in bootsprap.sh (bnc#671691)
- Fix cleanup code in bootstrap.sh (bnc#670283)

-------------------------------------------------------------------
Wed Feb  9 18:05:03 CET 2011 - ro@suse.de

- do not require rhn-client-tools on rhel-4

-------------------------------------------------------------------
Thu Feb  3 10:50:54 CET 2011 - ma@suse.de

- Allow to define more than one ORG_GPG_KEY in bootstrap.sh
  (bnc #662996)

-------------------------------------------------------------------
Sun Jan 30 15:31:40 CET 2011 - mc@suse.de

- backport upstrem fixes

-------------------------------------------------------------------
Fri Jan 28 12:53:24 CET 2011 - ma@suse.de

- Always generate setup code for AllowConfigManagement and
  AllowRemoteCommands into bootstrap.sh. Otherwise you had
  to recreate bootstrap.sh if one of the options is turned
  on later.

-------------------------------------------------------------------
Tue Jan 25 17:15:32 CET 2011 - ma@suse.de

- Use binary_payload w9.gzdio in gen-rpm.sh as e.g. lzma is not
  supported on older systems.

-------------------------------------------------------------------
Tue Jan 25 13:32:40 CET 2011 - ma@suse.de

- Enable rhn_bootstrap generated bootstrap.sh to manage
  SUSE systems as well.

-------------------------------------------------------------------
Tue Jan 18 15:27:18 CET 2011 - mantel@suse.de

- add mgr-* symlinks (BNC #660791)

-------------------------------------------------------------------
Wed Sep 15 09:17:39 CEST 2010 - mantel@suse.de

- Initial release of spacewalk-certs-tools

-------------------------------------------------------------------<|MERGE_RESOLUTION|>--- conflicted
+++ resolved
@@ -1,22 +1,21 @@
 -------------------------------------------------------------------
-<<<<<<< HEAD
+Fri Jul  8 11:06:29 CEST 2011 - ma@suse.de
+
+- After registration disable all repositories not provided by SuSE
+  Manager. (bnc#692509)
+
+-------------------------------------------------------------------
 Thu Jul  7 18:16:55 CEST 2011 - ma@suse.de
 
 - Adapt bootstrap to new repository naming schema.
 - Migrate product metadata when bootstrapping SuSE code10 clients.
-- After registration disable all repositories not provided by 
+- After registration disable all repositories not provided by
   SuSE Manager.
 
 -------------------------------------------------------------------
 Fri Jun 17 19:29:57 CEST 2011 - ma@suse.de
 
-- Extra code to bootstrap code10 clients and migrate product metadata.. 
-=======
-Fri Jul  8 11:06:29 CEST 2011 - ma@suse.de
-
-- After registration disable all repositories not provided by SuSE 
-  Manager. (bnc#692509)
->>>>>>> 7eb9e0ee
+- Extra code to bootstrap code10 clients and migrate product metadata..
 
 -------------------------------------------------------------------
 Tue Apr 26 18:44:11 CEST 2011 - ma@suse.de
