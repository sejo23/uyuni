--- conflicted
+++ resolved
@@ -1,9 +1,5 @@
 Name:		spacewalk-pylint
-<<<<<<< HEAD
-Version:	2.5.0.1
-=======
 Version:	2.6.0
->>>>>>> 2762d21f
 Release:	1%{?dist}
 Summary:	Pylint configuration for spacewalk python packages
 
