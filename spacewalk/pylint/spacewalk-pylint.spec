--- conflicted
+++ resolved
@@ -10,11 +10,7 @@
 BuildRoot:	%(mktemp -ud %{_tmppath}/%{name}-%{version}-%{release}-XXXXXX)
 BuildArch:	noarch
 
-<<<<<<< HEAD
-%if 0%{?fedora} || 0%{?suse_version} >= 1315
-=======
 %if 0%{?fedora} || 0%{?suse_version} >= 1320
->>>>>>> a7743dd8
 Requires:	pylint > 1.1
 %else
 %if 0%{?rhel} > 6
@@ -23,9 +19,7 @@
 Requires:	pylint < 1.0
 %endif
 %endif
-%if 0%{?suse_version} != 1010
 BuildRequires:	asciidoc
-%endif
 BuildRequires:	libxslt
 %if 0%{?rhel} && 0%{?rhel} < 6
 BuildRequires:	docbook-style-xsl
@@ -40,9 +34,7 @@
 %setup -q
 
 %build
-%if 0%{?suse_version} != 1010
 a2x -d manpage -f manpage spacewalk-pylint.8.asciidoc
-%endif
 
 %install
 rm -rf %{buildroot}
@@ -60,18 +52,14 @@
 sed -i '/disable=/ s/,C1001,W0121,useless-else-on-loop//g;' \
         %{buildroot}%{_sysconfdir}/spacewalk-pylint.rc
 %endif
-<<<<<<< HEAD
-%if 0%{?suse_version} != 1010
-=======
 %if 0%{?suse_version}
 # new checks in pylint 1.2
 sed -i '/disable=/ s/,bad-continuation//g;' \
         %{buildroot}%{_sysconfdir}/spacewalk-pylint.rc
 %endif
->>>>>>> a7743dd8
 mkdir -p %{buildroot}/%{_mandir}/man8
 install -m 644 spacewalk-pylint.8 %{buildroot}/%{_mandir}/man8
-%endif
+
 
 %clean
 rm -rf %{buildroot}
@@ -81,9 +69,7 @@
 %defattr(-,root,root,-)
 %{_bindir}/spacewalk-pylint
 %config(noreplace)  %{_sysconfdir}/spacewalk-pylint.rc
-%if 0%{?suse_version} != 1010
 %doc %{_mandir}/man8/spacewalk-pylint.8*
-%endif
 %doc LICENSE
 
 %changelog
