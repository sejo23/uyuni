--- conflicted
+++ resolved
@@ -77,12 +77,8 @@
                 if /usr/bin/lsof /proc > /dev/null ; then
                     echo "Waiting for tomcat to be ready ..."
                     while [ -f "/var/run/$TOMCAT.pid" ] ; do
-<<<<<<< HEAD
-                        /usr/bin/lsof -t -i TCP:8009 -p $(cat /var/run/$TOMCAT.pid) > /dev/null && break
-=======
                         read pid < /var/run/$TOMCAT.pid
-                        /usr/sbin/lsof -t -i TCP:8009 -p $pid > /dev/null && break
->>>>>>> 645ec9b4
+                        /usr/bin/lsof -t -i TCP:8009 -p $pid > /dev/null && break
                         sleep 1
                     done
                 else
