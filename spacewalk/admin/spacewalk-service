#!/bin/sh
#
# Copyright (c) 2008--2011 Red Hat, Inc.
#
# This software is licensed to you under the GNU General Public License,
# version 2 (GPLv2). There is NO WARRANTY for this software, express or
# implied, including the implied warranties of MERCHANTABILITY or FITNESS
# FOR A PARTICULAR PURPOSE. You should have received a copy of GPLv2
# along with this software; if not, see
# http://www.gnu.org/licenses/old-licenses/gpl-2.0.txt.
#
# Red Hat trademarks are not licensed under GPLv2. No permission is
# granted to use or replicate Red Hat trademarks that are incorporated
# in this software or its documentation.
#

get_rhnconf_value() {
   echo `cat $1 2>/dev/null | grep -v \# | grep $2 | cut -d '=' -f 2 | sed -e 's/ //g'`;
}

if [ $EUID -ne 0 ]; then
   echo -e "This script must be run as root!\n"
   exit 1
fi


if [ -x /etc/init.d/oracle ]; then
   DB_SERVICE="oracle"
fi

if [ -x /etc/init.d/oracle-xe ]; then
   DB_SERVICE="oracle-xe"
fi

if [ -x /etc/init.d/tomcat5 ]; then
   TOMCAT="tomcat5"
fi

if [ -x /etc/init.d/tomcat6 -o -x /lib/systemd/system/tomcat6.service ]; then
   TOMCAT="tomcat6"
fi

if [ -x /etc/init.d/httpd ]; then
   HTTPD="httpd"
fi

if [ -x /etc/init.d/apache2 ]; then
   HTTPD="apache2"
fi

if [ -x /etc/init.d/auditlog-keeper ]; then
   SUSE_AL_DEFAULT=`get_rhnconf_value /etc/rhn/default/rhn_audit.conf enabled`;
   SUSE_AL_MAIN=`get_rhnconf_value /etc/rhn/rhn.conf audit.enabled`;
   if [[ "$SUSE_AL_MAIN" = "1" || "$SUSE_AL_DEFAULT" = "1" ]]; then
     if [[ "$SUSE_AL_MAIN" = "1" || "$SUSE_AL_MAIN" = "" ]]; then
       SUSE_AUDITLOG="auditlog-keeper";
     fi
   fi
fi

<<<<<<< HEAD
SERVICES="jabberd $SUSE_AUDITLOG $DB_SERVICE osa-dispatcher $TOMCAT $HTTPD Monitoring MonitoringScout rhn-search cobblerd taskomatic"
=======
SERVICES="jabberd $DB_SERVICE osa-dispatcher $TOMCAT httpd Monitoring MonitoringScout rhn-search cobblerd taskomatic"
if [ -f /etc/rhn/service-list ] ; then
   . /etc/rhn/service-list
fi
>>>>>>> 4176caae

#. /etc/init.d/functions

forward_services() {
    ACTION="$1"

    RET=0
    E_STAT=0
    for service in $SERVICES; do
	if [ -e /etc/init.d/$service -o -e /lib/systemd/system/$service.service ]; then
	    /sbin/service $service $ACTION
            E_STAT=$?
            if [ "$service" == "$TOMCAT" \
                -a "$ACTION" == "start" \
                -a "$WAIT_FOR_TOMCAT" == "1" ] ; then
                if /usr/bin/lsof /proc > /dev/null ; then
                    echo "Waiting for tomcat to be ready ..."
                    while [ -f "/var/run/$TOMCAT.pid" ] ; do
<<<<<<< HEAD
                        read pid < /var/run/$TOMCAT.pid
                        /usr/bin/lsof -t -i TCP:8009 -p $pid > /dev/null && break
=======
                        /usr/sbin/lsof -t -i TCP:8009 -p $(cat /var/run/$TOMCAT.pid) > /dev/null && break
>>>>>>> 4176caae
                        sleep 1
                    done
                else
                    echo "No lsof found, not waiting for tomcat."
                fi
            fi
	fi
        if [ $E_STAT -ne 0 ]; then
            RET=$E_STAT
	fi
    done
    return $RET
}

reverse_services() {
    ACTION="$1"

    RET=0
    E_STAT=0
    for service in $(echo $SERVICES | tac -s" "); do
	if [ -e /etc/init.d/$service -o -e /lib/systemd/system/$service.service ]; then
	    /sbin/service $service $ACTION
            E_STAT=$?
	fi
        if [ $E_STAT -ne 0 ]; then
            RET=$E_STAT
	fi
    done
    return $RET
}

chkconfig() {
    RET=0
    E_STAT=0
    for service in $SERVICES; do
        if [ -e /etc/init.d/$service -o -e /lib/systemd/system/$service.service ]; then
            /sbin/chkconfig $service "$@"
            E_STAT=$?
        fi
        if [ $E_STAT -ne 0 ]; then
            RET=$E_STAT
        fi
    done
    return $RET
}

turn_on() {
   echo "Enabling spacewalk services..."
   chkconfig on "$@"
   echo "Done"
   return 0
}

turn_off() {
   echo "Disabling spacewalk services..."
   chkconfig off "$@"
   echo "Done"
   return 0
}

list() {
   echo "Listing spacewalk services..."
   chkconfig --list
   echo "Done"
   return 0
}

start() {
        echo "Starting spacewalk services..."
	forward_services start
	echo "Done."
        return 0
}

stop() {
        echo "Shutting down spacewalk services..."
	reverse_services stop
	echo "Done."
        return 0
}

status() {
    forward_services status
    return $?
}

ensure_httpd_down() {
    COUNT=0
    LIMIT=10

    while [ "$(pidof httpd | wc -w)" -gt 0 ] && [ "$COUNT" -lt "$LIMIT" ]
    do
	sleep 1
	((COUNT++))
    done

    if [ "$COUNT" -eq "$LIMIT" ]; then
	killall -9 httpd
	sleep 4
    fi

    return 0
}

OPTS=$(getopt --longoptions=exclude:,level:,no-wait-for-tomcat -n ${0##*/} -- e:l:T "$@")

if [ $? != 0 ] ; then echo "Terminating..." >&2 ; exit 1 ; fi

eval set -- "$OPTS"

WAIT_FOR_TOMCAT=1
while true ; do
    case "$1" in
        -e|--exclude)
            EXCLUDE=$2
            shift
            # the space in "$SERVICE " is intentional, don't remove it 
            SERVICES=$(while read -d " " service ; do echo ${service/$EXCLUDE}; done <<<"$SERVICES ")
            ;;
        -l|--level)
            LEVEL="--level $2"
            shift
            ;;
        -T|--no-wait-for-tomcat)
            WAIT_FOR_TOMCAT=0
            ;;
        --)
            shift
            break
            ;;
        *)
            echo "Internal error [$1]!" >&2
            exit 1
            ;;
    esac
    shift
done

case "$1" in
    start)
	start
        ;;
    stop)
	stop
        ;;
    enable)
        turn_on $LEVEL
        ;;
    disable)
        turn_off $LEVEL
        ;;
    list)
        list
        ;;
    status)
	status
        ;;
    restart|reload)
        stop
        sleep 4

        ensure_httpd_down

        start
        ;;
    *)
        echo "Usage: $(basename $0) {start|stop|status|reload|restart|enable|disable}"
        exit 1
        ;;
esac
exit $?<|MERGE_RESOLUTION|>--- conflicted
+++ resolved
@@ -58,14 +58,10 @@
    fi
 fi
 
-<<<<<<< HEAD
 SERVICES="jabberd $SUSE_AUDITLOG $DB_SERVICE osa-dispatcher $TOMCAT $HTTPD Monitoring MonitoringScout rhn-search cobblerd taskomatic"
-=======
-SERVICES="jabberd $DB_SERVICE osa-dispatcher $TOMCAT httpd Monitoring MonitoringScout rhn-search cobblerd taskomatic"
 if [ -f /etc/rhn/service-list ] ; then
    . /etc/rhn/service-list
 fi
->>>>>>> 4176caae
 
 #. /etc/init.d/functions
 
@@ -84,12 +80,8 @@
                 if /usr/bin/lsof /proc > /dev/null ; then
                     echo "Waiting for tomcat to be ready ..."
                     while [ -f "/var/run/$TOMCAT.pid" ] ; do
-<<<<<<< HEAD
                         read pid < /var/run/$TOMCAT.pid
-                        /usr/bin/lsof -t -i TCP:8009 -p $pid > /dev/null && break
-=======
-                        /usr/sbin/lsof -t -i TCP:8009 -p $(cat /var/run/$TOMCAT.pid) > /dev/null && break
->>>>>>> 4176caae
+                        /usr/bin/lsof -t -i TCP:8009 -p $(cat /var/run/$TOMCAT.pid) > /dev/null && break
                         sleep 1
                     done
                 else
