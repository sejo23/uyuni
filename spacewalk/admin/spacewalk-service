#!/bin/sh
#
# Copyright (c) 2008--2012 Red Hat, Inc.
#
# This software is licensed to you under the GNU General Public License,
# version 2 (GPLv2). There is NO WARRANTY for this software, express or
# implied, including the implied warranties of MERCHANTABILITY or FITNESS
# FOR A PARTICULAR PURPOSE. You should have received a copy of GPLv2
# along with this software; if not, see
# http://www.gnu.org/licenses/old-licenses/gpl-2.0.txt.
#
# Red Hat trademarks are not licensed under GPLv2. No permission is
# granted to use or replicate Red Hat trademarks that are incorporated
# in this software or its documentation.
#

get_rhnconf_value() {
   echo `cat $1 2>/dev/null | grep -v \# | grep $2 | cut -d '=' -f 2 | sed -e 's/ //g'`;
}

if [ $EUID -ne 0 ]; then
   echo -e "This script must be run as root!\n"
   exit 1
fi

if [ -x /etc/init.d/tomcat5 ]; then
   TOMCAT="tomcat5"
fi

if [ -x /etc/init.d/tomcat6 -o -x /lib/systemd/system/tomcat6.service ]; then
   TOMCAT="tomcat6"
fi

<<<<<<< HEAD
if [ -x /etc/init.d/httpd ]; then
   HTTPD="httpd"
fi

if [ -x /etc/init.d/apache2 ]; then
   HTTPD="apache2"
fi

if [ -x /etc/init.d/auditlog-keeper ]; then
   SUSE_AL_DEFAULT=`get_rhnconf_value /etc/rhn/default/rhn_audit.conf enabled`;
   SUSE_AL_MAIN=`get_rhnconf_value /etc/rhn/rhn.conf audit.enabled`;
   if [[ "$SUSE_AL_MAIN" = "1" || "$SUSE_AL_DEFAULT" = "1" ]]; then
     if [[ "$SUSE_AL_MAIN" = "1" || "$SUSE_AL_MAIN" = "" ]]; then
       SUSE_AUDITLOG="auditlog-keeper";
     fi
   fi
fi
=======
if [ -x /lib/systemd/system/tomcat.service ]; then
   TOMCAT="tomcat"
fi

>>>>>>> 3856179a

SERVICES="jabberd $SUSE_AUDITLOG $DB_SERVICE $TOMCAT $HTTPD osa-dispatcher Monitoring MonitoringScout rhn-search cobblerd taskomatic"
if [ -f /etc/rhn/service-list ] ; then
   . /etc/rhn/service-list
fi

#. /etc/init.d/functions

forward_services() {
    ACTION="$1"

    RET=0
    E_STAT=0
    for service in $SERVICES; do
	if [ -e /etc/init.d/$service -o -e /lib/systemd/system/$service.service ]; then
	    /sbin/service $service $ACTION
            E_STAT=$?
            if [ "$service" == "$TOMCAT" \
                -a "$ACTION" == "start" \
                -a "$WAIT_FOR_TOMCAT" == "1" ] ; then
                if /usr/bin/lsof /proc > /dev/null ; then
                    echo "Waiting for tomcat to be ready ..."
                    while [ -f "/var/run/$TOMCAT.pid" ] ; do
                        /usr/bin/lsof -t -i TCP:8009 -p $(cat /var/run/$TOMCAT.pid) > /dev/null && break
                        sleep 1
                    done
                else
                    echo "No lsof found, not waiting for tomcat."
                fi
            fi
	fi
        if [ $E_STAT -ne 0 ]; then
            RET=$E_STAT
	fi
    done
    return $RET
}

reverse_services() {
    ACTION="$1"

    RET=0
    E_STAT=0
    for service in $(echo $SERVICES | tac -s" "); do
	if [ -e /etc/init.d/$service -o -e /lib/systemd/system/$service.service ]; then
	    /sbin/service $service $ACTION
            E_STAT=$?
	fi
        if [ $E_STAT -ne 0 ]; then
            RET=$E_STAT
	fi
    done
    return $RET
}

chkconfig() {
    RET=0
    E_STAT=0
    for service in $SERVICES; do
        if [ -e /etc/init.d/$service -o -e /lib/systemd/system/$service.service ]; then
            /sbin/chkconfig $service "$@"
            E_STAT=$?
        fi
        if [ $E_STAT -ne 0 ]; then
            RET=$E_STAT
        fi
    done
    return $RET
}

turn_on() {
   echo "Enabling spacewalk services..."
   chkconfig on "$@"
   echo "Done"
   return 0
}

turn_off() {
   echo "Disabling spacewalk services..."
   chkconfig off "$@"
   echo "Done"
   return 0
}

list() {
   echo "Listing spacewalk services..."
   chkconfig --list
   echo "Done"
   return 0
}

start() {
        echo "Starting spacewalk services..."
	forward_services start
	echo "Done."
        return 0
}

stop() {
        echo "Shutting down spacewalk services..."
	reverse_services stop
	echo "Done."
        return 0
}

status() {
    forward_services status
    return $?
}

ensure_httpd_down() {
    COUNT=0
    LIMIT=10

    while [ "$(pidof httpd | wc -w)" -gt 0 ] && [ "$COUNT" -lt "$LIMIT" ]
    do
	sleep 1
	((COUNT++))
    done

    if [ "$COUNT" -eq "$LIMIT" ]; then
	killall -9 httpd
	sleep 4
    fi

    return 0
}

OPTS=$(getopt --longoptions=exclude:,level:,no-wait-for-tomcat -n ${0##*/} -- e:l:T "$@")

if [ $? != 0 ] ; then echo "Terminating..." >&2 ; exit 1 ; fi

eval set -- "$OPTS"

WAIT_FOR_TOMCAT=1
while true ; do
    case "$1" in
        -e|--exclude)
            EXCLUDE=$2
            shift
            # the space in "$SERVICE " is intentional, don't remove it 
            SERVICES=$(while read -d " " service ; do echo ${service/$EXCLUDE}; done <<<"$SERVICES ")
            ;;
        -l|--level)
            LEVEL="--level $2"
            shift
            ;;
        -T|--no-wait-for-tomcat)
            WAIT_FOR_TOMCAT=0
            ;;
        --)
            shift
            break
            ;;
        *)
            echo "Internal error [$1]!" >&2
            exit 1
            ;;
    esac
    shift
done

case "$1" in
    start)
	start
        ;;
    stop)
	stop
        ;;
    enable)
        turn_on $LEVEL
        ;;
    disable)
        turn_off $LEVEL
        ;;
    list)
        list
        ;;
    status)
	status
        ;;
    restart|reload)
        stop
        sleep 4

        ensure_httpd_down

        start
        ;;
    *)
        echo "Usage: $(basename $0) {start|stop|status|reload|restart|enable|disable}"
        exit 1
        ;;
esac
exit $?<|MERGE_RESOLUTION|>--- conflicted
+++ resolved
@@ -31,10 +31,6 @@
    TOMCAT="tomcat6"
 fi
 
-<<<<<<< HEAD
-if [ -x /etc/init.d/httpd ]; then
-   HTTPD="httpd"
-fi
 
 if [ -x /etc/init.d/apache2 ]; then
    HTTPD="apache2"
@@ -49,12 +45,6 @@
      fi
    fi
 fi
-=======
-if [ -x /lib/systemd/system/tomcat.service ]; then
-   TOMCAT="tomcat"
-fi
-
->>>>>>> 3856179a
 
 SERVICES="jabberd $SUSE_AUDITLOG $DB_SERVICE $TOMCAT $HTTPD osa-dispatcher Monitoring MonitoringScout rhn-search cobblerd taskomatic"
 if [ -f /etc/rhn/service-list ] ; then
