--- conflicted
+++ resolved
@@ -1,14 +1,10 @@
 %global rhnroot /%{_datadir}/rhn
-<<<<<<< HEAD
 %if 0%{?suse_version}
 %define apache_group www
 %else
 %define apache_group apache
 %endif
 Summary: Various utility scripts and data files for Spacewalk installations
-=======
-Summary: Various utility scripts and data files for Red Hat Satellite installations
->>>>>>> 60513723
 Name: spacewalk-admin
 URL:     https://fedorahosted.org/spacewalk
 Version: 1.10.6
