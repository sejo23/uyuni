<Directory "/srv/www/htdocs/*">
    Options Indexes FollowSymLinks
    AllowOverride All
    Order allow,deny
    Allow from all

    ExpiresActive On
    <FilesMatch "\.(js|css|ico|gif|png|pdf)$">
      ExpiresDefault A86400
      Header append Cache-Control "public"
    </FilesMatch>
</Directory>

PerlTaintCheck Off

PerlFixupHandler Apache2::SizeLimit

PerlRequire /usr/share/rhn/startup.pl

# these will be set via /etc/sysconfig/httpd
PerlPassEnv ORACLE_HOME
PerlPassEnv NLS_LANG

PerlOptions +GlobalRequest

# generic html; no session for vulnerability bots
ErrorDocument 403 /errors/403.html
ErrorDocument 404 /errors/404.html
ErrorDocument 413 /errors/413.html
ErrorDocument 500 /errors/500.html


<Directory /srv/www/htdocs/network>
ErrorDocument 403 /errors/permission.pxt
ErrorDocument 404 /errors/404.pxt
ErrorDocument 413 /errors/413.pxt
ErrorDocument 500 /errors/500.pxt
</Directory>

AddType text/pxt .pxt
<Files *.pxt>
  SetHandler perl-script
  PerlHandler PXT::ApacheHandler
</Files>

<Files download>
  ForceType text/pxt
  SetHandler perl-script
  PerlHandler PXT::ApacheHandler
</Files>

<Files ty>
  ForceType text/pxt
  SetHandler perl-script
  PerlHandler PXT::ApacheHandler
</Files>

<Files *.pxi>
    Order allow,deny
    Deny from all
    Satisfy All
</Files>

<IfModule !proxy_ajp_module>
LoadModule proxy_ajp_module modules/mod_proxy_ajp.so
</IfModule>

# Turn rewrite engine on so we can use it for
# kickstart requests.
RewriteEngine on
RewriteOptions inherit
SSLProxyEngine on

# This rule handles incoming kickstart file requests from
# machines actually performing a kickstart. This rule
# processes the incoming URL and converts it into something
# slightly more Struts friendly.
RewriteRule ^/ks/cfg([-a-zA-Z0-9\._/\%\ ]*)$ /rhn/kickstart/DownloadFile.do?ksurl=$1
RewriteRule ^/download/(.*)$ /rhn/common/DownloadFile.do?url=$1
RewriteRule ^/rpc/api /rhn/rpc/api
RewriteRule ^/ks/dist(.*)$ /rhn/common/DownloadFile.do?url=/ks/dist$1

# For rhn-custom-info
RewriteRule ^/WEBRPC /rhn/rpc/api

# increase timeout on proxy requests
ProxyTimeout 210

<IfModule proxy_ajp_module>
<Proxy ajp://localhost:8009>
  ProxySet min=1
</Proxy>
RewriteRule ^/rhn(.*) ajp://localhost:8009/rhn$1 [P]
</IfModule>

RedirectMatch ^/renew/.* http://www.novell.com/center/
RedirectMatch ^/index\.html$ /rhn/Login.do

# switch all cookies into HttpOnly cookies
# we have to do it on apache level because tomcat5-5.5.23 doesn't support them
Header edit Set-Cookie ^(pxt-session-cookie=.*)$ "$1; HttpOnly"

# Disable TRACE and TRACK
RewriteCond %{REQUEST_METHOD} ^(TRACE|TRACK)
RewriteRule .* - [F]

ServerTokens Prod
ServerSignature Off


#### Configuration for pages from spacewalk-web

PerlModule PXT::ApacheHandler
PerlModule PXT::ApacheAuth

<IfVersion >= 2.4>
PerlConfigRequire       PXT/Apache24Config.pm
</IfVersion>

<<<<<<< HEAD
<Directory "/srv/www/htdocs/network/systems/groups">
=======
<Directory "/var/www/html/network/systems">
        <Files system_list>
          ForceType text/pxt
          SetHandler perl-script
          PerlHandler PXT::ApacheHandler
        </Files>
</Directory>

<Directory "/var/www/html/network/systems/groups">
>>>>>>> 58c83d55
	AuthType Basic
	AuthName "RHN System Group List"

	PerlAuthenHandler PXT::ApacheAuth
	require acl org_entitlement(sw_mgr_enterprise)

	<Files details.pxt>
		AuthType Basic
		AuthName "RHN System Group Admin Area"
		require acl user_has_access_to_servergroup()
	</Files>

	<Files admin_list.pxt>
		AuthType Basic
		AuthName "RHN System Group Admin Area"
		require acl user_role(system_group_admin); user_has_access_to_servergroup()
	</Files>

	<Files delete_confirm.pxt>
		AuthType Basic
		AuthName "RHN System Group Admin Area"
		require acl user_role(system_group_admin); user_has_access_to_servergroup()
	</Files>

	<Files edit_properties.pxt>
		AuthType Basic
		AuthName "RHN System Group Admin Area"
		require acl user_role(system_group_admin); user_has_access_to_servergroup()
	</Files>

	<Files errata_list.pxt>
		AuthType Basic
		AuthName "RHN System Group Admin Area"
		require acl user_has_access_to_servergroup()
	</Files>
</Directory>

<Directory "/srv/www/htdocs/network/systems/details">
	PerlAuthenHandler PXT::ApacheAuth

	<Files proxy.pxt>
		ForceType text/pxt
		SetHandler perl-script
		require acl mixin RHN::Access::System user_role(org_admin); system_feature(ftr_proxy_capable) or system_is_proxy(); org_channel_family(rhn-proxy) or system_is_proxy(); child_channel_candidate(rhn-proxy) or system_is_proxy()
	</Files>

	<Files activation.pxt>
		AuthType Basic
		AuthName "RHN Org Admin Area"
		require acl system_feature(ftr_agent_smith)
	</Files>

	<Files remote_commands.pxt>
		AuthType Basic
		AuthName "RHN Org Admin Area"
		require acl system_feature(ftr_remote_command)
	</Files>
</Directory>

<Directory "/srv/www/htdocs/network/systems/details/history">
	<Files raw_script_output.txt>
		ForceType text/pxt
		SetHandler perl-script
		PerlHandler PXT::ApacheHandler
	</Files>
</Directory>

<Directory "/srv/www/htdocs/network/systems/details/history/snapshots">
	AuthType Basic
	AuthName "RHN Custom Info Management"
	PerlAuthenHandler PXT::ApacheAuth
	require acl mixin RHN::Access::System client_capable(packages.runTransaction) or client_capable(configfiles.deploy); system_feature(ftr_snapshotting)
</Directory>

<Directory "/srv/www/htdocs/network/systems/details/proxy">
	AuthType Basic
	AuthName "RHN Org Admin Area"
	PerlAuthenHandler PXT::ApacheAuth
	require acl user_authenticated()
</Directory>

<Directory "/srv/www/htdocs/network/systems/ssm">
	AuthType Basic
	AuthName "RHN System Set Manager"
	PerlAuthenHandler PXT::ApacheAuth
</Directory>

<Directory "/srv/www/htdocs/network/systems/ssm/misc">
	<Files choose_value_to_remove.pxt>
		ForceType text/pxt
		SetHandler perl-script
		PerlHandler PXT::ApacheHandler
		require acl org_entitlement(rhn_provisioning)
	</Files>

	<Files choose_value_to_set.pxt>
		ForceType text/pxt
		SetHandler perl-script
		PerlHandler PXT::ApacheHandler
		require acl org_entitlement(rhn_provisioning)
	</Files>

	<Files set_value.pxt>
		ForceType text/pxt
		SetHandler perl-script
		PerlHandler PXT::ApacheHandler
		require acl org_entitlement(rhn_provisioning)
	</Files>

	<Files remove_value.pxt>
		ForceType text/pxt
		SetHandler perl-script
		PerlHandler PXT::ApacheHandler
		require acl org_entitlement(rhn_provisioning)
	</Files>
</Directory>

<Directory "/srv/www/htdocs/network/systems/ssm/groups">
	AuthType Basic
	AuthName "RHN Org Admin Area"
	PerlAuthenHandler PXT::ApacheAuth
	require acl user_role(org_admin); org_entitlement(sw_mgr_enterprise)
</Directory>

<Directory "/srv/www/htdocs/network/systems/ssm/provisioning">
	AuthType Basic
	AuthName "RHN Custom Info Management"
	PerlAuthenHandler PXT::ApacheAuth
	require acl org_entitlement(rhn_provisioning)
</Directory>

<Directory "/srv/www/htdocs/network">
	AuthType Basic
	AuthName "RHN Org Admin Area"
	PerlAuthenHandler PXT::ApacheAuth
	require acl user_authenticated()
	DirectoryIndex index.pxt
	Options -Indexes
</Directory>

<Directory "/srv/www/htdocs/network/users">
	AuthType Basic
	AuthName "RHN Org Admin Area"
	PerlAuthenHandler PXT::ApacheAuth
	require acl user_role(org_admin); org_entitlement(sw_mgr_enterprise)
</Directory>

<Directory "/srv/www/htdocs/network/users/details/contact_methods">
	AuthType Basic
	AuthName "RHN Monitoring Area"
	PerlAuthenHandler PXT::ApacheAuth
	require acl org_entitlement(rhn_monitor)
</Directory>

<Directory "/srv/www/htdocs/network/monitoring">
	AuthType Basic
	AuthName "RHN Monitoring Area"
	PerlAuthenHandler PXT::ApacheAuth
</Directory>

<Directory "/srv/www/htdocs/network/monitoring/scout">
	AuthType Basic
	AuthName "RHN Monitoring Area"
	PerlAuthenHandler PXT::ApacheAuth
	require acl user_role(monitoring_admin)
</Directory>

<Directory "/srv/www/htdocs/network/software/channels">
	AuthType Basic
	AuthName "RHN Channel Area"
	PerlAuthenHandler PXT::ApacheAuth

	<Files subscribers.pxt>
		require acl mixin RHN::Access::Channel org_entitlement(sw_mgr_enterprise);org_channel_setting(not_globally_subscribable);user_role(channel_admin) or user_can_admin_channel()
	</Files>

	<Files managers.pxt>
		require acl mixin RHN::Access::Channel org_entitlement(sw_mgr_enterprise);user_role(channel_admin);user_can_admin_channel()
	</Files>
</Directory>

<Directory "/srv/www/htdocs/network/software/channels/manage">
	AuthType Basic
	AuthName "RHN Channel Admin Area"
	PerlAuthenHandler PXT::ApacheAuth
	require acl user_can_manage_channels()

	PerlSetVar channel_context manage
</Directory>

<Directory "/srv/www/htdocs/network/software/channels/manage/packages">
	AuthType Basic
	AuthName "RHN Channel Admin Area"
	PerlAuthenHandler PXT::ApacheAuth
	require acl user_can_manage_channels()

	PerlSetVar channel_context manage
</Directory>

<Directory "/srv/www/htdocs/network/software/channels/manage/packages/compare">
	AuthType Basic
	AuthName "RHN Channel Admin Area"
	PerlAuthenHandler PXT::ApacheAuth
	require acl user_can_manage_channels()

	PerlSetVar channel_context manage
</Directory>

<Directory "/srv/www/htdocs/network/software/packages">
	<Files package_map_raw>
		ForceType text/pxt
		SetHandler perl-script
		PerlHandler PXT::ApacheHandler
	</Files>

	<Files view_readme>
		ForceType text/pxt
		SetHandler perl-script
		PerlHandler PXT::ApacheHandler
	</Files>
</Directory>

<Directory "/srv/www/htdocs/network/software/channels/manage/errata">
	AuthType Basic
	AuthName "RHN Channel Admin Area"
	PerlAuthenHandler PXT::ApacheAuth
	require acl user_can_manage_channels()

	PerlSetVar channel_context manage
</Directory>

<Directory "/srv/www/htdocs/network/errata">
	<Files errata_list>
		ForceType text/pxt
		SetHandler perl-script
		PerlHandler PXT::ApacheHandler
	</Files>
</Directory>

<Directory "/srv/www/htdocs/network/errata/manage">
	AuthType Basic
	AuthName "RHN Channel Admin Area"
	PerlAuthenHandler PXT::ApacheAuth
	require acl user_role(channel_admin)

	PerlSetVar errata_context manage
</Directory>
<|MERGE_RESOLUTION|>--- conflicted
+++ resolved
@@ -117,10 +117,7 @@
 PerlConfigRequire       PXT/Apache24Config.pm
 </IfVersion>
 
-<<<<<<< HEAD
-<Directory "/srv/www/htdocs/network/systems/groups">
-=======
-<Directory "/var/www/html/network/systems">
+<Directory "/srv/www/htdocs/network/systems">
         <Files system_list>
           ForceType text/pxt
           SetHandler perl-script
@@ -128,8 +125,7 @@
         </Files>
 </Directory>
 
-<Directory "/var/www/html/network/systems/groups">
->>>>>>> 58c83d55
+<Directory "/srv/www/htdocs/network/systems/groups">
 	AuthType Basic
 	AuthName "RHN System Group List"
 
