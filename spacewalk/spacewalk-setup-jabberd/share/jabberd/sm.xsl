--- conflicted
+++ resolved
@@ -14,10 +14,12 @@
   </xsl:copy>
 </xsl:template>
 
-<<<<<<< HEAD
-<xsl:template match="/sm/local/id">
+<xsl:template match="/sm/local[ not (id  = '@hostname@') ]">
   <xsl:copy>
-  <xsl:text>@hostname@</xsl:text>
+    <xsl:text>
+    </xsl:text>
+    <id>@hostname@</id>
+    <xsl:apply-templates select="@*|node()"/>
   </xsl:copy>
 </xsl:template>
 
@@ -31,24 +33,12 @@
     </xsl:text>
     </xsl:if>
     <xsl:apply-templates select="@*|node()" />
-=======
-<xsl:template match="/sm/local[ not (id  = '@hostname@') ]">
-  <xsl:copy>
-    <xsl:text>
-    </xsl:text>
-    <id>@hostname@</id>
-    <xsl:apply-templates select="@*|node()"/>
->>>>>>> ec89b999
   </xsl:copy>
 </xsl:template>
 
 <xsl:template match="/sm/storage/driver">
   <xsl:copy>
-<<<<<<< HEAD
-  <xsl:text>db</xsl:text>
-=======
     <xsl:text>db</xsl:text>
->>>>>>> ec89b999
   </xsl:copy>
 </xsl:template>
 
