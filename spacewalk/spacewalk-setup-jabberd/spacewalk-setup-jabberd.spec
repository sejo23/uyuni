Name:           spacewalk-setup-jabberd
Version:        2.8.0
Release:        1%{?dist}
Summary:        Tools to setup jabberd for Spacewalk
Group:          Applications/System
License:        GPLv2
URL:            https://github.com/spacewalkproject/spacewalk
Source0:        https://github.com/spacewalkproject/spacewalk/archive/%{name}-%{version}.tar.gz
BuildRoot:      %{_tmppath}/%{name}-%{version}-%{release}-root-%(%{__id_u} -n)
<<<<<<< HEAD
PreReq:         sqlite3
=======
%if 0%{?fedora} && 0%{?fedora} > 26
BuildRequires:  perl-interpreter
%else
>>>>>>> b205b635
BuildRequires:  perl
%endif
BuildRequires:  perl(ExtUtils::MakeMaker)
BuildRequires:  jabberd
BuildRequires:	 sqlite3
BuildArch:      noarch
%if 0%{?fedora} && 0%{?fedora} > 26
Requires:       perl-interpreter
%else
Requires:       perl
<<<<<<< HEAD
%if 0%{?suse_version}
Requires:       jabberd-sqlite
%endif
=======
%endif
Requires:       libxslt
Requires:       jabberd
Requires:       %{_datadir}/spacewalk
>>>>>>> b205b635

%description
Script, which sets up Jabberd for Spacewalk. Used during installation of
Spacewalk server or Spacewalk proxy.

%prep
%setup -q


%build
%{__perl} Makefile.PL INSTALLDIRS=vendor
make %{?_smp_mflags}


%install
rm -rf %{buildroot}
make pure_install PERL_INSTALL_ROOT=%{buildroot}
find %{buildroot} -type f -name .packlist -exec rm -f {} ';'
find %{buildroot} -type d -depth -exec rmdir {} 2>/dev/null ';'
chmod -R u+w %{buildroot}/*
install -d -m 755 %{buildroot}/%{_datadir}/spacewalk/setup/
install -d -m 755 %{buildroot}/%{_datadir}/spacewalk/setup/jabberd
install -m 0644 share/jabberd/* %{buildroot}/%{_datadir}/spacewalk/setup/jabberd/
install -m 0744 include/* %{buildroot}/%{_datadir}/spacewalk/setup/jabberd/

# jabberd ssl cert location
install -d -m 755 %{buildroot}/%{_sysconfdir}/pki/spacewalk/jabberd

%check
make test

%clean
rm -rf %{buildroot}


%files
%defattr(-,root,root,-)
%doc LICENSE
%{_bindir}/spacewalk-setup-jabberd
%{_mandir}/man1/*
%dir %{_datadir}/spacewalk
%{_datadir}/spacewalk/*
%dir %{_sysconfdir}/pki
%{_sysconfdir}/pki/spacewalk

%post
/usr/share/spacewalk/setup/jabberd/create_sqlite3_database

%changelog
* Wed Aug 16 2017 Eric Herget <eherget@redhat.com> 2.7.4-1
- SW 2.7 Release prep - update copyright year (3rd pass)

* Mon Aug 14 2017 Eric Herget <eherget@redhat.com> 2.7.3-1
- 1480697 - Need to initialize the jabberd sqlite database during setup

* Thu Aug 10 2017 Tomas Kasparek <tkasparek@redhat.com> 2.7.2-1
- 1479849 - Requires: perl has been renamed to perl-interpreter on Fedora 27
- 1479849 - BuildRequires: perl has been renamed to perl-interpreter on Fedora
  27

* Fri May 05 2017 Michael Mraka <michael.mraka@redhat.com> 2.7.1-1
- use sqlite as default osad database backend
- Updated links to github in spec files
- Migrating Fedorahosted to GitHub

* Thu Mar 19 2015 Grant Gainey 2.3.2-1
- Updating copyright info for 2015

* Mon Jan 12 2015 Matej Kollar <mkollar@redhat.com> 2.3.1-1
- Getting rid of trailing spaces in Perl
- Getting rid of Tabs and trailing spaces in LICENSE, COPYING, and README files
- Bumping package versions for 2.3.
- Bumping package versions for 2.2.
- Bumping package versions for 2.1.

* Wed Jul 17 2013 Tomas Kasparek <tkasparek@redhat.com> 2.0.1-1
- Bumping package versions for 2.0.
- Bumping package versions for 1.9
- Purging %%changelog entries preceding Spacewalk 1.0, in active packages.

* Fri Jan 04 2013 Jan Pazdziora 1.9.1-1
- 858689 - simplify the code
- 858689 - correct check for /proc/net/if_inet6 size

* Tue Oct 30 2012 Jan Pazdziora 1.8.7-1
- Update the copyright year.

* Thu Sep 20 2012 Jan Pazdziora 1.8.6-1
- 857284 - don't setup ipv6 if /proc/net/if_inet6 is empty

* Mon Aug 27 2012 Miroslav Suchý <msuchy@redhat.com> 1.8.5-1
- 807479 - correct description

* Wed Aug 22 2012 Michael Mraka <michael.mraka@redhat.com> 1.8.4-1
- 800297 - s2s: enable resolve-ipv6

* Mon Jun 11 2012 Michael Mraka <michael.mraka@redhat.com> 1.8.3-1
- there's no spacewalk-branding in spacewalk-proxy

* Mon May 21 2012 Miroslav Suchý <msuchy@redhat.com> 1.8.1-1
- %%defattr is not needed since rpm 4.4
- 807479 - simplify pki declaration
- 807479 - require spacewalk-branding
- Bumping package versions for 1.8.

* Wed Dec 21 2011 Milan Zazrivec <mzazrivec@redhat.com> 1.6.5-1
- update copyright info

* Wed Oct 26 2011 Milan Zazrivec <mzazrivec@redhat.com> 1.6.4-1
- s2s.xml: no need to setup /s2s/local/resolver

* Wed Oct 19 2011 Milan Zazrivec <mzazrivec@redhat.com> 1.6.3-1
- spacewalk-setup-jabberd: update router.xml configuration

* Fri Oct 07 2011 Milan Zazrivec <mzazrivec@redhat.com> 1.6.2-1
- 715299 - jabberd IPv6 configuration

* Mon Aug 01 2011 Jan Pazdziora 1.6.1-1
- 726708 - change interval & keepalive only when different from default values
  (mzazrivec@redhat.com)
- 726708 - jabberd: set keepalive and interval to 60 (mzazrivec@redhat.com)

* Tue Dec 14 2010 Jan Pazdziora 1.3.2-1
- We need to check the return value of GetOptions and die if the parameters
  were not correct.
- spacewalk-setup-jabberd should own /usr/share/spacewalk (msuchy@redhat.com)

* Thu Nov 25 2010 Milan Zazrivec <mzazrivec@redhat.com> 1.3.1-1
- sm.xsl for jabberd ver. 2.2.11

* Tue Nov 02 2010 Jan Pazdziora 1.2.2-1
- Update copyright years in the rest of the repo.

* Fri Sep 10 2010 Milan Zazrivec <mzazrivec@redhat.com> 1.2.1-1
- point c2s to server.pem contained in the rhn-org-* pkg

* Mon Apr 19 2010 Michael Mraka <michael.mraka@redhat.com> 1.1.1-1
- bumping spec files to 1.1 packages<|MERGE_RESOLUTION|>--- conflicted
+++ resolved
@@ -7,13 +7,10 @@
 URL:            https://github.com/spacewalkproject/spacewalk
 Source0:        https://github.com/spacewalkproject/spacewalk/archive/%{name}-%{version}.tar.gz
 BuildRoot:      %{_tmppath}/%{name}-%{version}-%{release}-root-%(%{__id_u} -n)
-<<<<<<< HEAD
 PreReq:         sqlite3
-=======
 %if 0%{?fedora} && 0%{?fedora} > 26
 BuildRequires:  perl-interpreter
 %else
->>>>>>> b205b635
 BuildRequires:  perl
 %endif
 BuildRequires:  perl(ExtUtils::MakeMaker)
@@ -24,16 +21,10 @@
 Requires:       perl-interpreter
 %else
 Requires:       perl
-<<<<<<< HEAD
+%endif
 %if 0%{?suse_version}
 Requires:       jabberd-sqlite
 %endif
-=======
-%endif
-Requires:       libxslt
-Requires:       jabberd
-Requires:       %{_datadir}/spacewalk
->>>>>>> b205b635
 
 %description
 Script, which sets up Jabberd for Spacewalk. Used during installation of
