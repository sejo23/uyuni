Name:           spacewalk-setup-jabberd
<<<<<<< HEAD
Version:        1.7.0.5
=======
Version:        1.9.0
>>>>>>> 4869bc83
Release:        1%{?dist}
Summary:        Tools to setup jabberd for Spacewalk
Group:          Applications/System
License:        GPLv2
URL:            https://fedorahosted.org/spacewalk
Source0:        https://fedorahosted.org/releases/s/p/spacewalk/%{name}-%{version}.tar.gz
BuildRoot:      %{_tmppath}/%{name}-%{version}-%{release}-root-%(%{__id_u} -n)
BuildRequires:  perl
BuildRequires:  perl(ExtUtils::MakeMaker)
BuildArch:      noarch
Requires:       perl
Requires:       libxslt
Requires:       jabberd
<<<<<<< HEAD
%if 0%{?suse_version}
Requires:       jabberd-db
%endif
=======
Requires:       %{_datadir}/spacewalk
>>>>>>> 4869bc83

%description
Script, which sets up Jabberd for Spacewalk. Used during installation of
Spacewalk server or Spacewalk proxy.

%prep
%setup -q

%post
if [ $1 = 2 ]; then
    # in case of upgrade
    # remove jabberd database
    # especially required for upgrade from 1.2 to 1.7
    # because osad dispatcher password moved from rhn.conf to DB
    rm -f /var/lib/jabberd/db/*
fi;

%build
%{__perl} Makefile.PL INSTALLDIRS=vendor
make %{?_smp_mflags}


%install
rm -rf %{buildroot}
make pure_install PERL_INSTALL_ROOT=%{buildroot}
find %{buildroot} -type f -name .packlist -exec rm -f {} ';'
find %{buildroot} -type d -depth -exec rmdir {} 2>/dev/null ';'
chmod -R u+w %{buildroot}/*
install -d -m 755 %{buildroot}/%{_datadir}/spacewalk/setup/
install -d -m 755 %{buildroot}/%{_datadir}/spacewalk/setup/jabberd
install -m 0644 share/jabberd/* %{buildroot}/%{_datadir}/spacewalk/setup/jabberd/

# jabberd ssl cert location
install -d -m 755 %{buildroot}/%{_sysconfdir}/pki/spacewalk/jabberd

%check
make test


%clean
rm -rf %{buildroot}


%files
%doc LICENSE
%{_bindir}/spacewalk-setup-jabberd
%{_mandir}/man1/*
%{_datadir}/spacewalk/*
<<<<<<< HEAD
%dir %{_sysconfdir}/pki
=======
>>>>>>> 4869bc83
%{_sysconfdir}/pki/spacewalk

%changelog
* Tue Oct 30 2012 Jan Pazdziora 1.8.7-1
- Update the copyright year.

* Thu Sep 20 2012 Jan Pazdziora 1.8.6-1
- 857284 - don't setup ipv6 if /proc/net/if_inet6 is empty

* Mon Aug 27 2012 Miroslav Suchý <msuchy@redhat.com> 1.8.5-1
- 807479 - correct description

* Wed Aug 22 2012 Michael Mraka <michael.mraka@redhat.com> 1.8.4-1
- 800297 - s2s: enable resolve-ipv6

* Mon Jun 11 2012 Michael Mraka <michael.mraka@redhat.com> 1.8.3-1
- there's no spacewalk-branding in spacewalk-proxy

* Mon May 21 2012 Miroslav Suchý <msuchy@redhat.com> 1.8.1-1
- %%defattr is not needed since rpm 4.4
- 807479 - simplify pki declaration
- 807479 - require spacewalk-branding
- Bumping package versions for 1.8.

* Wed Dec 21 2011 Milan Zazrivec <mzazrivec@redhat.com> 1.6.5-1
- update copyright info

* Wed Oct 26 2011 Milan Zazrivec <mzazrivec@redhat.com> 1.6.4-1
- s2s.xml: no need to setup /s2s/local/resolver

* Wed Oct 19 2011 Milan Zazrivec <mzazrivec@redhat.com> 1.6.3-1
- spacewalk-setup-jabberd: update router.xml configuration

* Fri Oct 07 2011 Milan Zazrivec <mzazrivec@redhat.com> 1.6.2-1
- 715299 - jabberd IPv6 configuration

* Mon Aug 01 2011 Jan Pazdziora 1.6.1-1
- 726708 - change interval & keepalive only when different from default values
  (mzazrivec@redhat.com)
- 726708 - jabberd: set keepalive and interval to 60 (mzazrivec@redhat.com)

* Tue Dec 14 2010 Jan Pazdziora 1.3.2-1
- We need to check the return value of GetOptions and die if the parameters
  were not correct.
- spacewalk-setup-jabberd should own /usr/share/spacewalk (msuchy@redhat.com)

* Thu Nov 25 2010 Milan Zazrivec <mzazrivec@redhat.com> 1.3.1-1
- sm.xsl for jabberd ver. 2.2.11

* Tue Nov 02 2010 Jan Pazdziora 1.2.2-1
- Update copyright years in the rest of the repo.

* Fri Sep 10 2010 Milan Zazrivec <mzazrivec@redhat.com> 1.2.1-1
- point c2s to server.pem contained in the rhn-org-* pkg

* Mon Apr 19 2010 Michael Mraka <michael.mraka@redhat.com> 1.1.1-1
- bumping spec files to 1.1 packages

* Thu Feb 18 2010 Miroslav Suchy <msuchy@redhat.com> 0.9.1-1
- Split from package spacewalk-setup.
<|MERGE_RESOLUTION|>--- conflicted
+++ resolved
@@ -1,9 +1,5 @@
 Name:           spacewalk-setup-jabberd
-<<<<<<< HEAD
-Version:        1.7.0.5
-=======
 Version:        1.9.0
->>>>>>> 4869bc83
 Release:        1%{?dist}
 Summary:        Tools to setup jabberd for Spacewalk
 Group:          Applications/System
@@ -17,13 +13,9 @@
 Requires:       perl
 Requires:       libxslt
 Requires:       jabberd
-<<<<<<< HEAD
 %if 0%{?suse_version}
 Requires:       jabberd-db
 %endif
-=======
-Requires:       %{_datadir}/spacewalk
->>>>>>> 4869bc83
 
 %description
 Script, which sets up Jabberd for Spacewalk. Used during installation of
@@ -68,14 +60,13 @@
 
 
 %files
+%defattr(-,root,root,-)
 %doc LICENSE
 %{_bindir}/spacewalk-setup-jabberd
 %{_mandir}/man1/*
+%dir %{_datadir}/spacewalk
 %{_datadir}/spacewalk/*
-<<<<<<< HEAD
 %dir %{_sysconfdir}/pki
-=======
->>>>>>> 4869bc83
 %{_sysconfdir}/pki/spacewalk
 
 %changelog
