--- conflicted
+++ resolved
@@ -5,11 +5,7 @@
 from distutils.core import setup
 
 setup(name = "gzipstream",
-<<<<<<< HEAD
-      version = "2.8.3.1",
-=======
       version = "2.8.4",
->>>>>>> 8c66aaa2
       description = "Streaming zlib (gzip) support for python",
       long_description = """\
 A streaming gzip handler.
