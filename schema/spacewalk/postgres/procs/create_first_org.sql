--- conflicted
+++ resolved
@@ -1,9 +1,4 @@
-<<<<<<< HEAD
--- oracle equivalent source sha1 c41bdfe1c34793750074822305709d994b541165
--- retrieved from ./1279712605/e7eb734c1a1ae108af13b6aa9040c8f20aee64c5/schema/spacewalk/oracle/procs/create_first_org.sql
-=======
 -- oracle equivalent source sha1 62df7a6985c0deb03680ec4b374e17c175cd35d1
->>>>>>> 4869bc83
 --
 -- Copyright (c) 2008--2012 Red Hat, Inc.
 --
