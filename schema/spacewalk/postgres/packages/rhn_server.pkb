<<<<<<< HEAD
-- oracle equivalent source sha1 313877381aabfb6a788aaee4f0daedf5ae01b7a2
=======
-- oracle equivalent source sha1 b6947eea546edc7a66c7b53d0b62dc734ce3ca8a
>>>>>>> ceb8dc1c
--
-- Copyright (c) 2008--2012 Red Hat, Inc.
--
-- This software is licensed to you under the GNU General Public License,
-- version 2 (GPLv2). There is NO WARRANTY for this software, express or
-- implied, including the implied warranties of MERCHANTABILITY or FITNESS
-- FOR A PARTICULAR PURPOSE. You should have received a copy of GPLv2
-- along with this software; if not, see
-- http://www.gnu.org/licenses/old-licenses/gpl-2.0.txt.
-- 
-- Red Hat trademarks are not licensed under GPLv2. No permission is
-- granted to use or replicate Red Hat trademarks that are incorporated
-- in this software or its documentation. 
--
--
--
--

-- create schema rhn_server;

--update pg_setting
update pg_settings set setting = 'rhn_server,' || setting where name = 'search_path';

    create or replace function system_service_level(
    	server_id_in in numeric,
	service_level_in in varchar
    ) returns numeric as $$
    declare
    ents cursor is 
      select label from rhnServerEntitlementView
      where server_id = server_id_in;

    retval numeric := 0;

    begin
         for ent in ents loop
            retval := rhn_entitlements.entitlement_grants_service (ent.label, service_level_in);
            if retval = 1 then
               return retval;
            end if;
         end loop;

         return retval;

    end$$ language plpgsql;

        
    create or replace function can_change_base_channel(server_id_in IN NUMERIC)
    returns numeric
    as $$
    declare
    	throwaway numeric;
    begin
    	-- the idea: if we get past this query, the server is
	-- neither sat nor proxy, so base channel is changeable
	
	select 1 into throwaway
	  from rhnServer S
	 where S.id = server_id_in
	   and not exists (select 1 from rhnSatelliteInfo SI where SI.server_id = S.id)
	   and not exists (select 1 from rhnProxyInfo PI where PI.server_id = S.id);

        if not found then
	    return 0;
        end if;
	   
	return 1;
    end$$ language plpgsql;
	        
    create or replace function set_custom_value(
    	server_id_in in numeric,
	user_id_in in numeric,
	key_label_in in varchar,
	value_in in varchar
    ) returns void
    as $$
    declare
    	key_id_val numeric;
    begin
    	select CDK.id into strict key_id_val
	  from rhnCustomDataKey CDK,
	       rhnServer S
	 where S.id = server_id_in
	   and S.org_id = CDK.org_id
	   and CDK.label = key_label_in;
	   
	begin
	    insert into rhnServerCustomDataValue (server_id, key_id, value, created_by, last_modified_by)
	    values (server_id_in, key_id_val, value_in, user_id_in, user_id_in);
	exception
	    when UNIQUE_VIOLATION
	    	then
		update rhnServerCustomDataValue
		   set value = value_in,
		       last_modified_by = user_id_in
		 where server_id = server_id_in
		   and key_id = key_id_val;		   
	end;
	
    end$$ language plpgsql;
    
    create or replace function bulk_set_custom_value(
    	key_label_in in varchar,
	value_in in varchar,
	set_label_in in varchar,
	set_uid_in in numeric
    )
    returns integer
    as $$
    declare
        i integer;
        server record;
    begin
        i := 0;
        for server in (
           SELECT user_id, label, element, element_two
	     FROM rhnSet
	    WHERE label = set_label_in
	      AND user_id = set_uid_in
	) loop
	    if rhn_server.system_service_level(server.element, 'provisioning') = 1 then
	    	perform rhn_server.set_custom_value(server.element, set_uid_in, key_label_in, value_in);
            i := i + 1;
	    end if;
	end loop;
    return i;
    end$$ language plpgsql;

    create or replace function bulk_snapshot_tag(
    	org_id_in in numeric,
        tagname_in in varchar,
	set_label_in in varchar,
	set_uid_in in numeric
    ) returns void
    as $$
    declare
        server record;
    	snapshot_id numeric;
    begin
        for server in (
           SELECT user_id, label, element, element_two
	     FROM rhnSet
	    WHERE label = set_label_in
	      AND user_id = set_uid_in
	    ) loop
	    if rhn_server.system_service_level(server.element, 'provisioning') = 1 then
	    	    select max(id) into snapshot_id
	    	    from rhnSnapshot
	    	    where server_id = server.element;

	    	    if snapshot_id is null then
		    	perform rhn_server.snapshot_server(server.element, 'tagging system:  ' || tagname_in);
			
			select max(id) into snapshot_id
			from rhnSnapshot
			where server_id = server.element;
		    end if;
		 
		-- now have a snapshot_id to work with...
		begin
		    perform rhn_server.tag_snapshot(snapshot_id, org_id_in, tagname_in);
		exception
		    when UNIQUE_VIOLATION
		    	then
			-- do nothing, be forgiving...
			null;
		end;
	    end if;
	end loop;    
    end$$ language plpgsql;

    create or replace function tag_delete(
    	server_id_in in numeric,
	tag_id_in in numeric
    ) returns void
    as $$
    declare
    	snapshots cursor is
		select	snapshot_id
		from	rhnSnapshotTag
		where	tag_id = tag_id_in;
	tag_id_tmp numeric;
    begin
    	select	id into tag_id_tmp
	from	rhnTag
	where	id = tag_id_in
	for update;

	delete
		from	rhnSnapshotTag
		where	server_id = server_id_in
			and tag_id = tag_id_in;
	for snapshot in snapshots loop
		return;
	end loop;
	delete
		from rhnTag
		where id = tag_id_in;
    end$$ language plpgsql;

    create or replace function tag_snapshot(
        snapshot_id_in in numeric,
	org_id_in in numeric,
	tagname_in in varchar
    ) returns void
    as $$
    begin
    	insert into rhnSnapshotTag (snapshot_id, server_id, tag_id)
	select snapshot_id_in, server_id, lookup_tag(org_id_in, tagname_in)
	from rhnSnapshot
	where id = snapshot_id_in;
    end$$ language plpgsql;

    create or replace function bulk_snapshot(
    	reason_in in varchar,
	set_label_in in varchar,
	set_uid_in in numeric
    ) returns void
    as $$
    declare
        server record;
    begin
        for server in (
           SELECT user_id, label, element, element_two
	     FROM rhnSet
	    WHERE label = set_label_in
	      AND user_id = set_uid_in
	    ) loop
    	    if rhn_server.system_service_level(server.element, 'provisioning') = 1 then
	    	perform rhn_server.snapshot_server(server.element, reason_in);
	    end if;
	end loop;
    end$$ language plpgsql;

    create or replace function snapshot_server(
    	server_id_in in numeric,
	reason_in in varchar
    ) returns void
    as $$
    declare
    	snapshot_id_v numeric;
	revisions cursor is
		select distinct
			cr.id
		from	rhnConfigRevision	cr,
			rhnConfigFileName	cfn,
			rhnConfigFile		cf,
			rhnConfigChannel	cc,
			rhnServerConfigChannel	scc
		where	1=1
			and scc.server_id = server_id_in
			and scc.config_channel_id = cc.id
			and cc.id = cf.config_channel_id
			and cf.id = cr.config_file_id
			and cr.id = cf.latest_config_revision_id
			and cf.config_file_name_id = cfn.id
			and cf.id = lookup_first_matching_cf(scc.server_id, cfn.path);
	locked integer;
    begin
    	select nextval('rhn_snapshot_id_seq') into snapshot_id_v;

	insert into rhnSnapshot (id, org_id, server_id, reason) (
		select	snapshot_id_v,
			s.org_id,
			server_id_in,
			reason_in
		from	rhnServer s
		where	s.id = server_id_in
	);
	insert into rhnSnapshotChannel (snapshot_id, channel_id) (
		select	snapshot_id_v, sc.channel_id
		from	rhnServerChannel sc
		where	sc.server_id = server_id_in
	);
	insert into rhnSnapshotServerGroup (snapshot_id, server_group_id) (
		select	snapshot_id_v, sgm.server_group_id
		from	rhnServerGroupMembers sgm
		where	sgm.server_id = server_id_in
	);
        locked := 0;
        <<iloop>>
        while true loop
            begin
                insert into rhnPackageNEVRA (id, name_id, evr_id, package_arch_id)
                select nextval('rhn_pkgnevra_id_seq'), sp.name_id, sp.evr_id, sp.package_arch_id
                from rhnServerPackage sp
                where sp.server_id = server_id_in
                        and not exists
                        (select 1
                                from rhnPackageNEVRA nevra
                                where nevra.name_id = sp.name_id
                                        and nevra.evr_id = sp.evr_id
                                        and (nevra.package_arch_id = sp.package_arch_id
                                            or (nevra.package_arch_id is null
                                                and sp.package_arch_id is null)));
                exit iloop;
            exception when unique_violation then
                if locked = 1 then
                    raise;
                else
                    lock table rhnPackageNEVRA in exclusive mode;
                    locked := 1;
                end if;
            end;
        end loop;
	insert into rhnSnapshotPackage (snapshot_id, nevra_id) (
                select distinct snapshot_id_v, nevra.id
                from    rhnServerPackage sp, rhnPackageNEVRA nevra
                where   sp.server_id = server_id_in
                        and nevra.name_id = sp.name_id
                        and nevra.evr_id = sp.evr_id
                        and (nevra.package_arch_id = sp.package_arch_id
                            or (nevra.package_arch_id is null
                                and sp.package_arch_id is null))
	);

	insert into rhnSnapshotConfigChannel ( snapshot_id, config_channel_id ) (
		select	snapshot_id_v, scc.config_channel_id
		from	rhnServerConfigChannel scc
		where	server_id = server_id_in
	);

	for revision in revisions loop
		insert into rhnSnapshotConfigRevision (
				snapshot_id, config_revision_id
			) values (
				snapshot_id_v, revision.id
			);
	end loop;
    end$$ language plpgsql;

    create or replace function remove_action(
    	server_id_in in numeric,
	action_id_in in numeric
    ) returns void
    as $$
    declare
    	-- this really wants "nulls last", but 8.1.7.3.0 sucks ass.
	-- instead, we make a local table that holds our
	-- list of ids with null prereqs.  There's surely a better way
	-- (an array instead of a table maybe?  who knows...)
	-- but I've got code to do this handy that I can look at ;)
    	chained_actions cursor is
                with recursive r(id, prerequisite) as (
			select	id, prerequisite
			from	rhnAction
			where id = action_id_in
		union all
			select	r1.id, r1.prerequisite
			from	rhnAction r1, r
			where r.id = r1.prerequisite
		)
		select * from r
		order by prerequisite desc;
	sessions cursor is
		select	s.id
		from	rhnKickstartSession s
		where	server_id_in in (s.old_server_id, s.new_server_id)
			and s.action_id = action_id_in
			and not exists (
				select	1
				from	rhnKickstartSessionState ss
				where	ss.id = s.state_id
					and ss.label in ('failed','complete')
			);
	chain_ends numeric[];
	i numeric;
	prereq numeric := 1;
    begin
	select	prerequisite
	into	prereq
	from	rhnAction
	where	id = action_id_in;

	if prereq is not null then
		perform rhn_exception.raise_exception('action_is_child');
	end if;

        chain_ends := '{}';
	i := 1;
	for action in chained_actions loop
		if action.prerequisite is null then
			chain_ends[i] := action.id;
			i := i + 1;
		else
			delete from rhnServerAction
				where server_id = server_id_in
				and action_id = action.id;
		end if;
	end loop;

	delete from rhnServerAction
		where server_id = server_id_in
		and action_id = any(chain_ends);

	for s in sessions loop
		update rhnKickstartSession
			set 	state_id = (
					select	id
					from	rhnKickstartSessionState
					where	label = 'failed'
				),
				action_id = null
			where	id = s.id;
		perform set_ks_session_history_message(s.id, 'failed', 'Kickstart cancelled due to action removal');
	end loop;
    end$$ language plpgsql;
   
    create or replace function check_user_access(server_id_in in numeric, user_id_in in numeric)
    returns numeric
    as $$
    declare
    	has_access numeric;
    begin
    	-- first check; if this returns no rows, then the server/user are in different orgs, and we bail
        select 1 into has_access
	  from rhnServer S,
	       web_contact wc
	 where wc.org_id = s.org_id
	   and s.id = server_id_in
	   and wc.id = user_id_in;

        if not found then
          return 0;
        end if;

	-- okay, so they're in the same org.  if we have an org admin, they get a free pass
    	if rhn_user.check_role(user_id_in, 'org_admin') = 1
	then
	    return 1;
	end if;
		   
    	select 1 into has_access
	  from rhnServerGroupMembers SGM,
	       rhnUserServerGroupPerms USG
	 where SGM.server_group_id = USG.server_group_id
	   and SGM.server_id = server_id_in
	   and USG.user_id = user_id_in;

        if not found then
          return 0;
        end if;
	   
	return 1;
    end$$ language plpgsql;

    -- *******************************************************************
    -- FUNCTION: can_server_consume_virt_slot
    -- Returns 1 if the server id is eligible to consume a virtual slot,
    --   else returns 0.
    -- Called by: insert_into_servergroup, delete_from_servergroup
    -- *******************************************************************
    create or replace function can_server_consume_virt_slot(server_id_in in numeric,
                                           group_type_in in varchar)
    returns numeric                                           
    as $$
    declare
        server_virt_slots cursor is
            select vi.VIRTUAL_SYSTEM_ID
            from
                rhnVirtualInstance vi
            where
                -- server id is a virtual instance
                vi.VIRTUAL_SYSTEM_ID = server_id_in
                -- server id's host is virt entitled
                and exists ( select 1
                     from rhnServerEntitlementView sev
                 where vi.HOST_SYSTEM_ID = sev.server_id
                 and sev.label in ('virtualization_host',
                                   'virtualization_host_platform') )
                -- server id's host also has the ent we want
                and exists ( select 1
                     from rhnServerEntitlementView sev2
                 where vi.HOST_SYSTEM_ID = sev2.server_id
                 and sev2.label = group_type_in );

    begin
        for server_virt_slot in server_virt_slots loop
            return 1;
        end loop;
        return 0;
    end$$ language plpgsql;


    create or replace function insert_into_servergroup (
		server_id_in in numeric,
		server_group_id_in in numeric
    ) returns void
    as $$
    declare
		used_slots numeric;
		max_slots numeric;
		org_id numeric;
		mgmt_available numeric;
		mgmt_upgrade numeric;
		mgmt_sgid numeric;
		prov_available numeric;
		prov_upgrade numeric;
		prov_sgid numeric;
		group_label varchar;
		group_type numeric;
	begin
		-- first, group_type = null, because it's easy...

		-- this will rowlock the servergroup we're trying to change;
		-- we probably need to lock the other one, but I think the chances
		-- of it being a real issue are very small for now...
		select	sg.group_type, sg.org_id, sg.current_members, sg.max_members
		into	group_type, org_id, used_slots, max_slots
		from	rhnServerGroup sg
		where	sg.id = server_group_id_in
		for update of sg;

		if group_type is null then
			if used_slots >= max_slots then
				perform rhn_exception.raise_exception('servergroup_max_members');
			end if;

			insert into rhnServerGroupMembers(
					server_id, server_group_id
				) values (
					server_id_in, server_group_id_in
				);
			update rhnServerGroup
				set current_members = current_members + 1
				where id = server_group_id_in;

			perform rhn_cache.update_perms_for_server_group(server_group_id_in);
			return;
		end if;

		-- now for group_type != null
		-- 
		select	label
		into	group_label
		from	rhnServerGroupType	sgt
		where	sgt.id = group_type;

		-- the naive easy path that gets hit most often and has to be quickest.
		if group_label in ('sw_mgr_entitled',
                           'enterprise_entitled',
                           'bootstrap_entitled',
                           'monitoring_entitled',
                           'provisioning_entitled',
                           'virtualization_host',
                           'virtualization_host_platform') then
			if used_slots >= max_slots and 
               (rhn_server.can_server_consume_virt_slot(server_id_in, group_label) != 1) 
               then
				perform rhn_exception.raise_exception('servergroup_max_members');
			end if;

			insert into rhnServerGroupMembers(
					server_id, server_group_id
				) values (
					server_id_in, server_group_id_in
				);

            -- Only update current members if the system in consuming a 
            -- physical slot.
            if rhn_server.can_server_consume_virt_slot(server_id_in, group_label) = 0 then
                update rhnServerGroup
                set current_members = current_members + 1
                where id = server_group_id_in;
            end if;                

			return;
		end if;
	end$$ language plpgsql;

	create or replace function insert_into_servergroup_maybe (
		server_id_in in numeric,
		server_group_id_in in numeric
	) returns numeric as $$ 
    declare
		retval numeric := 0;
		servergroups cursor is
			select	s.id	server_id,
					sg.id	server_group_id
			from	rhnServerGroup	sg,
					rhnServer		s
			where	s.id = server_id_in
				and sg.id = server_group_id_in
				and s.org_id = sg.org_id
				and not exists (
					select	1
					from	rhnServerGroupMembers sgm
					where	sgm.server_id = s.id
						and sgm.server_group_id = sg.id
				);
	begin
		for sgm in servergroups loop
			perform rhn_server.insert_into_servergroup(sgm.server_id, sgm.server_group_id);
			retval := retval + 1;
		end loop;
		return retval;
	end$$ language plpgsql;

	create or replace function insert_set_into_servergroup (
		server_group_id_in in numeric,
		user_id_in in numeric,
		set_label_in in varchar
	) returns void
        as $$
    declare
		servers cursor is
			select	st.element	id
			from	rhnSet		st
			where	st.user_id = user_id_in
				and st.label = set_label_in
				and exists (
					select	1
					from	rhnUserManagedServerGroups umsg
					where	umsg.server_group_id = server_group_id_in
						and umsg.user_id = user_id_in
					)
				and not exists (
					select	1
					from	rhnServerGroupMembers sgm
					where	sgm.server_id = st.element
						and sgm.server_group_id = server_group_id_in
				);
	begin
		for s in servers loop
			perform rhn_server.insert_into_servergroup(s.id, server_group_id_in);
		end loop;
	end$$ language plpgsql;
		
    create or replace function delete_from_servergroup (
    	server_id_in in numeric,
		server_group_id_in in numeric
    ) returns void
    as $$
    declare
        server_virt_groups cursor is
            select 1
            from rhnServerEntitlementVirtual sev
            where sev.server_id = server_id_in
            and sev.server_group_id = server_group_id_in;

		oid numeric;
		mgmt_sgid numeric;
		label varchar;
		group_type numeric;
	begin
			select	sg.group_type, sg.org_id
			into	group_type,	oid
			from	rhnServerGroupMembers	sgm,
					rhnServerGroup			sg
			where	sg.id = server_group_id_in
				and sg.id = sgm.server_group_id
				and sgm.server_id = server_id_in
			for update of sg;

			if not found then
				perform rhn_exception.raise_exception('server_not_in_group');
			end if;

		-- do group_type is null first
		if group_type is null then
			delete from rhnServerGroupMembers
				where server_group_id = server_group_id_in
				and	server_id = server_id_in;
			update rhnServerGroup
				set current_members = current_members - 1
				where id = server_group_id_in;
			perform rhn_cache.update_perms_for_server_group(server_group_id_in);
			return;
		end if;

		select	sgt.label
		into	label
		from	rhnServerGroupType sgt
		where	sgt.id = group_type;

		if label in ('sw_mgr_entitled',
                     'enterprise_entitled', 
                     'bootstrap_entitled',
                     'provisioning_entitled', 
                     'monitoring_entitled',
                     'virtualization_host',
                     'virtualization_host_platform') then

            -- Only update current members if the system is consuming
            -- a physical slot.
            for server_virt_group in server_virt_groups loop                
                delete from rhnServerGroupMembers
                where server_group_id = server_group_id_in
                and	server_id = server_id_in;
                return;
            end loop;                

            delete from rhnServerGroupMembers
            where server_group_id = server_group_id_in
            and	server_id = server_id_in;

            update rhnServerGroup
            set current_members = current_members - 1
            where id = server_group_id_in;
 
		end if;
	end$$ language plpgsql;

	create or replace function delete_set_from_servergroup (
		server_group_id_in in numeric,
		user_id_in in numeric,
		set_label_in in varchar
	) returns void
        as $$	
        declare
		servergroups cursor is
			select	sgm.server_id, sgm.server_group_id
			from	rhnSet st,
					rhnServerGroupMembers sgm
			where	sgm.server_group_id = server_group_id_in
				and st.user_id = user_id_in
				and st.label = set_label_in
				and sgm.server_id = st.element
				and exists (
					select	1
					from	rhnUserManagedServerGroups usgp
					where	usgp.server_group_id = server_group_id_in
						and usgp.user_id = user_id_in
				);
	begin
		for sgm in servergroups loop
			perform rhn_server.delete_from_servergroup(sgm.server_id, server_group_id_in);
		end loop;
	end$$ language plpgsql;

	create or replace function clear_servergroup (
		server_group_id_in in numeric
	) returns void
        as $$
        declare
		servers cursor is
			select	sgm.server_id	id
			from	rhnServerGroupMembers sgm
			where	sgm.server_group_id = server_group_id_in;
	begin
		for s in servers loop
			perform rhn_server.delete_from_servergroup(s.id, server_group_id_in);
		end loop;
	end$$ language plpgsql;

	create or replace function delete_from_org_servergroups (
		server_id_in in numeric
	) returns void
        as $$
        declare
		servergroups cursor is
			select	sgm.server_group_id id
			from	rhnServerGroup sg,
					rhnServerGroupMembers sgm
			where	sgm.server_id = server_id_in
				and sgm.server_group_id = sg.id
				and sg.group_type is null;
	begin
		for sg in servergroups loop
			perform rhn_server.delete_from_servergroup(server_id_in, sg.id);
		end loop;
	end$$ language plpgsql;

	create or replace function get_ip_address (
		server_id_in in numeric
	) returns varchar as $$
        declare
		interfaces cursor is
			select	ni.name as name, na4.address as address
			from	rhnServerNetInterface ni,
			        rhnServerNetAddress4 na4
			where	server_id = server_id_in
                and ni.id = na4.interface_id
				and na4.address != '127.0.0.1';
		addresses cursor is
			select	ipaddr ip_addr
			from	rhnServerNetwork
			where	server_id = server_id_in
				and ipaddr != '127.0.0.1';
	begin
		for addr in addresses loop
			return addr.ip_addr;
		end loop;
		for iface in interfaces loop
			return iface.address;
		end loop;
		return NULL;
	end$$ language plpgsql;

    create or replace function update_needed_cache(
        server_id_in in numeric
	) returns void as $$
    begin
      delete from rhnServerNeededCache
        where server_id = server_id_in;
      insert into rhnServerNeededCache
             (server_id, errata_id, package_id, channel_id)
        (select distinct sp.server_id, x.errata_id, p.id, x.channel_id
           FROM (SELECT sp_sp.server_id, sp_sp.name_id,
		        sp_sp.package_arch_id, max(sp_pe.evr) AS max_evr
                   FROM rhnServerPackage sp_sp
                   join rhnPackageEvr sp_pe ON sp_pe.id = sp_sp.evr_id
                  GROUP BY sp_sp.server_id, sp_sp.name_id, sp_sp.package_arch_id) sp
           join rhnPackage p ON p.name_id = sp.name_id
           join rhnPackageEvr pe ON pe.id = p.evr_id AND sp.max_evr < pe.evr
           join rhnPackageUpgradeArchCompat puac
	            ON puac.package_arch_id = sp.package_arch_id
		    AND puac.package_upgrade_arch_id = p.package_arch_id
           join rhnServerChannel sc ON sc.server_id = sp.server_id
           join rhnChannelPackage cp ON cp.package_id = p.id
	            AND cp.channel_id = sc.channel_id
           left join (SELECT ep.errata_id, ce.channel_id, ep.package_id
                        FROM rhnChannelErrata ce
                        join rhnErrataPackage ep
			         ON ep.errata_id = ce.errata_id
			join rhnServerChannel sc_sc
			         ON sc_sc.channel_id = ce.channel_id
		       WHERE sc_sc.server_id = server_id_in) x
             ON x.channel_id = sc.channel_id AND x.package_id = cp.package_id
          where sp.server_id = server_id_in);
	end$$ language plpgsql;
-- restore the original setting
update pg_settings set setting = overlay( setting placing '' from 1 for (length('rhn_server')+1) ) where name = 'search_path';<|MERGE_RESOLUTION|>--- conflicted
+++ resolved
@@ -1,8 +1,4 @@
-<<<<<<< HEAD
--- oracle equivalent source sha1 313877381aabfb6a788aaee4f0daedf5ae01b7a2
-=======
--- oracle equivalent source sha1 b6947eea546edc7a66c7b53d0b62dc734ce3ca8a
->>>>>>> ceb8dc1c
+-- oracle equivalent source sha1 3e207b5203c8b8c0b51cd8c1d88e1d2f6b34e0c7
 --
 -- Copyright (c) 2008--2012 Red Hat, Inc.
 --
