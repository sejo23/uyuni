<<<<<<< HEAD
-- oracle equivalent source sha1 4ad4a389c17de455781055b884c2022c9824894d
=======
-- oracle equivalent source sha1 40f0f5e4639a0afa9bf59eb6bdce2720c059ce65
>>>>>>> 030402fa
--
-- Copyright (c) 2008--2011 Red Hat, Inc.
--
-- This software is licensed to you under the GNU General Public License,
-- version 2 (GPLv2). There is NO WARRANTY for this software, express or
-- implied, including the implied warranties of MERCHANTABILITY or FITNESS
-- FOR A PARTICULAR PURPOSE. You should have received a copy of GPLv2
-- along with this software; if not, see
-- http://www.gnu.org/licenses/old-licenses/gpl-2.0.txt.
-- 
-- Red Hat trademarks are not licensed under GPLv2. No permission is
-- granted to use or replicate Red Hat trademarks that are incorporated
-- in this software or its documentation. 
--
--
--
--

create schema rhn_channel;

--update pg_setting
update pg_settings set setting = 'rhn_channel,' || setting where name = 'search_path';

    create or replace function obtain_read_lock(channel_family_id_in in numeric, org_id_in in numeric)
    returns void as $$
    declare
        read_lock date;
    begin
        select created into read_lock
          from rhnPrivateChannelFamily
         where channel_family_id = channel_family_id_in and org_id = org_id_in
           for update;
    end$$ language plpgsql;

    -- this "emulates" cursor server_base_subscriptions defined in oracle/rhn_channel.pks
    create or replace function server_base_subscriptions(server_id_in NUMERIC)
    returns boolean as $$
    begin
      return exists(SELECT C.id FROM rhnChannel C, rhnServerChannel SC
		    WHERE C.id = SC.channel_id
		      AND SC.server_id = server_id_in
		      AND C.parent_channel IS NULL);
    end$$ language plpgsql;

    -- this "emulates" cursor server_base_subscriptions defined in oracle/rhn_channel.pks
    create or replace function check_server_subscription(server_id_in NUMERIC, channel_id_in NUMERIC)
    returns boolean as $$
    begin
      return exists(SELECT channel_id FROM rhnServerChannel WHERE server_id = server_id_in AND channel_id = channel_id_in);
    end$$ language plpgsql;




    CREATE OR REPLACE FUNCTION subscribe_server(server_id_in IN NUMERIC, 
                                                channel_id_in NUMERIC, 
                                                immediate_in NUMERIC default 1, 
                                                user_id_in in numeric default null, 
                                                recalcfamily_in NUMERIC default 1) returns void
    AS $$
    declare
        channel_parent_val      rhnChannel.parent_channel%TYPE;
        parent_subscribed       BOOLEAN;
        server_has_base_chan    BOOLEAN;
        server_already_in_chan  BOOLEAN;
        channel_family_id_val   NUMERIC;
        server_org_id_val       NUMERIC;
        available_subscriptions NUMERIC;
        available_fve_subs      numeric;
        consenting_user         NUMERIC;
        allowed                 numeric;
        is_fve_char             char(1) := 'N';
    BEGIN
        if user_id_in is not null then
            allowed := rhn_channel.user_role_check(channel_id_in, user_id_in, 'subscribe');
        else
            allowed := 1;
        end if;

        if allowed = 0 then
            perform rhn_exception.raise_exception('no_subscribe_permissions');
        end if;


        SELECT parent_channel INTO channel_parent_val FROM rhnChannel WHERE id = channel_id_in;

        IF channel_parent_val IS NOT NULL
        THEN    
            -- child channel; if attempting to cross-subscribe a child to the wrong base, silently ignore
            parent_subscribed := rhn_channel.check_server_subscription(server_id_in, channel_parent_val);
        
            IF NOT parent_subscribed
            THEN
                RETURN;
            END IF;
        ELSE
            -- base channel
            server_has_base_chan := rhn_channel.server_base_subscriptions(server_id_in);
            
            IF server_has_base_chan
            THEN
                perform rhn_exception.raise_exception('channel_server_one_base');
            END IF;
        END IF;

        server_already_in_chan := rhn_channel.check_server_subscription(server_id_in, channel_id_in);
    
        IF server_already_in_chan
        THEN
            RETURN;
        END IF;
        
        channel_family_id_val := rhn_channel.family_for_channel(channel_id_in);
        IF channel_family_id_val IS NULL
        THEN
            perform rhn_exception.raise_exception('channel_subscribe_no_family');
        END IF;

        --
        -- Use the org_id of the server only if the org_id of the channel = NULL.
        -- This is required for subscribing to shared channels.
        --
        SELECT COALESCE(org_id, (SELECT org_id FROM rhnServer WHERE id = server_id_in))
          INTO server_org_id_val
          FROM rhnChannel
         WHERE id = channel_id_in;
         
        begin
            perform rhn_channel.obtain_read_lock(channel_family_id_val, server_org_id_val);
        exception
            when no_data_found then
                perform rhn_exception.raise_exception('channel_family_no_subscriptions');
        end;

        available_subscriptions := rhn_channel.available_family_subscriptions(channel_family_id_val, server_org_id_val);
        available_fve_subs := rhn_channel.available_fve_family_subs(channel_family_id_val, server_org_id_val);
        
        IF available_subscriptions IS NULL OR 
           available_subscriptions > 0 OR
           rhn_channel.can_server_consume_virt_channl(server_id_in, channel_family_id_val) = 1 OR
           (available_fve_subs > 0 AND rhn_channel.can_server_consume_fve(server_id_in) = 1) OR
           rhn_channel.server_has_family_subscription(server_id_in, channel_family_id_val) > 0
        THEN
            if rhn_channel.can_server_consume_virt_channl(server_id_in, channel_family_id_val) = 0 AND available_fve_subs > 0 AND rhn_channel.can_server_consume_fve(server_id_in) = 1 THEN
                is_fve_char := 'Y';
            end if;

            insert into rhnServerHistory (id,server_id,summary,details) (
                select  nextval('rhn_event_id_seq'),
                        server_id_in,
                        'subscribed to channel ' || SUBSTR(c.label, 0, 106),
                        c.label
                from    rhnChannel c
                where   c.id = channel_id_in
            );
            UPDATE rhnServer SET channels_changed = current_timestamp WHERE id = server_id_in;
            INSERT INTO rhnServerChannel (server_id, channel_id, is_fve) VALUES (server_id_in, channel_id_in, is_fve_char);
			IF recalcfamily_in > 0
			THEN
                perform rhn_channel.update_family_counts(channel_family_id_val, server_org_id_val);
			END IF;
            perform queue_server(server_id_in, immediate_in);
        ELSE
            perform rhn_exception.raise_exception('channel_family_no_subscriptions');
        END IF;
            
    END$$ language plpgsql;



    create or replace function can_convert_to_fve(server_id_in IN NUMERIC, channel_family_id_val IN NUMERIC)
    RETURNS NUMERIC
    as $$
    declare
        fve_convertible_entries cursor for
        select 1  from
            rhnServerFveCapable cap
          where cap.server_id = server_id_in
                AND cap.channel_family_id = channel_family_id_val;
    BEGIN
        FOR entry IN fve_convertible_entries LOOP
            return 1;
        END LOOP;
        RETURN 0;
    END$$ language plpgsql;



    -- Converts server channel_family to use a flex entitlement
    create or replace function convert_to_fve(server_id_in IN NUMERIC, channel_family_id_val IN NUMERIC)
    returns void
    as $$
    declare
        available_fve_subs      NUMERIC;
        server_org_id_val       NUMERIC;
    BEGIN

        --
        -- Use the org_id of the server only if the org_id of the channel = NULL.
        -- This is required for subscribing to shared channels.
        --
        SELECT org_id
          INTO server_org_id_val
          FROM rhnServer
         WHERE id = server_id_in;


        perform obtain_read_lock(channel_family_id_val, server_org_id_val);
        if not found then
                perform rhn_exception.raise_exception('channel_family_no_subscriptions');
        end if;
        IF (can_convert_to_fve(server_id_in, channel_family_id_val ) = 0)
            THEN
                perform rhn_exception.raise_exception('server_cannot_convert_to_flex');
        END IF;

        available_fve_subs := rhn_channel.available_fve_family_subs(channel_family_id_val, server_org_id_val);

        IF (available_fve_subs > 0)
        THEN

            insert into rhnServerHistory (id,server_id,summary,details) (
                select  nextval('rhn_event_id_seq'),
                        server_id_in,
                        'converted to flex entitlement' || SUBSTR(cf.label, 0, 99),
                        cf.label
                from    rhnChannelFamily cf
                where   cf.id = channel_family_id_val
            );

            UPDATE rhnServerChannel sc set sc.is_fve = 'Y'
                           where sc.server_id = server_id_in and
                                 sc.channel_id in
                                    (select cfm.channel_id from rhnChannelFamilyMembers cfm
                                                where cfm.CHANNEL_FAMILY_ID = channel_family_id_val);

            perform rhn_channel.update_family_counts(channel_family_id_val, server_org_id_val);
        ELSE
            perform rhn_exception.raise_exception('not_enough_flex_entitlements');
        END IF;

    END$$ language plpgsql;
    
    create or replace function can_server_consume_virt_channl(
        server_id_in in numeric,
        family_id_in in numeric )
    returns numeric
    as $$
    begin
      if exists(
            select 1
            from
                rhnChannelFamilyVirtSubLevel cfvsl,
                rhnSGTypeVirtSubLevel sgtvsl,
                rhnVirtualInstance vi
            where
                vi.virtual_system_id = server_id_in 
                and sgtvsl.virt_sub_level_id = cfvsl.virt_sub_level_id
                and cfvsl.channel_family_id = family_id_in
                and exists (
                    select 1
                    from rhnServerEntitlementView sev
                    where vi.host_system_id = sev.server_id
                    and sev.server_group_type_id = sgtvsl.server_group_type_id ))
      then
        return 1;
      else
        return 0;
      end if;
    end$$ language plpgsql;

    create or replace function can_server_consume_fve(server_id_in in numeric) returns numeric
    as $$
    declare
        vi_entries cursor for
            SELECT 1
              FROM rhnVirtualInstance vi
             WHERE vi.virtual_system_id = server_id_in;
        vi_count numeric;

    begin
        FOR vi_entry IN VI_ENTRIES LOOP
            return 1;
        END LOOP;
        RETURN 0;
    end$$ language plpgsql;

    create or replace function guess_server_base(
        server_id_in in numeric
    ) RETURNS numeric as $$
    declare
        server_cursor cursor for
            select s.server_arch_id, s.release, s.org_id
              from rhnServer s
             where s.id = server_id_in;
    -- Cursor that fetches all the possible base channels for a
    -- (server_arch_id, release, org_id) combination
        base_channel_cursor cursor(
                release_in varchar,
                server_arch_id_in numeric,
                org_id_in numeric
        ) for
                select distinct c.*
                from    rhnDistChannelMap                       dcm,
                                rhnServerChannelArchCompat      scac,
                                rhnChannel                                      c,
                                rhnChannelPermissions           cp
                where   cp.org_id = org_id_in
                        and cp.channel_id = c.id
                        and c.parent_channel is null
                        and c.id = dcm.channel_id
                        and c.channel_arch_id = dcm.channel_arch_id
                        and dcm.release = release_in
                        and scac.server_arch_id = server_arch_id_in
                        and scac.channel_arch_id = c.channel_arch_id;

    begin
        for s in server_cursor loop
            for channel in base_channel_cursor(s.release,
                s.server_arch_id, s.org_id) 
            loop
                return channel.id;
            end loop;
        end loop;
        -- Server not found, or no base channel applies to it
        return null;
    end$$ language plpgsql;

    -- Private function
    create or replace function normalize_server_arch(server_arch_in in varchar)
    returns varchar
    as $$
    declare
        suffix VARCHAR(128) := '-redhat-linux';
    begin
        if server_arch_in is NULL then
            return NULL;
        end if;
        if position('-' IN server_arch_in) > 0
        then
            -- Suffix already present
            return server_arch_in;
        end if;
        return server_arch_in || suffix;
    end$$ language plpgsql;

    --
    -- Raises: 
    --   server_arch_not_found
    --   no_subscribe_permissions
    create or replace function base_channel_for_release_arch(
        release_in in varchar,
        server_arch_in in varchar,
        org_id_in in numeric default -1,
        user_id_in in numeric default null
    ) returns numeric as $$
    declare
        server_arch varchar(256) := rhn_channel.normalize_server_arch(server_arch_in);
        server_arch_id numeric;
    begin
        -- Look up the server arch
            select id
              into server_arch_id
              from rhnServerArch
             where label = server_arch;
            if not found then
                perform rhn_exception.raise_exception('server_arch_not_found');
            end if;

        return rhn_channel.base_channel_rel_archid(release_in, server_arch_id,
            org_id_in, user_id_in);
    end$$ language plpgsql;

    create or replace function base_channel_rel_archid(
        release_in in varchar,
        server_arch_id_in in numeric,
        org_id_in in numeric default -1,
        user_id_in in numeric default null
    ) returns numeric as $$
    declare
        denied_channel_id numeric := null;
        valid_org_id numeric := org_id_in;
        valid_user_id numeric := user_id_in;
        channel_subscribable numeric;
    -- Cursor that fetches all the possible base channels for a
    -- (server_arch_id, release, org_id) combination
        base_channel_cursor cursor(
                release_in varchar,
                server_arch_id_in numeric,
                org_id_in numeric
        ) for
                select distinct c.*
                from    rhnDistChannelMap                       dcm,
                                rhnServerChannelArchCompat      scac,
                                rhnChannel                                      c,
                                rhnChannelPermissions           cp
                where   cp.org_id = org_id_in
                        and cp.channel_id = c.id
                        and c.parent_channel is null
                        and c.id = dcm.channel_id
                        and c.channel_arch_id = dcm.channel_arch_id
                        and dcm.release = release_in
                        and scac.server_arch_id = server_arch_id_in
                        and scac.channel_arch_id = c.channel_arch_id;

    begin
        if org_id_in = -1 and user_id_in is not null then
            -- Get the org id from the user id

                select org_id
                  into valid_org_id
                  from web_contact
                 where id = user_id_in;

                if not found then
                    -- User doesn't exist
                    -- XXX Only list public stuff for now
                    valid_user_id := null;
                    valid_org_id := -1;
                end if;
        end if;

        for c in base_channel_cursor(release_in, server_arch_id_in, valid_org_id)
        loop
            -- This row is a possible match
            if valid_user_id is null then
                -- User ID not specified, so no user to channel permissions to
                -- check
                return c.id;
            end if;

            -- Check user to channel permissions
            select rhn_channel.loose_user_role_check(c.id, user_id_in, 'subscribe')
              into channel_subscribable;

            if channel_subscribable = 1 then
                return c.id;
            end if;
                
            -- Base channel exists, but is not subscribable; keep trying
            denied_channel_id := c.id;
        end loop;
        
        if denied_channel_id is not null then
            perform rhn_exception.raise_exception('no_subscribe_permissions');
        end if;
        -- No base channel applies
        return NULL;
    end$$ language plpgsql;

    CREATE OR REPLACE FUNCTION clear_subscriptions(server_id_in IN NUMERIC, deleting_server IN NUMERIC default 0,
                                update_family_countsYN IN NUMERIC default 1 ) returns void
    AS $$
    declare
        server_channels cursor(server_id_in numeric) for
                select  s.org_id, sc.channel_id, cfm.channel_family_id
                from    rhnServer s,
                        rhnServerChannel sc,
                        rhnChannelFamilyMembers cfm
                where   s.id = server_id_in
                        and s.id = sc.server_id
                        and sc.channel_id = cfm.channel_id
                order by cfm.channel_family_id;
        last_channel_family_id rhnChannelFamilyMembers.channel_family_id%type := -1;
        last_channel_org_id    rhnServer.org_id%type := -1;
    BEGIN
        for channel in server_channels(server_id_in)
        loop
                perform rhn_channel.unsubscribe_server(server_id_in, channel.channel_id, 1, 1, deleting_server, 0);
                if update_family_countsYN > 0
                    and channel.channel_family_id != last_channel_family_id then
                    -- update family counts only once
                    -- after all channels with same family has been fetched
                    if last_channel_family_id != -1 then
                        perform rhn_channel.update_family_counts(channel.channel_family_id, channel.org_id);
                    end if;
                    last_channel_family_id := channel.channel_family_id;
                    last_channel_org_id    := channel.org_id;
                end if;
        end loop;
        if update_family_countsYN > 0 and last_channel_family_id != -1 then
            -- update the last family fetched
            perform rhn_channel.update_family_counts(last_channel_family_id, last_channel_org_id);
        end if;
    END$$ language plpgsql;

    CREATE OR REPLACE FUNCTION unsubscribe_server(server_id_in IN NUMERIC, channel_id_in NUMERIC, immediate_in NUMERIC default 1, unsubscribe_children_in numeric default 0,
                                 deleting_server in numeric default 0,
                                 update_family_countsYN in numeric default 1) returns void
    AS $$
    declare
        channel_family_id_val   NUMERIC;
        server_org_id_val       NUMERIC;
        available_subscriptions NUMERIC; 
        server_already_in_chan  BOOLEAN;
        channel_family_is_proxy cursor(channel_family_id_in numeric) for
                select  1
                from    rhnChannelFamily
                where   id = channel_family_id_in
                    and label = 'rhn-proxy';
        channel_family_is_satellite cursor(channel_family_id_in numeric) for
                select  1
                from    rhnChannelFamily
                where   id = channel_family_id_in
                    and label = 'rhn-satellite';
        child record;
    BEGIN
        -- In PostgreSQL recursion with opened cursors is not allowed so we use
        -- FOR IN SELECT form which is ok.
        FOR child IN select  c.id
                from    rhnChannel                      c,
                                rhnServerChannel        sc
                where   1=1
                        and c.parent_channel = channel_id_in
                        and c.id = sc.channel_id
                        and sc.server_id = server_id_in
        LOOP
            if unsubscribe_children_in = 1 then
                perform rhn_channel.unsubscribe_server(server_id_in,
                                                       child.id,
                                                       immediate_in,
                                                       unsubscribe_children_in,
                                                       deleting_server,
                                                       update_family_countsYN);
            else
                perform rhn_exception.raise_exception('channel_unsubscribe_child_exists');
            end if;
        END LOOP;
        
        server_already_in_chan := rhn_channel.check_server_subscription(server_id_in, channel_id_in);
    
        IF NOT server_already_in_chan
        THEN
            RETURN;
        END IF;
        
   if deleting_server = 0 then 

      insert into rhnServerHistory (id,server_id,summary,details) (
          select  nextval('rhn_event_id_seq'),
                server_id_in,
             'unsubscribed from channel ' || SUBSTR(c.label, 0, 106),
             c.label
          from    rhnChannel c
          where   c.id = channel_id_in
      );

        UPDATE rhnServer SET channels_changed = current_timestamp WHERE id = server_id_in;
   end if;
        
   DELETE FROM rhnServerChannel WHERE server_id = server_id_in AND channel_id = channel_id_in;

   if deleting_server = 0 then 
        perform queue_server(server_id_in, immediate_in);
   end if;

        channel_family_id_val := rhn_channel.family_for_channel(channel_id_in);
        IF channel_family_id_val IS NULL
        THEN
            perform rhn_exception.raise_exception('channel_unsubscribe_no_family');
        END IF;

        for ignore in channel_family_is_satellite(channel_family_id_val) loop
                delete from rhnSatelliteInfo where server_id = server_id_in;
        end loop;

        for ignore in channel_family_is_proxy(channel_family_id_val) loop
                delete from rhnProxyInfo where server_id = server_id_in;
        end loop;
        SELECT org_id INTO server_org_id_val
          FROM rhnServer
         WHERE id = server_id_in;
         
        if update_family_countsYN = 1 then
           perform rhn_channel.update_family_counts(channel_family_id_val, server_org_id_val);
        end if;
    END$$ language plpgsql;

    CREATE OR REPLACE FUNCTION family_for_channel(channel_id_in IN NUMERIC)
    RETURNS NUMERIC
    AS $$
    declare
        channel_family_id_val NUMERIC;
    BEGIN
        SELECT channel_family_id INTO channel_family_id_val
          FROM rhnChannelFamilyMembers
         WHERE channel_id = channel_id_in;

        IF NOT FOUND THEN
          RETURN NULL;
        END IF;
         
        RETURN channel_family_id_val;
    END$$ language plpgsql;

    CREATE OR REPLACE FUNCTION available_family_subscriptions(channel_family_id_in IN NUMERIC, org_id_in IN NUMERIC)
    RETURNS NUMERIC
    AS $$
    declare
        cfp record;
        current_members_val NUMERIC;
        max_members_val     NUMERIC;
        found               NUMERIC;
    BEGIN
        for cfp in SELECT * FROM rhnOrgChannelFamilyPermissions
	    WHERE channel_family_id = channel_family_id_in
	      AND org_id = org_id_in
        LOOP
            found := 1;
            current_members_val := cfp.current_members;
            max_members_val := cfp.max_members;
        END LOOP;

        -- not found: either the channel fam doesn't have an entry in cfp, or the org doesn't have access to it.
        -- either way, there are no available subscriptions

        IF found IS NULL
        THEN
            RETURN 0;
        END IF;

        -- null max members?  in that case, pass it on; NULL means infinite
        IF max_members_val IS NULL
        THEN
            RETURN NULL;
        END IF;

        -- otherwise, return the delta
        RETURN max_members_val - current_members_val;
    END$$ language plpgsql;

    CREATE OR REPLACE FUNCTION available_fve_family_subs(channel_family_id_in IN NUMERIC, org_id_in IN NUMERIC)
    RETURNS NUMERIC
    AS $$
    declare
        cfp record;
        fve_current_members_val NUMERIC;
        fve_max_members_val     NUMERIC;
        found               NUMERIC;
    BEGIN
        for cfp in SELECT * FROM rhnOrgChannelFamilyPermissions
	    WHERE channel_family_id = channel_family_id_in
	      AND org_id = org_id_in
        LOOP
            found := 1;
            fve_current_members_val := cfp.fve_current_members;
            fve_max_members_val := cfp.fve_max_members;
        END LOOP;

        -- not found: either the channel fam doesn't have an entry in cfp, or the org doesn't have access to it.
        -- either way, there are no available subscriptions
        
        IF found IS NULL
        THEN
            RETURN 0;
        END IF;

        -- null max members?  in that case, pass it on; NULL means infinite                     
        IF fve_max_members_val IS NULL
        THEN
            RETURN NULL;
        END IF;

        -- otherwise, return the delta  
        RETURN fve_max_members_val - fve_current_members_val;
    END$$ language plpgsql;
    
    -- *******************************************************************
    -- FUNCTION: channel_family_current_members
    -- Calculates and returns the actual count of systems consuming
    --   physical channel subscriptions.
    -- Called by: update_family_counts 
    --            rhn_entitlements.repoll_virt_guest_entitlements
    -- *******************************************************************
    create or replace function channel_family_current_members(channel_family_id_in IN NUMERIC,
                                            org_id_in IN NUMERIC)
    returns numeric
    as $$
    declare
        current_members_count numeric := 0;
    begin
        select  count(distinct server_id)
        into    current_members_count
          from  rhnChannelFamilyServerPhysical cfsp
         where  cfsp.channel_family_id = channel_family_id_in
           and  cfsp.customer_id = org_id_in;
        return current_members_count;
    end$$ language plpgsql;


    create or replace function cfam_curr_fve_members(
        channel_family_id_in IN NUMERIC,
        org_id_in IN NUMERIC)
    returns numeric
    as $$
    declare
        current_members_count numeric := 0;

    begin
        select count(sc.server_id)
          into current_members_count
          from rhnServerChannel sc,
               rhnChannelFamilyMembers cfm,
               rhnServer s
         where s.org_id = org_id_in
           and s.id = sc.server_id
           and cfm.channel_family_id = channel_family_id_in
           and cfm.channel_id = sc.channel_id
           and exists (
                select 1
                  from rhnChannelFamilyServerFve cfsp
                 where cfsp.CHANNEL_FAMILY_ID = channel_family_id_in
                   and cfsp.server_id = s.id
                );

        return current_members_count;
    end$$ language plpgsql;
    CREATE OR REPLACE FUNCTION update_family_counts(channel_family_id_in IN NUMERIC, 
                                   org_id_in IN NUMERIC) returns void
    AS $$
    BEGIN
        update rhnPrivateChannelFamily
           set current_members = rhn_channel.channel_family_current_members(channel_family_id_in, org_id_in),
               fve_current_members = rhn_channel.cfam_curr_fve_members(channel_family_id_in,org_id_in)
         where org_id = org_id_in
           and channel_family_id = channel_family_id_in;
    END$$ language plpgsql;
    
    create or replace function update_group_family_counts(group_label_in IN VARCHAR,
                                   org_id_in IN NUMERIC)
    returns void
    as $$
    declare
        i record;
    BEGIN
        FOR i IN (
                SELECT DISTINCT CFM.channel_family_id, SG.org_id
                 FROM rhnChannelFamilyMembers CFM
                 JOIN rhnServerChannel SC
                   ON SC.channel_id = CFM.channel_id
                 JOIN rhnServerGroupMembers SGM
                   ON SC.server_id = SGM.server_id
                 JOIN rhnServerGroup SG
                   ON SGM.server_group_id = SG.id
                 JOIN rhnServerGroupType SGT
                   ON SG.group_type = SGT.id
                WHERE SGT.label = group_label_in
                  AND SG.org_id = org_id_in
                  AND SGT.is_base = 'Y'
        ) LOOP
            perform rhn_channel.update_family_counts(i.channel_family_id, i.org_id);
        END LOOP;
    END$$ language plpgsql;

    CREATE OR REPLACE FUNCTION available_chan_subscriptions(channel_id_in IN NUMERIC, 
                                          org_id_in IN NUMERIC)
    RETURNS NUMERIC
    AS $$
    declare
            channel_family_id_val NUMERIC;
    BEGIN
        SELECT channel_family_id INTO STRICT channel_family_id_val
            FROM rhnChannelFamilyMembers
            WHERE channel_id = channel_id_in;
         
            RETURN rhn_channel.available_family_subscriptions(
                           channel_family_id_val, org_id_in);
    END$$ language plpgsql;

    CREATE OR REPLACE FUNCTION available_fve_chan_subs(channel_id_in IN NUMERIC,
                                          org_id_in IN NUMERIC)
    RETURNS NUMERIC
    AS $$
    declare
            channel_family_id_val NUMERIC;
    BEGIN
        SELECT channel_family_id INTO STRICT channel_family_id_val
            FROM rhnChannelFamilyMembers
            WHERE channel_id = channel_id_in;

            RETURN rhn_channel.available_fve_family_subs(
                           channel_family_id_val, org_id_in);
    END$$ language plpgsql;

    create or replace function unsubscribe_server_from_family(server_id_in in numeric, 
                                             channel_family_id_in in numeric)
    returns void
    as $$
    begin
        delete
        from    rhnServerChannel rsc
        where   rsc.server_id = server_id_in
            and channel_id in (
                select  rcfm.channel_id
                from    rhnChannelFamilyMembers rcfm
                where   rcfm.channel_family_id = channel_family_id_in);
    end$$ language plpgsql;

    create or replace function get_org_id(channel_id_in in numeric)
    returns numeric
    as $$
    declare
        org_id_out numeric;
    begin
        select org_id into strict org_id_out
            from rhnChannel
            where id = channel_id_in;
         
            return org_id_out;
    end$$ language plpgsql;
    
    create or replace function get_cfam_org_access(cfam_id_in in numeric, org_id_in in numeric)
    returns numeric
    as $$
    begin
      if exists(
                        select  1
                        from    rhnOrgChannelFamilyPermissions cfp
                        where   cfp.org_id = org_id_in
      ) then
                return 1;
      else
                return 0;
      end if;
    end$$ language plpgsql;

    create or replace function get_org_access(channel_id_in in numeric, org_id_in in numeric)
    returns integer
    as $$
    begin
        -- the idea: if we get past this query, 
        -- the org has access to the channel, else not
        if exists(
        select 1
          from rhnChannelFamilyMembers CFM,
               rhnOrgChannelFamilyPermissions CFP
         where cfp.org_id = org_id_in
           and CFM.channel_family_id = CFP.channel_family_id
           and CFM.channel_id = channel_id_in
           and (CFP.max_members > 0 or CFP.max_members is null or CFP.fve_max_members > 0 or CFP.fve_max_members is null or CFP.org_id = 1) )
        then
          return 1;
        else
          return 0;
        end if;
    end$$ language plpgsql;
    
    -- check if a user has a given role, or if such a role is inferrable
    create or replace function user_role_check_debug(channel_id_in in numeric, 
                                   user_id_in in numeric, 
                                   role_in in varchar,
                                   status out numeric,
                                   reason_out out varchar)
    as $$
    declare
        org_id numeric;
    begin
        org_id := rhn_user.get_org_id(user_id_in);

        -- channel might be shared
        if role_in = 'subscribe' and
           rhn_channel.shared_user_role_check(channel_id_in, user_id_in, role_in) = 1 then
            status := 1;
            return;
        end if;
        
        if role_in = 'manage' and 
           COALESCE(rhn_channel.get_org_id(channel_id_in), -1) <> org_id then
                reason_out := 'channel_not_owned';
               status := 0;
               return;
            end if;
        
        if role_in = 'subscribe' and 
           rhn_channel.get_org_access(channel_id_in, org_id) = 0 then
                reason_out := 'channel_not_available';
                status := 0;
                return;
            end if;
        
        -- channel admins have all roles
        if rhn_user.check_role_implied(user_id_in, 'channel_admin') = 1 then
            reason_out := 'channel_admin';
            status := 1;
            return;
            end if;

        -- the subscribe permission is inferred 
    -- UNLESS the not_globally_subscribable flag is set 
        if role_in = 'subscribe'
        then
            if rhn_channel.org_channel_setting(channel_id_in, 
                       org_id,
                       'not_globally_subscribable') = 0 then
                reason_out := 'globally_subscribable';
                status := 1;
                return;
            end if;
        end if;
        
        -- all other roles (manage right now) are explicitly granted    
        reason_out := 'direct_permission';
        status := rhn_channel.direct_user_role_check(channel_id_in, 
                                              user_id_in, role_in);
        return;
    end$$ language plpgsql;
    
    -- same as above, but with no OUT param; useful in views, etc
    create or replace function user_role_check(channel_id_in in numeric, user_id_in in numeric, role_in in varchar)
    returns numeric
    as $$
    declare
        throwaway record;
    begin
        throwaway := rhn_channel.user_role_check_debug(channel_id_in, user_id_in, role_in);
        return throwaway.status;
    end$$ language plpgsql;

    --
    -- For multiorg phase II, this function simply checks to see if the user's
    -- has a trust relationship that includes this channel by id.
    --
    create or replace function shared_user_role_check(channel_id in numeric, user_id in numeric, role in varchar)
    returns numeric
    as $$
    declare
      n numeric;
      oid numeric;
    begin
      oid := rhn_user.get_org_id(user_id);
      select 1 into n
      from rhnSharedChannelView s
      where s.id = channel_id and s.org_trust_id = oid;

      if not found then
        return 0;
      end if;

      return 1;
    end$$ language plpgsql;

    -- same as above, but returns 1 if user_id_in is null
    -- This is useful in queries where user_id is not specified
    create or replace function loose_user_role_check(channel_id_in in numeric, user_id_in in numeric, role_in in varchar)
    returns numeric
    as $$
    begin
        if user_id_in is null then
            return 1;
        end if;
        return rhn_channel.user_role_check(channel_id_in, user_id_in, role_in);
    end$$ language plpgsql;
    
    -- directly checks the table, no inferred permissions
    create or replace function direct_user_role_check(channel_id_in in numeric, user_id_in in numeric, role_in in varchar)
    returns numeric
    as $$
    declare
        throwaway numeric;
    begin
        -- the idea: if we get past this query, the user has the role, else no
        select 1 into throwaway
          from rhnChannelPermissionRole CPR,
               rhnChannelPermission CP
         where CP.user_id = user_id_in
           and CP.channel_id = channel_id_in
           and CPR.label = role_in
           and CP.role_id = CPR.id;

      if not found then
        return 0;
      end if;
           
      return 1;
    end$$ language plpgsql;
    
    -- check if an org has a certain setting
    create or replace function org_channel_setting(channel_id_in in numeric, org_id_in in numeric, setting_in in varchar)
    returns numeric
    as $$
    declare
        throwaway numeric;
    begin
        -- the idea: if we get past this query, the org has the setting
        select 1 into throwaway
          from rhnOrgChannelSettingsType OCST,
               rhnOrgChannelSettings OCS
         where OCS.org_id = org_id_in
           and OCS.channel_id = channel_id_in
           and OCST.label = setting_in
           and OCS.setting_id = OCST.id;

      if not found then
        return 0;
      end if;

      return 1;
    end$$ language plpgsql;
    
    CREATE OR REPLACE FUNCTION channel_priority(channel_id_in IN numeric) 
    RETURNS numeric
    AS $$
    declare
         channel_name varchar(256);
         priority numeric;
         end_of_life_val timestamptz;
         org_id_val numeric;
    BEGIN

        select name, end_of_life, org_id
        into channel_name, end_of_life_val, org_id_val
        from rhnChannel
        where id = channel_id_in;

        if end_of_life_val is not null then
          return -400;
        end if;

        if channel_name like 'Red Hat Enterprise Linux%' or channel_name like 'RHEL%' then
          priority := 1000;
          if channel_name not like '%Beta%' then
            priority := priority + 1000;
          end if;

          priority := priority +
            case
              when channel_name like '%v. 5%' then 600
              when channel_name like '%v. 4%' then 500
              when channel_name like '%v. 3%' then 400
              when channel_name like '%v. 2%' then 300
              when channel_name like '%v. 1%' then 200
              else 0
            end;

          priority := priority +
            case
              when channel_name like 'Red Hat Enterprise Linux (v. 5%' then 60
              when (channel_name like '%AS%' and channel_name not like '%Extras%') then 50
              when (channel_name like '%ES%' and channel_name not like '%Extras%') then 40
              when (channel_name like '%WS%' and channel_name not like '%Extras%') then 30
              when (channel_name like '%Desktop%' and channel_name not like '%Extras%') then 20
              when channel_name like '%Extras%' then 10
              else 0
            end; 

          priority := priority +
            case
              when channel_name like '%)' then 5
              else 0
            end;

          priority := priority +
            case
              when channel_name like '%32-bit x86%' then 4
              when channel_name like '%64-bit Intel Itanium%' then 3
              when channel_name like '%64-bit AMD64/Intel EM64T%' then 2
              else 0
            end;
        elsif channel_name like 'Red Hat Desktop%' then
            priority := 900;

            if channel_name not like '%Beta%' then
               priority := priority + 50;
            end if;
 
          priority := priority +
            case
              when channel_name like '%v. 4%' then 40
              when channel_name like '%v. 3%' then 30
              when channel_name like '%v. 2%' then 20
              when channel_name like '%v. 1%' then 10
              else 0
            end;
            
          priority := priority +
            case
              when channel_name like '%32-bit x86%' then 4
              when channel_name like '%64-bit Intel Itanium%' then 3
              when channel_name like '%64-bit AMD64/Intel EM64T%' then 2
              else 0
            end;
         
        elsif org_id_val is not null then
          priority := 600;
        else
          priority := 500;
        end if;
      
      return -priority;

    end$$ language plpgsql;

    -- right now this only does the accounting changes; the cascade
    -- actually does the rhnServerChannel delete.
    create or replace function delete_server_channels(server_id_in in numeric) returns void
    as $$
    begin
        update  rhnPrivateChannelFamily
        set     current_members = current_members -1
        where   org_id in (
                        select  org_id
                        from    rhnServer
                        where   id = server_id_in
                )
                and channel_family_id in (
                        select  rcfm.channel_family_id
                        from    rhnChannelFamilyMembers rcfm,
                                rhnServerChannel rsc
                        where   rsc.server_id = server_id_in
                                and rsc.channel_id = rcfm.channel_id
                and not exists (
                    select 1
                    from
                        rhnChannelFamilyVirtSubLevel cfvsl,
                        rhnSGTypeVirtSubLevel sgtvsl,
                        rhnServerEntitlementView sev,
                        rhnVirtualInstance vi
                    where
                        -- system is a virtual instance
                        vi.virtual_system_id = server_id_in
                        and vi.host_system_id = sev.server_id
                        -- system's host has a virt ent
                        and sev.label in ('virtualization_host',
                                          'virtualization_host_platform')
                        and sev.server_group_type_id = 
                            sgtvsl.server_group_type_id
                        -- the host's virt ent grants a cf virt sub level
                        and sgtvsl.virt_sub_level_id = cfvsl.virt_sub_level_id
                        -- the cf is in that virt sub level
                        and cfvsl.channel_family_id = rcfm.channel_family_id
                    )
                );
    end$$ language plpgsql;

    -- this could certainly be optimized to do updates if needs be
    create or replace function refresh_newest_package(channel_id_in in numeric,
                                      caller_in in varchar default '(unknown)',
                                      package_name_id_in in numeric default null)
    returns void
    as $$
    -- procedure refreshes rows for name_id = package_name_id_in or
    -- all rows if package_name_id_in is null
    begin
        delete from rhnChannelNewestPackage
              where channel_id = channel_id_in
                and (package_name_id_in is null
                     or name_id = package_name_id_in);
        insert into rhnChannelNewestPackage
                (channel_id, name_id, evr_id, package_id, package_arch_id)
                (select channel_id,
                        name_id, evr_id,
                        package_id, package_arch_id
                   from rhnChannelNewestPackageView
                  where channel_id = channel_id_in
                    and (package_name_id_in is null
                         or name_id = package_name_id_in)
                );
        insert into rhnChannelNewestPackageAudit (channel_id, caller)
             values (channel_id_in, caller_in);
        update rhnChannel
           set last_modified = greatest(current_timestamp,
                                        last_modified + interval '1 second')
         where id = channel_id_in;
    end$$ language plpgsql;

    create or replace function refresh_newest_package_light(channel_id_in in numeric, package_name_id_in in numeric, caller_in in varchar default '(unknown)') returns void
    as $$
    begin
        delete from rhnChannelNewestPackage where channel_id = channel_id_in and name_id = package_name_id_in;
        insert into rhnChannelNewestPackage
                    ( channel_id, name_id, evr_id, package_id, package_arch_id ) 
                    (       select  channel_id,
                                    name_id, evr_id,
                                    package_id, package_arch_id
                            from    rhnChannelNewestPackageView
                            where   channel_id = channel_id_in
                            and     name_id = package_name_id_in
                    );
        insert into rhnChannelNewestPackageAudit (channel_id, caller)
             values (channel_id_in, caller_in);
        update rhnChannel 
           set last_modified = greatest(current_timestamp, last_modified + interval '1 second')
               where id = channel_id_in; 
    end$$ language plpgsql;


   create or replace function update_channel ( channel_id_in in numeric, invalidate_ss in numeric default 0, 
                              date_to_use in timestamptz default current_timestamp ) returns void
   as $$
   declare
   channel_last_modified timestamptz;
   last_modified_value timestamptz;

   snapshots cursor for
   select  snapshot_id id
   from    rhnSnapshotChannel
   where   channel_id = channel_id_in;

   begin

      select last_modified
      into channel_last_modified
      from rhnChannel
      where id = channel_id_in;
  
      last_modified_value := date_to_use;

      if last_modified_value <= channel_last_modified then
          last_modified_value := last_modified_value + interval '1 second';
      end if;

      update rhnChannel set last_modified = last_modified_value
      where id = channel_id_in;

      if invalidate_ss = 1 then 
        for snapshot in snapshots loop
            update rhnSnapshot
            set invalid = lookup_snapshot_invalid_reason('channel_modified')
            where id = snapshot.id;
        end loop;
      end if;

   end$$ language plpgsql;

   create or replace function update_channels_by_package ( package_id_in in numeric, date_to_use in timestamptz default current_timestamp ) returns void
   as $$
   declare
   channels cursor for
   select channel_id
   from rhnChannelPackage
   where package_id = package_id_in
   order by channel_id;

   begin
      for channel in channels loop
         -- we want to invalidate the snapshot assocated with the channel when we
         -- do this b/c we know we've added or removed or packages
         perform rhn_channel.update_channel ( channel.channel_id, 1, date_to_use );
      end loop;
   end$$ language plpgsql;

   
   create or replace function update_channels_by_errata ( errata_id_in numeric, date_to_use in timestamptz default current_timestamp ) returns void
   as $$
   declare
   channels cursor for
   select channel_id
   from rhnChannelErrata
   where errata_id = errata_id_in
   order by channel_id;

   begin
      for channel in channels loop
         -- we won't invalidate snapshots, b/c just changing the errata associated with
         -- a channel shouldn't invalidate snapshots
         perform rhn_channel.update_channel ( channel.channel_id, 0, date_to_use );
      end loop;
   end$$ language plpgsql;

   create or replace function update_needed_cache(channel_id_in in numeric) returns void
   as $$
   declare
   server record;
   begin
      -- we intentionaly do a loop here instead of one huge select
      -- b/c we want to break update into smaller transaction to unblock other sessions
      -- querying rhnServerNeededCache
      for server in (
                select sc.server_id as id
                  from rhnServerChannel sc
                 where sc.channel_id = channel_id_in
      ) loop
         perform rhn_server.update_needed_cache(server.id);
      end loop;
   end$$ language plpgsql;


CREATE OR REPLACE FUNCTION server_has_family_subscription(server_id_in DECIMAL, 
                                                          channel_family_id_in DECIMAL) 
          RETURNS INTEGER AS $$
  DECLARE
    fam_entry RECORD;

  BEGIN
    FOR fam_entry IN SELECT DISTINCT cfm.channel_family_id
                       FROM rhnchannelfamilymembers AS cfm
                       JOIN rhnserverchannel AS sc ON sc.channel_id = cfm.channel_id
                      WHERE sc.server_id = server_id_in
                        AND cfm.channel_family_id = channel_family_id_in
    LOOP
      return 1;
    END LOOP;
    RETURN 0;
  END;
$$ LANGUAGE plpgsql;

-- restore the original setting
update pg_settings set setting = overlay( setting placing '' from 1 for (length('rhn_channel')+1) ) where name = 'search_path';<|MERGE_RESOLUTION|>--- conflicted
+++ resolved
@@ -1,8 +1,4 @@
-<<<<<<< HEAD
--- oracle equivalent source sha1 4ad4a389c17de455781055b884c2022c9824894d
-=======
--- oracle equivalent source sha1 40f0f5e4639a0afa9bf59eb6bdce2720c059ce65
->>>>>>> 030402fa
+-- oracle equivalent source sha1 7ae203d67e90ba93847c0c5a69cdc70bede4ce7b
 --
 -- Copyright (c) 2008--2011 Red Hat, Inc.
 --
@@ -1168,27 +1164,6 @@
          where id = channel_id_in;
     end$$ language plpgsql;
 
-    create or replace function refresh_newest_package_light(channel_id_in in numeric, package_name_id_in in numeric, caller_in in varchar default '(unknown)') returns void
-    as $$
-    begin
-        delete from rhnChannelNewestPackage where channel_id = channel_id_in and name_id = package_name_id_in;
-        insert into rhnChannelNewestPackage
-                    ( channel_id, name_id, evr_id, package_id, package_arch_id ) 
-                    (       select  channel_id,
-                                    name_id, evr_id,
-                                    package_id, package_arch_id
-                            from    rhnChannelNewestPackageView
-                            where   channel_id = channel_id_in
-                            and     name_id = package_name_id_in
-                    );
-        insert into rhnChannelNewestPackageAudit (channel_id, caller)
-             values (channel_id_in, caller_in);
-        update rhnChannel 
-           set last_modified = greatest(current_timestamp, last_modified + interval '1 second')
-               where id = channel_id_in; 
-    end$$ language plpgsql;
-
-
    create or replace function update_channel ( channel_id_in in numeric, invalidate_ss in numeric default 0, 
                               date_to_use in timestamptz default current_timestamp ) returns void
    as $$
