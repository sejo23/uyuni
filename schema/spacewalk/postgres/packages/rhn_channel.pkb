<<<<<<< HEAD
-- oracle equivalent source sha1 67128e02d2f399a11785653c6dc36e36fd372652
=======
-- oracle equivalent source sha1 e6fa92f40cfb0ac1645f53ecad5f2a8f99a616f7
>>>>>>> 13e4df80
--
-- Copyright (c) 2008--2013 Red Hat, Inc.
--
-- This software is licensed to you under the GNU General Public License,
-- version 2 (GPLv2). There is NO WARRANTY for this software, express or
-- implied, including the implied warranties of MERCHANTABILITY or FITNESS
-- FOR A PARTICULAR PURPOSE. You should have received a copy of GPLv2
-- along with this software; if not, see
-- http://www.gnu.org/licenses/old-licenses/gpl-2.0.txt.
-- 
-- Red Hat trademarks are not licensed under GPLv2. No permission is
-- granted to use or replicate Red Hat trademarks that are incorporated
-- in this software or its documentation. 
--
--
--
--

-- create schema rhn_channel;

--update pg_setting
update pg_settings set setting = 'rhn_channel,' || setting where name = 'search_path';

    create or replace function obtain_read_lock(channel_family_id_in in numeric, org_id_in in numeric)
    returns void as $$
    declare
        read_lock timestamptz;
    begin
        select created into read_lock
          from rhnPrivateChannelFamily
         where channel_family_id = channel_family_id_in and org_id = org_id_in
           for update;
    end$$ language plpgsql;

    -- this "emulates" cursor server_base_subscriptions defined in oracle/rhn_channel.pks
    create or replace function server_base_subscriptions(server_id_in NUMERIC)
    returns boolean as $$
    begin
      return exists(SELECT C.id FROM rhnChannel C, rhnServerChannel SC
		    WHERE C.id = SC.channel_id
		      AND SC.server_id = server_id_in
		      AND C.parent_channel IS NULL);
    end$$ language plpgsql;

    -- this "emulates" cursor server_base_subscriptions defined in oracle/rhn_channel.pks
    create or replace function check_server_subscription(server_id_in NUMERIC, channel_id_in NUMERIC)
    returns boolean as $$
    begin
      return exists(SELECT channel_id FROM rhnServerChannel WHERE server_id = server_id_in AND channel_id = channel_id_in);
    end$$ language plpgsql;


    CREATE OR REPLACE FUNCTION subscribe_server(server_id_in IN NUMERIC, channel_id_in NUMERIC, immediate_in NUMERIC default 1, user_id_in in numeric default null, recalcfamily_in NUMERIC default 1) returns void
    AS $$
    declare
        channel_parent_val      rhnChannel.parent_channel%TYPE;
        parent_subscribed       BOOLEAN;
        server_has_base_chan    BOOLEAN;
        server_already_in_chan  BOOLEAN;
        channel_family_id_val   NUMERIC;
        server_org_id_val       NUMERIC;
        available_subscriptions NUMERIC;
        available_fve_subs      numeric;
        consenting_user         NUMERIC;
        allowed                 numeric;
        is_fve_char             char(1) := 'N';
    BEGIN
        if user_id_in is not null then
            allowed := rhn_channel.user_role_check(channel_id_in, user_id_in, 'subscribe');
        else
            allowed := 1;
        end if;

        if allowed = 0 then
            perform rhn_exception.raise_exception('no_subscribe_permissions');
        end if;


        SELECT parent_channel INTO channel_parent_val FROM rhnChannel WHERE id = channel_id_in;

        IF channel_parent_val IS NOT NULL
        THEN    
            -- child channel; if attempting to cross-subscribe a child to the wrong base, silently ignore
            parent_subscribed := rhn_channel.check_server_subscription(server_id_in, channel_parent_val);
        
            IF NOT parent_subscribed
            THEN
                RETURN;
            END IF;
        ELSE
            -- base channel
            server_has_base_chan := rhn_channel.server_base_subscriptions(server_id_in);
            
            IF server_has_base_chan
            THEN
                perform rhn_exception.raise_exception('channel_server_one_base');
            END IF;
        END IF;

        server_already_in_chan := rhn_channel.check_server_subscription(server_id_in, channel_id_in);
    
        IF server_already_in_chan
        THEN
            RETURN;
        END IF;
        
        channel_family_id_val := rhn_channel.family_for_channel(channel_id_in);
        IF channel_family_id_val IS NULL
        THEN
            perform rhn_exception.raise_exception('channel_subscribe_no_family');
        END IF;

        --
        -- Use the org_id of the server only if the org_id of the channel = NULL.
        -- This is required for subscribing to shared channels.
        --
        SELECT COALESCE(org_id, (SELECT org_id FROM rhnServer WHERE id = server_id_in))
          INTO server_org_id_val
          FROM rhnChannel
         WHERE id = channel_id_in;
         
        begin
            perform rhn_channel.obtain_read_lock(channel_family_id_val, server_org_id_val);
        exception
            when no_data_found then
                perform rhn_exception.raise_exception('channel_family_no_subscriptions');
        end;

        available_subscriptions := rhn_channel.available_family_subscriptions(channel_family_id_val, server_org_id_val);
        available_fve_subs := rhn_channel.available_fve_family_subs(channel_family_id_val, server_org_id_val);
        
        IF available_subscriptions IS NULL OR 
           available_subscriptions > 0 or
           rhn_channel.can_server_consume_virt_channl(server_id_in, channel_family_id_val) = 1 OR
           (available_fve_subs > 0 AND rhn_channel.can_server_consume_fve(server_id_in) = 1) OR
           rhn_channel.server_has_family_subscription(server_id_in, channel_family_id_val) > 0
        THEN
            if rhn_channel.can_server_consume_virt_channl(server_id_in, channel_family_id_val) = 0 AND available_fve_subs > 0 AND rhn_channel.can_server_consume_fve(server_id_in) = 1 THEN
                is_fve_char := 'Y';
            end if;

            insert into rhnServerHistory (id,server_id,summary,details) (
                select  nextval('rhn_event_id_seq'),
                        server_id_in,
                        'subscribed to channel ' || SUBSTR(c.label, 0, 106),
                        c.label
                from    rhnChannel c
                where   c.id = channel_id_in
            );
            UPDATE rhnServer SET channels_changed = current_timestamp WHERE id = server_id_in;
            INSERT INTO rhnServerChannel (server_id, channel_id, is_fve) VALUES (server_id_in, channel_id_in, is_fve_char);
			IF recalcfamily_in > 0
			THEN
                perform rhn_channel.update_family_counts(channel_family_id_val, server_org_id_val);
			END IF;
            perform queue_server(server_id_in, immediate_in);
        ELSE
            perform rhn_exception.raise_exception('channel_family_no_subscriptions');
        END IF;
            
    END$$ language plpgsql;



    create or replace function can_convert_to_fve(server_id_in IN NUMERIC, channel_family_id_val IN NUMERIC)
    RETURNS NUMERIC
    as $$
    declare
        fve_convertible_entries cursor for
        select 1  from
            rhnServerFveCapable cap
          where cap.server_id = server_id_in
                AND cap.channel_family_id = channel_family_id_val;
    BEGIN
        FOR entry IN fve_convertible_entries LOOP
            return 1;
        END LOOP;
        RETURN 0;
    END$$ language plpgsql;



    -- Converts server channel_family to use a flex entitlement
    create or replace function convert_to_fve(server_id_in IN NUMERIC, channel_family_id_val IN NUMERIC)
    returns void
    as $$
    declare
        available_fve_subs      NUMERIC;
        server_org_id_val       NUMERIC;
    BEGIN

        --
        -- Use the org_id of the server only if the org_id of the channel = NULL.
        -- This is required for subscribing to shared channels.
        --
        SELECT org_id
          INTO server_org_id_val
          FROM rhnServer
         WHERE id = server_id_in;


        perform rhn_channel.obtain_read_lock(channel_family_id_val, server_org_id_val);
        if not found then
                perform rhn_exception.raise_exception('channel_family_no_subscriptions');
        end if;
        IF (rhn_channel.can_convert_to_fve(server_id_in, channel_family_id_val ) = 0)
            THEN
                perform rhn_exception.raise_exception('server_cannot_convert_to_flex');
        END IF;

        available_fve_subs := rhn_channel.available_fve_family_subs(channel_family_id_val, server_org_id_val);

        IF (available_fve_subs > 0)
        THEN

            insert into rhnServerHistory (id,server_id,summary,details) (
                select  nextval('rhn_event_id_seq'),
                        server_id_in,
                        'converted to flex entitlement' || SUBSTR(cf.label, 0, 99),
                        cf.label
                from    rhnChannelFamily cf
                where   cf.id = channel_family_id_val
            );

            UPDATE rhnServerChannel sc set is_fve = 'Y'
                           where sc.server_id = server_id_in and
                                 sc.channel_id in
                                    (select cfm.channel_id from rhnChannelFamilyMembers cfm
                                                where cfm.CHANNEL_FAMILY_ID = channel_family_id_val);

            perform rhn_channel.update_family_counts(channel_family_id_val, server_org_id_val);
        ELSE
            perform rhn_exception.raise_exception('not_enough_flex_entitlements');
        END IF;

    END$$ language plpgsql;
    
    create or replace function can_server_consume_virt_channl(
        server_id_in in numeric,
        family_id_in in numeric )
    returns numeric
    as $$
    begin
      if exists(
            select 1
            from
                rhnChannelFamilyVirtSubLevel cfvsl,
                rhnSGTypeVirtSubLevel sgtvsl,
                rhnVirtualInstance vi
            where
                vi.virtual_system_id = server_id_in 
                and sgtvsl.virt_sub_level_id = cfvsl.virt_sub_level_id
                and cfvsl.channel_family_id = family_id_in
                and exists (
                    select 1
                    from rhnServerEntitlementView sev
                    where vi.host_system_id = sev.server_id
                    and sev.server_group_type_id = sgtvsl.server_group_type_id ))
      then
        return 1;
      else
        return 0;
      end if;
    end$$ language plpgsql;

    create or replace function can_server_consume_fve(server_id_in in numeric) returns numeric
    as $$
    declare
        vi_entries cursor for
            SELECT 1
              FROM rhnVirtualInstance vi
             WHERE vi.virtual_system_id = server_id_in;
        vi_count numeric;

    begin
        FOR vi_entry IN VI_ENTRIES LOOP
            return 1;
        END LOOP;
        RETURN 0;
    end$$ language plpgsql;

    create or replace function guess_server_base(
        server_id_in in numeric
    ) RETURNS numeric as $$
    declare
        server_cursor cursor for
            select s.server_arch_id, s.release, s.org_id
              from rhnServer s
             where s.id = server_id_in;
    -- Cursor that fetches all the possible base channels for a
    -- (server_arch_id, release, org_id) combination
        base_channel_cursor cursor(
                release_in varchar,
                server_arch_id_in numeric,
                org_id_in numeric
        ) for
                select distinct c.*
                from    rhnOrgDistChannelMap                       odcm,
                                rhnServerChannelArchCompat      scac,
                                rhnChannel                                      c
                where   c.parent_channel is null
                        and c.id = odcm.channel_id
                        and c.channel_arch_id = odcm.channel_arch_id
                        and odcm.release = release_in
                        and odcm.for_org_id = org_id_in
                        and scac.server_arch_id = server_arch_id_in
                        and scac.channel_arch_id = c.channel_arch_id;

    begin
        for s in server_cursor loop
            for channel in base_channel_cursor(s.release,
                s.server_arch_id, s.org_id) 
            loop
                return channel.id;
            end loop;
        end loop;
        -- Server not found, or no base channel applies to it
        return null;
    end$$ language plpgsql;

    -- Private function
    create or replace function normalize_server_arch(server_arch_in in varchar)
    returns varchar
    as $$
    declare
        suffix VARCHAR(128) := '-redhat-linux';
    begin
        if server_arch_in is NULL then
            return NULL;
        end if;
        if position('-' IN server_arch_in) > 0
        then
            -- Suffix already present
            return server_arch_in;
        end if;
        return server_arch_in || suffix;
    end$$ language plpgsql;

    --
    -- Raises: 
    --   server_arch_not_found
    --   no_subscribe_permissions
    create or replace function base_channel_for_release_arch(
        release_in in varchar,
        server_arch_in in varchar,
        org_id_in in numeric default -1,
        user_id_in in numeric default null
    ) returns numeric as $$
    declare
        server_arch varchar(256) := rhn_channel.normalize_server_arch(server_arch_in);
        server_arch_id numeric;
    begin
        -- Look up the server arch
            select id
              into server_arch_id
              from rhnServerArch
             where label = server_arch;
            if not found then
                perform rhn_exception.raise_exception('server_arch_not_found');
            end if;

        return rhn_channel.base_channel_rel_archid(release_in, server_arch_id,
            org_id_in, user_id_in);
    end$$ language plpgsql;

    create or replace function base_channel_rel_archid(
        release_in in varchar,
        server_arch_id_in in numeric,
        org_id_in in numeric default -1,
        user_id_in in numeric default null
    ) returns numeric as $$
    declare
        denied_channel_id numeric := null;
        valid_org_id numeric := org_id_in;
        valid_user_id numeric := user_id_in;
        channel_subscribable numeric;
    -- Cursor that fetches all the possible base channels for a
    -- (server_arch_id, release, org_id) combination
        base_channel_cursor cursor(
                release_in varchar,
                server_arch_id_in numeric,
                org_id_in numeric
        ) for
                select distinct c.*
                from    rhnOrgDistChannelMap                       odcm,
                                rhnServerChannelArchCompat      scac,
                                rhnChannel                                      c
                where   c.parent_channel is null
                        and c.id = odcm.channel_id
                        and c.channel_arch_id = odcm.channel_arch_id
                        and odcm.release = release_in
                        and odcm.for_org_id = org_id_in
                        and scac.server_arch_id = server_arch_id_in
                        and scac.channel_arch_id = c.channel_arch_id;

    begin
        if org_id_in = -1 and user_id_in is not null then
            -- Get the org id from the user id

                select org_id
                  into valid_org_id
                  from web_contact
                 where id = user_id_in;

                if not found then
                    -- User doesn't exist
                    -- XXX Only list public stuff for now
                    valid_user_id := null;
                    valid_org_id := -1;
                end if;
        end if;

        for c in base_channel_cursor(release_in, server_arch_id_in, valid_org_id)
        loop
            -- This row is a possible match
            if valid_user_id is null then
                -- User ID not specified, so no user to channel permissions to
                -- check
                return c.id;
            end if;

            -- Check user to channel permissions
            select rhn_channel.loose_user_role_check(c.id, user_id_in, 'subscribe')
              into channel_subscribable;

            if channel_subscribable = 1 then
                return c.id;
            end if;
                
            -- Base channel exists, but is not subscribable; keep trying
            denied_channel_id := c.id;
        end loop;
        
        if denied_channel_id is not null then
            perform rhn_exception.raise_exception('no_subscribe_permissions');
        end if;
        -- No base channel applies
        return NULL;
    end$$ language plpgsql;

    CREATE OR REPLACE FUNCTION clear_subscriptions(server_id_in IN NUMERIC, deleting_server IN NUMERIC default 0,
                                update_family_countsYN IN NUMERIC default 1 ) returns void
    AS $$
    declare
        server_channels cursor(server_id_in numeric) for
                select  s.org_id, sc.channel_id, cfm.channel_family_id
                from    rhnServer s,
                        rhnServerChannel sc,
                        rhnChannelFamilyMembers cfm
                where   s.id = server_id_in
                        and s.id = sc.server_id
                        and sc.channel_id = cfm.channel_id
                order by cfm.channel_family_id;
        last_channel_family_id rhnChannelFamilyMembers.channel_family_id%type := -1;
        last_channel_org_id    rhnServer.org_id%type := -1;
    BEGIN
        for channel in server_channels(server_id_in)
        loop
                perform rhn_channel.unsubscribe_server(server_id_in, channel.channel_id, 1, 1, deleting_server, 0);
                if update_family_countsYN > 0
                    and channel.channel_family_id != last_channel_family_id then
                    -- update family counts only once
                    -- after all channels with same family has been fetched
                    if last_channel_family_id != -1 then
                        perform rhn_channel.update_family_counts(channel.channel_family_id, channel.org_id);
                    end if;
                    last_channel_family_id := channel.channel_family_id;
                    last_channel_org_id    := channel.org_id;
                end if;
        end loop;
        if update_family_countsYN > 0 and last_channel_family_id != -1 then
            -- update the last family fetched
            perform rhn_channel.update_family_counts(last_channel_family_id, last_channel_org_id);
        end if;
    END$$ language plpgsql;

    CREATE OR REPLACE FUNCTION unsubscribe_server(server_id_in IN NUMERIC, channel_id_in NUMERIC, immediate_in NUMERIC default 1, unsubscribe_children_in numeric default 0,
                                 deleting_server in numeric default 0,
                                 update_family_countsYN in numeric default 1) returns void
    AS $$
    declare
        channel_family_id_val   NUMERIC;
        server_org_id_val       NUMERIC;
        available_subscriptions NUMERIC; 
        server_already_in_chan  BOOLEAN;
        channel_family_is_proxy cursor(channel_family_id_in numeric) for
                select  1
                from    rhnChannelFamily
                where   id = channel_family_id_in
                    and label = 'rhn-proxy';
        channel_family_is_satellite cursor(channel_family_id_in numeric) for
                select  1
                from    rhnChannelFamily
                where   id = channel_family_id_in
                    and label = 'rhn-satellite';
        child record;
    BEGIN
        -- In PostgreSQL recursion with opened cursors is not allowed so we use
        -- FOR IN SELECT form which is ok.
        FOR child IN select  c.id
                from    rhnChannel                      c,
                                rhnServerChannel        sc
                where   1=1
                        and c.parent_channel = channel_id_in
                        and c.id = sc.channel_id
                        and sc.server_id = server_id_in
        LOOP
            if unsubscribe_children_in = 1 then
                perform rhn_channel.unsubscribe_server(server_id_in,
                                                       child.id,
                                                       immediate_in,
                                                       unsubscribe_children_in,
                                                       deleting_server,
                                                       update_family_countsYN);
            else
                perform rhn_exception.raise_exception('channel_unsubscribe_child_exists');
            end if;
        END LOOP;
        
        server_already_in_chan := rhn_channel.check_server_subscription(server_id_in, channel_id_in);
    
        IF NOT server_already_in_chan
        THEN
            RETURN;
        END IF;
        
   if deleting_server = 0 then 

      insert into rhnServerHistory (id,server_id,summary,details) (
          select  nextval('rhn_event_id_seq'),
                server_id_in,
             'unsubscribed from channel ' || SUBSTR(c.label, 0, 106),
             c.label
          from    rhnChannel c
          where   c.id = channel_id_in
      );

        UPDATE rhnServer SET channels_changed = current_timestamp WHERE id = server_id_in;
   end if;
        
   DELETE FROM rhnServerChannel WHERE server_id = server_id_in AND channel_id = channel_id_in;

   if deleting_server = 0 then 
        perform queue_server(server_id_in, immediate_in);
   end if;

        channel_family_id_val := rhn_channel.family_for_channel(channel_id_in);
        IF channel_family_id_val IS NULL
        THEN
            perform rhn_exception.raise_exception('channel_unsubscribe_no_family');
        END IF;

        for ignore in channel_family_is_satellite(channel_family_id_val) loop
                delete from rhnSatelliteInfo where server_id = server_id_in;
        end loop;

        for ignore in channel_family_is_proxy(channel_family_id_val) loop
                delete from rhnProxyInfo where server_id = server_id_in;
        end loop;
        SELECT org_id INTO server_org_id_val
          FROM rhnServer
         WHERE id = server_id_in;
         
        if update_family_countsYN = 1 then
           perform rhn_channel.update_family_counts(channel_family_id_val, server_org_id_val);
        end if;
    END$$ language plpgsql;

    CREATE OR REPLACE FUNCTION family_for_channel(channel_id_in IN NUMERIC)
    RETURNS NUMERIC
    AS $$
    declare
        channel_family_id_val NUMERIC;
    BEGIN
        SELECT channel_family_id INTO channel_family_id_val
          FROM rhnChannelFamilyMembers
         WHERE channel_id = channel_id_in;

        IF NOT FOUND THEN
          RETURN NULL;
        END IF;
         
        RETURN channel_family_id_val;
    END$$ language plpgsql;

    CREATE OR REPLACE FUNCTION available_family_subscriptions(channel_family_id_in IN NUMERIC, org_id_in IN NUMERIC)
    RETURNS NUMERIC
    AS $$
    declare
        cfp record;
        current_members_val NUMERIC;
        max_members_val     NUMERIC;
        found               NUMERIC;
    BEGIN
        for cfp in SELECT * FROM rhnOrgChannelFamilyPermissions
	    WHERE channel_family_id = channel_family_id_in
	      AND org_id = org_id_in
        LOOP
            found := 1;
            current_members_val := cfp.current_members;
            max_members_val := cfp.max_members;
        END LOOP;

        -- not found: either the channel fam doesn't have an entry in cfp, or the org doesn't have access to it.
        -- either way, there are no available subscriptions

        IF found IS NULL
        THEN
            RETURN 0;
        END IF;

        -- null max members?  in that case, pass it on; NULL means infinite
        IF max_members_val IS NULL
        THEN
            RETURN NULL;
        END IF;

        -- otherwise, return the delta
        RETURN max_members_val - current_members_val;
    END$$ language plpgsql;

    CREATE OR REPLACE FUNCTION available_fve_family_subs(channel_family_id_in IN NUMERIC, org_id_in IN NUMERIC)
    RETURNS NUMERIC
    AS $$
    declare
        cfp record;
        fve_current_members_val NUMERIC;
        fve_max_members_val     NUMERIC;
        found               NUMERIC;
    BEGIN
        for cfp in SELECT * FROM rhnOrgChannelFamilyPermissions
	    WHERE channel_family_id = channel_family_id_in
	      AND org_id = org_id_in
        LOOP
            found := 1;
            fve_current_members_val := cfp.fve_current_members;
            fve_max_members_val := cfp.fve_max_members;
        END LOOP;

        -- not found: either the channel fam doesn't have an entry in cfp, or the org doesn't have access to it.
        -- either way, there are no available subscriptions
        
        IF found IS NULL
        THEN
            RETURN 0;
        END IF;

        -- null max members?  in that case, pass it on; NULL means infinite                     
        IF fve_max_members_val IS NULL
        THEN
            RETURN NULL;
        END IF;

        -- otherwise, return the delta  
        RETURN fve_max_members_val - fve_current_members_val;
    END$$ language plpgsql;
    
    -- *******************************************************************
    -- FUNCTION: channel_family_current_members
    -- Calculates and returns the actual count of systems consuming
    --   physical channel subscriptions.
    -- Called by: update_family_counts 
    --            rhn_entitlements.repoll_virt_guest_entitlements
    -- *******************************************************************
    create or replace function channel_family_current_members(channel_family_id_in IN NUMERIC,
                                            org_id_in IN NUMERIC)
    returns numeric
    as $$
    declare
        current_members_count numeric := 0;
    begin
        select  count(distinct server_id)
        into    current_members_count
          from  rhnChannelFamilyServerPhysical cfsp
         where  cfsp.channel_family_id = channel_family_id_in
           and  cfsp.customer_id = org_id_in;
        return current_members_count;
    end$$ language plpgsql;


    create or replace function cfam_curr_fve_members(
        channel_family_id_in IN NUMERIC,
        org_id_in IN NUMERIC)
    returns numeric
    as $$
    declare
        current_members_count numeric := 0;

    begin
        select count(sc.server_id)
          into current_members_count
          from rhnServerChannel sc,
               rhnChannelFamilyMembers cfm,
               rhnServer s
         where s.org_id = org_id_in
           and s.id = sc.server_id
           and cfm.channel_family_id = channel_family_id_in
           and cfm.channel_id = sc.channel_id
           and exists (
                select 1
                  from rhnChannelFamilyServerFve cfsp
                 where cfsp.CHANNEL_FAMILY_ID = channel_family_id_in
                   and cfsp.server_id = s.id
                );

        return current_members_count;
    end$$ language plpgsql;
    CREATE OR REPLACE FUNCTION update_family_counts(channel_family_id_in IN NUMERIC, 
                                   org_id_in IN NUMERIC) returns void
    AS $$
    BEGIN
        update rhnPrivateChannelFamily
           set current_members = rhn_channel.channel_family_current_members(channel_family_id_in, org_id_in),
               fve_current_members = rhn_channel.cfam_curr_fve_members(channel_family_id_in,org_id_in)
         where org_id = org_id_in
           and channel_family_id = channel_family_id_in;
    END$$ language plpgsql;
    
    create or replace function update_group_family_counts(group_label_in IN VARCHAR,
                                   org_id_in IN NUMERIC)
    returns void
    as $$
    declare
        i record;
    BEGIN
        FOR i IN (
                SELECT DISTINCT CFM.channel_family_id, SG.org_id
                 FROM rhnChannelFamilyMembers CFM
                 JOIN rhnServerChannel SC
                   ON SC.channel_id = CFM.channel_id
                 JOIN rhnServerGroupMembers SGM
                   ON SC.server_id = SGM.server_id
                 JOIN rhnServerGroup SG
                   ON SGM.server_group_id = SG.id
                 JOIN rhnServerGroupType SGT
                   ON SG.group_type = SGT.id
                WHERE SGT.label = group_label_in
                  AND SG.org_id = org_id_in
                  AND SGT.is_base = 'Y'
        ) LOOP
            perform rhn_channel.update_family_counts(i.channel_family_id, i.org_id);
        END LOOP;
    END$$ language plpgsql;

    CREATE OR REPLACE FUNCTION available_chan_subscriptions(channel_id_in IN NUMERIC, 
                                          org_id_in IN NUMERIC)
    RETURNS NUMERIC
    AS $$
    declare
            channel_family_id_val NUMERIC;
    BEGIN
        SELECT channel_family_id INTO STRICT channel_family_id_val
            FROM rhnChannelFamilyMembers
            WHERE channel_id = channel_id_in;
         
            RETURN rhn_channel.available_family_subscriptions(
                           channel_family_id_val, org_id_in);
    END$$ language plpgsql;

    CREATE OR REPLACE FUNCTION available_fve_chan_subs(channel_id_in IN NUMERIC,
                                          org_id_in IN NUMERIC)
    RETURNS NUMERIC
    AS $$
    declare
            channel_family_id_val NUMERIC;
    BEGIN
        SELECT channel_family_id INTO STRICT channel_family_id_val
            FROM rhnChannelFamilyMembers
            WHERE channel_id = channel_id_in;

            RETURN rhn_channel.available_fve_family_subs(
                           channel_family_id_val, org_id_in);
    END$$ language plpgsql;

    create or replace function unsubscribe_server_from_family(server_id_in in numeric, 
                                             channel_family_id_in in numeric)
    returns void
    as $$
    begin
        delete
        from    rhnServerChannel rsc
        where   rsc.server_id = server_id_in
            and channel_id in (
                select  rcfm.channel_id
                from    rhnChannelFamilyMembers rcfm
                where   rcfm.channel_family_id = channel_family_id_in);
    end$$ language plpgsql;

    create or replace function get_org_id(channel_id_in in numeric)
    returns numeric
    as $$
    declare
        org_id_out numeric;
    begin
        select org_id into strict org_id_out
            from rhnChannel
            where id = channel_id_in;
         
            return org_id_out;
    end$$ language plpgsql;
    
    create or replace function get_cfam_org_access(cfam_id_in in numeric, org_id_in in numeric)
    returns numeric
    as $$
    begin
      if exists(
                        select  1
                        from    rhnOrgChannelFamilyPermissions cfp
                        where   cfp.org_id = org_id_in
      ) then
                return 1;
      else
                return 0;
      end if;
    end$$ language plpgsql;

    create or replace function get_org_access(channel_id_in in numeric, org_id_in in numeric)
    returns integer
    as $$
    begin
        -- the idea: if we get past this query, 
        -- the org has access to the channel, else not
        if exists(
        select 1
          from rhnChannelFamilyMembers CFM,
               rhnOrgChannelFamilyPermissions CFP
         where cfp.org_id = org_id_in
           and CFM.channel_family_id = CFP.channel_family_id
           and CFM.channel_id = channel_id_in
           and (CFP.max_members > 0 or CFP.max_members is null or CFP.fve_max_members > 0 or CFP.fve_max_members is null or CFP.org_id = 1) )
        then
          return 1;
        else
          return 0;
        end if;
    end$$ language plpgsql;
    
    -- check if a user has a given role, or if such a role is inferrable
    -- returns NULL if OK, error message otherwise
    create or replace function user_role_check_debug(channel_id_in in numeric, 
                                   user_id_in in numeric, 
                                   role_in in varchar)
    returns varchar
    as $$
    declare
        org_id numeric;
    begin
        org_id := rhn_user.get_org_id(user_id_in);

        -- channel might be shared
        if role_in = 'subscribe' and
           rhn_channel.shared_user_role_check(channel_id_in, user_id_in, role_in) = 1 then
            return NULL;
        end if;
        
        if role_in = 'manage' and 
           COALESCE(rhn_channel.get_org_id(channel_id_in), -1) <> org_id then
               return 'channel_not_owned';
        end if;
        
        if role_in = 'subscribe' and 
           rhn_channel.get_org_access(channel_id_in, org_id) = 0 then
                return 'channel_not_available';
        end if;
        
        -- channel admins have all roles
        if rhn_user.check_role_implied(user_id_in, 'channel_admin') = 1 then
            return NULL;
        end if;

        -- the subscribe permission is inferred 
        -- UNLESS the not_globally_subscribable flag is set
        if role_in = 'subscribe'
        then
            if rhn_channel.org_channel_setting(channel_id_in, 
                       org_id,
                       'not_globally_subscribable') = 0 then
                return NULL;
            end if;
        end if;
        
        -- all other roles (manage right now) are explicitly granted    
        if rhn_channel.direct_user_role_check(channel_id_in,
                                              user_id_in, role_in) = 1 then
            return NULL;
        end if;
        return 'direct_permission';
    end$$ language plpgsql;
    
    -- same as above, but with 1/0 output; useful in views, etc
    create or replace function user_role_check(channel_id_in in numeric, user_id_in in numeric, role_in in varchar)
    returns numeric
    as $$
    begin
        if rhn_channel.user_role_check_debug(channel_id_in,
                                             user_id_in, role_in) is NULL then
            return 1;
        else
            return 0;
        end if;
    end$$ language plpgsql;

    --
    -- For multiorg phase II, this function simply checks to see if the user's
    -- has a trust relationship that includes this channel by id.
    --
    create or replace function shared_user_role_check(channel_id in numeric, user_id in numeric, role in varchar)
    returns numeric
    as $$
    declare
      n numeric;
      oid numeric;
    begin
      oid := rhn_user.get_org_id(user_id);
      select 1 into n
      from rhnSharedChannelView s
      where s.id = channel_id and s.org_trust_id = oid;

      if not found then
        return 0;
      end if;

      return 1;
    end$$ language plpgsql;

    -- same as above, but returns 1 if user_id_in is null
    -- This is useful in queries where user_id is not specified
    create or replace function loose_user_role_check(channel_id_in in numeric, user_id_in in numeric, role_in in varchar)
    returns numeric
    as $$
    begin
        if user_id_in is null then
            return 1;
        end if;
        return rhn_channel.user_role_check(channel_id_in, user_id_in, role_in);
    end$$ language plpgsql;
    
    -- directly checks the table, no inferred permissions
    create or replace function direct_user_role_check(channel_id_in in numeric, user_id_in in numeric, role_in in varchar)
    returns numeric
    as $$
    declare
        throwaway numeric;
    begin
        -- the idea: if we get past this query, the user has the role, else no
        select 1 into throwaway
          from rhnChannelPermissionRole CPR,
               rhnChannelPermission CP
         where CP.user_id = user_id_in
           and CP.channel_id = channel_id_in
           and CPR.label = role_in
           and CP.role_id = CPR.id;

      if not found then
        return 0;
      end if;
           
      return 1;
    end$$ language plpgsql;
    
    -- check if an org has a certain setting
    create or replace function org_channel_setting(channel_id_in in numeric, org_id_in in numeric, setting_in in varchar)
    returns numeric
    as $$
    declare
        throwaway numeric;
    begin
        -- the idea: if we get past this query, the org has the setting
        select 1 into throwaway
          from rhnOrgChannelSettingsType OCST,
               rhnOrgChannelSettings OCS
         where OCS.org_id = org_id_in
           and OCS.channel_id = channel_id_in
           and OCST.label = setting_in
           and OCS.setting_id = OCST.id;

      if not found then
        return 0;
      end if;

      return 1;
    end$$ language plpgsql;
    
    CREATE OR REPLACE FUNCTION channel_priority(channel_id_in IN numeric) 
    RETURNS numeric
    AS $$
    declare
         channel_name varchar(256);
         priority numeric;
         end_of_life_val timestamptz;
         org_id_val numeric;
    BEGIN

        select name, end_of_life, org_id
        into channel_name, end_of_life_val, org_id_val
        from rhnChannel
        where id = channel_id_in;

        if end_of_life_val is not null then
          return -400;
        end if;

        if channel_name like 'Red Hat Enterprise Linux%' or channel_name like 'RHEL%' then
          priority := 1000;
          if channel_name not like '%Beta%' then
            priority := priority + 1000;
          end if;

          priority := priority +
            case
              when channel_name like '%v. 5%' then 600
              when channel_name like '%v. 4%' then 500
              when channel_name like '%v. 3%' then 400
              when channel_name like '%v. 2%' then 300
              when channel_name like '%v. 1%' then 200
              else 0
            end;

          priority := priority +
            case
              when channel_name like 'Red Hat Enterprise Linux (v. 5%' then 60
              when (channel_name like '%AS%' and channel_name not like '%Extras%') then 50
              when (channel_name like '%ES%' and channel_name not like '%Extras%') then 40
              when (channel_name like '%WS%' and channel_name not like '%Extras%') then 30
              when (channel_name like '%Desktop%' and channel_name not like '%Extras%') then 20
              when channel_name like '%Extras%' then 10
              else 0
            end; 

          priority := priority +
            case
              when channel_name like '%)' then 5
              else 0
            end;

          priority := priority +
            case
              when channel_name like '%32-bit x86%' then 4
              when channel_name like '%64-bit Intel Itanium%' then 3
              when channel_name like '%64-bit AMD64/Intel EM64T%' then 2
              else 0
            end;
        elsif channel_name like 'Red Hat Desktop%' then
            priority := 900;

            if channel_name not like '%Beta%' then
               priority := priority + 50;
            end if;
 
          priority := priority +
            case
              when channel_name like '%v. 4%' then 40
              when channel_name like '%v. 3%' then 30
              when channel_name like '%v. 2%' then 20
              when channel_name like '%v. 1%' then 10
              else 0
            end;
            
          priority := priority +
            case
              when channel_name like '%32-bit x86%' then 4
              when channel_name like '%64-bit Intel Itanium%' then 3
              when channel_name like '%64-bit AMD64/Intel EM64T%' then 2
              else 0
            end;
         
        elsif org_id_val is not null then
          priority := 600;
        else
          priority := 500;
        end if;
      
      return -priority;

    end$$ language plpgsql;

    -- right now this only does the accounting changes; the cascade
    -- actually does the rhnServerChannel delete.
    create or replace function delete_server_channels(server_id_in in numeric) returns void
    as $$
    begin
        update  rhnPrivateChannelFamily
        set     current_members = current_members -1
        where   org_id in (
                        select  org_id
                        from    rhnServer
                        where   id = server_id_in
                )
                and channel_family_id in (
                        select  rcfm.channel_family_id
                        from    rhnChannelFamilyMembers rcfm,
                                rhnServerChannel rsc
                        where   rsc.server_id = server_id_in
                                and rsc.channel_id = rcfm.channel_id
                and not exists (
                    select 1
                    from
                        rhnChannelFamilyVirtSubLevel cfvsl,
                        rhnSGTypeVirtSubLevel sgtvsl,
                        rhnServerEntitlementView sev,
                        rhnVirtualInstance vi
                    where
                        -- system is a virtual instance
                        vi.virtual_system_id = server_id_in
                        and vi.host_system_id = sev.server_id
                        -- system's host has a virt ent
                        and sev.label in ('virtualization_host',
                                          'virtualization_host_platform')
                        and sev.server_group_type_id = 
                            sgtvsl.server_group_type_id
                        -- the host's virt ent grants a cf virt sub level
                        and sgtvsl.virt_sub_level_id = cfvsl.virt_sub_level_id
                        -- the cf is in that virt sub level
                        and cfvsl.channel_family_id = rcfm.channel_family_id
                    )
                );
    end$$ language plpgsql;

    -- this could certainly be optimized to do updates if needs be
    create or replace function refresh_newest_package(channel_id_in in numeric,
                                      caller_in in varchar default '(unknown)',
                                      package_name_id_in in numeric default null)
    returns void
    as $$
    -- procedure refreshes rows for name_id = package_name_id_in or
    -- all rows if package_name_id_in is null
    begin
        delete from rhnChannelNewestPackage
              where channel_id = channel_id_in
                and (package_name_id_in is null
                     or name_id = package_name_id_in);
        insert into rhnChannelNewestPackage
                (channel_id, name_id, evr_id, package_id, package_arch_id)
                (select channel_id,
                        name_id, evr_id,
                        package_id, package_arch_id
                   from rhnChannelNewestPackageView
                  where channel_id = channel_id_in
                    and (package_name_id_in is null
                         or name_id = package_name_id_in)
                );
        insert into rhnChannelNewestPackageAudit (channel_id, caller)
             values (channel_id_in, caller_in);
        update rhnChannel
           set last_modified = greatest(current_timestamp,
                                        last_modified + interval '1 second')
         where id = channel_id_in;
    end$$ language plpgsql;

   create or replace function update_channel ( channel_id_in in numeric, invalidate_ss in numeric default 0, 
                              date_to_use in timestamptz default current_timestamp ) returns void
   as $$
   declare
   channel_last_modified timestamptz;
   last_modified_value timestamptz;

   snapshots cursor for
   select  snapshot_id id
   from    rhnSnapshotChannel
   where   channel_id = channel_id_in;

   begin

      select last_modified
      into channel_last_modified
      from rhnChannel
      where id = channel_id_in;
  
      last_modified_value := date_to_use;

      if last_modified_value <= channel_last_modified then
          last_modified_value := last_modified_value + interval '1 second';
      end if;

      update rhnChannel set last_modified = last_modified_value
      where id = channel_id_in;

      if invalidate_ss = 1 then 
        for snapshot in snapshots loop
            update rhnSnapshot
            set invalid = lookup_snapshot_invalid_reason('channel_modified')
            where id = snapshot.id;
        end loop;
      end if;

   end$$ language plpgsql;

   create or replace function update_channels_by_package ( package_id_in in numeric, date_to_use in timestamptz default current_timestamp ) returns void
   as $$
   declare
   channels cursor for
   select channel_id
   from rhnChannelPackage
   where package_id = package_id_in
   order by channel_id;

   begin
      for channel in channels loop
         -- we want to invalidate the snapshot assocated with the channel when we
         -- do this b/c we know we've added or removed or packages
         perform rhn_channel.update_channel ( channel.channel_id, 1, date_to_use );
      end loop;
   end$$ language plpgsql;

   
   create or replace function update_channels_by_errata ( errata_id_in numeric, date_to_use in timestamptz default current_timestamp ) returns void
   as $$
   declare
   channels cursor for
   select channel_id
   from rhnChannelErrata
   where errata_id = errata_id_in
   order by channel_id;

   begin
      for channel in channels loop
         -- we won't invalidate snapshots, b/c just changing the errata associated with
         -- a channel shouldn't invalidate snapshots
         perform rhn_channel.update_channel ( channel.channel_id, 0, date_to_use );
      end loop;
   end$$ language plpgsql;

   create or replace function update_needed_cache(channel_id_in in numeric) returns void
   as $$
   declare
   server record;
   begin
      -- we intentionaly do a loop here instead of one huge select
      -- b/c we want to break update into smaller transaction to unblock other sessions
      -- querying rhnServerNeededCache
      for server in (
                select sc.server_id as id
                  from rhnServerChannel sc
                 where sc.channel_id = channel_id_in
      ) loop
         perform rhn_server.update_needed_cache(server.id);
      end loop;
   end$$ language plpgsql;

    create or replace function set_comps(channel_id_in in numeric, path_in in varchar, timestamp_in in varchar) returns void
    as $$
    declare
    row record;
    begin
        for row in (
            select relative_filename, last_modified
            from rhnChannelComps
            where channel_id = channel_id_in
            ) loop
            if row.relative_filename = path_in
                and row.last_modified = to_timestamp(timestamp_in, 'YYYYMMDDHH24MISS') then
                return;
            end if;
        end loop;
        delete from rhnChannelComps
        where channel_id = channel_id_in;
        insert into rhnChannelComps (id, channel_id, relative_filename, last_modified, created, modified)
        values (sequence_nextval('rhn_channelcomps_id_seq'), channel_id_in, path_in, to_timestamp(timestamp_in, 'YYYYMMDDHH24MISS'), current_timestamp, current_timestamp);
    end$$ language plpgsql;

CREATE OR REPLACE FUNCTION server_has_family_subscription(server_id_in DECIMAL, 
                                                          channel_family_id_in DECIMAL) 
          RETURNS INTEGER AS $$
  DECLARE
    fam_entry RECORD;

  BEGIN
    FOR fam_entry IN SELECT DISTINCT cfm.channel_family_id
                       FROM rhnchannelfamilymembers AS cfm
                       JOIN rhnserverchannel AS sc ON sc.channel_id = cfm.channel_id
                      WHERE sc.server_id = server_id_in
                        AND cfm.channel_family_id = channel_family_id_in
    LOOP
      return 1;
    END LOOP;
    RETURN 0;
  END;
$$ LANGUAGE plpgsql;

-- restore the original setting
update pg_settings set setting = overlay( setting placing '' from 1 for (length('rhn_channel')+1) ) where name = 'search_path';<|MERGE_RESOLUTION|>--- conflicted
+++ resolved
@@ -1,8 +1,4 @@
-<<<<<<< HEAD
 -- oracle equivalent source sha1 67128e02d2f399a11785653c6dc36e36fd372652
-=======
--- oracle equivalent source sha1 e6fa92f40cfb0ac1645f53ecad5f2a8f99a616f7
->>>>>>> 13e4df80
 --
 -- Copyright (c) 2008--2013 Red Hat, Inc.
 --
