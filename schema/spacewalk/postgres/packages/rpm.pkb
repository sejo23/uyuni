-- oracle equivalent source sha1 a30c7592853e5fe784686baed4014586e742cd7f
-- create schema rpm;

--update pg_setting
update pg_settings set setting = 'rpm,' || setting where name = 'search_path';

create or replace function isdigit(ch CHAR)
    RETURNS BOOLEAN as $$
    BEGIN
        if ascii(ch) between ascii('0') and ascii('9')
        then
            return TRUE;
        end if;
        return FALSE;
    END ;
$$ language 'plpgsql';

    
    create or replace FUNCTION isalpha(ch CHAR)
    RETURNS BOOLEAN as $$
    BEGIN
        if ascii(ch) between ascii('a') and ascii('z') or 
            ascii(ch) between ascii('A') and ascii('Z')
        then
            return TRUE;
        end if;
        return FALSE;
    END;
$$ language 'plpgsql';


    create or replace FUNCTION isalphanum(ch CHAR)
    RETURNS BOOLEAN as $$ 
    BEGIN
        if ascii(ch) between ascii('a') and ascii('z') or 
            ascii(ch) between ascii('A') and ascii('Z') or
            ascii(ch) between ascii('0') and ascii('9')
        then
            return TRUE;
        end if;
        return FALSE;
    END;
    $$ language 'plpgsql';


    create or replace FUNCTION rpmstrcmp (string1 IN VARCHAR, string2 IN VARCHAR)
    RETURNS INTEGER as $$
    declare
        str1 VARCHAR := string1;
        str2 VARCHAR := string2;
        digits VARCHAR(10) := '0123456789';
        lc_alpha VARCHAR(27) := 'abcdefghijklmnopqrstuvwxyz';
        uc_alpha VARCHAR(27) := 'ABCDEFGHIJKLMNOPQRSTUVWXYZ';
        alpha VARCHAR(54) := lc_alpha || uc_alpha;
        one VARCHAR;
        two VARCHAR;
        isnum BOOLEAN;
    BEGIN
        if str1 is NULL or str2 is NULL
        then
            RAISE EXCEPTION 'VALUE_ERROR.';
        end if;
      
        if str1 = str2
        then
            return 0;
        end if;
        one := str1;
        two := str2;

        <<segment_loop>>
        while one <> '' or two <> ''
        loop
            declare
                segm1 VARCHAR;
                segm2 VARCHAR;
            begin
                --DBMS_OUTPUT.PUT_LINE('Params: ' || one || ',' || two);
                -- Throw out all non-alphanum characters
                -- 126 == ~
                while one <> '' and not rpm.isalphanum(one) and ascii(one) <> 126
                loop
                    one := substr(one, 2);
                end loop;
                while two <> '' and not rpm.isalphanum(two) and ascii(two) <> 126
                loop
                    two := substr(two, 2);
                end loop;
                if ascii(one) = 126 or ascii(two) = 126
                then
                    if one = '' or ascii(one) <> 126 then return 1; end if;
                    if two = '' or ascii(two) <> 126 then return -1; end if;
                    one := substr(one, 2);
                    two := substr(two, 2);
                    continue;
                end if;
                if one = '' or two = ''
                then
                    exit;
                end if;
                str1 := one;
                str2 := two;
                if rpm.isdigit(str1) or rpm.isdigit(str2)
                then
                    str1 := ltrim(str1, digits);
                    str2 := ltrim(str2, digits);
                    isnum := true;
                else
                    str1 := ltrim(str1, alpha);
                    str2 := ltrim(str2, alpha);
                    isnum := false;
                end if;
                if str1 <> ''
                then segm1 := substr(one, 1, length(one) - length(str1));
                else segm1 := one;
                end if;

                if str2 <> ''
                then segm2 := substr(two, 1, length(two) - length(str2));
                else segm2 := two;
                end if;

                if isnum
                then
                    if segm1 = '' then return -1; end if;
                    if segm2 = '' then return 1; end if;

                    segm1 := ltrim(segm1, '0');
                    segm2 := ltrim(segm2, '0');

                    if segm1 = '' and segm2 <> ''
                    then
                        return -1;
                    end if;
                    if segm1 <> '' and segm2 = ''
                    then
                        return 1;
                    end if;
                    if length(segm1) < length(segm2) then return -1; end if;
                    if length(segm1) > length(segm2) then return 1; end if;
                end if;
                if segm1 < segm2 then return -1; end if;
                if segm1 > segm2 then return 1; end if;
               one := str1;
                two := str2;
            end;
        end loop segment_loop;
<<<<<<< HEAD
        if one = '' and two = '' then return 0; end if;

=======
     
        if one = '' and two = '' then return 0; end if;
>>>>>>> 219911a2
        if one = '' then return -1; end if;
        return 1;
    END ;
$$ language 'plpgsql';



   create or replace FUNCTION vercmp(
        e1 VARCHAR, v1 VARCHAR, r1 VARCHAR, 
        e2 VARCHAR, v2 VARCHAR, r2 VARCHAR)
    RETURNS INTEGER as $$
    declare
        rc INTEGER;
          ep1 INTEGER;
          ep2 INTEGER;
          BEGIN
            if e1 is null or e1 = '' then
              ep1 := 0;
            else
              ep1 := e1::integer;
            end if;
            if e2 is null or e2 = '' then
              ep2 := 0;
            else
              ep2 := e2::integer;
            end if;
            -- Epochs are non-null; compare them
            if ep1 < ep2 then return -1; end if;
            if ep1 > ep2 then return 1; end if;
            rc := rpm.rpmstrcmp(v1, v2);
            if rc != 0 then return rc; end if;
           return rpm.rpmstrcmp(r1, r2);
         END;
         $$ language 'plpgsql';

-- restore the original setting
update pg_settings set setting = overlay( setting placing '' from 1 for (length('rpm')+1) ) where name = 'search_path';
<|MERGE_RESOLUTION|>--- conflicted
+++ resolved
@@ -145,13 +145,8 @@
                 two := str2;
             end;
         end loop segment_loop;
-<<<<<<< HEAD
-        if one = '' and two = '' then return 0; end if;
-
-=======
      
         if one = '' and two = '' then return 0; end if;
->>>>>>> 219911a2
         if one = '' then return -1; end if;
         return 1;
     END ;
