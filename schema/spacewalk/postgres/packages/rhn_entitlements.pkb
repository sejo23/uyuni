--- conflicted
+++ resolved
@@ -1,8 +1,4 @@
-<<<<<<< HEAD
--- oracle equivalent source sha1 2f19f86e81d5a24f6703895fe7730c58c23d1e01
-=======
--- oracle equivalent source sha1 4929f4078139be297577f2ab1fa53eff92f33ecb
->>>>>>> ae95d6d5
+-- oracle equivalent source sha1 6e264a209f8e6f4e78caf9d63ef14507dc9df3b9
 --
 -- Copyright (c) 2008--2012 Red Hat, Inc.
 --
