--- conflicted
+++ resolved
@@ -1,8 +1,5 @@
-<<<<<<< HEAD
 - Add tables for cluster management
-=======
 - Enable the monitoring entitlement for s390x (bsc#1172627)
->>>>>>> ed3fc639
 - update package provider name
 - add new gpg key ids for some package providers
 
