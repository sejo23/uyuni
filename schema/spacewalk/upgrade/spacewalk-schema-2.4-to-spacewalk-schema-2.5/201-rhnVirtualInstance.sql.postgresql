<<<<<<< HEAD
-- oracle equivalent source sha1 9d96a30cf680e063e21a8aa1f102ef2f0e3ae358
=======
-- oracle equivalent source sha1 39bef92a77e855c6c5b845b256e64e8aa1d6f500
>>>>>>> 21419b71

delete from rhnVirtualInstance where virtual_system_id is NULL and host_system_id is not NULL and uuid in (select uuid from rhnVirtualInstance group by uuid having count(uuid) > 1);
delete from rhnVirtualInstance where virtual_system_id is NULL and host_system_id is NULL and uuid is not NULL;

create or replace function rhn_virtinst_del_trig_fun() returns trigger
as
$$
begin
  delete from rhnVirtualInstance where virtual_system_id is NULL and host_system_id is NULL and uuid is not NULL;
  return null;
end;
$$
language plpgsql;

create trigger
rhn_virtinst_del_trig
after update on rhnVirtualInstance
for each row
execute procedure rhn_virtinst_del_trig_fun();<|MERGE_RESOLUTION|>--- conflicted
+++ resolved
@@ -1,8 +1,4 @@
-<<<<<<< HEAD
--- oracle equivalent source sha1 9d96a30cf680e063e21a8aa1f102ef2f0e3ae358
-=======
 -- oracle equivalent source sha1 39bef92a77e855c6c5b845b256e64e8aa1d6f500
->>>>>>> 21419b71
 
 delete from rhnVirtualInstance where virtual_system_id is NULL and host_system_id is not NULL and uuid in (select uuid from rhnVirtualInstance group by uuid having count(uuid) > 1);
 delete from rhnVirtualInstance where virtual_system_id is NULL and host_system_id is NULL and uuid is not NULL;
