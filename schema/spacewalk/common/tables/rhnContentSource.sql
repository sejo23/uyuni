--
-- Copyright (c) 2008--2012 Red Hat, Inc.
--
-- This software is licensed to you under the GNU General Public License,
-- version 2 (GPLv2). There is NO WARRANTY for this software, express or
-- implied, including the implied warranties of MERCHANTABILITY or FITNESS
-- FOR A PARTICULAR PURPOSE. You should have received a copy of GPLv2
-- along with this software; if not, see
-- http://www.gnu.org/licenses/old-licenses/gpl-2.0.txt.
--
-- Red Hat trademarks are not licensed under GPLv2. No permission is
-- granted to use or replicate Red Hat trademarks that are incorporated
-- in this software or its documentation.
--
--
--
--

create table
rhnContentSource
(
        id		number NOT NULL
			constraint rhn_cs_id_pk primary key,
        org_id		number
			constraint rhn_cs_org_fk
                                references web_customer (id),
        type_id         number NOT NULL
                        constraint rhn_cs_type_fk
                                references rhnContentSourceType(id),
        source_url      varchar2(512) NOT NULL,
        label           varchar2(64) NOT NULL,
<<<<<<< HEAD
        metadata_signed CHAR(1)
                            DEFAULT ('Y') NOT NULL
                            CONSTRAINT rhn_cs_ms_ck
                                CHECK (metadata_signed in ( 'Y' , 'N' )), 
        created         date default(sysdate) NOT NULL,
        modified        date default(sysdate) NOT NULL
=======
        created         timestamp with local time zone default(current_timestamp) NOT NULL,
        modified        timestamp with local time zone default(current_timestamp) NOT NULL
>>>>>>> 4869bc83
)
	enable row movement
  ;


create sequence rhn_chan_content_src_id_seq start with 500;

CREATE UNIQUE INDEX rhn_cs_label_uq
    ON rhnContentSource(org_id, label)
    tablespace [[64k_tbs]];
CREATE UNIQUE INDEX rhn_cs_repo_uq
    ON rhnContentSource(org_id, type_id, source_url)
    tablespace [[64k_tbs]];
<|MERGE_RESOLUTION|>--- conflicted
+++ resolved
@@ -29,17 +29,12 @@
                                 references rhnContentSourceType(id),
         source_url      varchar2(512) NOT NULL,
         label           varchar2(64) NOT NULL,
-<<<<<<< HEAD
         metadata_signed CHAR(1)
                             DEFAULT ('Y') NOT NULL
                             CONSTRAINT rhn_cs_ms_ck
                                 CHECK (metadata_signed in ( 'Y' , 'N' )), 
-        created         date default(sysdate) NOT NULL,
-        modified        date default(sysdate) NOT NULL
-=======
         created         timestamp with local time zone default(current_timestamp) NOT NULL,
         modified        timestamp with local time zone default(current_timestamp) NOT NULL
->>>>>>> 4869bc83
 )
 	enable row movement
   ;
