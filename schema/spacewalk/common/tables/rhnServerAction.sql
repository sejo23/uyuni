--
-- Copyright (c) 2008--2012 Red Hat, Inc.
--
-- This software is licensed to you under the GNU General Public License,
-- version 2 (GPLv2). There is NO WARRANTY for this software, express or
-- implied, including the implied warranties of MERCHANTABILITY or FITNESS
-- FOR A PARTICULAR PURPOSE. You should have received a copy of GPLv2
-- along with this software; if not, see
-- http://www.gnu.org/licenses/old-licenses/gpl-2.0.txt.
--
-- Red Hat trademarks are not licensed under GPLv2. No permission is
-- granted to use or replicate Red Hat trademarks that are incorporated
-- in this software or its documentation.
--


CREATE TABLE rhnServerAction
(
    server_id        NUMBER NOT NULL
                         CONSTRAINT rhn_server_action_sid_fk
                             REFERENCES rhnServer (id),
    action_id        NUMBER NOT NULL
                         CONSTRAINT rhn_server_action_aid_fk
                             REFERENCES rhnAction (id)
                             ON DELETE CASCADE,
    status           NUMBER NOT NULL
                         CONSTRAINT rhn_server_action_status_fk
                             REFERENCES rhnActionStatus (id),
    result_code      NUMBER,
<<<<<<< HEAD
    result_msg       VARCHAR2(1024 CHAR),
    pickup_time      DATE,
=======
    result_msg       VARCHAR2(1024),
    pickup_time      timestamp with local time zone,
>>>>>>> 4869bc83
    remaining_tries  NUMBER
                         DEFAULT (5) NOT NULL,
    completion_time  timestamp with local time zone,
    created          timestamp with local time zone
                         DEFAULT (current_timestamp) NOT NULL,
    modified         timestamp with local time zone
                         DEFAULT (current_timestamp) NOT NULL
)
ENABLE ROW MOVEMENT
;

CREATE INDEX rhn_ser_act_sid_aid_s_idx
    ON rhnServerAction (server_id, action_id, status)
    TABLESPACE [[8m_tbs]];

CREATE INDEX rhn_ser_act_aid_idx
    ON rhnServerAction (action_id)
    TABLESPACE [[8m_tbs]]
    NOLOGGING;

ALTER TABLE rhnServerAction
    ADD CONSTRAINT rhn_server_action_sid_aid_uq UNIQUE (server_id, action_id);
<|MERGE_RESOLUTION|>--- conflicted
+++ resolved
@@ -27,13 +27,8 @@
                          CONSTRAINT rhn_server_action_status_fk
                              REFERENCES rhnActionStatus (id),
     result_code      NUMBER,
-<<<<<<< HEAD
     result_msg       VARCHAR2(1024 CHAR),
-    pickup_time      DATE,
-=======
-    result_msg       VARCHAR2(1024),
     pickup_time      timestamp with local time zone,
->>>>>>> 4869bc83
     remaining_tries  NUMBER
                          DEFAULT (5) NOT NULL,
     completion_time  timestamp with local time zone,
