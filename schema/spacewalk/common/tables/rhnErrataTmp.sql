--- conflicted
+++ resolved
@@ -53,11 +53,8 @@
     last_modified     timestamp with local time zone
                           DEFAULT (current_timestamp) NOT NULL,
     severity_id       NUMBER
-<<<<<<< HEAD
-=======
                           CONSTRAINT rhn_erratatmp_sevid_fk
                               REFERENCES rhnErrataSeverity (id)
->>>>>>> f1df99dc
 )
 ENABLE ROW MOVEMENT
 ;
