--- conflicted
+++ resolved
@@ -806,7 +806,6 @@
     values (lookup_server_arch('x86_64-redhat-linux'),
             lookup_sg_type('virtualization_host_platform'));
 
-<<<<<<< HEAD
 -- bootstrap entitlements
 
 insert into rhnServerServerGroupArchCompat ( server_arch_id, server_group_type )
@@ -903,13 +902,10 @@
 
 insert into rhnServerServerGroupArchCompat ( server_arch_id, server_group_type )
 	values (lookup_server_arch('ppc64-redhat-linux'), 
-=======
->>>>>>> eddc93b6
             lookup_sg_type('bootstrap_entitled'));
 
 insert into rhnServerServerGroupArchCompat ( server_arch_id, server_group_type )
     values (lookup_server_arch('ppc64le-redhat-linux'),
-<<<<<<< HEAD
             lookup_sg_type('bootstrap_entitled'));
 
 insert into rhnServerServerGroupArchCompat ( server_arch_id, server_group_type )
@@ -968,6 +964,8 @@
    values (lookup_server_arch('i386-i86pc-solaris'), 
            lookup_sg_type('bootstrap_entitled'));
 
-=======
->>>>>>> eddc93b6
+            lookup_sg_type('bootstrap_entitled'));
+
+insert into rhnServerServerGroupArchCompat ( server_arch_id, server_group_type )
+    values (lookup_server_arch('ppc64le-redhat-linux'),
 commit;
