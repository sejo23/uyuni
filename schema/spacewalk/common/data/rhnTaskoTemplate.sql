--
-- Copyright (c) 2010--2012 Red Hat, Inc.
--
-- This software is licensed to you under the GNU General Public License,
-- version 2 (GPLv2). There is NO WARRANTY for this software, express or
-- implied, including the implied warranties of MERCHANTABILITY or FITNESS
-- FOR A PARTICULAR PURPOSE. You should have received a copy of GPLv2
-- along with this software; if not, see
-- http://www.gnu.org/licenses/old-licenses/gpl-2.0.txt.
--
-- Red Hat trademarks are not licensed under GPLv2. No permission is
-- granted to use or replicate Red Hat trademarks that are incorporated
-- in this software or its documentation.
--


INSERT INTO rhnTaskoTemplate (id, bunch_id, task_id, ordering, start_if)
             VALUES (sequence_nextval('rhn_tasko_template_id_seq'),
                        (SELECT id FROM rhnTaskoBunch WHERE name='daily-status-bunch'),
                        (SELECT id FROM rhnTaskoTask WHERE name='summary-population'),
                        0,
                        null);

INSERT INTO rhnTaskoTemplate (id, bunch_id, task_id, ordering, start_if)
             VALUES (sequence_nextval('rhn_tasko_template_id_seq'),
                         (SELECT id FROM rhnTaskoBunch WHERE name='daily-status-bunch'),
                         (SELECT id FROM rhnTaskoTask WHERE name='daily-summary'),
                         1,
                         'FINISHED');

INSERT INTO rhnTaskoTemplate (id, bunch_id, task_id, ordering, start_if)
             VALUES (sequence_nextval('rhn_tasko_template_id_seq'),
                        (SELECT id FROM rhnTaskoBunch WHERE name='sat-sync-bunch'),
                        (SELECT id FROM rhnTaskoTask WHERE name='satellite-sync'),
                        0,
                        null);

INSERT INTO rhnTaskoTemplate (id, bunch_id, task_id, ordering, start_if)
             VALUES (sequence_nextval('rhn_tasko_template_id_seq'),
                        (SELECT id FROM rhnTaskoBunch WHERE name='clear-taskologs-bunch'),
                        (SELECT id FROM rhnTaskoTask WHERE name='clear-log-history'),
                        0,
                        null);

INSERT INTO rhnTaskoTemplate (id, bunch_id, task_id, ordering, start_if)
             VALUES (sequence_nextval('rhn_tasko_template_id_seq'),
                        (SELECT id FROM rhnTaskoBunch WHERE name='cobbler-sync-bunch'),
                        (SELECT id FROM rhnTaskoTask WHERE name='cobbler-sync'),
                        0,
                        null);

INSERT INTO rhnTaskoTemplate (id, bunch_id, task_id, ordering, start_if)
             VALUES (sequence_nextval('rhn_tasko_template_id_seq'),
                        (SELECT id FROM rhnTaskoBunch WHERE name='compare-configs-bunch'),
                        (SELECT id FROM rhnTaskoTask WHERE name='compare-config-files'),
                        0,
                        null);

INSERT INTO rhnTaskoTemplate (id, bunch_id, task_id, ordering, start_if)
             VALUES (sequence_nextval('rhn_tasko_template_id_seq'),
                        (SELECT id FROM rhnTaskoBunch WHERE name='session-cleanup-bunch'),
                        (SELECT id FROM rhnTaskoTask WHERE name='session-cleanup'),
                        0,
                        null);

INSERT INTO rhnTaskoTemplate (id, bunch_id, task_id, ordering, start_if)
             VALUES (sequence_nextval('rhn_tasko_template_id_seq'),
                        (SELECT id FROM rhnTaskoBunch WHERE name='sandbox-cleanup-bunch'),
                        (SELECT id FROM rhnTaskoTask WHERE name='sandbox-cleanup'),
                        0,
                        null);

INSERT INTO rhnTaskoTemplate (id, bunch_id, task_id, ordering, start_if)
             VALUES (sequence_nextval('rhn_tasko_template_id_seq'),
                        (SELECT id FROM rhnTaskoBunch WHERE name='repo-sync-bunch'),
                        (SELECT id FROM rhnTaskoTask WHERE name='repo-sync'),
                        0,
                        null);

INSERT INTO rhnTaskoTemplate (id, bunch_id, task_id, ordering, start_if)
             VALUES (sequence_nextval('rhn_tasko_template_id_seq'),
                        (SELECT id FROM rhnTaskoBunch WHERE name='package-cleanup-bunch'),
                        (SELECT id FROM rhnTaskoTask WHERE name='package-cleanup'),
                        0,
                        null);

INSERT INTO rhnTaskoTemplate (id, bunch_id, task_id, ordering, start_if)
             VALUES (sequence_nextval('rhn_tasko_template_id_seq'),
                        (SELECT id FROM rhnTaskoBunch WHERE name='kickstartfile-sync-bunch'),
                        (SELECT id FROM rhnTaskoTask WHERE name='kickstartfile-sync'),
                        0,
                        null);

INSERT INTO rhnTaskoTemplate (id, bunch_id, task_id, ordering, start_if)
             VALUES (sequence_nextval('rhn_tasko_template_id_seq'),
                        (SELECT id FROM rhnTaskoBunch WHERE name='kickstart-cleanup-bunch'),
                        (SELECT id FROM rhnTaskoTask WHERE name='kickstart-cleanup'),
                        0,
                        null);

INSERT INTO rhnTaskoTemplate (id, bunch_id, task_id, ordering, start_if)
             VALUES (sequence_nextval('rhn_tasko_template_id_seq'),
                        (SELECT id FROM rhnTaskoBunch WHERE name='errata-queue-bunch'),
                        (SELECT id FROM rhnTaskoTask WHERE name='errata-queue'),
                        0,
                        null);

INSERT INTO rhnTaskoTemplate (id, bunch_id, task_id, ordering, start_if)
             VALUES (sequence_nextval('rhn_tasko_template_id_seq'),
                        (SELECT id FROM rhnTaskoBunch WHERE name='channel-repodata-bunch'),
                        (SELECT id FROM rhnTaskoTask WHERE name='channel-repodata'),
                        0,
                        null);

INSERT INTO rhnTaskoTemplate (id, bunch_id, task_id, ordering, start_if)
             VALUES (sequence_nextval('rhn_tasko_template_id_seq'),
                        (SELECT id FROM rhnTaskoBunch WHERE name='satcert-check-bunch'),
                        (SELECT id FROM rhnTaskoTask WHERE name='sat-cert-check'),
                        0,
                        null);

INSERT INTO rhnTaskoTemplate (id, bunch_id, task_id, ordering, start_if)
             VALUES (sequence_nextval('rhn_tasko_template_id_seq'),
                        (SELECT id FROM rhnTaskoBunch WHERE name='errata-cache-bunch'),
                        (SELECT id FROM rhnTaskoTask WHERE name='errata-cache'),
                        0,
                        null);

INSERT INTO rhnTaskoTemplate (id, bunch_id, task_id, ordering, start_if)
             VALUES (sequence_nextval('rhn_tasko_template_id_seq'),
                        (SELECT id FROM rhnTaskoBunch WHERE name='errata-cache-bunch'),
                        (SELECT id FROM rhnTaskoTask WHERE name='errata-mailer'),
                        1,
                        'FINISHED');

INSERT INTO rhnTaskoTemplate (id, bunch_id, task_id, ordering, start_if)
             VALUES (sequence_nextval('rhn_tasko_template_id_seq'),
                        (SELECT id FROM rhnTaskoBunch WHERE name='cleanup-data-bunch'),
                        (SELECT id FROM rhnTaskoTask WHERE name='cleanup-packagechangelog-data'),
                        0,
                        null);

INSERT INTO rhnTaskoTemplate (id, bunch_id, task_id, ordering, start_if)
             VALUES (sequence_nextval('rhn_tasko_template_id_seq'),
<<<<<<< HEAD
                        (SELECT id FROM rhnTaskoBunch WHERE name='mgr-register-bunch'),
                        (SELECT id FROM rhnTaskoTask WHERE name='mgr-register'),
                        0,
                        null);

INSERT INTO rhnTaskoTemplate (id, bunch_id, task_id, ordering, start_if)
             VALUES (sequence_nextval('rhn_tasko_template_id_seq'),
                        (SELECT id FROM rhnTaskoBunch WHERE name='cleanup-data-bunch'),
                        (SELECT id FROM rhnTaskoTask WHERE name='cleanup-packagechangelog-data'),
                        1,
=======
                        (SELECT id FROM rhnTaskoBunch WHERE name='reboot-action-cleanup-bunch'),
                        (SELECT id FROM rhnTaskoTask WHERE name='reboot-action-cleanup'),
                        0,
>>>>>>> 2ce57e90
                        null);

INSERT INTO rhnTaskoTemplate (id, bunch_id, task_id, ordering, start_if)
             VALUES (sequence_nextval('rhn_tasko_template_id_seq'),
<<<<<<< HEAD
                        (SELECT id FROM rhnTaskoBunch WHERE name='ssh-push-bunch'),
                        (SELECT id FROM rhnTaskoTask WHERE name='ssh-push'),
                        0,
                        null);

INSERT INTO rhnTaskoTemplate (id, bunch_id, task_id, ordering, start_if)
             VALUES (sequence_nextval('rhn_tasko_template_id_seq'),
                        (SELECT id FROM rhnTaskoBunch WHERE name='cve-server-channels-bunch'),
                        (SELECT id FROM rhnTaskoTask WHERE name='cve-server-channels'),
                        0,
                        null);

INSERT INTO rhnTaskoTemplate (id, bunch_id, task_id, ordering, start_if)
             VALUES (sequence_nextval('rhn_tasko_template_id_seq'),
                        (SELECT id FROM rhnTaskoBunch WHERE name='reboot-action-cleanup-bunch'),
                        (SELECT id FROM rhnTaskoTask WHERE name='reboot-action-cleanup'),
=======
                        (SELECT id FROM rhnTaskoBunch WHERE name='auto-errata-bunch'),
                        (SELECT id FROM rhnTaskoTask WHERE name='auto-errata'),
>>>>>>> 2ce57e90
                        0,
                        null);

INSERT INTO rhnTaskoTemplate (id, bunch_id, task_id, ordering, start_if)
             VALUES (sequence_nextval('rhn_tasko_template_id_seq'),
                        (SELECT id FROM rhnTaskoBunch WHERE name='mgr-sync-refresh-bunch'),
                        (SELECT id FROM rhnTaskoTask WHERE name='mgr-sync-refresh'),
                        0,
                        null);

commit;<|MERGE_RESOLUTION|>--- conflicted
+++ resolved
@@ -142,7 +142,6 @@
 
 INSERT INTO rhnTaskoTemplate (id, bunch_id, task_id, ordering, start_if)
              VALUES (sequence_nextval('rhn_tasko_template_id_seq'),
-<<<<<<< HEAD
                         (SELECT id FROM rhnTaskoBunch WHERE name='mgr-register-bunch'),
                         (SELECT id FROM rhnTaskoTask WHERE name='mgr-register'),
                         0,
@@ -150,19 +149,13 @@
 
 INSERT INTO rhnTaskoTemplate (id, bunch_id, task_id, ordering, start_if)
              VALUES (sequence_nextval('rhn_tasko_template_id_seq'),
-                        (SELECT id FROM rhnTaskoBunch WHERE name='cleanup-data-bunch'),
-                        (SELECT id FROM rhnTaskoTask WHERE name='cleanup-packagechangelog-data'),
-                        1,
-=======
                         (SELECT id FROM rhnTaskoBunch WHERE name='reboot-action-cleanup-bunch'),
                         (SELECT id FROM rhnTaskoTask WHERE name='reboot-action-cleanup'),
                         0,
->>>>>>> 2ce57e90
                         null);
 
 INSERT INTO rhnTaskoTemplate (id, bunch_id, task_id, ordering, start_if)
              VALUES (sequence_nextval('rhn_tasko_template_id_seq'),
-<<<<<<< HEAD
                         (SELECT id FROM rhnTaskoBunch WHERE name='ssh-push-bunch'),
                         (SELECT id FROM rhnTaskoTask WHERE name='ssh-push'),
                         0,
@@ -179,10 +172,11 @@
              VALUES (sequence_nextval('rhn_tasko_template_id_seq'),
                         (SELECT id FROM rhnTaskoBunch WHERE name='reboot-action-cleanup-bunch'),
                         (SELECT id FROM rhnTaskoTask WHERE name='reboot-action-cleanup'),
-=======
+
+INSERT INTO rhnTaskoTemplate (id, bunch_id, task_id, ordering, start_if)
+             VALUES (sequence_nextval('rhn_tasko_template_id_seq'),
                         (SELECT id FROM rhnTaskoBunch WHERE name='auto-errata-bunch'),
                         (SELECT id FROM rhnTaskoTask WHERE name='auto-errata'),
->>>>>>> 2ce57e90
                         0,
                         null);
 
