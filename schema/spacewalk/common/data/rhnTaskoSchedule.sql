--
-- Copyright (c) 2010--2012 Red Hat, Inc.
--
-- This software is licensed to you under the GNU General Public License,
-- version 2 (GPLv2). There is NO WARRANTY for this software, express or
-- implied, including the implied warranties of MERCHANTABILITY or FITNESS
-- FOR A PARTICULAR PURPOSE. You should have received a copy of GPLv2
-- along with this software; if not, see
-- http://www.gnu.org/licenses/old-licenses/gpl-2.0.txt.
--
-- Red Hat trademarks are not licensed under GPLv2. No permission is
-- granted to use or replicate Red Hat trademarks that are incorporated
-- in this software or its documentation.
--

-- Top of every minute
INSERT INTO rhnTaskoSchedule (id, job_label, bunch_id, active_from, cron_expr)
    VALUES(sequence_nextval('rhn_tasko_schedule_id_seq'), 'sync-probe-default',
        (SELECT id FROM rhnTaskoBunch WHERE name='sync-probe-bunch'),
        current_timestamp, '0 * * * * ?');

INSERT INTO rhnTaskoSchedule (id, job_label, bunch_id, active_from, cron_expr)
    VALUES(sequence_nextval('rhn_tasko_schedule_id_seq'), 'errata-queue-default',
        (SELECT id FROM rhnTaskoBunch WHERE name='errata-queue-bunch'),
        current_timestamp, '0 * * * * ?');

INSERT INTO rhnTaskoSchedule (id, job_label, bunch_id, active_from, cron_expr)
    VALUES(sequence_nextval('rhn_tasko_schedule_id_seq'), 'cobbler-sync-default',
        (SELECT id FROM rhnTaskoBunch WHERE name='cobbler-sync-bunch'),
        current_timestamp, '0 * * * * ?');

INSERT INTO rhnTaskoSchedule (id, job_label, bunch_id, active_from, cron_expr)
    VALUES(sequence_nextval('rhn_tasko_schedule_id_seq'), 'channel-repodata-default',
        (SELECT id FROM rhnTaskoBunch WHERE name='channel-repodata-bunch'),
        current_timestamp, '0 * * * * ?');

INSERT INTO rhnTaskoSchedule (id, job_label, bunch_id, active_from, cron_expr)
<<<<<<< HEAD
    VALUES (sequence_nextval('rhn_tasko_schedule_id_seq'), 'ssh-push-default',
        (SELECT id FROM rhnTaskoBunch WHERE name='ssh-push-bunch'),
=======
    VALUES(sequence_nextval('rhn_tasko_schedule_id_seq'), 'errata-cache-default',
        (SELECT id FROM rhnTaskoBunch WHERE name='errata-cache-bunch'),
>>>>>>> eddc93b6
        current_timestamp, '0 * * * * ?');

-- Every 10 minutes

INSERT INTO rhnTaskoSchedule (id, job_label, bunch_id, active_from, cron_expr)
    VALUES(sequence_nextval('rhn_tasko_schedule_id_seq'), 'package-cleanup-default',
        (SELECT id FROM rhnTaskoBunch WHERE name='package-cleanup-bunch'),
        current_timestamp, '0 0/10 * * * ?');

INSERT INTO rhnTaskoSchedule (id, job_label, bunch_id, active_from, cron_expr)
    VALUES(sequence_nextval('rhn_tasko_schedule_id_seq'), 'kickstart-cleanup-default',
        (SELECT id FROM rhnTaskoBunch WHERE name='kickstart-cleanup-bunch'),
        current_timestamp, '0 0/10 * * * ?');

INSERT INTO rhnTaskoSchedule (id, job_label, bunch_id, active_from, cron_expr)
    VALUES(sequence_nextval('rhn_tasko_schedule_id_seq'), 'kickstartfile-sync-default',
        (SELECT id FROM rhnTaskoBunch WHERE name='kickstartfile-sync-bunch'),
        current_timestamp, '0 0/10 * * * ?');

-- Every 15 minutes

INSERT INTO rhnTaskoSchedule (id, job_label, bunch_id, active_from, cron_expr)
    VALUES(sequence_nextval('rhn_tasko_schedule_id_seq'), 'session-cleanup-default',
        (SELECT id FROM rhnTaskoBunch WHERE name='session-cleanup-bunch'),
        current_timestamp, '0 0/15 * * * ?');

INSERT INTO rhnTaskoSchedule (id, job_label, bunch_id, active_from, cron_expr)
    VALUES(sequence_nextval('rhn_tasko_schedule_id_seq'), 'mgr-register-default',
        (SELECT id FROM rhnTaskoBunch WHERE name='mgr-register-bunch'),
        current_timestamp, '0 0/15 * * * ?');

-- Every hour

INSERT INTO rhnTaskoSchedule (id, job_label, bunch_id, active_from, cron_expr)
    VALUES(sequence_nextval('rhn_tasko_schedule_id_seq'), 'reboot-action-cleanup-default',
        (SELECT id FROM rhnTaskoBunch WHERE name='reboot-action-cleanup-bunch'),
        current_timestamp, '0 0 * * * ?');

-- Once a day at 4:05:00 AM (beware of 2AM cronjobs)

INSERT INTO rhnTaskoSchedule (id, job_label, bunch_id, active_from, cron_expr)
    VALUES(sequence_nextval('rhn_tasko_schedule_id_seq'), 'sandbox-cleanup-default',
        (SELECT id FROM rhnTaskoBunch WHERE name='sandbox-cleanup-bunch'),
        current_timestamp, '0 5 4 ? * *');

-- Once a day at 11:00 PM

INSERT INTO rhnTaskoSchedule (id, job_label, bunch_id, active_from, cron_expr)
    VALUES(sequence_nextval('rhn_tasko_schedule_id_seq'), 'daily-status-default',
        (SELECT id FROM rhnTaskoBunch WHERE name='daily-status-bunch'),
        current_timestamp, '0 0 23 ? * *');

INSERT INTO rhnTaskoSchedule (id, job_label, bunch_id, active_from, cron_expr)
    VALUES(sequence_nextval('rhn_tasko_schedule_id_seq'), 'compare-configs-default',
        (SELECT id FROM rhnTaskoBunch WHERE name='compare-configs-bunch'),
        current_timestamp, '0 0 23 ? * *');

INSERT INTO rhnTaskoSchedule (id, job_label, bunch_id, active_from, cron_expr)
    VALUES(sequence_nextval('rhn_tasko_schedule_id_seq'), 'satcert-check-default',
        (SELECT id FROM rhnTaskoBunch WHERE name='satcert-check-bunch'),
        current_timestamp, '0 0 23 ? * *');

INSERT INTO rhnTaskoSchedule (id, job_label, bunch_id, active_from, cron_expr)
    VALUES(sequence_nextval('rhn_tasko_schedule_id_seq'), 'clear-taskologs-default',
        (SELECT id FROM rhnTaskoBunch WHERE name='clear-taskologs-bunch'),
        current_timestamp, '0 0 23 ? * *');

INSERT INTO rhnTaskoSchedule (id, job_label, bunch_id, active_from, cron_expr)
    VALUES(sequence_nextval('rhn_tasko_schedule_id_seq'), 'cleanup-data-default',
        (SELECT id FROM rhnTaskoBunch WHERE name='cleanup-data-bunch'),
        current_timestamp, '0 0 23 ? * *');

INSERT INTO rhnTaskoSchedule (id, job_label, bunch_id, active_from, cron_expr)
    VALUES (sequence_nextval('rhn_tasko_schedule_id_seq'), 'cve-server-channels-default',
        (SELECT id FROM rhnTaskoBunch WHERE name='cve-server-channels-bunch'),
        current_timestamp, '0 0 23 ? * *');<|MERGE_RESOLUTION|>--- conflicted
+++ resolved
@@ -35,13 +35,13 @@
         current_timestamp, '0 * * * * ?');
 
 INSERT INTO rhnTaskoSchedule (id, job_label, bunch_id, active_from, cron_expr)
-<<<<<<< HEAD
+    VALUES(sequence_nextval('rhn_tasko_schedule_id_seq'), 'errata-cache-default',
+        (SELECT id FROM rhnTaskoBunch WHERE name='errata-cache-bunch'),
+        current_timestamp, '0 * * * * ?');
+
+INSERT INTO rhnTaskoSchedule (id, job_label, bunch_id, active_from, cron_expr)
     VALUES (sequence_nextval('rhn_tasko_schedule_id_seq'), 'ssh-push-default',
         (SELECT id FROM rhnTaskoBunch WHERE name='ssh-push-bunch'),
-=======
-    VALUES(sequence_nextval('rhn_tasko_schedule_id_seq'), 'errata-cache-default',
-        (SELECT id FROM rhnTaskoBunch WHERE name='errata-cache-bunch'),
->>>>>>> eddc93b6
         current_timestamp, '0 * * * * ?');
 
 -- Every 10 minutes
