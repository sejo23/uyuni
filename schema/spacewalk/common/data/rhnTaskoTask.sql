--- conflicted
+++ resolved
@@ -66,15 +66,9 @@
          VALUES (sequence_nextval('rhn_tasko_task_id_seq'), 'clear-log-history', 'com.redhat.rhn.taskomatic.task.ClearLogHistory');
 
 INSERT INTO rhnTaskoTask (id, name, class)
-<<<<<<< HEAD
-         VALUES (sequence_nextval('rhn_tasko_task_id_seq'), 'cleanup-timeseries-data', 'com.redhat.rhn.taskomatic.task.TimeSeriesCleanUp');
-
-INSERT INTO rhnTaskoTask (id, name, class)
          VALUES (sequence_nextval('rhn_tasko_task_id_seq'), 'mgr-register', 'com.redhat.rhn.taskomatic.task.NccRegisterTask');
 
 INSERT INTO rhnTaskoTask (id, name, class)
-=======
->>>>>>> 2ce57e90
          VALUES (sequence_nextval('rhn_tasko_task_id_seq'), 'cleanup-packagechangelog-data', 'com.redhat.rhn.taskomatic.task.ChangeLogCleanUp');
 
 INSERT INTO rhnTaskoTask (id, name, class)
@@ -87,10 +81,9 @@
          VALUES (sequence_nextval('rhn_tasko_task_id_seq'), 'reboot-action-cleanup', 'com.redhat.rhn.taskomatic.task.RebootActionCleanup');
 
 INSERT INTO rhnTaskoTask (id, name, class)
-<<<<<<< HEAD
          VALUES (sequence_nextval('rhn_tasko_task_id_seq'), 'mgr-sync-refresh', 'com.redhat.rhn.taskomatic.task.MgrSyncRefresh');
-=======
+
+INSERT INTO rhnTaskoTask (id, name, class)
          VALUES (sequence_nextval('rhn_tasko_task_id_seq'), 'auto-errata', 'com.redhat.rhn.taskomatic.task.AutoErrataTask');
->>>>>>> 2ce57e90
 
 commit;