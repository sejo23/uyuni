--
-- Copyright (c) 2012 Red Hat, Inc.
--
-- This software is licensed to you under the GNU General Public License,
-- version 2 (GPLv2). There is NO WARRANTY for this software, express or
-- implied, including the implied warranties of MERCHANTABILITY or FITNESS
-- FOR A PARTICULAR PURPOSE. You should have received a copy of GPLv2
-- along with this software; if not, see
-- http://www.gnu.org/licenses/old-licenses/gpl-2.0.txt.
-- 
-- Red Hat trademarks are not licensed under GPLv2. No permission is
-- granted to use or replicate Red Hat trademarks that are incorporated
-- in this software or its documentation. 
--
--
--
--
-- data for rhnActionType

-- last two values are for TRIGGER_SNAPSHOT, UNLOCKED_ONLY

insert into rhnActionType values (1, 'packages.refresh_list', 'Package List Refresh', 'Y', 'N');
insert into rhnActionType values (2, 'hardware.refresh_list', 'Hardware List Refresh', 'N', 'N');
insert into rhnActionType values (3, 'packages.update', 'Package Install', 'Y', 'Y');
insert into rhnActionType values (4, 'packages.remove', 'Package Removal', 'Y', 'Y');
insert into rhnActionType values (5, 'errata.update', 'Patch Update', 'Y', 'Y');
insert into rhnActionType values (6, 'up2date_config.get', 'Get server up2date config', 'Y', 'Y');
insert into rhnActionType values (7, 'up2date_config.update', 'Update server up2date config', 'Y', 'Y');
insert into rhnActionType values (8, 'packages.delta', 'Package installation and removal in one RPM transaction', 'Y', 'Y');
insert into rhnActionType values (9, 'reboot.reboot', 'System reboot', 'N', 'Y');
insert into rhnActionType values (10, 'rollback.config', 'Enable or Disable RPM Transaction Rollback', 'N', 'Y');
insert into rhnActionType values (11, 'rollback.listTransactions', 'Refresh server-side transaction list', 'N', 'N');
insert into rhnActionType values (12, 'rollback.rollback', 'RPM Transaction Rollback', 'Y', 'Y');
insert into rhnActionType values (13, 'packages.autoupdate', 'Automatic package installation', 'Y', 'Y');
insert into rhnActionType values (14, 'packages.runTransaction', 'Package Synchronization', 'Y', 'Y');
insert into rhnActionType values (15, 'configfiles.upload', 'Upload config file data to server', 'N', 'N');
insert into rhnActionType values (16, 'configfiles.deploy', 'Deploy config files to system', 'Y', 'Y');
insert into rhnActionType values (17, 'configfiles.verify', 'Verify deployed config files', 'N', 'N');
insert into rhnActionType values (18, 'configfiles.diff', 'Show differences between profiled config files and deployed config files', 'N', 'N');
insert into rhnActionType values (19, 'kickstart.initiate', 'Initiate an auto installation', 'N', 'Y');
insert into rhnActionType values (20, 'kickstart.schedule_sync', 'Schedule a package sync for auto installations', 'N', 'N');
insert into rhnActionType values (21, 'activation.schedule_pkg_install', 'Schedule a package install for activation key', 'N', 'N');
insert into rhnActionType values (22, 'activation.schedule_deploy', 'Schedule a config deploy for activation key', 'N', 'N');
insert into rhnActionType values (23, 'configfiles.mtime_upload', 'Upload config file data based upon mtime to server', 'N', 'N');
insert into rhnActionType values (24, 'solarispkgs.install', 'Solaris Package Install', 'Y', 'Y');
insert into rhnActionType values (25, 'solarispkgs.remove', 'Solaris Package Removal', 'Y', 'Y');
insert into rhnActionType values (26, 'solarispkgs.patchInstall', 'Solaris Patch Install', 'Y', 'Y');
insert into rhnActionType values (27, 'solarispkgs.patchRemove', 'Solaris Patch Removal', 'Y', 'Y');
insert into rhnActionType values (28, 'solarispkgs.patchClusterInstall', 'Solaris Patch Cluster Install', 'Y', 'Y');
insert into rhnActionType values (29, 'solarispkgs.patchClusterRemove', 'Solaris Patch Cluster Removal', 'Y', 'Y');
insert into rhnActionType values (30, 'script.run', 'Run an arbitrary script', 'N', 'N');
insert into rhnActionType values (31, 'solarispkgs.refresh_list', 'Solaris Package List Refresh','Y','Y');
insert into rhnActionType values (32, 'rhnsd.configure', 'SUSE Manager Network Daemon Configuration','N','N');
insert into rhnActionType values (33, 'packages.verify', 'Verify deployed packages','N','N');
insert into rhnActionType values (34, 'rhn_applet.use_satellite', 'Allows for rhn-applet use with an Spacewalk','N','N');
insert into rhnActionType values (35, 'kickstart_guest.initiate', 'Initiate an auto installation for a virtual guest.','N','Y');
insert into rhnActionType values (36, 'virt.shutdown', 'Shuts down a virtual domain.', 'N', 'N');
insert into rhnActionType values (37, 'virt.start', 'Starts up a virtual domain.', 'N', 'N');
insert into rhnActionType values (38, 'virt.suspend', 'Suspends a virtual domain.', 'N', 'N');
insert into rhnActionType values (39, 'virt.resume', 'Resumes a virtual domain.', 'N', 'N');
insert into rhnActionType values (40, 'virt.reboot', 'Reboots a virtual domain.', 'N', 'N');
insert into rhnActionType values (41, 'virt.destroy', 'Destroys a virtual domain.', 'N', 'N');
insert into rhnActionType values (42, 'virt.setMemory', 'Sets the maximum memory usage for a virtual domain.', 'N', 'N');
insert into rhnActionType values (43, 'virt.schedulePoller', 'Sets when the poller should run.', 'N', 'N');
insert into rhnActionType values (44, 'kickstart_host.schedule_virt_host_pkg_install', 'Schedule a package install of host specific functionality.', 'N', 'N');
insert into rhnActionType values (45, 'kickstart_guest.schedule_virt_guest_pkg_install', 'Schedule a package install of guest specific functionality.', 'N', 'N');
insert into rhnActionType values (46, 'kickstart_host.add_tools_channel', 'Subscribes a server to the Spacewalk Tools channel associated with its base channel.', 'N', 'N');
insert into rhnActionType values (47, 'kickstart_guest.add_tools_channel', 'Subscribes a virtualization guest to the Spacewalk Tools channel associated with its base channel.', 'N', 'N');
insert into rhnActionType values (48, 'virt.setVCPUs', 'Sets the Vcpu usage for a virtual domain.', 'N', 'N');
commit;
insert into rhnActionType values (49, 'proxy.deactivate', 'Deactivate Proxy', 'N', 'N');
insert into rhnActionType values (50, 'scap.xccdf_eval', 'OpenSCAP xccdf scanning', 'N', 'Y');
<<<<<<< HEAD
insert into rhnActionType values (500, 'image.deploy', 'Deploy an image to a virtual host.', 'N', 'N');
insert into rhnActionType values (501, 'distupgrade.upgrade', 'Service Pack Migration', 'N', 'N');
--
--
-- Revision 1.25  2004/10/29 05:07:52  pjones
-- bugzilla: 136675 -- remove the new action type we created but aren't using
--
-- Revision 1.24  2004/09/23 16:38:02  pjones
-- bugzilla: 133354 -- fix Robin's engrish.
--
-- Revision 1.23  2004/09/23 14:20:08  pjones
-- bugzilla: 133354 -- add action type to support proxy activation
--
-- Revision 1.22  2004/04/13 16:40:31  bretm
-- bugzilla:  119871
--
-- action type for the applet+satellite scheduled action
--
-- Revision 1.21  2004/04/13 16:26:16  pjones
-- bugzilla: 101315 -- add action type entries for package verify
--
-- Revision 1.20  2004/03/16 19:51:43  misa
-- New action type rhnsd.configure
--
-- Revision 1.19  2004/03/03 16:52:47  pjones
-- bugzilla: none -- something went wrong tagging this, starting over.
--
-- Revision 1.18.2.1  2004/03/03 15:43:13  pjones
-- bugzilla: 117023 -- add solarispkgs.refresh_list
--
-- Revision 1.18  2004/02/17 00:22:59  pjones
-- bugzilla: 115898 -- add the action type for arbitrary scripts
=======
insert into rhnActionType values (500, 'image.deploy', 'Deploy an image to a virtual host.', 'N', 'N');
>>>>>>> c2d6a619
<|MERGE_RESOLUTION|>--- conflicted
+++ resolved
@@ -70,39 +70,5 @@
 commit;
 insert into rhnActionType values (49, 'proxy.deactivate', 'Deactivate Proxy', 'N', 'N');
 insert into rhnActionType values (50, 'scap.xccdf_eval', 'OpenSCAP xccdf scanning', 'N', 'Y');
-<<<<<<< HEAD
 insert into rhnActionType values (500, 'image.deploy', 'Deploy an image to a virtual host.', 'N', 'N');
-insert into rhnActionType values (501, 'distupgrade.upgrade', 'Service Pack Migration', 'N', 'N');
---
---
--- Revision 1.25  2004/10/29 05:07:52  pjones
--- bugzilla: 136675 -- remove the new action type we created but aren't using
---
--- Revision 1.24  2004/09/23 16:38:02  pjones
--- bugzilla: 133354 -- fix Robin's engrish.
---
--- Revision 1.23  2004/09/23 14:20:08  pjones
--- bugzilla: 133354 -- add action type to support proxy activation
---
--- Revision 1.22  2004/04/13 16:40:31  bretm
--- bugzilla:  119871
---
--- action type for the applet+satellite scheduled action
---
--- Revision 1.21  2004/04/13 16:26:16  pjones
--- bugzilla: 101315 -- add action type entries for package verify
---
--- Revision 1.20  2004/03/16 19:51:43  misa
--- New action type rhnsd.configure
---
--- Revision 1.19  2004/03/03 16:52:47  pjones
--- bugzilla: none -- something went wrong tagging this, starting over.
---
--- Revision 1.18.2.1  2004/03/03 15:43:13  pjones
--- bugzilla: 117023 -- add solarispkgs.refresh_list
---
--- Revision 1.18  2004/02/17 00:22:59  pjones
--- bugzilla: 115898 -- add the action type for arbitrary scripts
-=======
-insert into rhnActionType values (500, 'image.deploy', 'Deploy an image to a virtual host.', 'N', 'N');
->>>>>>> c2d6a619
+insert into rhnActionType values (501, 'distupgrade.upgrade', 'Service Pack Migration', 'N', 'N');