<?xml version="1.0"?>
<!DOCTYPE comps PUBLIC "-//Red Hat, Inc.//DTD Comps info//EN" "comps.dtd">

<comps>
<!--  <meta> -->
<!-- Meta information will go here eventually -->
<!--  </meta> -->
  <group>
    <id>spacewalk-server</id>
    <name>Spacewalk Server</name>
    <description>Spacewalk Server Packages</description>
    <uservisible>true</uservisible>
    <packagelist>
<!--  client libs - needed till it get propagated to distribuitions -->
       <packagereq type="default">rhnlib</packagereq>
       <packagereq type="default">rhn-check</packagereq>
       <packagereq type="default">rhn-setup</packagereq>
       <packagereq type="default">rhn-setup-gnome</packagereq>
       <packagereq type="default">rhn-client-tools</packagereq>
       <packagereq type="default">yum-rhn-plugin</packagereq>

       <packagereq type="default">asm</packagereq>
       <packagereq type="default">bea-stax</packagereq>
       <packagereq type="default">bea-stax-api</packagereq>
       <packagereq type="default">c3p0</packagereq>
       <packagereq type="default">cglib</packagereq>
       <packagereq type="default">cglib-demo</packagereq>
       <packagereq type="default">cglib-nohook</packagereq>
       <packagereq type="default">cglib-repolib</packagereq>
       <packagereq type="default">cobbler2</packagereq>
       <packagereq type="default">cobbler20</packagereq>
       <packagereq type="default">cobbler-epel</packagereq>
       <packagereq type="default">concurrent</packagereq>
       <packagereq type="default">concurrent-repolib</packagereq>
       <packagereq type="default">cx_Oracle</packagereq>
       <packagereq type="default">dom4j</packagereq>
       <packagereq type="default">dom4j-demo</packagereq>
       <packagereq type="default">dom4j-manual</packagereq>
       <packagereq type="default">dom4j-repolib</packagereq>
       <packagereq type="default">dwr</packagereq>
       <packagereq type="default">eventReceivers</packagereq>
       <packagereq type="default">hibernate3</packagereq>
       <packagereq type="default">hibernate3-manual</packagereq>
       <packagereq type="default">hibernate3-repolib</packagereq>
       <packagereq type="default">icu4j</packagereq>
       <packagereq type="default">isorelax</packagereq>
       <packagereq type="default">jabberd-selinux</packagereq>
       <packagereq type="default">jakarta-commons-cli</packagereq>
       <packagereq type="default">jaxen</packagereq>
       <packagereq type="default">jaxen-demo</packagereq>
       <packagereq type="default">jaxen-manual</packagereq>
       <packagereq type="default">jaxen-repolib</packagereq>
       <packagereq type="default">jpam</packagereq>
       <packagereq type="default">MessageQueue</packagereq>
       <packagereq type="default">msv</packagereq>
       <packagereq type="default">msv-demo</packagereq>
       <packagereq type="default">msv-manual</packagereq>
       <packagereq type="default">msv-relames</packagereq>
       <packagereq type="default">msv-rngconv</packagereq>
       <packagereq type="default">msv-xmlgen</packagereq>
       <packagereq type="default">msv-xsdlib</packagereq>
       <packagereq type="default">nocpulse-common</packagereq>
       <packagereq type="default">nocpulse-db-perl</packagereq>
       <packagereq type="default">NOCpulsePlugins</packagereq>
       <packagereq type="default">NOCpulsePlugins-Oracle</packagereq>
       <packagereq type="default">NPalert</packagereq>
       <packagereq type="default">nutch</packagereq>
       <packagereq type="default">oracle-instantclient-selinux</packagereq>
       <packagereq type="default">oracle-instantclient-sqlplus-selinux</packagereq>
       <packagereq type="default">oracle-lib-compat</packagereq>
       <packagereq type="default">oracle-nofcontext-selinux</packagereq>
       <packagereq type="default">oracle-selinux</packagereq>
       <packagereq type="default">oracle-xe-selinux</packagereq>
       <packagereq type="default">osa-dispatcher</packagereq>
       <packagereq type="default">osa-dispatcher-selinux</packagereq>
       <packagereq type="default">oscache</packagereq>
       <packagereq type="default">oscache-manual</packagereq>
       <packagereq type="default">perl-Class-Loader</packagereq>
       <packagereq type="default">perl-DateTime-TimeZone</packagereq>
       <packagereq type="default">perl-DBD-Oracle</packagereq>
       <packagereq type="default">perl-Error</packagereq>
       <packagereq type="default">perl-FreezeThaw</packagereq>
       <packagereq type="default">perl-Mail-RFC822-Address</packagereq>
       <packagereq type="default">perl-NOCpulse-CLAC</packagereq>
       <packagereq type="default">perl-NOCpulse-Debug</packagereq>
       <packagereq type="default">perl-NOCpulse-Gritch</packagereq>
       <packagereq type="default">perl-NOCpulse-Object</packagereq>
       <packagereq type="default">perl-NOCpulse-OracleDB</packagereq>
       <packagereq type="default">perl-NOCpulse-PersistentConnection</packagereq>
       <packagereq type="default">perl-NOCpulse-Probe</packagereq>
       <packagereq type="default">perl-NOCpulse-Probe-Oracle</packagereq>
       <packagereq type="default">perl-NOCpulse-ProcessPool</packagereq>
       <packagereq type="default">perl-NOCpulse-Scheduler</packagereq>
       <packagereq type="default">perl-NOCpulse-SetID</packagereq>
       <packagereq type="default">perl-NOCpulse-Utils</packagereq>
       <packagereq type="default">perl-RPM2</packagereq>
       <packagereq type="default">perl-Satcon</packagereq>
       <packagereq type="default">ProgAGoGo</packagereq>
       <packagereq type="default">python-gzipstream</packagereq>
       <packagereq type="default">quartz</packagereq>
       <packagereq type="default">quartz-oracle</packagereq>
       <packagereq type="default">redstone-xmlrpc</packagereq>
       <packagereq type="default">relaxngDatatype</packagereq>
       <packagereq type="default">rhnpush</packagereq>
       <packagereq type="default">SatConfig-bootstrap</packagereq>
       <packagereq type="default">SatConfig-bootstrap-server</packagereq>
       <packagereq type="default">SatConfig-cluster</packagereq>
       <packagereq type="default">SatConfig-general</packagereq>
       <packagereq type="default">SatConfig-generator</packagereq>
       <packagereq type="default">SatConfig-installer</packagereq>
       <packagereq type="default">SatConfig-spread</packagereq>
       <packagereq type="default">scdb</packagereq>
       <packagereq type="default">simple-core</packagereq>
       <packagereq type="default">simple-xml</packagereq>
       <packagereq type="default">sitemesh</packagereq>
       <packagereq type="default">SNMPAlerts</packagereq>
       <packagereq type="default">spacecmd</packagereq>
       <packagereq type="default">spacewalk-admin</packagereq>
       <packagereq type="default">spacewalk-backend</packagereq>
       <packagereq type="default">spacewalk-backend-app</packagereq>
       <packagereq type="default">spacewalk-backend-applet</packagereq>
       <packagereq type="default">spacewalk-backend-config-files</packagereq>
       <packagereq type="default">spacewalk-backend-config-files-common</packagereq>
       <packagereq type="default">spacewalk-backend-config-files-tool</packagereq>
       <packagereq type="default">spacewalk-backend-iss</packagereq>
       <packagereq type="default">spacewalk-backend-iss-export</packagereq>
       <packagereq type="default">spacewalk-backend-libs</packagereq>
       <packagereq type="default">spacewalk-backend-package-push-server</packagereq>
       <packagereq type="default">spacewalk-backend-server</packagereq>
       <packagereq type="default">spacewalk-backend-sql</packagereq>
       <packagereq type="default">spacewalk-backend-sql-oracle</packagereq>
       <packagereq type="default">spacewalk-backend-sql-postgresql</packagereq>
       <packagereq type="default">spacewalk-backend-tools</packagereq>
       <packagereq type="default">spacewalk-backend-xml-export-libs</packagereq>
       <packagereq type="default">spacewalk-backend-xmlrpc</packagereq>
       <packagereq type="default">spacewalk-base</packagereq>
       <packagereq type="default">spacewalk-base-minimal</packagereq>
       <packagereq type="default">spacewalk-branding</packagereq>
       <packagereq type="default">spacewalk-certs-tools</packagereq>
       <packagereq type="default">spacewalk-client-repo</packagereq>
       <packagereq type="default">spacewalk-common</packagereq>
       <packagereq type="default">spacewalk-config</packagereq>
       <packagereq type="default">spacewalk-dobby</packagereq>
       <packagereq type="default">spacewalk-doc-indexes</packagereq>
       <packagereq type="default">spacewalk-grail</packagereq>
       <packagereq type="default">spacewalk-html</packagereq>
       <packagereq type="default">spacewalk-java</packagereq>
       <packagereq type="default">spacewalk-java-config</packagereq>
       <packagereq type="default">spacewalk-java-lib</packagereq>
       <packagereq type="default">spacewalk-java-oracle</packagereq>
       <packagereq type="default">spacewalk-java-postgresql</packagereq>
       <packagereq type="default">spacewalk-monitoring</packagereq>
       <packagereq type="default">spacewalk-monitoring-selinux</packagereq>
       <packagereq type="default">spacewalk-oracle</packagereq>
       <packagereq type="default">spacewalk-postgresql</packagereq>
       <packagereq type="default">spacewalk-proxy-broker</packagereq>
       <packagereq type="default">spacewalk-proxy-common</packagereq>
       <packagereq type="default">spacewalk-proxy-docs</packagereq>
       <packagereq type="default">spacewalk-proxy-html</packagereq>
       <packagereq type="default">spacewalk-proxy-installer</packagereq>
       <packagereq type="default">spacewalk-proxy-management</packagereq>
       <packagereq type="default">spacewalk-proxy-monitoring</packagereq>
       <packagereq type="default">spacewalk-proxy-package-manager</packagereq>
       <packagereq type="default">spacewalk-proxy-redirect</packagereq>
       <packagereq type="default">spacewalk-proxy-selinux</packagereq>
       <packagereq type="default">spacewalk-pxt</packagereq>
       <packagereq type="default">spacewalk-pylint</packagereq>
       <packagereq type="default">spacewalk-repo</packagereq>
       <packagereq type="default">spacewalk-reports</packagereq>
       <packagereq type="default">spacewalk-schema</packagereq>
       <packagereq type="default">spacewalk-search</packagereq>
       <packagereq type="default">spacewalk-selinux</packagereq>
       <packagereq type="default">spacewalk-setup</packagereq>
       <packagereq type="default">spacewalk-setup-embedded-postgresql</packagereq>
       <packagereq type="default">spacewalk-setup-jabberd</packagereq>
       <packagereq type="default">spacewalk-slf4j</packagereq>
       <packagereq type="default">spacewalk-sniglets</packagereq>
       <packagereq type="default">spacewalk-ssl-cert-check</packagereq>
       <packagereq type="default">spacewalk-taskomatic</packagereq>
       <packagereq type="default">spacewalk-utils</packagereq>
       <packagereq type="default">spacewalk-remote-utils</packagereq>
       <packagereq type="default">SputLite-client</packagereq>
       <packagereq type="default">SputLite-server</packagereq>
       <packagereq type="default">ssl_bridge</packagereq>
       <packagereq type="default">status_log_acceptor</packagereq>
       <packagereq type="default">stringtree-json</packagereq>
       <packagereq type="default">susestudio-java-client</packagereq>
       <packagereq type="default">tanukiwrapper</packagereq>
       <packagereq type="default">tanukiwrapper-manual</packagereq>
       <packagereq type="default">tsdb</packagereq>
       <packagereq type="default">ws-jaxme</packagereq>
       <packagereq type="default">ws-jaxme-manual</packagereq>
       <packagereq type="default">xom</packagereq>
       <packagereq type="default">xom-demo</packagereq>
       <packagereq type="default">xpp2</packagereq>
       <packagereq type="default">xpp2-demo</packagereq>
       <packagereq type="default">xpp2-manual</packagereq>
       <packagereq type="default">xpp3</packagereq>
       <packagereq type="default">xpp3-minimal</packagereq>
    </packagelist>
  </group>
  <group>
    <id>spacewalk-server-docs</id>
    <name>Spacewalk Server Documentation</name>
    <description>Spacewalk Server Documentation Packages</description>
    <uservisible>false</uservisible>
    <packagelist>
       <packagereq type="optional">asm-javadoc</packagereq>
       <packagereq type="optional">bea-stax-javadoc</packagereq>
       <packagereq type="optional">c3p0-javadoc</packagereq>
       <packagereq type="optional">cglib-javadoc</packagereq>
       <packagereq type="optional">concurrent-javadoc</packagereq>
       <packagereq type="optional">dom4j-javadoc</packagereq>
       <packagereq type="optional">hibernate3-javadoc</packagereq>
       <packagereq type="optional">icu4j-javadoc</packagereq>
       <packagereq type="optional">isorelax-javadoc</packagereq>
       <packagereq type="optional">jakarta-commons-cli-javadoc</packagereq>
       <packagereq type="optional">jaxen-javadoc</packagereq>
       <packagereq type="optional">jpam-javadoc</packagereq>
       <packagereq type="optional">msv-javadoc</packagereq>
       <packagereq type="optional">msv-relames-javadoc</packagereq>
       <packagereq type="optional">msv-xmlgen-javadoc</packagereq>
       <packagereq type="optional">msv-xsdlib-javadoc</packagereq>
       <packagereq type="optional">oscache-javadoc</packagereq>
       <packagereq type="optional">relaxngDatatype-javadoc</packagereq>
       <packagereq type="optional">simple-xml-javadoc</packagereq>
       <packagereq type="optional">sitemesh-javadoc</packagereq>
       <packagereq type="optional">tanukiwrapper-javadoc</packagereq>
       <packagereq type="optional">ws-jaxme-javadoc</packagereq>
       <packagereq type="optional">xom-javadoc</packagereq>
       <packagereq type="optional">xpp2-javadoc</packagereq>
       <packagereq type="optional">xpp3-javadoc</packagereq>
    </packagelist>
  </group>
  <group>
    <id>spacewalk-server-no-install</id>
    <name>Spacewalk Server Junk</name>
    <description>Spacewalk Server Non-installatble Packages</description>
    <uservisible>false</uservisible>
    <packagelist>
<<<<<<< HEAD
       <packagereq type="optional">perl-DBD-Oracle-explain</packagereq>
=======
>>>>>>> 4869bc83
       <packagereq type="optional">spacewalk-java-tests</packagereq>
    </packagelist>
  </group>
</comps><|MERGE_RESOLUTION|>--- conflicted
+++ resolved
@@ -238,10 +238,6 @@
     <description>Spacewalk Server Non-installatble Packages</description>
     <uservisible>false</uservisible>
     <packagelist>
-<<<<<<< HEAD
-       <packagereq type="optional">perl-DBD-Oracle-explain</packagereq>
-=======
->>>>>>> 4869bc83
        <packagereq type="optional">spacewalk-java-tests</packagereq>
     </packagelist>
   </group>
