--- conflicted
+++ resolved
@@ -10,7 +10,6 @@
 # say python to be nice to pipe
 export PYTHONUNBUFFERED=1
 
-<<<<<<< HEAD
 declare -a PACKAGES
 
 for tag in $TAGS; do
@@ -40,30 +39,5 @@
   )
   done
 fi
-=======
-echo -n 'Gathering data ...'
-for tag in $TAGS; do
-  rel-eng/koji-missing-builds.py $KOJI_MISSING_BUILD_BREW_ARG --no-extra $tag | \
-    perl -lne '/^\s+(.+)-.+-.+$/ and print $1' \
-    | xargs -I replacestring awk '{print $2}' rel-eng/packages/replacestring \
-    | sed "s/$/ $tag/"
-done \
-    | perl -lane '$X{$F[0]} .= " $F[1]"; END { for (sort keys %X) { print "$_$X{$_}" } }' \
-    | while read package_dir tags ; do
-      (
-      echo Building package in path $package_dir for $tags
-      cd $package_dir && \
-          ONLY_TAGS="$tags" ${TITO_PATH}tito release koji
-      )
-    if [ "0$FEDORA_UPLOAD" -eq 1 ] ; then
-      (
-      echo Uploading tgz for path $package_dir
-      cd $package_dir && LC_ALL=C ${TITO_PATH}tito build --tgz | \
-      awk '/Wrote:.*tar.gz/ {print $2}' | \
-      xargs -I packagepath scp packagepath fedorahosted.org:spacewalk
-      )
-    fi
-    done
->>>>>>> 6f93a5de
 
 popd >/dev/null
