--- conflicted
+++ resolved
@@ -10,12 +10,9 @@
 # say python to be nice to pipe
 export PYTHONUNBUFFERED=1
 
-<<<<<<< HEAD
 declare -a PACKAGES
 
-=======
 echo 'Gathering data ...'
->>>>>>> e2d753af
 for tag in $TAGS; do
   rel-eng/koji-missing-builds.py $KOJI_MISSING_BUILD_BREW_ARG --no-extra $tag | \
     perl -lne '/^\s+(.+)-.+-.+$/ and print $1' | \
