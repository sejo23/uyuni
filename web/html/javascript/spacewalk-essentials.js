--- conflicted
+++ resolved
@@ -40,12 +40,7 @@
 });
 
 // On window resize
-<<<<<<< HEAD
 $(window).resize(function () {
-=======
-$(window).resize( function () {
-  $(".spacewalk-main-column-layout aside").css("padding-bottom", "");
->>>>>>> dd6e383c
   columnHeight();
 });
 
@@ -54,12 +49,11 @@
   $(".spacewalk-main-column-layout section").css("padding-bottom", "0px");
   //Only if the screen size is higher than the max-width set up in the Variables.less under the definition @screen-md: 
   //PLEASE: update this if you change the content of @screen-md
-<<<<<<< HEAD
   if ($(document).width() > 992) {
     var sectionHeight = $(".spacewalk-main-column-layout section").outerHeight(true);
     var headHeight = $("header").height();
     var footerHeight = $("footer").outerHeight(true);
-  	var heightDoc = $(document).height();
+    var heightDoc = $(document).height();
     // Only if there is empty space
     var heightElements = sectionHeight + headHeight + footerHeight;
     if (heightElements < heightDoc) {
@@ -69,15 +63,6 @@
     } else {
       $(".spacewalk-main-column-layout section").css("padding-bottom", "0px");
     }
-=======
-  if ($(document).width()>992) {
-    var asideHeight = $(".spacewalk-main-column-layout aside").height();
-    var heightDoc = $(document).height();
-    // Column heights should equal the document height minus the header height and footer height
-    // header + footer height = 196px; extra 10px to have scrollbar always visible
-    var newHeight = heightDoc - asideHeight - 186 + "px";
-    $(".spacewalk-main-column-layout aside").css("padding-bottom", newHeight);
->>>>>>> dd6e383c
   };
 
   var horizontalMenu = $(".spacewalk-main-nav .collapse");
