--- conflicted
+++ resolved
@@ -5,17 +5,8 @@
 		<rhn-tab-url>/rhn/systems/ssm/ListSystems.do</rhn-tab-url>
 	</rhn-tab>
 
-<<<<<<< HEAD
-	<rhn-tab name="Patches"
-                 on-click="Sniglets::Lists->navi_empty_set"
-                 node-id="system_errata_list">
-		<rhn-tab-url>/network/systems/ssm/errata/index.pxt</rhn-tab-url>
-		<rhn-tab-url>/network/systems/ssm/errata/systems_affected.pxt</rhn-tab-url>
-		<rhn-tab-url>/network/systems/ssm/errata/apply_errata_confirm.pxt</rhn-tab-url>
-=======
-	<rhn-tab name="Errata">
+	<rhn-tab name="Patches">
 		<rhn-tab-url>/rhn/systems/ssm/ListPatches.do</rhn-tab-url>
->>>>>>> f77047c5
 	</rhn-tab>
 
 	<rhn-tab name="Packages">
