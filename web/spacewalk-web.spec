%if 0%{?suse_version}
%define www_path /srv/
%define apache_user wwwrun
%define apache_group www
%else
%define www_path %{_var}
%define apache_user apache
%define apache_group apache
%endif

Name: spacewalk-web
Summary: Spacewalk Web site - Perl modules
Group: Applications/Internet
License: GPLv2
Version: 1.6.17
Release: 1%{?dist}
URL:          https://fedorahosted.org/spacewalk/
Source0:      https://fedorahosted.org/releases/s/p/spacewalk/%{name}-%{version}.tar.gz
BuildRoot: %{_tmppath}/%{name}-%{version}-%{release}-root-%(%{__id_u} -n)
BuildArch: noarch
BuildRequires: perl(ExtUtils::MakeMaker)
%if 0%{?suse_version}
BuildRequires: apache2
%endif

%description
This package contains the code for the Spacewalk Web Site.
Normally this source RPM does not generate a %{name} binary package,
but it does generate a number of sub-packages.

%package -n spacewalk-html
Summary: HTML document files for Spacewalk
Group: Applications/Internet
Requires: httpd
Requires: spacewalk-branding
Obsoletes: rhn-help < 5.3.0
Provides: rhn-help = 5.3.0
Obsoletes: rhn-html < 5.3.0
Provides: rhn-html = 5.3.0
# files html/javascript/{builder.js,controls.js,dragdrop.js,effects.js,
# prototype-1.6.0.js,scriptaculous.js,slider.js,sound.js,unittest.js}
# are licensed under MIT license
License: GPLv2 and MIT

%description -n spacewalk-html
This package contains the HTML files for the Spacewalk web site.


%package -n spacewalk-base
Group: Applications/Internet
Summary: Programs needed to be installed on the RHN Web base classes
Requires: spacewalk-pxt
Provides: spacewalk(spacewalk-base-minimal) = %{version}-%{release}
Provides: spacewalk(spacewalk-base) = %{version}-%{release}
<<<<<<< HEAD
%if 0%{?suse_version}
Requires: perl-RPM2
Requires: perl-Authen-PAM
Requires: perl-Digest-HMAC
Requires: perl-Text-Diff
%endif
Requires: httpd
=======
Requires: webserver
Requires:  perl(:MODULE_COMPAT_%(eval "`%{__perl} -V:version`"; echo $version))
>>>>>>> b4c93a70
Obsoletes: rhn-base < 5.3.0
Provides: rhn-base = 5.3.0


%description -n spacewalk-base
This package includes the core RHN:: packages necessary to manipulate
database.  This includes RHN::* and RHN::DB::*.


%package -n spacewalk-base-minimal
<<<<<<< HEAD
Summary: Minimal .pm's for %{name} package
Group: Applications/Internet
=======
Summary: Core of Perl modules for %{name} package
Group: Applications/Internet 
>>>>>>> b4c93a70
Provides: spacewalk(spacewalk-base-minimal) = %{version}-%{release}
Requires: httpd
Requires:  perl(:MODULE_COMPAT_%(eval "`%{__perl} -V:version`"; echo $version))
Obsoletes: rhn-base-minimal < 5.3.0
Provides: rhn-base-minimal = 5.3.0
Requires: perl-Params-Validate

%description -n spacewalk-base-minimal
Independent Perl modules in the RHN:: name-space.
This are very basic modules need to handle configuration files, database,
sessions and exceptions.

%package -n spacewalk-dobby
Summary: Perl modules and scripts to administer an Oracle database
Group: Applications/Internet
Requires: spacewalk-base
Requires: httpd
Requires:  perl(:MODULE_COMPAT_%(eval "`%{__perl} -V:version`"; echo $version))
Obsoletes: rhn-dobby < 5.3.0
Provides: rhn-dobby = 5.3.0

%description -n spacewalk-dobby
Dobby is collection of Perl modules and scripts to administer an Oracle
database.


%package -n spacewalk-grail
Summary: Grail, a component framework for Spacewalk
Requires: spacewalk-base
Requires:  perl(:MODULE_COMPAT_%(eval "`%{__perl} -V:version`"; echo $version))
Group: Applications/Internet
Obsoletes: rhn-grail < 5.3.0
Provides: rhn-grail = 5.3.0

%description -n spacewalk-grail
A component framework for Spacewalk.


%package -n spacewalk-pxt
Summary: The PXT library for web page templating
Group: Applications/Internet
Requires: spacewalk(spacewalk-base-minimal)
%if 0%{?suse_version}
Requires:  perl-Apache2-Request
Requires:  perl-BSD-Resource
Requires:  perl-Cache-Cache
%endif
Requires: httpd
Obsoletes: rhn-pxt < 5.3.0
Provides:  rhn-pxt = 5.3.0
Requires:  perl(:MODULE_COMPAT_%(eval "`%{__perl} -V:version`"; echo $version))

%description -n spacewalk-pxt
This package is the core software of the new Spacewalk site.  It is responsible
for HTML, XML, WML, HDML, and SOAP output of data.  It is more or less
equivalent to things like Apache::ASP and Mason.


%package -n spacewalk-sniglets
Group: Applications/Internet
Summary: PXT Tag handlers
Obsoletes: rhn-sniglets < 5.3.0
Provides:  rhn-sniglets = 5.3.0
Requires:  perl(:MODULE_COMPAT_%(eval "`%{__perl} -V:version`"; echo $version))

%description -n spacewalk-sniglets
This package contains the tag handlers for the PXT templates.


%prep
%setup -q

%build
make -f Makefile.spacewalk-web PERLARGS="INSTALLDIRS=vendor" %{?_smp_mflags}

%install
rm -rf $RPM_BUILD_ROOT
make -C modules install DESTDIR=$RPM_BUILD_ROOT PERLARGS="INSTALLDIRS=vendor" %{?_smp_mflags}
make -C html install PREFIX=$RPM_BUILD_ROOT

find $RPM_BUILD_ROOT -type f -name perllocal.pod -exec rm -f {} \;
find $RPM_BUILD_ROOT -type f -name .packlist -exec rm -f {} \;

mkdir -p $RPM_BUILD_ROOT/%{www_path}/www/htdocs/pub
mkdir -p $RPM_BUILD_ROOT/%{_sysconfdir}/rhn/default
mkdir -p $RPM_BUILD_ROOT/%{_sysconfdir}/init.d
mkdir -p $RPM_BUILD_ROOT/%{_sysconfdir}/httpd/conf
mkdir -p $RPM_BUILD_ROOT/%{_sysconfdir}/cron.daily

install -m 644 conf/rhn_web.conf $RPM_BUILD_ROOT/%{_sysconfdir}/rhn/default
install -m 644 conf/rhn_dobby.conf $RPM_BUILD_ROOT/%{_sysconfdir}/rhn/default
install -m 755 modules/dobby/scripts/check-oracle-space-usage.sh $RPM_BUILD_ROOT/%{_sysconfdir}/cron.daily/check-oracle-space-usage.sh

%post -n spacewalk-pxt
%if 0%{?suse_version}
sysconf_addword /etc/sysconfig/apache2 APACHE_MODULES apreq
%endif

%clean
rm -rf $RPM_BUILD_ROOT

%files -n spacewalk-base
%dir %{perl_vendorlib}/RHN
%dir %{perl_vendorlib}/PXT
%{perl_vendorlib}/RHN.pm
%{perl_vendorlib}/RHN/Access.pm
%{perl_vendorlib}/RHN/Access/
%{perl_vendorlib}/RHN/Action.pm
%{perl_vendorlib}/RHN/AppInstall/
%{perl_vendorlib}/RHN/Cache/
%{perl_vendorlib}/RHN/Cert.pm
%{perl_vendorlib}/RHN/Channel.pm
%{perl_vendorlib}/RHN/ChannelEditor.pm
%{perl_vendorlib}/RHN/Cleansers.pm
%{perl_vendorlib}/RHN/ConfigChannel.pm
%{perl_vendorlib}/RHN/ConfigRevision.pm
%{perl_vendorlib}/RHN/ContactGroup.pm
%{perl_vendorlib}/RHN/ContactMethod.pm
%{perl_vendorlib}/RHN/CryptoKey.pm
%{perl_vendorlib}/RHN/CustomInfoKey.pm
%{perl_vendorlib}/RHN/DB/
%{perl_vendorlib}/RHN/DataSource.pm
%{perl_vendorlib}/RHN/DataSource/
%{perl_vendorlib}/RHN/Date.pm
%{perl_vendorlib}/RHN/Entitlements.pm
%{perl_vendorlib}/RHN/Errata.pm
%{perl_vendorlib}/RHN/ErrataEditor.pm
%{perl_vendorlib}/RHN/ErrataTmp.pm
%{perl_vendorlib}/RHN/FileList.pm
%{perl_vendorlib}/RHN/Form.pm
%{perl_vendorlib}/RHN/Form/
%{perl_vendorlib}/RHN/I18N.pm
%{perl_vendorlib}/RHN/KSTree.pm
%{perl_vendorlib}/RHN/Kickstart.pm
%{perl_vendorlib}/RHN/Kickstart/
%{perl_vendorlib}/RHN/Mail.pm
%{perl_vendorlib}/RHN/Manifest.pm
%{perl_vendorlib}/RHN/Org.pm
%{perl_vendorlib}/RHN/Package.pm
%{perl_vendorlib}/RHN/Package/
%{perl_vendorlib}/RHN/Postal.pm
%{perl_vendorlib}/RHN/Profile.pm
%{perl_vendorlib}/RHN/ProxyInstall.pm
%{perl_vendorlib}/RHN/SCDB.pm
%{perl_vendorlib}/RHN/SatCluster.pm
%{perl_vendorlib}/RHN/SatInstall.pm
%{perl_vendorlib}/RHN/SatelliteCert.pm
%{perl_vendorlib}/RHN/Scheduler.pm
%{perl_vendorlib}/RHN/SearchTypes.pm
%{perl_vendorlib}/RHN/Server.pm
%{perl_vendorlib}/RHN/ServerActions.pm
%{perl_vendorlib}/RHN/ServerGroup.pm
%{perl_vendorlib}/RHN/ServerNotes.pm
%{perl_vendorlib}/RHN/Session.pm
%{perl_vendorlib}/RHN/Set.pm
%{perl_vendorlib}/RHN/SimpleStruct.pm
%{perl_vendorlib}/RHN/StoredMessage.pm
%{perl_vendorlib}/RHN/SystemSnapshot.pm
%{perl_vendorlib}/RHN/TSDB.pm
%{perl_vendorlib}/RHN/Tag.pm
%{perl_vendorlib}/RHN/TemplateString.pm
%{perl_vendorlib}/RHN/TinyURL.pm
%{perl_vendorlib}/RHN/Token.pm
%{perl_vendorlib}/RHN/User.pm
%{perl_vendorlib}/RHN/Utils.pm
%{_mandir}/man3/RHN::ContactGroup.3pm.gz
%{_mandir}/man3/RHN::ContactMethod.3pm.gz
%{_mandir}/man3/RHN::DB::ContactGroup.3pm.gz
%{_mandir}/man3/RHN::DB::ContactMethod.3pm.gz
%{_mandir}/man3/RHN::DB::SatCluster.3pm.gz
%{_mandir}/man3/RHN::DB::ServerGroup.3pm.gz
%{_mandir}/man3/RHN::SCDB.3pm.gz
%{_mandir}/man3/RHN::SatCluster.3pm.gz
%{_mandir}/man3/RHN::Session.3pm.gz
%{_mandir}/man3/RHN::TSDB.3pm.gz

%files -n spacewalk-base-minimal
%dir %{perl_vendorlib}/RHN
%dir %{perl_vendorlib}/PXT
%{perl_vendorlib}/RHN/SessionSwap.pm
%{perl_vendorlib}/RHN/Exception.pm
%{perl_vendorlib}/RHN/DB.pm
%{perl_vendorlib}/PXT/Config.pm
%attr(640,root,%{apache_group}) %config %{_sysconfdir}/rhn/default/rhn_web.conf
%dir /etc/rhn
%attr(750,root,%{apache_group}) %dir /etc/rhn/default
%doc LICENSE

%files -n spacewalk-dobby
%attr(755,root,root) %{_bindir}/db-control
%{_mandir}/man1/db-control.1.gz
%{perl_vendorlib}/Dobby.pm
%attr(640,root,%{apache_group}) %config %{_sysconfdir}/rhn/default/rhn_dobby.conf
%attr(0755,root,root) %{_sysconfdir}/cron.daily/check-oracle-space-usage.sh
%{perl_vendorlib}/Dobby/
%dir /etc/rhn
%dir /etc/rhn/default

%files -n spacewalk-grail
%{perl_vendorlib}/Grail.pm
%{perl_vendorlib}/Grail/

<<<<<<< HEAD
%files -n spacewalk-pxt
%defattr(644,root,root,755)
=======
%files -n spacewalk-pxt 
>>>>>>> b4c93a70
%{perl_vendorlib}/PXT.pm
%attr(640,root,%{apache_group}) %config %{_sysconfdir}/rhn/default/rhn_web.conf
%{perl_vendorlib}/PXT/
%exclude %{perl_vendorlib}/PXT/Config.pm
%{_mandir}/man3/PXT::ApacheHandler.3pm.gz
%dir /etc/rhn
%dir /etc/rhn/default

<<<<<<< HEAD
%files -n spacewalk-sniglets
%defattr(644,root,root,755)
=======
%files -n spacewalk-sniglets 
>>>>>>> b4c93a70
%{perl_vendorlib}/Sniglets.pm
%{perl_vendorlib}/Sniglets/

%files -n spacewalk-html
<<<<<<< HEAD
%defattr(644,root,root,755)
%if !0%{?suse_version}
%dir %{www_path}/www/htdocs
%endif
%{www_path}/www/htdocs/*
=======
%{_var}/www/html/*
%doc LICENSE
>>>>>>> b4c93a70

# $Id$
%changelog
* Wed Aug 24 2011 Michael Mraka <michael.mraka@redhat.com> 1.6.17-1
- fixed typo in sql query

* Tue Aug 23 2011 Miroslav Suchý 1.6.16-1
- 705363 - reformat description text for spacewalk-base-minimal not to exceed
  80 columns
- 705363 - do not provide perl(PXT::Config) by two packages

* Mon Aug 22 2011 Martin Minar <mminar@redhat.com> 1.6.15-1
- 585010 - mark the Update List button with it so that we can disable it later.
  (jpazdziora@redhat.com)

* Fri Aug 19 2011 Miroslav Suchý 1.6.14-1
- 705363 - remove executable bit from modules and javascript
- 705363 - Replace word "config" with "configuration" in spacewalk-base-minimal
  description
- 705363 - normalize home page URL

* Fri Aug 12 2011 Michael Mraka <michael.mraka@redhat.com> 1.6.13-1
- removed unnecessary join

* Thu Aug 11 2011 Michael Mraka <michael.mraka@redhat.com> 1.6.12-1
- fixed couple more joins
- removed typo parenthesis

* Wed Aug 10 2011 Michael Mraka <michael.mraka@redhat.com> 1.6.11-1
- COALESCE works in both db backends

* Wed Aug 10 2011 Michael Mraka <michael.mraka@redhat.com> 1.6.10-1
- replace oracle specific syntax with ANSI one
- made NVL2 work in both db backends

* Mon Aug 08 2011 Michael Mraka <michael.mraka@redhat.com> 1.6.9-1
- fixed re-activation key in PostgreSQL

* Thu Aug 04 2011 Aron Parsons <aparsons@redhat.com> 1.6.8-1
- add support for custom messages in the header, footer and login pages
  (aparsons@redhat.com)

* Fri Jul 29 2011 Miroslav Suchý 1.6.7-1
- Revert "adding tomcat require to spacewalk-base-minimal"

* Fri Jul 29 2011 Miroslav Suchý 1.6.6-1
- 705363 - remove obscure keys forgotten for ages
- 705363 - Escape percentage symbol in changelog
- 705363 - include LICENSE file in spacewalk-html
- 705363 - defattr is not required any more if do not differ from default
- 705363 - add _smp_mflags macro to make to utilize all CPUs while building
- 705363 - require Perl for all subpackages with Perl modules
- code cleanup - Proxy 4.x and older are not supported for some time, removing
- 705363 - description must end with full stop
- 705363 - spacewalk-web package summary contains lower-case `rpm'
  abbreviation. Use upper case.
- 705363 - clarify description and summary
- 705363 - be more specific about license
- 705363 - change summary of package

* Fri Jul 29 2011 Michael Mraka <michael.mraka@redhat.com> 1.6.5-1
- 724963 - use ANSI joins
- 724963 - use LEFT JOIN instead of MINUS

* Wed Jul 27 2011 Michael Mraka <michael.mraka@redhat.com> 1.6.4-1
- fixed ORA-00904 in remote commands

* Fri Jul 22 2011 Jan Pazdziora 1.6.3-1
- We only support version 14 and newer of Fedora, removing conditions for old
  versions.

* Thu Jul 21 2011 Miroslav Suchý 1.6.2-1
- Sysdate replaced with current_timestamp

* Wed Jul 20 2011 Jan Pazdziora 1.6.1-1
- Bumping up the Spacewalk version to 1.6 (shown on the WebUI).

* Tue Jul 19 2011 Jan Pazdziora 1.5.16-1
- Updating the copyright years.

* Mon Jul 11 2011 Jan Pazdziora 1.5.15-1
- Refactor RedHat.do to Vendor.do (jrenner@suse.de)

* Mon May 30 2011 Michael Mraka <michael.mraka@redhat.com> 1.5.14-1
- made some queries PG compatible
- fixing ISE in errata cloning

* Tue May 24 2011 Jan Pazdziora 1.5.13-1
- replaced (+) with ANSI left join (je@rockenstein.de)

* Thu May 19 2011 Michael Mraka <michael.mraka@redhat.com> 1.5.12-1
- made queries PostgreSQL compatible

* Tue May 17 2011 Miroslav Suchý 1.5.11-1
- spacewalk-pxt.noarch: W: spelling-error %%description -l en_US equlivalent ->
  equivalent, equivalence, univalent (msuchy@redhat.com)

* Tue May 17 2011 Miroslav Suchý 1.5.10-1
- add GPLv2 LICENSE
- migrate .htaccess files to apache core configuration

* Mon May 16 2011 Miroslav Suchý 1.5.9-1
- cleanup - removing old files, and unused sections in .htaccess

* Tue May 10 2011 Jan Pazdziora 1.5.8-1
- Fix remote command schedule date on postgresql (Ville.Salmela@csc.fi)

* Fri May 06 2011 Jan Pazdziora 1.5.7-1
- Fix remote commands on Spacewalk 1.4 and PostgreSQL (Ville.Salmela@csc.fi)

* Thu May 05 2011 Miroslav Suchý 1.5.6-1
- 682112 - correct column name (mzazrivec@redhat.com)
- 682112 - correct displayed systems consuming channel entitlements
  (mzazrivec@redhat.com)

* Mon May 02 2011 Jan Pazdziora 1.5.5-1
- Fixing set_err invocation to match the prototype.

* Mon May 02 2011 Jan Pazdziora 1.5.4-1
- Patch to run remote commands on multiple machines on Spacewalk 1.4
  PostgreSQL. (Ville.Salmela@csc.fi)
- Removal of system_value_edit makes set_custom_value unused, dropping.
- Removal of remove_system_value makes remove_custom_value unused, dropping.
- The can_delete_custominfokey no longer used after previous removals,
  removing.

* Fri Apr 29 2011 Tomas Lestach <tlestach@redhat.com> 1.5.3-1
- fixing system query systems_with_package (tlestach@redhat.com)
- remove macro from changelog (msuchy@redhat.com)

* Fri Apr 15 2011 Jan Pazdziora 1.5.2-1
- show weak deps in Web UI (mc@suse.de)
- 674806 - get / set oracle db optimizer (mzazrivec@redhat.com)

* Mon Apr 11 2011 Miroslav Suchý 1.5.1-1
- bump up version of Spacewalk - both in webUI and API version
- Bumping package versions for 1.5

* Fri Apr 08 2011 Jan Pazdziora 1.4.20-1
- use new database columns errata_from and bug url also in the perl code
  (mc@suse.de)

* Fri Apr 08 2011 Jan Pazdziora 1.4.19-1
- Putting back use RHN::Exception (with explicit import of throw).

* Fri Apr 08 2011 Miroslav Suchý 1.4.18-1
- update copyright years (msuchy@redhat.com)

* Thu Apr 07 2011 Jan Pazdziora 1.4.17-1
- replace (+) with ANSI left join (PG) (michael.mraka@redhat.com)
- Removing .pxt and methods since custominfo were migrated to Java by now.
- Cleanup of use in Perl modules.
- Removing .pxt and methods after all activation key pages were migrated
  to Java by now.

* Tue Apr 05 2011 Jan Pazdziora 1.4.16-1
- Fixing PostgreSQL distinct/order by issue in
  tags_for_provisioning_entitled_in_set.

* Thu Mar 24 2011 Jan Pazdziora 1.4.15-1
- Fixing previous taggable_systems_in_set fix (Oracle, this time).
- update copyright years (msuchy@redhat.com)
- implement common access keys (msuchy@redhat.com)

* Thu Mar 24 2011 Jan Pazdziora 1.4.14-1
- As PostgreSQL does not support table aliases in updates, remove them.

* Tue Mar 22 2011 Jan Pazdziora 1.4.13-1
- Moving the Requires: httpd from sniglets to base-minimal, dobby, and pxt
  which actually have %%files with apache group in them.
- No need to require mod_perl explicitly in spacewalk-sniglets, we will get it
  via perl(Apache2::Cookie) and perl-libapreq2 from spacewalk-pxt.
- Removing RHEL 4 specific Requires as we no longer support Spacewalk on RHEL 4.
- Fixing taggable_systems_in_set PostgreSQL issues.
- Fixing custom_info_keys PostgreSQL issue.
- Fixing the system_set_supports_reboot PostgreSQL issue.

* Tue Mar 22 2011 Michael Mraka <michael.mraka@redhat.com> 1.4.12-1
- evaluate default_connection in runtime not in use RHN::DB time

* Fri Mar 18 2011 Michael Mraka <michael.mraka@redhat.com> 1.4.11-1
- fixed package_removal_failures in postgresql

* Wed Mar 16 2011 Miroslav Suchý <msuchy@redhat.com> 1.4.10-1
- made /network/systems/details/history/event.pxt work on postgresql
- Fixing is_eoled, replacing sysdate with current_timestamp.

* Wed Mar 09 2011 Jan Pazdziora 1.4.9-1
- Fixing system group operations (PostgreSQL).
- Using sequence_nextval instead of .nextval.

* Wed Mar 02 2011 Tomas Lestach <tlestach@redhat.com> 1.4.8-1
- consider also package arch when searching systems accorging to a package
  (tlestach@redhat.com)
- Removal of rhn-load-config.pl made
  RHN::DB::SatInstall::get_nls_database_parameters unused, removing.
  (jpazdziora@redhat.com)
- Removal of rhn-load-config.pl made RHN::SatInstall::generate_secret unused,
  removing. (jpazdziora@redhat.com)

* Mon Feb 28 2011 Jan Pazdziora 1.4.7-1
- Replacing date arithmetics with current_timestamp + numtodsinterval().
- We need to use current_timestamp instead of sysdate.
- Use sequence_nextval function.
- PostgreSQL does not like table alias on insert.
- We need to use global evr_t_as_vre_simple instead of PE.evr.as_vre_simple().
- The use of verify_channel_role is always in scalar context, no need to user
  the user_role_check_debug.
- Prevent empty strings from being inserted to the database.
- Adding the AS keyword to column aliases for PostgreSQL.

* Fri Feb 25 2011 Jan Pazdziora 1.4.6-1
- 680375 - we do not want the locked status (icon) to hide the the other
  statuses, we add separate padlock icon.
- Fixing systems_in_channel_family query for PostgreSQL.
- The /network/systems/details/hardware.pxt was replaced by
  /rhn/systems/details/SystemHardware.do.

* Thu Feb 24 2011 Jan Pazdziora 1.4.5-1
- The module Text::Diff is no longer needed, removing its use.

* Fri Feb 18 2011 Jan Pazdziora 1.4.4-1
- Localize the filehandle globs; also use three-parameter opens.

* Wed Feb 16 2011 Miroslav Suchý <msuchy@redhat.com> 1.4.3-1
- enable RHN Proxy 5.4 on RHEL6 (msuchy@redhat.com)
- server_event_config_deploy just called server_event_config_revisions without
  adding any value, removing. (jpazdziora@redhat.com)

* Wed Feb 09 2011 Michael Mraka <michael.mraka@redhat.com> 1.4.2-1
- 552628 - implemented db-control reset-password
- removed remote_dsn - it's always empty
- 552628 - use database credentials from rhn.conf
- The RHN::Utils::parametrize is not used anywhere, removing.

* Wed Feb 02 2011 Tomas Lestach <tlestach@redhat.com> 1.4.1-1
- bumping web.version to 1.4 nightly (tlestach@redhat.com)
- Bumping package versions for 1.4 (tlestach@redhat.com)

* Wed Feb 02 2011 Tomas Lestach <tlestach@redhat.com> 1.3.24-1
- removing nightly from web.version (tlestach@redhat.com)

* Thu Jan 20 2011 Tomas Lestach <tlestach@redhat.com> 1.3.23-1
- updating Copyright years for year 2011 (tlestach@redhat.com)
- Removing RHN::DB::SatInstall::clear_db, it was last referenced by rhn-
  populate-database.pl. (jpazdziora@redhat.com)

* Wed Jan 19 2011 Tomas Lestach <tlestach@redhat.com> 1.3.22-1
- extending OS check expression (tlestach@redhat.com)

* Wed Jan 19 2011 Tomas Lestach <tlestach@redhat.com> 1.3.21-1
- adding tomcat require to spacewalk-base-minimal (tlestach@redhat.com)
- 670185 - rephrasing the status information to be more clear
  (tlestach@redhat.com)

* Mon Jan 03 2011 Jan Pazdziora 1.3.20-1
- token_channel_select.js not referenced, removing.
- As RHN::DB::Search is gone, system_search_setbuilder.xml is not used,
  removing.
- subscribe_confirm.pxt not referenced, removing.
- The RHL9 and RHEL 3 release notes are not referenced, removing.
- countdown.js does not seem to be used, removing.
- Since RHN::DataSource::ContactGroup is gone, contact_group_queries.xml is
  unused, removing.
- PXT::Debug::log_dump not used anywhere, removing.
- RHN::Access::User not used anywhere, removing.

* Thu Dec 23 2010 Aron Parsons <aparsons@redhat.com> 1.3.19-1
- remove symlink that accidentily got added (aparsons@redhat.com)

* Thu Dec 23 2010 Aron Parsons <aparsons@redhat.com> 1.3.18-1
- bump API version number for recent API changes (aparsons@redhat.com)

* Thu Dec 23 2010 Jan Pazdziora 1.3.17-1
- Since ssm_channel_change_conf is gone, ssm_channel_change_conf_provider is
  not used anymore, removing.
- Package RHN::Access::Errata not used, removing.
- RHN::UserActions not used anywhere, removing.

* Tue Dec 21 2010 Michael Mraka <michael.mraka@redhat.com> 1.3.16-1
- 664487 - fixed space report query
- fixed prototype-*.js reference

* Fri Dec 17 2010 Jan Pazdziora 1.3.15-1
- 656963 - the script has to start with #!/bin/sh.
- 656963 - move "Generate jabberd config file" script to correct activity
  (msuchy@redhat.com)
- 663304 - we do not put alias in INSERTs since commit b950aa91
  (msuchy@redhat.com)

* Wed Dec 15 2010 Miroslav Suchý <msuchy@redhat.com> 1.3.14-1
- 663304 - we do not put alias in INSERTs since commit b950aa91
- 656963 - wrap up run-script using activity

* Tue Dec 14 2010 Michael Mraka <michael.mraka@redhat.com> 1.3.13-1
- fixed undefined variable

* Mon Dec 13 2010 Michael Mraka <michael.mraka@redhat.com> 1.3.12-1
- 517455 - adding tablesizes to SYNOPSIS section of db-control man page.
- 617305 - exit value 0 is returned by all db-control commands by default.
- removed unused overview query
- 656963 - create jabberd config via spacewalk-setup-jabberd

* Tue Dec 07 2010 Lukas Zapletal 1.3.11-1
- 642988 - ISE when setting Software Channel Entitlements

* Thu Dec 02 2010 Lukas Zapletal 1.3.10-1
- 658256 - Error 500 - ISE - when scheduling remote commands (proper fix)

* Wed Dec 01 2010 Michael Mraka <michael.mraka@redhat.com> 1.3.9-1
- Reverted "658256 - Error 500 - ISE - when scheduling remote commands"

* Wed Dec 01 2010 Lukas Zapletal 1.3.8-1
- 658256 - Error 500 - ISE - when scheduling remote commands

* Sat Nov 27 2010 Michael Mraka <michael.mraka@redhat.com> 1.3.7-1
- 649706 - execute all recomendations from segment advisor

* Fri Nov 26 2010 Jan Pazdziora 1.3.6-1
- Fix handling of eval (DBD::Oracle).
- 642285 - introducing disabled TaskStatus page (tlestach@redhat.com)

* Tue Nov 23 2010 Michael Mraka <michael.mraka@redhat.com> 1.3.5-1
- fixed Notification Methods (PG)

* Mon Nov 22 2010 Lukas Zapletal 1.3.4-1
- Adding missing monitoring state (UNKNOWN)

* Fri Nov 19 2010 Lukas Zapletal 1.3.3-1
- Removing from SQL clause (System_queries) causing bugs in monitoring

* Fri Nov 19 2010 Michael Mraka <michael.mraka@redhat.com> 1.3.2-1
- fixed outer joins

* Thu Nov 18 2010 Lukas Zapletal 1.3.1-1
- Replacing DECODE function with CASE-SWITCH (4x)
- Marking the master as nightly. 
- Bumping package versions for 1.3. 

* Mon Nov 15 2010 Jan Pazdziora 1.2.27-1
- bumping api version (jsherril@redhat.com)

* Thu Nov 11 2010 Jan Pazdziora 1.2.26-1
- make event.pxt work with both Oracle and PostgreSQL (mzazrivec@redhat.com)
- use ansi syntax in outer join (mzazrivec@redhat.com)

* Thu Nov 11 2010 Jan Pazdziora 1.2.25-1
- Bumping up version to 1.2.

* Wed Nov 10 2010 Lukas Zapletal 1.2.24-1
- Fixing table aliases for DISTINCT queries (PG)

* Wed Nov 10 2010 Jan Pazdziora 1.2.23-1
- use ansi syntax in outer join (mzazrivec@redhat.com)
- fixing queries, where rhnServer was unexpectedly joined to the query
  (tlestach@redhat.com)

* Wed Nov 03 2010 Miroslav Suchý <msuchy@redhat.com> 1.2.22-1
- 647099 - add API call isMonitoringEnabledBySystemId (msuchy@redhat.com)
- migrating change log to java, and making it use the rpm itself instead of the
  database (jsherril@redhat.com)

* Tue Nov 02 2010 Jan Pazdziora 1.2.21-1
- Update copyright years in web/.
- bumping API version to identify new API call availability
  (tlestach@redhat.com)
- Fixing table name aliases (PE -> SPE) (lzap+git@redhat.com)

* Mon Nov 01 2010 Jan Pazdziora 1.2.20-1
- The sequence_nextval method returns sequence value both on Oracle and
  PostgreSQL.
- Only do Oracle LOB handling for Oracle database backend.
- The sequence_nextval method returns sequence value both on Oracle and
  PostgreSQL.
- Use ANSI syntax for outer join.
- 612581 - change egrep to grep -E (msuchy@redhat.com)

* Fri Oct 29 2010 Jan Pazdziora 1.2.19-1
- Making DISTINCT-ORDER BY package/system queries portable
  (lzap+git@redhat.com)
- Simplifying ORDER BY clauses in package queries (lzap+git@redhat.com)
- Revert "Reverting "Removed unnecessary ORDER BY" commits and fixing"
  (lzap+git@redhat.com)

* Fri Oct 29 2010 Jan Pazdziora 1.2.18-1
- fix rpmlint error (msuchy@redhat.com)
- fix rpmlint error (msuchy@redhat.com)
- fix rpmlint error (msuchy@redhat.com)

* Mon Oct 25 2010 Jan Pazdziora 1.2.17-1
- To get UTF-8 strings in character semantics from DBD::Pg automatically, we
  have to enable it.
- Error in packages dependencies and obsoletes (PXT) (lzap+git@redhat.com)
- Sorting fix in packages for PostgreSQL (lzap+git@redhat.com)
- Reverting "Removed unnecessary ORDER BY" commits and fixing
  (lzap+git@redhat.com)

* Thu Oct 21 2010 Lukas Zapletal 1.2.16-1
- Sorting fix in packages for PostgreSQL
- Fix of evr_t_as_vre_simple PostgreSQL function
- Fix in package file list for PostgreSQL
- Changed SQL Perl generator joins to ANSI

* Wed Oct 20 2010 Lukas Zapletal 1.2.15-1
- Function evr_t_as_vre_simple in all package queries now general

* Wed Oct 20 2010 Lukas Zapletal 1.2.14-1
- Fix in PostgreSQL (of previous commit)
- All DECODE functions replaced with CASE-WHEN in System_queries
- Fixing system overview list for PostgreSQL
- Port /network/systems/details/custominfo/edit.pxt
- Port /network/systems/details/custominfo/index.pxt
- Update Perl module to redirect to Java not PXT
- s|/network/systems/ssm/misc/index.pxt|/rhn/systems/ssm/misc/Index.do|

* Wed Oct 13 2010 Jan Pazdziora 1.2.13-1
- 642203- Removed the Task Status page for it needs a serious work over with
  our new configs (paji@redhat.com)
- 631847 - in RHN Proxy 5.4 is used jabber 2.0 where user is called jabber
  (instead of jabberd) (msuchy@redhat.com)
- Port /network/systems/custominfo/delete.pxt (colin.coe@gmail.com)
- Port /network/systems/details/delete_confirm.pxt (colin.coe@gmail.com)

* Mon Oct 11 2010 Jan Pazdziora 1.2.12-1
- Fix indentation -- use spaces.
- Fix the ORA_BLOB issue which prevents spacewalk-schema from starting.
- 631847 - add keys for proxy 5.4 (msuchy@redhat.com)
- If host or port is not specified, we do not want to put those empty strings
  to the dbi:Pg: connect string.
- Since we use RHN::DataSource::Simple in Sniglets::ListView::ProbeList, we
  might just as well use it (I man, Perl use).

* Fri Oct 08 2010 Jan Pazdziora 1.2.11-1
- Move use DBD::Oracle to eval so that we do not get rpm dependencies
  populated.

* Wed Oct 06 2010 Jan Pazdziora 1.2.10-1
- Use current_timestamp instead of the Oracle-specific sysdate in
  set_cloned_from.
- To PostgreSQL, procedures are just functions, call them as such.
- We do not seem to be using the inout parameter anywhere in our code, remove
  the code to make porting to PostgreSQL easier.
- Use current_timestamp instead of the Oracle-specific sysdate in
  clone_channel_packages.
- Since we have trigger which sets rhnRepoRegenQueue.id since
  f2153167da508852183501f320c2e71c08a0441c, we can avoid .nextval.
- As PostgreSQL does not support table aliases in inserts, remove them.
- Make sequence_nextval method support PostgreSQL syntax.
- Do not reconnect with every sequence_nextval -- the $self should be usable
  object to call prepare on.
- Use the utility sequence_nextval method instead of direct
  rhn_channel_id_seq.nextval, to allow portable nextval operation.
- For PostgreSQL, we just select function(params) instead of begin...end block.
- 639449 - add package spacewalk-setup-jabberd to list of packages which should
  be removed in Proxy WebUI installer (msuchy@redhat.com)

* Tue Oct 05 2010 Jan Pazdziora 1.2.9-1
- Force the field names to be uppercase since that is what the application
  expects.
- Use case instead of decode, it is more portable.
- Mark aliases with AS. This is what PostgreSQL requires.
- Instead of checking user_objects which is not portable, just attempt to
  select from PXTSESSIONS directly.
- We first check if there is some object not named PLAN_TABLE, and then if
  there is some object named PXTSESSIONS. Just drop the first check.
- Port /network/account/activation_keys/child_channels.pxt
  (coec@war.coesta.com)
- Port /network/systems/ssm/system_list.pxt (coec@war.coesta.com)
- Port SSM Package Refresh Page (coec@war.coesta.com)
- Simple fixes (coec@war.coesta.com)
- Port /network/systems/ssm/index.pxt (colin.coe@gmail.com)
- Port HW refresh page (colin.coe@gmail.com)

* Mon Sep 27 2010 Miroslav Suchý <msuchy@redhat.com> 1.2.8-1
- 636653 - Made the  Channel Family Subscribed Systems page show guest systems
  also (paji@redhat.com)
- make 'db-control report' report TEMP_TBS statistics (mzazrivec@redhat.com)
- 630585 - about-chat now points to proper channel (branding)
  (lzap+git@redhat.com)
- Cleanedup old/proted/unused config queries and updated the one for snapshot
  (paji@redhat.com)
- adding configchannel.lookupFileInfo() taking a revision id
  (jsherril@redhat.com)

* Fri Sep 10 2010 Partha Aji <paji@redhat.com> 1.2.7-1
- 629606 - Fixed a list tag check box issue (paji@redhat.com)
- 591899 - fixing error where cloning an already cloned channel would still
  result in errata showing up on the clone tab when managing it
  (jsherril@redhat.com)

* Fri Sep 10 2010 Miroslav Suchý <msuchy@redhat.com> 1.2.6-1
- 630950 - fix ISE in proxy webUI installer

* Thu Sep 09 2010 Miroslav Suchý <msuchy@redhat.com> 1.2.5-1
- 580080 - fix link to Proxy Guide

* Wed Sep 08 2010 Shannon Hughes <shughes@redhat.com> 1.2.4-1
- bug fixes for audit tab and proxy installer additions (shughes@redhat.com)

* Wed Sep 08 2010 Shannon Hughes <shughes@redhat.com> 1.2.3-1
- 589728 hide audit functionality for satellite product (shughes@redhat.com)

* Wed Sep 08 2010 Miroslav Suchý <msuchy@redhat.com> 1.2.2-1
- 631847 - create 5.4 webUI installer
- 614918 - Made SSM Select Systems to work with I18n languages
  (paji@redhat.com)

* Wed Sep 01 2010 Jan Pazdziora 1.2.1-1
- 621479 - Fix missing duplicates menu (coec@war.coesta.com)
- Revert "Remove hardware.pxt" (colin.coe@gmail.com)
- Removal of unused code.
- System Notes pages PXT to java (colin.coe@gmail.com)
- bumping package versions for 1.2 (mzazrivec@redhat.com)

* Thu Aug 05 2010 Milan Zazrivec <mzazrivec@redhat.com> 1.1.8-1
- Remove hardware.pxt
- Convert hardware.pxt to Java

* Wed Aug 04 2010 Jan Pazdziora 1.1.7-1
- Add system migration to webUI (colin.coe@gmail.com)

* Fri Jul 16 2010 Michael Mraka <michael.mraka@redhat.com> 1.1.6-1
- 581812 - fixed file ordering

* Fri Jul 16 2010 Milan Zazrivec <mzazrivec@redhat.com> 1.1.5-1
- added a configuration page to orgs to handle maintenance windows
- cleaned up web_customer, rhnPaidOrgs and rhnDemoOrgs

* Thu Jul 01 2010 Miroslav Suchý <msuchy@redhat.com> 1.1.4-1
- channel nav support for repository mapping (shughes@redhat.com)
- Added flex magic to ChannelFamily -> Orgs page (paji@redhat.com)

* Mon Jun 21 2010 Jan Pazdziora 1.1.3-1
- Good Bye Channel License Code (paji@redhat.com)
- Removed unused code.
- Removed the bulk-subscribe and unsubscribe which is not used anywhere
  (paji@redhat.com)
- removed an unused method (paji@redhat.com)

* Mon May 31 2010 Michael Mraka <michael.mraka@redhat.com> 1.1.2-1
- 577355 - fixing broken link on channel->errata->clone screen
- Setting server.nls_lang once, later in this file, should be enough.
- code cleanup - this configuration files are not used in proxy
- Removing web/conf/*.conf files that are not packages nor used.
- bump version for spacewalk 1.1
- Fixed a couple of links with respect to the delete confirm change..

* Mon Apr 19 2010 Michael Mraka <michael.mraka@redhat.com> 1.1.1-1
- bumping spec files to 1.1 packages
- Constants DEFAULT_RHN_SATCON_TREE and DEFAULT_SATCON_DICT not longer used

* Wed Mar 31 2010 Miroslav Suchý <msuchy@redhat.com> 0.9.7-1
- 576907 - make SystemSnapshots aware of multiarch packages

* Thu Mar 25 2010 Justin Sherrill <jsherril@redhat.com> 0.9.6-1
- 528170 - fixing issue where cloning a channel with cloned errata would select
  clones of the cloned errata to pull into the new channel if they existed,
  instead of just using the original clones directly. (jsherril@redhat.com)

* Thu Mar 18 2010 Jan Pazdziora 0.9.5-1
- 568958 - fixing issue where package removal and verify could not be scheduled
  or would not work for systems that do not upload arch information
  (jsherril@redhat.com)
- 516048 - syncing java stack with perl stack on channel naming convention
  (shughes@redhat.com)
- 529371 - use the OO interface to File::Temp, make it UNLINK

* Wed Mar 10 2010 Michael Mraka <michael.mraka@redhat.com> 0.9.4-1
- fixed typos

* Mon Mar 08 2010 Michael Mraka <michael.mraka@redhat.com> 0.9.3-1
- 529371 - fixed missing code from gpg migration
- 528170 - fixing cloning on an already cloned channel

* Fri Feb 19 2010 Michael Mraka <michael.mraka@redhat.com> 0.9.1-1
- moved PXT::Debug to separate module

* Thu Feb 04 2010 Michael Mraka <michael.mraka@redhat.com> 0.8.14-1
- updated copyrights
- removed a lot of unused code

* Tue Feb 02 2010 Jan Pazdziora 0.8.13-1
- 549666 - link to the list of keys handled by the Java stack.
- Removal of dead code.

* Mon Feb 01 2010 Jan Pazdziora 0.8.11-1
- Removed RSS unused code.
- 492161 - removed web/html/errata.
- Removed a lot of code made unused by above removals.

* Fri Jan 29 2010 Miroslav Suchý <msuchy@redhat.com> 0.8.10-1
- No XMLRPC/SOAP processing in the web/Perl stack,
  removing. (jpazdziora@redhat.com)
- 543879 - adding support to the proxy side to redirect to a url
  that will rewrite kickstarts with the proxy name for /cblr
  urls (jsherril@redhat.com)


* Thu Jan 14 2010 Michael Mraka <michael.mraka@redhat.com> 0.8.9-1
- force correct UTF-8 in changelog
- fixed directories and links listing in package detail
- fixed email sending in pxt pages
- added back RHN::Cleansers
- removed dead code

* Wed Jan 06 2010 Jan Pazdziora 0.8.8-1
- Fixed the forgot_* emails.
- More dead code removals.

* Mon Jan 04 2010 Michael Mraka <michael.mraka@redhat.com> 0.8.6-1
- more dead code removed
* Sat Dec 26 2009 Jan Pazdziora 0.8.5-1
- more dead code removals

* Tue Dec 22 2009 Jan Pazdziora 0.8.4-1
- Removed more dead code, including spacewalk-cypress.

* Mon Dec 21 2009 Jan Pazdziora <jpazdziora@redhat.com> 0.8.3-1
- removed a lot of dead code, including spacewalk-moon
- modified to fit sha256 schema changes (michael.mraka@redhat.com)
- adding channel.software.regenerateYumCache() api call (jsherril@redhat.com)

* Tue Dec 15 2009 Jan Pazdziora 0.8.2-1
- Removed dead code (PXT tags, xmlrpc, functions, modules).

* Fri Dec  4 2009 Miroslav Suchý <msuchy@redhat.com> 0.8.1-1
- sha256 support

* Wed Dec 02 2009 Tomas Lestach <tlestach@redhat.com> 0.7.8-1
- 537094 - yum list-sec CVE's on cloned channels doesn't work
  (tlestach@redhat.com)

* Mon Nov 30 2009 Miroslav Suchý <msuchy@redhat.com> 0.7.7-1
- add variable web.chat_enabled to config file

* Thu Nov 19 2009 Michael Mraka <michael.mraka@redhat.com> 0.7.6-1
- 531649 - fixed confirmation message after channel merge/compare
- 527881 - fixed set clearing on the channel merge page

* Mon Oct 26 2009 Miroslav Suchý <msuchy@redhat.com> 0.7.5-1
- bump up spacewalk version to 0.7
- 449167 - add api call for rpm install date
- Make spacewalk use the editarea RPM and remove supplied editarea files <colin.coe@gmail.com>

* Thu Sep 17 2009 Miroslav Suchý <msuchy@redhat.com> 0.7.4-1
- 476851 - removal of tables: rhn_db_environment, rhn_environment
- 520441 - don't apply ExtUtils::MY->fixin(shift) to perl executables

* Tue Sep 01 2009 Michael Mraka <michael.mraka@redhat.com> 0.7.3-1
- 488431 - don't report high usage on UNDO

* Fri Aug 28 2009 Michael Mraka <michael.mraka@redhat.com> 0.7.2-1
- awk | sed | sed is rarely needed
- use spacewalk-cfg-get instead of awk

* Thu Aug 20 2009 Miroslav Suchy <msuchy@redhat.com> 0.7.1-1
- fix an ISE relating to config management w/selinux (Joshua Roys)
- allow users to chat with spacewalk members on IRC via the web. (jesusr@redhat.com)
- 516608 - redirect output of rhn-ssl-tool to apache error log

* Wed Aug 05 2009 John Matthews <jmatthew@redhat.com> 0.6.19-1
- 515580 - remove hard links to scooby.rdu (shughes@redhat.com)

* Tue Aug 04 2009 Jan Pazdziora 0.6.17-1
- Bump up the version to 0.6, in preparation for Spacewalk 0.6

* Wed Jul 29 2009 John Matthews <jmatthew@redhat.com> 0.6.16-1
- 512440 - SetHandler to none to allow ProxyPass on /cobbler* and /cblr to
  work. (jpazdziora@redhat.com)
- 512440 - Revert parts of "512440 - Fixed the proxies to turn SSLProxyEngine
  to deal with Cobbler KS files" (jpazdziora@redhat.com)
- 512440 - Revert "512440 - Fixed the proxies to turn SSLProxyEngine to deal
  with Cobbler KS files" (jpazdziora@redhat.com)
-  Adding a new create channel api using checksumtype as a params.
  (pkilambi@redhat.com)

* Mon Jul 27 2009 Devan Goodwin <dgoodwin@redhat.com> 0.6.15-1
- Prep perl stack for PostgreSQL connections. (dgoodwin@redhat.com)
- Remove use of RHN_DEFAULT_DB environment variable for db connections.
  (dgoodwin@redhat.com)
- Remove unused get_default_handle sub in DB.pm. (dgoodwin@redhat.com)

* Mon Jul 27 2009 John Matthews <jmatthew@redhat.com> 0.6.14-1
- 512440 - Fixed the proxies to turn SSLProxyEngine to deal with Cobbler KS
  files (paji@redhat.com)
- 512440 - Fixed the proxies to turn SSLProxyEngine to deal with Cobbler KS
  files (paji@redhat.com)
- 493060 - do not send email "RHN Monitoring Scout started" by default
  (msuchy@redhat.com)

* Tue Jul 21 2009 Miroslav Suchy <msuchy@redhat.com> 0.6.13-1
- 512440 - add cobbler-proxy.conf to older rhn proxy installer

* Thu Jul 09 2009 John Matthews <jmatthew@redhat.com> 0.6.11-1
- 510146 - Update copyright years from 2002-08 to 2002-09.
  (dgoodwin@redhat.com)
- 508980 - converting SSM kickstart to java (jsherril@redhat.com)

* Mon Jul 06 2009 John Matthews <jmatthew@redhat.com> 0.6.10-1
- 509376 - add Shared Channels to side navigation of Channels tab
  (bbuckingham@redhat.com)
- 508859 - fixed proxy documenation links (shughes@redhat.com)

* Thu Jun 25 2009 John Matthews <jmatthew@redhat.com> 0.6.9-1
- 506154 - Added "wrap" option to textarea widget. Set to off for remote
  command script editing page. (jason.dobies@redhat.com)
- 501933 - Changed the script rendering to wrap in a readonly textarea.
  (jason.dobies@redhat.com)
- 505315 - checking in missing file from previous commit (jsherril@redhat.com)
- 505315 - fixing issue where cobbler provisioning couldnt occur through a 5.3
  proxy if installed through the webui (jsherril@redhat.com)
- 502259 - fixing issue where systems would not show up on applicable systems
  page of patches (jsherril@redhat.com)
- 504327 - fixing acl for chcecking needed install tab (shughes@redhat.com)
- 503187 - set MaxRequestsPerChild to 200 (WebUI installer) (msuchy@redhat.com)

* Fri Jun 05 2009 jesus m. rodriguez <jesusr@redhat.com> 0.6.8-1
- 197294 - add hardware report support for CAPTURE cards (shughes@redhat.com)
- 500709 - html error code page support for sessionless bots (shughes@redhat.com)
- 435043 - adding errata sync page for syncing out of date errata (that have
  been updated by red hat) (jsherril@redhat.com)
- 501784 - fixed issue with timed out logins that required cookie deletion to
  log in again (jsherril@redhat.com)
- 501224 - api - enhance system.listSystemEvents to include more detail on
  events executed (bbuckingham@redhat.com)
- 500709 - static html for non session error pages (shughes@redhat.com)
- 503081 - fixed /help url to to go to /rhn/help/index.do instead of about.pxt
  (paji@redhat.com)
- 503081 - Fixed a html redirect issue causing page to reload indefinitely on
  IE (paji@redhat.com)
- 501784 - fixed issue with timed out logins that required cookie deletion to
  log in again (jsherril@redhat.com)
- 501797 - remove /etc/rc.d/np.d/step MonitoringScout install
  (msuchy@redhat.com)
- 499399 - create new api call proxy.createMonitoringScout (msuchy@redhat.com)
- 496105 - Fix for setting up activaiton key for para-host provisioning
  (paji@redhat.com)
- 498467 - A few changes related to the channel name limit increase.
  (jason.dobies@redhat.com)

* Tue May 26 2009 Devan Goodwin <dgoodwin@redhat.com> 0.6.7-1
- 500429 - removed join against rhnSharedChannelView to remove dup entries
  (shughes@redhat.com)
- Clear selected packages when merging channel contents. (dgoodwin@redhat.com)
- 494966 - don't allow users to clone shared channels (shughes@redhat.com)

* Thu May 21 2009 jesus m. rodriguez <jesusr@redhat.com> 0.6.6-1
- 501376 - api - deprecate system.applyErrata (bbuckingham@redhat.com)
- 499667 - Implemented option 2 presented in the BZ: allow comparision of any
  channel to *any* channel, ignore arch all together. (jason.dobies@redhat.com)
- Fixed sorting to use javascript (paji@redhat.com)
- 500719 - Ported delete channel page to Java; success/failure messages now
  properly displayed on manage channels page. (jason.dobies@redhat.com)
- 498251 - add new api proxy.listAvailableProxyChannels (msuchy@redhat.com)
- 500499 - fixed issue where task engine times were not displayed, the old perl
  code had been ripped out, so i converted it to java (jsherril@redhat.com)
- 498282 - rhns-proxy-monitoring has been renamed to spacewalk-proxy-monitoring
  (msuchy@redhat.com)
- 497892 - create access.log on rhel5 (msuchy@redhat.com)
- 499473 - api - added 2 new api calls to org for listing entitlements
  (bbuckingham@redhat.com)
- 492588 - added left outer join to include shared channels
  (shughes@redhat.com)
- 499377 - fix help link for proxy install (bbuckingham@redhat.com)

* Wed May  6 2009 Miroslav Suchý <msuchy@redhat.com> 0.6.5-1
- make webui proxy installer aware of new packages spacewalk-monitoring-selinux
- make webui proxy installer aware of new packages oracle-instantclient-selinux, oracle-nofcontext-selinux
- 493428 - make webui installer aware of new package - spacewalk-proxy-selinux
- 492588 - changed query to use rhnSharedChannelView to support shared channels in activation keys
- 480011 - Added organization to the top header near the username.
- 481578 - Ported manage software channels page from perl to java
- 489902 - fix help links to work with rhn-il8n-guides

* Fri Apr 24 2009 jesus m. rodriguez <jesusr@redhat.com> 0.6.4-1
- 485981 - fix web proxy installer help links (bbuckingham@redhat.com)

* Wed Apr 22 2009 jesus m. rodriguez <jesusr@redhat.com> 0.6.3-1
- 485020 - errata clone names consistent in perl/java (jsherril@redhat.com)
- 474567 - Stop running commands on SSM systems that don't have provisioning. (dgoodwin@redhat.com)
- 436851 - Removed dead references (jason.dobies@redhat.com)
- 496710 - system.listSystemEvents - convert dates in return to use Date (bbuckingham@redhat.com)
- 496214 - Fix About links in Perl sitenav. (dgoodwin@redhat.com)

* Fri Apr 17 2009 Devan Goodwin <dgoodwin@redhat.com> 0.6.2-1
- 496161 - removing find a system box from system group details page
  (jsherril@redhat.com)
- 476248 - add correct lang to proxy install guide url (jesusr@redhat.com)
- 494450 - api - add permissions_mode to ConfigRevisionSerializer & fix doc on
  system.config.createOrUpdatePath (bbuckingham@redhat.com)

* Thu Apr 16 2009 jesus m. rodriguez <jesusr@redhat.com> 0.6.1-1
- remove Proxy Release Notes link and unused Developer's area. (jesusr@redhat.com)
- 494714 - fixing 404 after cloning channel with selective errata (jsherril@redhat.com)
- 484294 - can't delete channel with distros (paji@redhat.com)
- 495722 - fixing issue where /ty/TOKEn wasnt being rendered properly (jsherril@redhat.com)
- 490904 - change all references to /rhn/help/*/en/ -> /rhn/help/*/en-US/ (jesusr@redhat.com)
- api doclet - enhanced to support a 'since' tag, tagged snapshot apis and
  bumped api version (bbuckingham@redhat.com)
- 494475,460136 - remove faq & feedback code which used customerservice emails. (jesusr@redhat.com)
- Revert "484702 - remove dead function generate_server_pem from RHN::SatInstall." (mzazrivec@redhat.com)
- Revert "484703 - remove dead function generate_satcon_dict from RHN::SatInstall." (mzazrivec@redhat.com)
- Revert "484705 - remove dead function satcon_deploy from RHN::SatInstall." (mzazrivec@redhat.com)
- bump Versions to 0.6.0 (jesusr@redhat.com)

* Thu Mar 26 2009 jesus m. rodriguez <jesusr@redhat.com> 0.5.23-1
- 489736 - generate non-expiring kickstart package download url
- 489736 - download_url_lifetime of 0 disables expiration server wide
- 489736 - can disable experiation by package name by non_expirable_package_urls

* Thu Mar 26 2009 Miroslav Suchy <msuchy@redhat.com> 0.5.22-1
- 491667 - do not fail if none of the packages are installed
- code cleanup - remove 3.6 and 3.7 proxy installer (EOL)
- 491670 - add rhn-proxy-branding to list of package to remove in 5.3
- 491670 - add conflicting package from older proxy versions
- remove libidn from conflictin packages from proxy installer

* Wed Mar 25 2009 Jan Pazdziora 0.5.20-1
- 491687 - call wrapper around sudo invocations, to change SELinux domain

* Fri Mar 20 2009 Mike McCune <mmccune@gmail.com> 0.5.19-1
- space05 - bumping release footer/config for 0.5 release

* Thu Mar 19 2009 jesus m. rodriguez <jesusr@redhat.com> 0.5.18-1
- 472595 - fixes for kickstart performance, start of porting ks downloads to java
- 490726 - minor updates to about.pxt
- added support for db-control extend TEMP_TBS
- 466502 - fixes issues related to repo command addition and proper ks url generation

* Thu Mar 12 2009 jesus m. rodriguez <jesusr@redhat.com> 0.5.17-1
- forgot to remove an alert, arg

* Wed Mar 11 2009 jesus m. rodriguez <jesusr@redhat.com> 0.5.16-1
- 249459 - fixing issue where org trust page was busted
- 481236 - fix issue where rewrite was not being inherited by virtual host, making package downloads didn't work
- 483287 - Added ability to do a cobbler sync thru the UI
- 465775 - adding synopsis to errata clone page
- Use /usr/sbin/rhn-satellite for restart
- Revert "code cleanup - enable_notification_cron and disable_notification_ cron are not used any more"

* Thu Mar 05 2009 jesus m. rodriguez <jesusr@redhat.com> 0.5.15-1
- 487563 - switching take_snapshots to enable_snapshots
- 193788 - converting a few pages to java, so we can sort better
- 459827 - mention the 64 character limit.
- 485497 - adding IQ back to t6 list
- 487563 - adding on/off switch for snapshots

* Thu Feb 26 2009 jesus m. rodriguez <jesusr@redhat.com> 0.5.14-1
- rebuild

* Thu Feb 19 2009 Miroslav Suchy <msuchy@redhat.com> 0.5.13-1
- fix proxy webui installer

* Thu Feb 19 2009 Jan Pazdziora 0.5.12-1
- 479742 - changes to make doc links from Help and About pages configurable (Brad B.)
- 486057 - reworked proxy install xml file for 530 support (Shannon H.)
- 485878 - missing options in db-control.1 (Milan Z.)
- 485985 - remove references to obsolete package rhns-proxy-management (Shannon H.)
- 484717 - remove dead function store_ssl_cert from RHN::SatInstall
- 484709 - remove dead function sat_sync from RHN::SatInstall
- 484705 - remove dead function satcon_deploy from RHN::SatInstall
- 484703 - remove dead function generate_satcon_dict from RHN::SatInstall
- 484702 - remove dead function generate_server_pem from RHN::SatInstall
- 484701 - remove dead function deploy_ca_cert from RHN::SatInstall
- 484685 - remove dead function install_server_cert from RHN::SatInstall
- 484681 - remove dead function populate_tablespace_name from RHN::SatInstall
- 484699 - remove dead function populate_database from RHN::SatInstall
- 484680 - remove dead function write_tnsnames from RHN::SatInstall
- code cleanup: remove acl="global_config(satellite)" (Miroslav S.)
- code cleanup - remove unreachable pages (old hosted content) (Miroslav S.)

* Mon Feb 16 2009 Pradeep Kilambi <pkilambi@redhat.com> 0.5.11-1
- yum repodata regen changes to taskomatic

* Thu Feb 12 2009 Jan Pazdziora 0.5.10-1
- code cleanup - enable_notification_cron, disable_notification_cron,
  monitoring_available are not used any more (Miroslav S.)
- 483798 - added index.pxt to catch redirect to perl files, and
  direct to the docs base page (about.pxt) (Jason D.)
- 482926 - fixed webui proxy activation (Shannon H.)
- 484481 - 2nd part of errata cloning patch, with modification to pull
  in all but the first two characters (Justin S.)
- 484481 - patch to make errata clone names more consistent ((Justin S.)
- 426472 - replacing grep | awk with awk
- 483606 - incorporated UI feedback and moved link to status to leftnav,
  making each status filter its own context tab (Jason D.)

* Thu Feb 05 2009 jesus m. rodriguez <jesusr@redhat.com> 0.5.9-1
- 483603 - First pass at display of async SSM operations in the UI

* Wed Feb 04 2009 Devan Goodwin <dgoodwin@redhat.com> 0.5.8-1
- Remove favicon.ico. (moved to branding rpm)

* Fri Jan 30 2009 Miroslav Suchý <msuchy@redhat.com> 0.5.7-1
- 483058 - subscribe to proxy channel if requested

* Thu Jan 29 2009 Miroslav Suchý <msuchy@redhat.com> 0.5.6-1
- 482926 - fix proxy webui installer

* Wed Jan 28 2009 Dennis Gilmore <dennis@ausil.us> 0.5.4-1
- use %%files correctly
- make sure perl modules get installed in %%{perl_vendorlib}
- add provides for Obsoletes

* Thu Jan 22 2009 Miroslav Suchý <msuchy@redhat.com> 0.5.3-1
- 468180 - warn that after proxy deactivation user should run rhn_check

* Wed Jan 21 2009 Miroslav Suchý <msuchy@redhat.com> 0.5.2-1
- 480894 - add to Channel.pm 5.3 channels

* Tue Jan 20 2009 Miroslav Suchý <msuchy@redhat.com> 0.5.1-1
- add proxy 5.3 webui installer
- 480328 - rhn-proxy is not service any more

* Thu Jan 15 2009 Jan Pazdziora 0.4.18-1
- 479948 - add missing use RHN::Mail

* Mon Jan 12 2009 Mike McCune <mmccune@gmail.com> 0.4.17-1
- adding editarea as reqquired by Colin.Coe@woodside.com.au's patches coming up.
- 479738 - update Help to point to the help page
- 479600 - fixed typo

* Mon Jan 12 2009 Michael Mraka <michael.mraka@redhat.com> 0.4.16-1
- resolved #479600

* Thu Jan 08 2009 Mike McCune <mmccune@gmail.com> 0.4.15-1
- spacewalk-httpd removal and latest changes

* Wed Jan  7 2009 Michael Mraka <michael.mraka@redhat.com> 0.4.14-1
- fixed db-control shrink-segments

* Mon Dec 22 2008 Michael Mraka <michael.mraka@redhat.com> 0.4.13-1
- added product_name branding

* Thu Dec 18 2008 Jan Pazdziora 0.4.12-1
- 461162 - adding support for cobbler auth for taskomatic that actually works
- more fixes for the $sth variable

* Thu Dec 18 2008 Jan Pazdziora 0.4.10-1
- WebUI will report Spacewalk release 0.4
- fixing duplicated $sth variable

* Wed Dec 17 2008 Jesus M. Rodriguez <jesusr@redhat.com> 0.4.9-1
- 476893 - update perl package verify access query to be multiorg aware
- 461593 - fixing web site nav for package details

* Wed Dec 17 2008 Miroslav Suchý <msuchy@redhat.com> 0.4.8-1
- 226915 - db_name can be different from db instance name

* Wed Dec 17 2008 Miroslav Suchy <msuchy@redhat.com> 0.4.7-1
- 476812 - monitoring should be aware of multiorg

* Mon Dec  8 2008 Michael Mraka <michael.mraka@redhat.com> 0.4.6-1
- resolved #474545 - fixed Obsoletes

* Fri Nov 28 2008 Michael Mraka <michael.mraka@redhat.com> 0.4.5-1
- removed rhn-database
- resolved #472563 - fidex error in db-control extend

* Thu Nov 20 2008 Miroslav Suchy <msuchy@redhat.com> 0.4.2-1
- 472346 - Bump up API version and make the versioning independent on web.version

* Wed Oct 29 2008 Michael Mraka <michael.mraka@redhat.com> 0.3.4-1
- resolved #468153 - fixed in, out fd handling

* Thu Oct 23 2008 Michael Mraka <michael.mraka@redhat.com> 0.3.3-1
- fixed #467877 - use runuser instead of su
- fixed #467512 - db-control man page

* Wed Sep 24 2008 Milan Zazrivec 0.3.1-1
- bumped versions for spacewalk 0.3
- fixed package obsoletes

* Wed Sep  3 2008 Mike McCune 0.2.3-1
- bumping rhn_web.conf version to 0.2

* Fri Aug 29 2008 Jesus M. Rodriguez <jesusr@redhat.com 0.2.2-1
- fix release
- remove remnants of test-conn

* Wed Aug 13 2008 Mike McCune <mmccune@redhat.com 0.2-1
- fix Requires: statement to reflect new spacewalk-pxt name

* Mon Aug  4 2008 Miroslav Suchy <msuchy@redhat.com> 0.2-0
- rename package from rhn-* to spacewalk-*
- clean up spec

* Fri Jun  6 2008 Miroslav Suchy <msuchy@redhat.com> - 5.2.0-10
- add support for proxy on RHEL5

* Wed May 21 2008 Jan Pazdziora 5.2.0-7
- changing perl-Time-HiRes to perl(Time::HiRes)
- changing mod_jk-ap20 to mod_proxy_ajp.so on RHEL 5

* Tue May 20 2008 Michael Mraka <michael.mraka@redhat.com> 5.2.0-5
- added stats options to db-control

* Fri May 16 2008 Jan Pazdziora - 5.2.0-4
- rebuilt with latest code

* Wed Apr 30 2008 Jan Pazdziora <jpazdziora@redhat.com> 5.2.0-3
- rebuilt via brew / dist-cvs

* Thu Sep  6 2007 Jan Pazdziora <jpazdziora@redhat.com>
- updated to use default httpd from distribution and mod_perl 2

* Mon May 1 2006 Partha Aji <paji@redhat.com>
- Added a cron job that checks the oracle table/space usage and emails it to the user. (Bug 182054)

* Mon Nov  7 2005 Robin Norwood <rnorwood@redhat.com>
- Remove rhn-swab, because it annoys taw

* Thu Aug  8 2002 Cristian Gafton <gafton@redhat.com>
- unified all web stuff into a single src.rpm

* Thu Mar 14 2002 Chip Turner <cturner@minbar.devel.redhat.com>
- updated for the new bs

* Thu Jun 21 2001 Cristian Gafton <gafton@redhat.com>
- build system changes

* Mon Jun  4 2001 Cristian Gafton <gafton@redhat.com>
- created first package<|MERGE_RESOLUTION|>--- conflicted
+++ resolved
@@ -52,7 +52,6 @@
 Requires: spacewalk-pxt
 Provides: spacewalk(spacewalk-base-minimal) = %{version}-%{release}
 Provides: spacewalk(spacewalk-base) = %{version}-%{release}
-<<<<<<< HEAD
 %if 0%{?suse_version}
 Requires: perl-RPM2
 Requires: perl-Authen-PAM
@@ -60,10 +59,6 @@
 Requires: perl-Text-Diff
 %endif
 Requires: httpd
-=======
-Requires: webserver
-Requires:  perl(:MODULE_COMPAT_%(eval "`%{__perl} -V:version`"; echo $version))
->>>>>>> b4c93a70
 Obsoletes: rhn-base < 5.3.0
 Provides: rhn-base = 5.3.0
 
@@ -74,16 +69,10 @@
 
 
 %package -n spacewalk-base-minimal
-<<<<<<< HEAD
-Summary: Minimal .pm's for %{name} package
-Group: Applications/Internet
-=======
 Summary: Core of Perl modules for %{name} package
 Group: Applications/Internet 
->>>>>>> b4c93a70
 Provides: spacewalk(spacewalk-base-minimal) = %{version}-%{release}
 Requires: httpd
-Requires:  perl(:MODULE_COMPAT_%(eval "`%{__perl} -V:version`"; echo $version))
 Obsoletes: rhn-base-minimal < 5.3.0
 Provides: rhn-base-minimal = 5.3.0
 Requires: perl-Params-Validate
@@ -98,7 +87,6 @@
 Group: Applications/Internet
 Requires: spacewalk-base
 Requires: httpd
-Requires:  perl(:MODULE_COMPAT_%(eval "`%{__perl} -V:version`"; echo $version))
 Obsoletes: rhn-dobby < 5.3.0
 Provides: rhn-dobby = 5.3.0
 
@@ -110,7 +98,6 @@
 %package -n spacewalk-grail
 Summary: Grail, a component framework for Spacewalk
 Requires: spacewalk-base
-Requires:  perl(:MODULE_COMPAT_%(eval "`%{__perl} -V:version`"; echo $version))
 Group: Applications/Internet
 Obsoletes: rhn-grail < 5.3.0
 Provides: rhn-grail = 5.3.0
@@ -131,7 +118,6 @@
 Requires: httpd
 Obsoletes: rhn-pxt < 5.3.0
 Provides:  rhn-pxt = 5.3.0
-Requires:  perl(:MODULE_COMPAT_%(eval "`%{__perl} -V:version`"; echo $version))
 
 %description -n spacewalk-pxt
 This package is the core software of the new Spacewalk site.  It is responsible
@@ -144,7 +130,6 @@
 Summary: PXT Tag handlers
 Obsoletes: rhn-sniglets < 5.3.0
 Provides:  rhn-sniglets = 5.3.0
-Requires:  perl(:MODULE_COMPAT_%(eval "`%{__perl} -V:version`"; echo $version))
 
 %description -n spacewalk-sniglets
 This package contains the tag handlers for the PXT templates.
@@ -283,12 +268,8 @@
 %{perl_vendorlib}/Grail.pm
 %{perl_vendorlib}/Grail/
 
-<<<<<<< HEAD
 %files -n spacewalk-pxt
 %defattr(644,root,root,755)
-=======
-%files -n spacewalk-pxt 
->>>>>>> b4c93a70
 %{perl_vendorlib}/PXT.pm
 %attr(640,root,%{apache_group}) %config %{_sysconfdir}/rhn/default/rhn_web.conf
 %{perl_vendorlib}/PXT/
@@ -297,26 +278,18 @@
 %dir /etc/rhn
 %dir /etc/rhn/default
 
-<<<<<<< HEAD
 %files -n spacewalk-sniglets
 %defattr(644,root,root,755)
-=======
-%files -n spacewalk-sniglets 
->>>>>>> b4c93a70
 %{perl_vendorlib}/Sniglets.pm
 %{perl_vendorlib}/Sniglets/
 
 %files -n spacewalk-html
-<<<<<<< HEAD
 %defattr(644,root,root,755)
 %if !0%{?suse_version}
 %dir %{www_path}/www/htdocs
 %endif
 %{www_path}/www/htdocs/*
-=======
-%{_var}/www/html/*
 %doc LICENSE
->>>>>>> b4c93a70
 
 # $Id$
 %changelog
