--- conflicted
+++ resolved
@@ -123,40 +123,6 @@
 
   my $query;
   my $sth;
-<<<<<<< HEAD
-#Only display if there is a parent channel available See Bug 432650
-   $query = <<EOQ;
-         SELECT  ACh.channel_name as NAME, ACh.channel_id as ID, ACh.channel_depth as DEPTH, C.org_id as CHANNEL_ORG_ID
-           FROM  rhnavailablechannels ACh
-           join rhnchanneltreeview ctv on ctv.id = ACh.channel_id
-     inner join rhnChannel C on C.id = ACh.channel_id
-left outer join rhnAvailableChannels ACh2 on C.parent_channel = ACh2.channel_id
-          where ACh.org_id = :org_id AND (C.parent_channel is NULL or ACH2.org_id = :org_id)
-       ORDER BY rhn_channel.channel_priority(ctv.parent_or_self_id), ctv.parent_or_self_id, ACh.channel_depth, UPPER(ACh.channel_name)
-EOQ
-
-  $sth = $dbh->prepare($query);
-  $sth->execute_h(org_id => $org_id);
-
-  my @channels;
-
-  while (my $row = $sth->fetchrow_hashref) {
-    push @channels, $row;
-  }
-
-  return @channels;
-}
-
-sub base_channels_visible_to_org {
-  my $self = shift;
-  my $org_id = shift;
-
-  my $dbh = RHN::DB->connect;
-
-  my $query;
-  my $sth;
-=======
->>>>>>> 4869bc83
 
   $query = <<EOQ;
 SELECT NAME, ID 
