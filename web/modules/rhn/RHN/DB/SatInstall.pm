#
# Copyright (c) 2008--2011 Red Hat, Inc.
#
# This software is licensed to you under the GNU General Public License,
# version 2 (GPLv2). There is NO WARRANTY for this software, express or
# implied, including the implied warranties of MERCHANTABILITY or FITNESS
# FOR A PARTICULAR PURPOSE. You should have received a copy of GPLv2
# along with this software; if not, see
# http://www.gnu.org/licenses/old-licenses/gpl-2.0.txt.
# 
# Red Hat trademarks are not licensed under GPLv2. No permission is
# granted to use or replicate Red Hat trademarks that are incorporated
# in this software or its documentation. 
#

package RHN::DB::SatInstall;

use strict;

use RHN::DB;

use RHN::Exception qw/throw/;

# The DB side of RHN::SatInstall.

my @allowed_db_versions = qw/920 817/;

sub test_db_connection {
  my $class = shift;
  my $dbh = RHN::DB->soft_connect;

  return 1 if $dbh;
}

sub test_db_schema {
  my $class = shift;

  my $dbh = RHN::DB->connect;

  return eval {
  my $sth = $dbh->prepare(<<EOQ) or return;
SELECT 1
  FROM PXTSESSIONS
 WHERE 1 = 0
EOQ

  $sth->execute() or return;
  $sth->finish;
  return 1;
  };
}

sub update_monitoring_config {
  my $class = shift;
  my $mon_config = shift;

  my $dbh = RHN::DB->connect;
  my $sth = $dbh->prepare(<<EOQ);
    UPDATE rhn_config_macro
    SET    definition = :definition,
           last_update_user = 'installer',
           last_update_date = current_timestamp
    WHERE  name = :name
EOQ

  foreach my $name (keys %{$mon_config}) {
    $sth->execute_h(name => $name, definition => $mon_config->{$name});
  }

  $dbh->commit;

  return;
}

sub get_satellite_org_id {
  my $class = shift;
  my $dbh = RHN::DB->connect;

  my $sth = $dbh->prepare("SELECT MIN(id) FROM web_customer");
  $sth->execute;
  my ($org_id) = $sth->fetchrow;

  return $org_id;
}

<<<<<<< HEAD
sub valid_cert_countries {
  my $class = shift;

  my $dbh = RHN::DB->connect;
  my $sth = $dbh->prepare(<<EOQ);
  SELECT VC.code AS VALUE,
         COALESCE(TL.short_name_tl, VC.short_name) AS LABEL
    FROM valid_countries VC,
         valid_countries_tl TL
   WHERE TL.lang (+) = 'en'
     AND TL.code (+)= VC.code
ORDER BY VC.short_name
EOQ

  $sth->execute;

  my @rows;

  while (my $row = $sth->fetchrow_hashref()) {
    my $conv;
    $conv->{$_} = $row->{uc($_)} foreach qw/value label/;
    push @rows, $conv;
  }

  return @rows;
}

=======
>>>>>>> 011da33b
1;<|MERGE_RESOLUTION|>--- conflicted
+++ resolved
@@ -83,34 +83,4 @@
   return $org_id;
 }
 
-<<<<<<< HEAD
-sub valid_cert_countries {
-  my $class = shift;
-
-  my $dbh = RHN::DB->connect;
-  my $sth = $dbh->prepare(<<EOQ);
-  SELECT VC.code AS VALUE,
-         COALESCE(TL.short_name_tl, VC.short_name) AS LABEL
-    FROM valid_countries VC,
-         valid_countries_tl TL
-   WHERE TL.lang (+) = 'en'
-     AND TL.code (+)= VC.code
-ORDER BY VC.short_name
-EOQ
-
-  $sth->execute;
-
-  my @rows;
-
-  while (my $row = $sth->fetchrow_hashref()) {
-    my $conv;
-    $conv->{$_} = $row->{uc($_)} foreach qw/value label/;
-    push @rows, $conv;
-  }
-
-  return @rows;
-}
-
-=======
->>>>>>> 011da33b
 1;