--- conflicted
+++ resolved
@@ -654,16 +654,6 @@
    AND  CP.package_id = P.id
    AND  PA.id = P.package_arch_id
    AND  AT.id = PA.arch_type_id
-<<<<<<< HEAD
-   AND  (   (COALESCE((SELECT MAX(PE.evr)
-                    FROM rhnServerPackage SP, rhnPackageEvr PE
-                   WHERE SP.name_id = P.name_id
-                     AND SP.server_id = S.id
-                     AND SP.evr_id = PE.id), ${rhn_class}EVR_T(NULL, 0, 0))
-             <
-             (SELECT EVR FROM rhnPackageEVR PE WHERE PE.id = P.evr_id)
-            )
-=======
    AND  (not exists(
          select 1
 	 from rhnServerPackage, rhnPackageEvr evr_installed, rhnPackageEvr evr_new
@@ -673,7 +663,6 @@
 	       and P.evr_id = evr_new.id
 	       and evr_installed.evr >= evr_new.evr
          )
->>>>>>> 6d9b782b
          OR AT.label = 'solaris-patch'
          OR AT.label = 'solaris-patch-cluster'
         )
