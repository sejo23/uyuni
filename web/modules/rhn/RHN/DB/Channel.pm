--- conflicted
+++ resolved
@@ -920,13 +920,8 @@
 INSERT 
   INTO rhnRepoRegenQueue
         (id, channel_label, client, reason, force, bypass_filters, next_action, created, modified)
-<<<<<<< HEAD
-VALUES (rhn_repo_regen_queue_id_seq.nextval,
+VALUES (sequence_nextval('rhn_repo_regen_queue_id_seq'),
         :label, 'perl-web::remove_packages_in_set', NULL, 'N', 'N', current_timestamp, current_timestamp, current_timestamp)
-=======
-VALUES (sequence_nextval('rhn_repo_regen_queue_id_seq'),
-        :label, 'perl-web::remove_packages_in_set', NULL, 'N', 'N', sysdate, sysdate, sysdate)
->>>>>>> 6d9b782b
 EOQ
 
   $sth->execute_h(label => $self->label);
@@ -961,13 +956,8 @@
 INSERT 
   INTO rhnRepoRegenQueue
         (id, channel_label, client, reason, force, bypass_filters, next_action, created, modified)
-<<<<<<< HEAD
-VALUES (rhn_repo_regen_queue_id_seq.nextval,
+VALUES (sequence_nextval('rhn_repo_regen_queue_id_seq'),
         :label, 'perl-web::add_packages_in_set', NULL, 'N', 'N', current_timestamp, current_timestamp, current_timestamp)
-=======
-VALUES (sequence_nextval('rhn_repo_regen_queue_id_seq'),
-        :label, 'perl-web::add_packages_in_set', NULL, 'N', 'N', sysdate, sysdate, sysdate)
->>>>>>> 6d9b782b
 EOQ
 
   $sth->execute_h(label => $self->label);
