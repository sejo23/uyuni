<datasource_modes>

<mode name="scouts_for_org">
  <query params="org_id">
SELECT SC.recid AS ID,
       SC.customer_id,
       SC.description,
       SC.public_key,
       SC.vip,
       SC.pem_public_key,
       SC.pem_public_key_hash,
       SN.recid AS SAT_NODE_ID,
       SN.mac_address,
       SN.max_concurrent_checks,
       SN.ip,
       SN.sched_log_level,
       SN.sput_log_level,
       SN.dq_log_level,
       SN.scout_shared_key,
       SN.server_id
  FROM rhn_sat_cluster SC, rhn_sat_node SN
 WHERE SC.customer_id = :org_id
  AND  SN.sat_cluster_id = SC.recid
ORDER BY UPPER(SC.description)
  </query>
  <elaborator name="config_push_status" />
  <elaborator name="org_changes" />
</mode>

<mode name="scouts_all">
  <query params="">
SELECT SC.recid AS ID,
       SC.customer_id,
       SC.description,
       SC.public_key,
       SC.vip,
       SC.pem_public_key,
       SC.pem_public_key_hash,
       SN.recid AS SAT_NODE_ID,
       SN.mac_address,
       SN.max_concurrent_checks,
       SN.ip,
       SN.sched_log_level,
       SN.sput_log_level,
       SN.dq_log_level,
       SN.scout_shared_key,
       SN.server_id
  FROM rhn_sat_cluster SC, rhn_sat_node SN
 WHERE SN.sat_cluster_id = SC.recid
ORDER BY UPPER(SC.description)
  </query>
  <elaborator name="config_push_status_all" />
  <elaborator name="org_changes_all" />
</mode>


<!--
- if date executed is null then it's either expired or pending.
- treat the case where the date is past the expiration as expired, otherwise pending 
- if date executed is not null then an exit status of '0' is OK, '1' is warning, otherwise "error"
-->
<query name="config_push_status" params="org_id">
<<<<<<< HEAD
SELECT distinct (CASE
                 WHEN CQE.date_executed is null
                 THEN CASE
                      WHEN (current_timestamp - cqi.expiration_date) &lt; INTERVAL '0' second THEN 'PENDING'
                      ELSE 'EXPIRED'
                      END
                 ELSE CASE exit_status
                      WHEN 0 THEN 'OK'
                      WHEN 1 THEN 'WARNING'
                      ELSE 'ERROR'
                      END
                 END) AS CONFIG_STATUS,
=======
SELECT distinct
       case when CQE.date_executed is null then (
       case when current_timestamp &lt; CQI.expiration_date then 'PENDING' else 'EXPIRED' end ) else (
       case when exit_status = 0 then 'OK' when exit_status = 1 then 'WARNING' else 'ERROR' end ) end AS CONFIG_STATUS,
>>>>>>> bb9db333
       SC.recid AS id,
       CQI.last_update_user,
       TO_CHAR(CQI.date_submitted, 'YYYY-MM-DD HH24:MI:SS') AS DATE_SUBMITTED,
       TO_CHAR(CQE.date_executed, 'YYYY-MM-DD HH24:MI:SS') AS DATE_EXECUTED,
       CQE.stdout
  FROM rhn_command_queue_execs CQE,
    rhn_command_queue_instances CQI,
    rhn_sat_cluster SC
  WHERE SC.recid = CQE.netsaint_id
  AND SC.recid IN (%s)
  AND SC.customer_id = :org_id
  AND CQE.instance_id = CQI.recid
  AND CQI.recid = (
    SELECT max(instance_id)
      FROM rhn_command_queue_execs
      WHERE netsaint_id = CQE.netsaint_id
      AND command_id = 1)
  AND SC.deployed = '1'
</query>


<query name="org_changes" params="org_id">
SELECT 1 AS PUSH_NEEDED,
         SC.recid AS id
  FROM rhn_sat_cluster SC, (
  SELECT MAX(SC.last_update_date) cluster_last_update,
         MAX(SN.last_update_date) node_last_update,
         MAX(P.last_update_date) probe_last_update
  FROM   rhn_sat_cluster SC, rhn_sat_node SN , rhn_probe P
  WHERE  SN.sat_cluster_id = SC.recid
  AND    SC.recid IN (%s)
  AND    SC.customer_id = :org_id
  AND EXISTS (SELECT 1 from rhn_check_probe CP
       WHERE P.recid = CP.probe_id
       AND CP.sat_cluster_id = SC.recid)
  ) last_update,
<<<<<<< HEAD
  (SELECT COALESCE(MAX(CQE.date_executed), to_date('1', 'J')) push_date
=======
  (SELECT coalesce(MAX(CQE.date_executed), to_char('1', 'J')) push_date
>>>>>>> bb9db333
      FROM rhn_command_queue_execs CQE,
           rhn_command_queue_instances CQI,
           rhn_sat_cluster SC
      WHERE CQE.instance_id = CQI.recid
      AND CQE.netsaint_id = SC.recid
      AND SC.customer_id = :org_id
      AND command_id=1
  ) last_push, 
  ( SELECT count(*) CNT
    FROM   rhn_deployed_probe 
    WHERE  recid NOT IN (SELECT recid FROM rhn_probe
      WHERE probe_type = 'check') 
  ) undeployed_probes
  WHERE last_push.push_date &lt; last_update.cluster_last_update 
  OR last_push.push_date &lt; last_update.node_last_update
  OR last_push.push_date &lt; last_update.probe_last_update 
  OR undeployed_probes.cnt &gt; 0
</query>


<query name="config_push_status_all" params="">
<<<<<<< HEAD
SELECT distinct (CASE
                 WHEN CQE.date_executed is null
                 THEN CASE
                      WHEN (current_timestamp - cqi.expiration_date) &lt; INTERVAL '0' second THEN 'PENDING'
                      ELSE 'EXPIRED'
                      END
                 ELSE CASE exit_status
                      WHEN 0 THEN 'OK'
                      WHEN 1 THEN 'WARNING'
                      ELSE 'ERROR'
                      END
                 END) AS CONFIG_STATUS,
=======
SELECT distinct
       case when CQE.date_executed is null then (
       case when current_timestamp &lt; CQI.expiration_date then 'PENDING' else 'EXPIRED' end ) else (
       case when exit_status = 0 then 'OK' when exit_status = 1 then 'WARNING' else 'ERROR' end ) end AS CONFIG_STATUS,
>>>>>>> bb9db333
       SC.recid AS id,
       CQI.last_update_user,
       TO_CHAR(CQI.date_submitted, 'YYYY-MM-DD HH24:MI:SS') AS DATE_SUBMITTED,
       TO_CHAR(CQE.date_executed, 'YYYY-MM-DD HH24:MI:SS') AS DATE_EXECUTED,
       CQE.stdout
  FROM rhn_command_queue_execs CQE,
    rhn_command_queue_instances CQI,
    rhn_sat_cluster SC
  WHERE SC.recid = CQE.netsaint_id
  AND SC.recid IN (%s)
  AND CQE.instance_id = CQI.recid
  AND CQI.recid = (
    SELECT max(instance_id)
      FROM rhn_command_queue_execs
      WHERE netsaint_id = CQE.netsaint_id
      AND command_id = 1)
  AND SC.deployed = '1'
</query>


<query name="org_changes_all" params="">
SELECT 1 AS PUSH_NEEDED,
         SC.recid AS id
  FROM rhn_sat_cluster SC, (
  SELECT MAX(SC.last_update_date) cluster_last_update,
         MAX(SN.last_update_date) node_last_update,
         MAX(P.last_update_date) probe_last_update
  FROM   rhn_sat_cluster SC, rhn_sat_node SN , rhn_probe P
  WHERE  SN.sat_cluster_id = SC.recid
  AND    SC.recid IN (%s)
  AND EXISTS (SELECT 1 from rhn_check_probe CP
       WHERE P.recid = CP.probe_id
       AND CP.sat_cluster_id = SC.recid)
  ) last_update,
<<<<<<< HEAD
  (SELECT COALESCE(MAX(CQE.date_executed), to_date('1', 'J')) push_date
=======
  (SELECT coalesce(MAX(CQE.date_executed), to_date('1', 'J')) push_date
>>>>>>> bb9db333
      FROM rhn_command_queue_execs CQE,
           rhn_command_queue_instances CQI,
           rhn_sat_cluster SC
      WHERE CQE.instance_id = CQI.recid
      AND CQE.netsaint_id = SC.recid
      AND command_id=1
  ) last_push, 
  ( SELECT count(*) CNT
    FROM   rhn_deployed_probe 
    WHERE  recid NOT IN (SELECT recid FROM rhn_probe
      WHERE probe_type = 'check') 
  ) undeployed_probes
  WHERE last_push.push_date &lt; last_update.cluster_last_update 
  OR last_push.push_date &lt; last_update.node_last_update
  OR last_push.push_date &lt; last_update.probe_last_update 
  OR undeployed_probes.cnt &gt; 0
</query>


<mode name="fetch_key">
  <query params="sat_cluster_id">
SELECT recid as ID,
       scout_shared_key
  FROM rhn_sat_node
 WHERE sat_cluster_id = :sat_cluster_id
  </query>
</mode>

</datasource_modes><|MERGE_RESOLUTION|>--- conflicted
+++ resolved
@@ -60,25 +60,10 @@
 - if date executed is not null then an exit status of '0' is OK, '1' is warning, otherwise "error"
 -->
 <query name="config_push_status" params="org_id">
-<<<<<<< HEAD
-SELECT distinct (CASE
-                 WHEN CQE.date_executed is null
-                 THEN CASE
-                      WHEN (current_timestamp - cqi.expiration_date) &lt; INTERVAL '0' second THEN 'PENDING'
-                      ELSE 'EXPIRED'
-                      END
-                 ELSE CASE exit_status
-                      WHEN 0 THEN 'OK'
-                      WHEN 1 THEN 'WARNING'
-                      ELSE 'ERROR'
-                      END
-                 END) AS CONFIG_STATUS,
-=======
 SELECT distinct
        case when CQE.date_executed is null then (
        case when current_timestamp &lt; CQI.expiration_date then 'PENDING' else 'EXPIRED' end ) else (
        case when exit_status = 0 then 'OK' when exit_status = 1 then 'WARNING' else 'ERROR' end ) end AS CONFIG_STATUS,
->>>>>>> bb9db333
        SC.recid AS id,
        CQI.last_update_user,
        TO_CHAR(CQI.date_submitted, 'YYYY-MM-DD HH24:MI:SS') AS DATE_SUBMITTED,
@@ -115,11 +100,7 @@
        WHERE P.recid = CP.probe_id
        AND CP.sat_cluster_id = SC.recid)
   ) last_update,
-<<<<<<< HEAD
-  (SELECT COALESCE(MAX(CQE.date_executed), to_date('1', 'J')) push_date
-=======
   (SELECT coalesce(MAX(CQE.date_executed), to_char('1', 'J')) push_date
->>>>>>> bb9db333
       FROM rhn_command_queue_execs CQE,
            rhn_command_queue_instances CQI,
            rhn_sat_cluster SC
@@ -141,25 +122,10 @@
 
 
 <query name="config_push_status_all" params="">
-<<<<<<< HEAD
-SELECT distinct (CASE
-                 WHEN CQE.date_executed is null
-                 THEN CASE
-                      WHEN (current_timestamp - cqi.expiration_date) &lt; INTERVAL '0' second THEN 'PENDING'
-                      ELSE 'EXPIRED'
-                      END
-                 ELSE CASE exit_status
-                      WHEN 0 THEN 'OK'
-                      WHEN 1 THEN 'WARNING'
-                      ELSE 'ERROR'
-                      END
-                 END) AS CONFIG_STATUS,
-=======
 SELECT distinct
        case when CQE.date_executed is null then (
        case when current_timestamp &lt; CQI.expiration_date then 'PENDING' else 'EXPIRED' end ) else (
        case when exit_status = 0 then 'OK' when exit_status = 1 then 'WARNING' else 'ERROR' end ) end AS CONFIG_STATUS,
->>>>>>> bb9db333
        SC.recid AS id,
        CQI.last_update_user,
        TO_CHAR(CQI.date_submitted, 'YYYY-MM-DD HH24:MI:SS') AS DATE_SUBMITTED,
@@ -194,11 +160,7 @@
        WHERE P.recid = CP.probe_id
        AND CP.sat_cluster_id = SC.recid)
   ) last_update,
-<<<<<<< HEAD
-  (SELECT COALESCE(MAX(CQE.date_executed), to_date('1', 'J')) push_date
-=======
   (SELECT coalesce(MAX(CQE.date_executed), to_date('1', 'J')) push_date
->>>>>>> bb9db333
       FROM rhn_command_queue_execs CQE,
            rhn_command_queue_instances CQI,
            rhn_sat_cluster SC
