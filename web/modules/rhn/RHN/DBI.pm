--- conflicted
+++ resolved
@@ -54,12 +54,7 @@
 				if (defined $port and $port ne '' and $port ne '5432') {
 					$DSN .= ";port=$port";
 				}
-<<<<<<< HEAD
-				my $sslmode = PXT::Config->get("db_sslmode");
-				if (defined $sslmode and $sslmode eq "verify-full") {
-=======
 				if (PXT::Config->get("db_ssl_enabled")) {
->>>>>>> 27863813
 					$DSN .= ";sslmode=verify-full";
 					$DSN .= ";sslrootcert=" . PXT::Config->get("db_sslrootcert");
 				}
