--- conflicted
+++ resolved
@@ -28,7 +28,6 @@
   my $cli = shift;
 
   $cli->register_mode(-command => "extend",
-<<<<<<< HEAD
 		      -description => "Increase the SUSE Manager Database Instance tablespace",
 		      -handler => \&command_extend);
   $cli->register_mode(-command => "gather-stats",
@@ -37,16 +36,6 @@
   $cli->register_mode(-command => "shrink-segments",
 		      -description => "Shrink SUSE Manager Database database segments",
 		      -handler => \&shrink_segments);
-=======
-                      -description => "Increase the Oracle Instance tablespace of Red Hat Satellite (Oracle only)",
-                      -handler => \&command_extend);
-  $cli->register_mode(-command => "gather-stats",
-                      -description => "Gather statistics on database instance of Red Hat Satellite objects",
-                      -handler => \&gather_stats);
-  $cli->register_mode(-command => "shrink-segments",
-                      -description => "Shrink Oracle database segments of Red Hat Satellite",
-                      -handler => \&shrink_segments);
->>>>>>> a165cfa9
 }
 
 sub command_extend {
