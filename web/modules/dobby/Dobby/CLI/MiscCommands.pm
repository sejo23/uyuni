#
# Copyright (c) 2008--2010 Red Hat, Inc.
#
# This software is licensed to you under the GNU General Public License,
# version 2 (GPLv2). There is NO WARRANTY for this software, express or
# implied, including the implied warranties of MERCHANTABILITY or FITNESS
# FOR A PARTICULAR PURPOSE. You should have received a copy of GPLv2
# along with this software; if not, see
# http://www.gnu.org/licenses/old-licenses/gpl-2.0.txt.
# 
# Red Hat trademarks are not licensed under GPLv2. No permission is
# granted to use or replicate Red Hat trademarks that are incorporated
# in this software or its documentation. 
#

use strict;
package Dobby::CLI::MiscCommands;

use Carp;

use Dobby::DB;
use Dobby::Reporting;

sub register_dobby_commands {
  my $class = shift;
  my $cli = shift;

  $cli->register_mode(-command => "stop",
		      -description => "Stop the RHN Oracle Instance",
		      -handler => \&command_startstop);
  $cli->register_mode(-command => "start",
		      -description => "Start the RHN Oracle Instance",
		      -handler => \&command_startstop);

  $cli->register_mode(-command => "status",
		      -description => "Show database status",
		      -handler => \&command_status);
  $cli->register_mode(-command => "report",
		      -description => "Show database space report",
		      -handler => \&command_report);
  $cli->register_mode(-command => "tablesizes",
		      -description => "Show space report for each table",
		      -handler => \&command_tablesizes);
  $cli->register_mode(-command => "report-stats",
		      -description => "Show tables with stale or empty statistics",
		      -handler => \&command_reportstats);
  $cli->register_mode(-command => "reset-password",
                      -description => "Reset the user password and unlock account",
                      -handler => \&command_resetpassword);
}

sub command_startstop {
  my $cli = shift;
  my $command = shift;

  my $d = new Dobby::DB;

  if ($command eq 'start') {
    if ($d->instance_state ne 'OFFLINE') {
      print "Database already running.\n";
    }
    else {
      print "Starting database... ";
      $d->database_startup;
      $d->listener_startup;
      print "done.\n";
    }
  }
  elsif ($command eq 'stop') {
    if ($d->instance_state eq 'OFFLINE') {
      print "Database already shut down.\n";
    }
    else {
      print "Shutting down database... ";
      $d->listener_shutdown;
      $d->database_shutdown("immediate");
      print "done.\n";
    }
  }
  else {
    croak "Unknown command '$command' not in (start, stop)";
  }
  return 0;
}

sub command_status {
  my $cli = shift;

  my $d = new Dobby::DB;
  my $state = $d->instance_state;

  my %msgs =
    ( OPEN => "The database is running and accepting connections.",
      OFFLINE => "The database is offline.",
      MOUNTED => "The database is running but not accepting connections.",
      STOPPING => "The database is in the process of shutting down.",
    );

  if (exists $msgs{$state}) {
    print "$msgs{$state}\n";
  }
  else {
    print "Error: unknown database state '$state'\n";
  }

  return ($state eq 'OPEN' ? 0 : 1);
}

# input is a number of bytes
# output is human-readable string
sub size_scale {
  my $class = shift;
  my $n = shift;
  my @prefixes = qw/B K M G T/;

  while ($n > 1024 and @prefixes > 1) {
    shift @prefixes;
    $n = int(10 * $n / 1024)/10;
  }

  return "$n$prefixes[0]";
}

sub command_report {
  my $cli = shift;

  my $d = new Dobby::DB;
  if (not $d->database_started) {
    print "Error: The database must be running to get a space report.\n";
    return 1;
  }

  my $indent = "  ";

  my $fmt = "%-24s %7s %7s %7s %5s%%\n";
  printf $fmt, "Tablespace", "Size", "Used", "Avail", "Use";

  my $class = __PACKAGE__;
  for my $ts (sort { $a->{NAME} cmp $b->{NAME} } Dobby::Reporting->tablespace_overview($d)) {
    $ts->{FREE_BYTES} = $ts->{TOTAL_BYTES} - ($ts->{USED_BYTES} or 0) unless $ts->{FREE_BYTES};
    $ts->{USED_BYTES} = $ts->{TOTAL_BYTES} - ($ts->{FREE_BYTES} or 0) unless $ts->{USED_BYTES};
    printf $fmt,
      $ts->{NAME},
      $class->size_scale($ts->{TOTAL_BYTES}),
      $class->size_scale($ts->{USED_BYTES}),
      $class->size_scale($ts->{FREE_BYTES}),
      sprintf("%.0f", 100 * ($ts->{USED_BYTES} / $ts->{TOTAL_BYTES}));
  }
  return 0;
}

sub command_tablesizes {
  my $cli = shift;

  my $d = new Dobby::DB;
  if (not $d->database_started) {
    print "Error: The database must be running to get a space report.\n";
    return 1;
  }

  my $indent = "  ";

  my $fmt = "%-32s %7s\n";
  printf $fmt, "Tables", "Size";

  my $class = __PACKAGE__;
  my $total = 0;
  for my $ts (sort { $a->{NAME} cmp $b->{NAME} } Dobby::Reporting->table_size_overview($d)) {
    printf $fmt,
      $ts->{NAME}, $class->size_scale($ts->{TOTAL_BYTES});
    $total += $ts->{TOTAL_BYTES};
  }

  printf $fmt, "-" x 32, "-" x 7;
  printf $fmt, "Total", $class->size_scale($total);
  return 0;
}

sub command_reportstats {
  my $cli = shift;

  my $d = new Dobby::DB;
  if (not $d->database_started) {
    print "Error: The database must be running to get a statistics report.\n";
    return 1;
  }

  my $stats = $d->report_database_stats();
  for my $i (sort keys %$stats) {
    print "Tables with $i statistics: $stats->{$i}\n";
  }
  return 0;
<<<<<<< HEAD
=======
}

sub command_resetpassword {
  my $cli = shift;

  my $d = new Dobby::DB;
  if (not $d->database_started) {
    print "Error: The database must be running to reset the user password.\n";
    return 1;
  }

  my $result = $d->password_reset();
  if ($result) {
    print "Password reset for database user $result\n";
  } else {
    print "Failed to reset password\n";
    return 1;
  }
  return 0;
>>>>>>> ec89b999
}

1;<|MERGE_RESOLUTION|>--- conflicted
+++ resolved
@@ -190,8 +190,6 @@
     print "Tables with $i statistics: $stats->{$i}\n";
   }
   return 0;
-<<<<<<< HEAD
-=======
 }
 
 sub command_resetpassword {
@@ -211,7 +209,6 @@
     return 1;
   }
   return 0;
->>>>>>> ec89b999
 }
 
 1;