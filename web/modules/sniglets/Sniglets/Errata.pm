--- conflicted
+++ resolved
@@ -60,182 +60,4 @@
                                       alt => "Bug Fix Advisory" } );
 
 
-<<<<<<< HEAD
-sub errata_name {
-  my $pxt = shift;
-
-  my $errata = $pxt->pnotes('errata');
-  return $$errata->synopsis if $errata;
-
-  my $eid = $pxt->param('eid');
-  return "no patch" unless $eid;
-
-  $errata = RHN::ErrataTmp->lookup_managed_errata(-id => $eid);
-
-  die "no valid errata" unless $errata;
-
-  $pxt->pnotes(errata => \$errata);
-  return $errata->synopsis;
-}
-
-sub errata_advisory {
-  my $pxt = shift;
-
-  my $errata = $pxt->pnotes('errata');
-  return $$errata->advisory if $errata;
-
-  my $eid = $pxt->param('eid');
-  return "no patch" unless $eid;
-
-  $errata = RHN::ErrataTmp->lookup_managed_errata(-id => $eid);
-
-  die "no valid patch" unless $errata;
-
-  $pxt->pnotes(errata => \$errata);
-  return $errata->advisory;
-}
-
-sub errata_details {
-  my $pxt = shift;
-  my %params = @_;
-  my $block = $params{__block__};
-
-  my $errata_id = $pxt->param('eid');
-  my $advisory = $pxt->param('adv');
-
-  if ($advisory) {
-    my ($type, $version, $release) = split /-/, $advisory;
-
-    unless ($type and $version) {
-      throw "advisory ($advisory) did not contain type and version info";
-    }
-
-    my @errata = RHN::Errata->find_by_advisory(-type => $type,
-                                               -version => $version,
-                                               -release => $release);
-
-    if ($release and @errata > 1) {
-      die "specific patch $advisory asked for, but returned multiple (@errata)";
-    }
-    # there's only one, take it, or, returned list of matching errata.
-    # take the first one, since it is in order of descending date
-
-    my $id = $errata[0]->[0];
-
-    # redirect so that formvars are right for rest of page to render
-    $pxt->redirect("/network/errata/details/Details.do?eid=$id");
-  }
-
-  my $e;
-
-  eval {
-    $e = RHN::ErrataTmp->lookup_managed_errata(-id => $errata_id);
-  };
-
-  $pxt->redirect("/errors/404.pxt")
-    unless $e;
-
-  $pxt->pnotes(errata => \$e);
-
-  my $icon = "";
-  my $icon_file = "";
-  if (exists $e_icons{$e->advisory_type}) {
-    my $data = $e_icons{$e->advisory_type};
-    $icon = PXT::HTML->img(-src => $data->{image},
-                           -alt => $data->{alt},
-                           -title => $data->{alt},
-                           -class => 'errata-details');
-    $icon_file = $data->{image};
-  }
-
-  my @cves = $e->related_cves;
-
-  my %subst;
-  my $no_data = '<span class="no-details">(none)</span>';
-
-  $subst{errata_id} = $e->id;
-  $subst{errata_advisory_id} = PXT::Utils->escapeHTML($e->advisory);
-  $subst{errata_advisory_type} = defined $e->advisory_type ? PXT::Utils->escapeHTML($e->advisory_type) : $no_data;
-  $subst{errata_advisory_name} = defined $e->advisory_name ? PXT::Utils->escapeHTML($e->advisory_name) : $no_data;
-  $subst{errata_synopsis} = defined $e->synopsis ? PXT::Utils->escapeHTML($e->synopsis) : $no_data;
-  $subst{errata_description} = defined $e->description ? PXT::HTML->htmlify_text($e->description) : $no_data;
-  $subst{errata_product} = defined $e->product ? $e->product : $no_data;
-  $subst{errata_from} = defined $e->errata_from ? PXT::HTML->htmlify_text($e->errata_from) : $no_data;
-  $subst{errata_icon} = $icon;
-  $subst{errata_icon_file} = $icon_file;
-  $subst{errata_topic} = defined $e->topic ? PXT::HTML->htmlify_text($e->topic) : $no_data;
-  $subst{errata_solution} = defined $e->solution ? PXT::HTML->htmlify_text($e->solution) : $no_data;
-  $subst{errata_references} = defined $e->refers_to ? PXT::HTML->htmlify_text($e->refers_to) : $no_data;
-  $subst{errata_notes} = defined $e->notes ? PXT::HTML->htmlify_text($e->notes) : $no_data;
-
-  $subst{errata_issue_date} = RHN::Date->new(string => $e->issue_date, user => $pxt->user)->short_date;
-  $subst{errata_update_date} = RHN::Date->new(string => $e->update_date, user => $pxt->user)->short_date;
-
-  $subst{errata_cves} = @cves ? join("<br />\n", map { PXT::HTML->link("http://cve.mitre.org/cgi-bin/cvename.cgi?name=$_", $_) } @cves) : $no_data;
-
-  my $i = 0;
-  my $bugs_fixed = '<table border="0" cellspacing="0" cellpadding="2">';
-  foreach my $bug ($e->bugs_fixed) {
-    $i = 1;
-    if(defined $bug->[3] && $bug->[3] ne "")
-    {
-      $bugs_fixed .= '<tr valign="middle"><td><a href="'.$bug->[3].'">' . PXT::Utils->escape_html($bug->[1])  . "</a></td></tr>";
-    }
-    else
-    {
-      $bugs_fixed .= '<tr valign="middle"><td><a href="https://bugzilla.redhat.com/bugzilla/show_bug.cgi?id='.$bug->[0].'">' . PXT::Utils->escape_html($bug->[1])  . "</a></td></tr>";
-    }
-  }
-  $bugs_fixed .= "</table>";
-  $subst{errata_bugs_fixed} = $i eq 1 ? $bugs_fixed : $no_data;
-  my @keywords = $e->keywords;
-  $subst{errata_keywords} = @keywords ? join(", ", @keywords) : $no_data;
-
-
-  my @files = $e->rhn_files_overview($pxt->user->org_id);
-  my $verification_info = '<table border="0" cellspacing="0" cellpadding="2">';
-  $i = 0;
-  my $last_channel;
-
-  foreach my $file (@files) {
-    $i = 1;
-    my $file_name = $file->{FILENAME};
-
-    if ($file->{CHANNEL_NAME} and (!defined $last_channel or ($file->{CHANNEL_NAME} ne $last_channel))) {
-      $verification_info .= '<tr><td colspan="2"><strong>' . ($last_channel ? "<br />" : '') . $file->{CHANNEL_NAME} . ":</strong></td></tr>";
-      $last_channel = $file->{CHANNEL_NAME};
-    }
-
-    my $md5sum = $file->{MD5SUM};
-    my $name = (split /[\/]/, $file->{FILENAME})[-1];
-
-    my $pid = $file->{PACKAGE_ID} || undef;
-    if ($pid) {
-      $name = sprintf('<a href="/rhn/software/packages/Details.do?pid=%d">%s</a>', $pid, $name);
-    }
-
-    $verification_info .= sprintf('<tr valign="middle"><td align="left"><tt>%s</tt></td><td>%s</td></tr>', $md5sum, $name);
-  }
-
-  $verification_info .= "</table>";
-  $subst{errata_verification} = $i eq 1 ? $verification_info : $no_data;
-
-  my @affected_channels;
-  @affected_channels = $e->affected_channels($pxt->user->org_id);
-  my $channel_list = "<table>";
-  $i = 0;
-
-  foreach my $channel (@affected_channels) {
-    $i = 1;
-    $channel_list .= '<tr><td><a href="/network/software/channels/packages.pxt?cid='.$channel->[0].'">' . $channel->[1]  . "</a></td></tr>";
-  }
-  $channel_list .= "</table>";
-
-  $subst{errata_affected_channels} = $i == 1 ? $channel_list : $no_data;
-
-  return PXT::Utils->perform_substitutions($block, \%subst);
-}
-
-=======
->>>>>>> 503a08c5
 1;