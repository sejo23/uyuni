%{!?__redhat_release:%define __redhat_release UNKNOWN}

Name: spacewalk-search
Summary: Spacewalk Full Text Search Server
Group: Applications/Internet
<<<<<<< HEAD
License: GPL-2.0 and Apache-2.0
Version: 2.8.1
=======
License: GPLv2
Version: 2.8.2
>>>>>>> e9f450fd
Release: 1%{?dist}
# This src.rpm is cannonical upstream
# You can obtain it using this set of commands
# git clone https://github.com/spacewalkproject/spacewalk.git
# cd search-server
# make test-srpm
URL: https://github.com/spacewalkproject/spacewalk
Source0: %{name}-%{version}.tar.gz
BuildRoot: %{_tmppath}/%{name}-%{version}-%{release}-root-%(%{__id_u} -n)
BuildArch: noarch
ExcludeArch: aarch64

#Requires: apache-ibatis-sqlmap
Requires: c3p0 >= 0.9.1
Requires: cglib
Requires(pre): doc-indexes
Requires: jakarta-commons-httpclient
Requires: jakarta-oro
Requires: javapackages-tools
#Requires: lucene
Requires: objectweb-asm
%if 0%{?fedora} || 0%{?rhel} >=7
Requires: mchange-commons
%endif
Requires: quartz < 2.0
Conflicts: quartz >= 2.0
Requires: redstone-xmlrpc
#Requires: picocontainer
Requires: tanukiwrapper
Requires: simple-core
Obsoletes: rhn-search < 5.3.0
BuildRequires: ant
#BuildRequires: apache-ibatis-sqlmap
BuildRequires: c3p0 >= 0.9.1
BuildRequires: cglib
BuildRequires: jakarta-commons-httpclient
BuildRequires: jakarta-oro
BuildRequires: java-devel-ibm >= 1.8.0
BuildRequires: javapackages-tools
#BuildRequires: lucene
BuildRequires: objectweb-asm
BuildRequires: quartz < 2.0
BuildRequires: redstone-xmlrpc
#BuildRequires: picocontainer
BuildRequires: tanukiwrapper
BuildRequires: simple-core
%if 0%{?fedora} || 0%{?rhel} >=7 || 0%{?suse_version} >= 1315
Requires: apache-commons-cli
Requires: apache-commons-codec
Requires: apache-commons-lang3
Requires: apache-commons-logging
BuildRequires: apache-commons-cli
BuildRequires: apache-commons-codec
BuildRequires: apache-commons-lang3
BuildRequires: apache-commons-logging
%else
Requires: jakarta-commons-cli
Requires: jakarta-commons-codec
Requires: jakarta-commons-lang
Requires: jakarta-commons-logging
BuildRequires: jakarta-commons-cli
BuildRequires: jakarta-commons-codec
BuildRequires: jakarta-commons-lang
BuildRequires: jakarta-commons-logging
%endif
%if 0%{?fedora} && 0%{?fedora} >= 21
Requires: log4j12
BuildRequires: log4j12
%else
Requires: log4j
BuildRequires: log4j
%endif
BuildRequires: zip
%if 0%{?rhel} && 0%{?rhel} < 7
Requires(post): chkconfig
Requires(preun): chkconfig
# This is for /sbin/service
Requires(preun): initscripts
%endif
%if 0%{?fedora} || 0%{?rhel} >=7 || 0%{?suse_version} >= 1210
BuildRequires: systemd
%endif
%if 0%{?suse_version}
BuildRequires: doc-indexes
Requires:      nutch
%endif

%description
This package contains the code for the Full Text Search Server for
Spacewalk Server.

%prep
%setup -n %{name}-%{version}

# disable crash dumps in IBM java (OpenJDK have them off by default)
if java -version 2>&1 | grep -q IBM ; then
    sed -i '/#wrapper\.java\.additional\.[0-9]=-Xdump:none/ { s/^#//; }' \
        src/config/search/rhn_search_daemon.conf
fi

%install
rm -fr ${RPM_BUILD_ROOT}
ant -Djar.version=%{version} install
install -d -m 755 $RPM_BUILD_ROOT%{_prefix}/share/rhn/config-defaults
install -d -m 755 $RPM_BUILD_ROOT%{_prefix}/share/rhn/search
install -d -m 755 $RPM_BUILD_ROOT%{_prefix}/share/rhn/search/lib
install -d -m 755 $RPM_BUILD_ROOT%{_var}/lib/rhn/search
install -d -m 755 $RPM_BUILD_ROOT%{_var}/lib/rhn/search/indexes
ln -s -f %{_prefix}/share/rhn/search/indexes/docs $RPM_BUILD_ROOT%{_var}/lib/rhn/search/indexes/docs
install -d -m 755 $RPM_BUILD_ROOT%{_sbindir}
%if 0%{?fedora} || 0%{?rhel} >=7 || 0%{?suse_version} >= 1210
install -d -m 755 $RPM_BUILD_ROOT%{_unitdir}
%else
install -d -m 755 $RPM_BUILD_ROOT%{_initrddir}
%endif
install -d -m 755 $RPM_BUILD_ROOT%{_bindir}
install -d -m 755 $RPM_BUILD_ROOT%{_var}/log/rhn/search
install -d -m 755 $RPM_BUILD_ROOT%{_prefix}/share/rhn/search/nutch
install -d -m 755 $RPM_BUILD_ROOT%{_sysconfdir}/logrotate.d
install -p -m 644 dist/%{name}-%{version}.jar $RPM_BUILD_ROOT%{_prefix}/share/rhn/search/lib/
# using install -m does not preserve the symlinks
cp -d lib/* $RPM_BUILD_ROOT/%{_prefix}/share/rhn/search/lib
# bnc#918852 hadoop hardcodes the log4j adapter for commons-logging
# which we don't have
zip -d $RPM_BUILD_ROOT/%{_prefix}/share/rhn/search/lib/hadoop-0.18.1-core.jar commons-logging.properties

install -p -m 644 src/config/etc/logrotate.d/rhn-search $RPM_BUILD_ROOT%{_sysconfdir}/logrotate.d/rhn-search
install -p -m 755 src/config/rhn-search $RPM_BUILD_ROOT%{_sbindir}
%if 0%{?fedora} || 0%{?rhel} >=7 || 0%{?suse_version} >= 1210
install -p -m 644 src/config/rhn-search.service $RPM_BUILD_ROOT%{_unitdir}
%else
install -p -m 755 src/config/rhn-search.init $RPM_BUILD_ROOT%{_initrddir}/rhn-search
%endif
ln -s -f /usr/sbin/tanukiwrapper $RPM_BUILD_ROOT%{_bindir}/rhnsearchd
install -p -m 644 src/config/search/rhn_search.conf $RPM_BUILD_ROOT%{_prefix}/share/rhn/config-defaults/rhn_search.conf
install -p -m 644 src/config/search/rhn_search_daemon.conf $RPM_BUILD_ROOT%{_prefix}/share/rhn/config-defaults/rhn_search_daemon.conf
ln -s -f %{_prefix}/share/rhn/search/lib/spacewalk-search-%{version}.jar $RPM_BUILD_ROOT%{_prefix}/share/rhn/search/lib/spacewalk-search.jar
%if 0%{?fedora} && 0%{?fedora} >= 21
sed -i 's/log4j.jar/log4j-1.jar/' $RPM_BUILD_ROOT%{_prefix}/share/rhn/config-defaults/rhn_search_daemon.conf
%endif
%if 0%{?suse_version} >= 1315
sed -i 's/^wrapper.java.classpath.19=.*/wrapper.java.classpath.19=\/usr\/share\/nutch\/nutch-2008-12-01_04-01-21.jar/' $RPM_BUILD_ROOT%{_prefix}/share/rhn/config-defaults/rhn_search_daemon.conf
%endif

# add rc link
mkdir -p  $RPM_BUILD_ROOT/%{_sbindir}/
%if 0%{?suse_version} >= 1210
ln -sf service $RPM_BUILD_ROOT/%{_sbindir}/rcrhn-search
%else
ln -sf ../../etc/init.d/rhn-search $RPM_BUILD_ROOT/%{_sbindir}/rcrhn-search
%endif

# mybatis is build with newer API. This statements needs to stay, until we have a build with 1.5
export NO_BRP_CHECK_BYTECODE_VERSION=true

%clean
rm -rf $RPM_BUILD_ROOT

%post
was_running=0
%if 0%{?suse_version} >= 1210
%service_add_post rhn-search.service
%else
if [ -f /etc/init.d/rhn-search ]; then
   # This adds the proper /etc/rc*.d links for the script
   /sbin/chkconfig --add rhn-search

   if /sbin/service rhn-search status > /dev/null 2>&1 ; then
       was_running=1
   fi
fi
%endif

# Migrate original /usr/share/rhn/search/indexes/*
# to /var/lib/rhn/search/indexes
cd %{_prefix}/share/rhn/search/indexes && /bin/ls | /bin/grep -v docs | while read i ; do
    if [ ! -e %{_var}/lib/rhn/search/indexes/$i ] ; then
        if [ $was_running -eq 1 ] ; then
            if [ -f /etc/init.d/rhn-search ]; then
               /sbin/service rhn-search stop > /dev/null 2>&1
               was_running=2
            fi
        fi
        /bin/mv $i %{_var}/lib/rhn/search/indexes/$i
        # If the mv failed for whatever reason, symlink
        if [ -e $i ] ; then
            /bin/rm -rf %{_var}/lib/rhn/search/indexes/$i
            /bin/ln -s -f %{_prefix}/share/rhn/search/indexes/$i %{_var}/lib/rhn/search/indexes/$i
        fi
    fi
done

if [ -f /etc/init.d/rhn-search ]; then
   if [ $was_running -eq 1 ] ; then
       /sbin/service rhn-search status > /dev/null 2>&1 || /sbin/service rhn-search start > /dev/null 2>&1
   fi
fi

%preun
%if 0%{?suse_version} >= 1210
%service_del_preun rhn-search.service
%else
if [ $1 = 0 ] ; then
    if [ -f /etc/init.d/rhn-search ]; then
       /sbin/service rhn-search stop >/dev/null 2>&1
       /sbin/chkconfig --del rhn-search
    fi
fi
%endif

%if 0%{?suse_version} >= 1210
%postun
%service_del_postun rhn-search.service

%pre
%service_add_pre rhn-search.service
%endif

%files
%defattr(644,root,root,755)
%attr(755, root, root) %{_var}/log/rhn/search
%{_prefix}/share/rhn/search/lib/*
%attr(755, root, root) %{_sbindir}/rhn-search
%if 0%{?fedora} || 0%{?rhel} >=7 || 0%{?suse_version} >= 1210
%attr(644, root, root) %{_unitdir}/rhn-search.service
%else
%attr(755, root, root) %{_initrddir}/rhn-search
%endif
%{_bindir}/rhnsearchd
%{_prefix}/share/rhn/config-defaults/rhn_search.conf
%{_prefix}/share/rhn/config-defaults/rhn_search_daemon.conf
%{_sysconfdir}/logrotate.d/rhn-search
%dir %attr(755, root, root) %{_var}/lib/rhn/search
%dir %attr(755, root, root) %{_var}/lib/rhn/search/indexes
%{_var}/lib/rhn/search/indexes/docs
%if 0%{?suse_version}
%dir %attr(755, root, root) %{_var}/lib/rhn
%dir %attr(755,root,www) %{_prefix}/share/rhn/config-defaults
%dir /usr/share/rhn
%dir /usr/share/rhn/search
%dir /usr/share/rhn/search/lib
%attr(770,root,www) %dir /var/log/rhn
%{_sbindir}/rcrhn-search
%endif

%changelog
* Thu Sep 21 2017 Michael Mraka <michael.mraka@redhat.com> 2.8.2-1
- 1483503 - disable ibm java coredumps in tanukiwrapper

* Wed Sep 06 2017 Michael Mraka <michael.mraka@redhat.com> 2.8.1-1
- purged changelog entries for Spacewalk 2.0 and older
- Bumping package versions for 2.8.

* Mon Jul 17 2017 Jan Dobes 2.7.6-1
- Remove more fedorahosted links

* Wed May 03 2017 Michael Mraka <michael.mraka@redhat.com> 2.7.5-1
- recompile all packages with the same (latest) version of java

* Mon Apr 10 2017 Michael Mraka <michael.mraka@redhat.com> 2.7.4-1
- use java 1.8.0
- use default RHEL6 jakarta-commons-* packages

* Wed Apr 05 2017 Michael Mraka <michael.mraka@redhat.com> 2.7.3-1
- updated RHEL6 Requires after jpackage removal
- use simple logging

* Thu Mar 30 2017 Michael Mraka <michael.mraka@redhat.com> 2.7.2-1
- simplified Requires/Buildrequires ifdefs
- added missing requires

* Thu Mar 30 2017 Michael Mraka <michael.mraka@redhat.com> 2.7.1-1
- simplify rhn-search jar list

* Mon Jun 13 2016 Grant Gainey 2.6.1-1
- spacewalk-search: use apache-nutch 1.9
- spacewalk-search: build on openSUSE
- Bumping package versions for 2.6.

* Fri Jan 08 2016 Jan Dobes 2.5.2-1
- require log4j12, it will not download in build time on Fedora 23 otherwise

* Thu Oct 22 2015 Tomas Kasparek <tkasparek@redhat.com> 2.5.1-1
- run indexing tasks only after previous one finishes
- Bumping package versions for 2.5.

* Thu Sep 24 2015 Jan Dobes 2.4.2-1
- Bumping copyright year.

* Tue Apr 28 2015 Tomas Lestach <tlestach@redhat.com> 2.4.1-1
- fix snapshot tag rhn-search issue
- instantiate insert query only when needed
- Bumping package versions for 2.4.

* Thu Mar 19 2015 Grant Gainey 2.3.7-1
- Updating copyright info for 2015

* Thu Feb 26 2015 Tomas Lestach <tlestach@redhat.com> 2.3.6-1
- missing value PIDFile for systemd

* Thu Jan 29 2015 Tomas Lestach <tlestach@redhat.com> 2.3.5-1
- fix spec condition error

* Wed Jan 28 2015 Tomas Lestach <tlestach@redhat.com> 2.3.4-1
- link the compatibility log4j jar on fc21
- move jpackage.jars to a separate file

* Mon Jan 12 2015 Matej Kollar <mkollar@redhat.com> 2.3.3-1
- Getting rid of trailing spaces in XML
- Getting rid of trailing spaces in Java

* Wed Sep 24 2014 Tomas Lestach <tlestach@redhat.com> 2.3.2-1
- use StringUtils for checking non-empty values
- 1085033 - set newly constructed "db_name" even if db_ssl_enabled is disabled

* Thu Aug 14 2014 Stephen Herr <sherr@redhat.com> 2.3.1-1
- 1129827 - fix package searching in shared channels
- Bumping package versions for 2.3.

* Fri Jul 11 2014 Milan Zazrivec <mzazrivec@redhat.com> 2.2.8-1
- fix copyright years

* Wed Jun 25 2014 Michael Mraka <michael.mraka@redhat.com> 2.2.7-1
- fixed apache vs. jakarta  -commons-{codec,lang} build requires

* Wed Jun 25 2014 Michael Mraka <michael.mraka@redhat.com> 2.2.6-1
- fixed apache vs. jakarta  -commons-{codec,lang} conflict

* Tue Jun 24 2014 Michael Mraka <michael.mraka@redhat.com> 2.2.5-1
- updated deps on RHEL7

* Mon Jun 23 2014 Michael Mraka <michael.mraka@redhat.com> 2.2.4-1
- use javapackages-tools instead of jpackage-utils on RHEL7

* Fri May 30 2014 Milan Zazrivec <mzazrivec@redhat.com> 2.2.3-1
- Use maxDoc() to actually iterate over all documents
- Do not skip in case the last record has been deleted
- De-duplicate handleDeletedRecords() implementations

* Fri May 23 2014 Milan Zazrivec <mzazrivec@redhat.com> 2.2.2-1
- spec file polish

* Tue Mar 04 2014 Michael Mraka <michael.mraka@redhat.com> 2.2.1-1
- make taskomatic and rhn-search configuration overrideable via rhn.conf

* Wed Feb 12 2014 Stephen Herr <sherr@redhat.com> 2.1.14-1
- 1061425 - make package search faster

* Thu Jan 16 2014 Michael Mraka <michael.mraka@redhat.com> 2.1.13-1
- %%attr() mode not applicaple to symlink
- resolve conflict between {apache,jakarta}-commons-cli on Fedora 20

* Wed Jan 08 2014 Tomas Lestach <tlestach@redhat.com> 2.1.12-1
- let spacewalk-search buildrequire javapackages-tools

* Tue Jan 07 2014 Tomas Lestach <tlestach@redhat.com> 2.1.11-1
- jpackage-utils were replaced with javapackages-tools in fc20

* Mon Jan 06 2014 Tomas Lestach <tlestach@redhat.com> 2.1.10-1
- fix rhn-search on fedoras

* Thu Dec 12 2013 Tomas Lestach <tlestach@redhat.com> 2.1.9-1
- do not let cleanindex log into the console
- there're no objectweb-asm on rhel5
- let spacewalk-search require c3p0 >= 0.9.1

* Wed Dec 11 2013 Milan Zazrivec <mzazrivec@redhat.com> 2.1.8-1
- 1040540 - have package search return all matching results

* Fri Dec 06 2013 Tomas Lestach <tlestach@redhat.com> 2.1.7-1
- 1023669 - have unique id for SnapshotTag
- 1023669 - remove unused logger
- 1023669 - start using verifyServerVisibility
- 1023669 - start using errata visibility
- 1023669 - fix list iterations as query parameters
- 1023669 - add connection customizer
- 1023669 - introduce C3P0DataSourceFactory
- 1023669 - link cglib-node and objectweb-asm for DelteIndexes
- 1023669 - require and link c3p0
- 1023669 - require and link cglib-nodep and objectweb-asm
- 1023669 - replace ibatis jar with mybatis
- 1023669 - adapt code for mybatis
- 1023669 - migrate to mybatis
- 1023669 - remove original setSessionTimeZone

* Fri Nov 15 2013 Tomas Lestach <tlestach@redhat.com> 2.1.6-1
- Fix custom info value index removal in advanced search

* Thu Oct 31 2013 Matej Kollar <mkollar@redhat.com> 2.1.5-1
- 1020952 - Single db root cert + option name change

* Thu Oct 31 2013 Tomas Lestach <tlestach@redhat.com> 2.1.4-1
- 1023669 - set Session Time Zone for Oracle connections
- Unchecked conversion removed in rhnsearch
- 1020952 - SSL for Postgresql: Java (rhn-search)

* Wed Oct 02 2013 Michael Mraka <michael.mraka@redhat.com> 2.1.3-1
- 1002590 - unified way how we call rhn-search cleanindex

* Tue Oct 01 2013 Michael Mraka <michael.mraka@redhat.com> 2.1.2-1
- 1013629 - clean up old help links

* Mon Sep 30 2013 Michael Mraka <michael.mraka@redhat.com> 2.1.1-1
- removed trailing whitespaces
<|MERGE_RESOLUTION|>--- conflicted
+++ resolved
@@ -3,13 +3,8 @@
 Name: spacewalk-search
 Summary: Spacewalk Full Text Search Server
 Group: Applications/Internet
-<<<<<<< HEAD
 License: GPL-2.0 and Apache-2.0
-Version: 2.8.1
-=======
-License: GPLv2
 Version: 2.8.2
->>>>>>> e9f450fd
 Release: 1%{?dist}
 # This src.rpm is cannonical upstream
 # You can obtain it using this set of commands
@@ -105,10 +100,10 @@
 %setup -n %{name}-%{version}
 
 # disable crash dumps in IBM java (OpenJDK have them off by default)
-if java -version 2>&1 | grep -q IBM ; then
-    sed -i '/#wrapper\.java\.additional\.[0-9]=-Xdump:none/ { s/^#//; }' \
-        src/config/search/rhn_search_daemon.conf
-fi
+#if java -version 2>&1 | grep -q IBM ; then
+#    sed -i '/#wrapper\.java\.additional\.[0-9]=-Xdump:none/ { s/^#//; }' \
+#        src/config/search/rhn_search_daemon.conf
+#fi
 
 %install
 rm -fr ${RPM_BUILD_ROOT}
