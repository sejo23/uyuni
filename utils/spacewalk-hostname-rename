--- conflicted
+++ resolved
@@ -430,11 +430,7 @@
 echo "=============================================" | tee -a $LOG
 
 # stop services
-<<<<<<< HEAD
-echo -n "Stopping spacewalk-service services ... " | tee -a $LOG
-=======
 echo -n "Stopping spacewalk services ... " | tee -a $LOG
->>>>>>> 2762d21f
 /usr/sbin/spacewalk-service stop >> $LOG 2>&1
 if [ "$DB_SERVICE" != "" ]
 then
@@ -538,11 +534,7 @@
 rm -f /var/lib/jabberd/db/*
 print_status $?
 
-<<<<<<< HEAD
-echo -n "Starting spacewalk-service services ... " | tee -a $LOG
-=======
 echo -n "Starting spacewalk services ... " | tee -a $LOG
->>>>>>> 2762d21f
 if [ "$DB_SERVICE" != "" ]
 then
 /sbin/service $DB_SERVICE stop >> $LOG 2>&1
