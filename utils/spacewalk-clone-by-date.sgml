--- conflicted
+++ resolved
@@ -104,12 +104,9 @@
     <para>
         Also note that spacewalk-clone-by-date will pull in any packages needed to resolve dependencies for any errata being cloned. Since dependency-resolution selects the "best" package to resolve dependencies, it is possible for the cloned channel(s) to end up with packages that are not directly associated with any errata, and which are newer than the specified date. This is expected behavior.
     </para>
-<<<<<<< HEAD
-=======
     <para>
 	Note: spacewalk-clone-by-date does not support RHEL4 and earlier versions. It's a limitation of this tool.
     </para>
->>>>>>> 4f1c3dcf
 
 </RefSect1>
 
