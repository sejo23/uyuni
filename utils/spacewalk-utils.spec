%define rhnroot %{_prefix}/share/rhn
%if 0%{?fedora}
%{!?pylint_check: %global pylint_check 1}
%endif

Name:		spacewalk-utils
<<<<<<< HEAD
Version:	2.7.0.1
=======
Version:	2.7.1
>>>>>>> 5a3d5a8d
Release:	1%{?dist}
Summary:	Utilities that may be run against a Spacewalk server.

Group:		Applications/Internet
License:	GPLv2 and GPLv3+
URL:		https://fedorahosted.org/spacewalk
Source0:	https://fedorahosted.org/releases/s/p/spacewalk/%{name}-%{version}.tar.gz
BuildRoot:	%{_tmppath}/%{name}-%{version}-%{release}-root-%(%{__id_u} -n)
BuildArch:      noarch

%if 0%{?pylint_check}
BuildRequires:  spacewalk-pylint >= 2.2
%endif
BuildRequires:  /usr/bin/docbook2man
BuildRequires:  docbook-utils
BuildRequires:  python
BuildRequires: /usr/bin/pod2man
%if 0%{?fedora} || 0%{?rhel} > 5
BuildRequires:  yum
BuildRequires:  spacewalk-config
BuildRequires:  spacewalk-backend >= 1.7.24
BuildRequires:  spacewalk-backend-libs >= 1.7.24
BuildRequires:  spacewalk-backend-tools >= 1.7.24
%endif

Requires:       bash
Requires:       cobbler
%if 0%{?fedora} >= 22
Recommends: cobbler20
%endif
Requires:       coreutils
%if ! 0%{?suse_version}
Requires:       initscripts
%endif
Requires:       iproute
Requires:       net-tools
Requires:       /usr/bin/spacewalk-sql
Requires:       perl-Satcon
%if 0%{?suse_version}
Requires:     perl = %{perl_version}
%else
Requires:     perl(:MODULE_COMPAT_%(eval "`%{__perl} -V:version`"; echo $version))
%endif
Requires:       python, rpm-python
Requires:       rhnlib >= 2.5.20
Requires:       rpm
%if ! 0%{?suse_version}
Requires:       setup
%endif
Requires:       spacewalk-admin
Requires:       spacewalk-certs-tools
Requires:       spacewalk-config
Requires:       spacewalk-setup
Requires:       spacewalk-backend
Requires:       spacewalk-backend-libs
Requires:       spacewalk-backend-tools >= 2.2.27
Requires:       spacewalk-reports
Requires:       yum-utils

Requires:       python-yaml
Requires:       python-ldap
Requires:       python-curses

%description
Generic utilities that may be run against a Spacewalk server.


%prep
%setup -q

%if  0%{?rhel} && 0%{?rhel} < 6
%define pod2man POD2MAN=pod2man
%endif
%if  0%{?suse_version} && 0%{?suse_version} < 1200
%define pod2man POD2MAN=pod2man
%endif

%build
make all %{?pod2man}

%install
rm -rf $RPM_BUILD_ROOT
install -d $RPM_BUILD_ROOT/%{rhnroot}
make install PREFIX=$RPM_BUILD_ROOT ROOT=%{rhnroot} \
    MANDIR=%{_mandir} %{?pod2man}
pushd %{buildroot}
find -name '*.py' -print0 | xargs -0 python %py_libdir/py_compile.py
popd


%clean
rm -rf $RPM_BUILD_ROOT

%check
%if 0%{?pylint_check}
# check coding style
spacewalk-pylint $RPM_BUILD_ROOT%{rhnroot}
%endif

%files
%defattr(-,root,root)
%config %{_sysconfdir}/rhn/spacewalk-common-channels.ini
%config(noreplace) %{_sysconfdir}/rhn/sw-ldap-user-sync.conf
%attr(755,root,root) %{_bindir}/*
%dir %{rhnroot}/utils
%{rhnroot}/utils/__init__.py*
%{rhnroot}/utils/systemSnapshot.py*
%{rhnroot}/utils/migrateSystemProfile.py*
%{rhnroot}/utils/cloneByDate.py*
%{rhnroot}/utils/depsolver.py*
%{_mandir}/man8/*
%dir /etc/rhn
%dir %{_datadir}/rhn
%doc COPYING.GPLv2 COPYING.GPLv3

%changelog
* Mon Jan 23 2017 Jan Dobes 2.7.1-1
- use spacewalk 2.6 for openSUSE Leap 42.2
- add channels for openSUSE Leap 42.2
- 1402781 - solaris architecture was removed
- Bumping package versions for 2.7.

* Tue Nov 08 2016 Gennadii Altukhov <galt@redhat.com> 2.6.16-1
- Added repo urls and gpg keys for Fedora 24

* Fri Oct 21 2016 Gennadii Altukhov <galt@redhat.com> 2.6.15-1
- pylint fix: Too many nested blocks (6/5) (too-many-nested-blocks)

* Thu Oct 20 2016 Grant Gainey 2.6.14-1
- 1369888 - log synopsis with advisory
- 1382272 - Change last RPM to package

* Thu Oct 06 2016 Grant Gainey 2.6.13-1
- Fix tagging issue

* Thu Oct 06 2016 Grant Gainey
- 1382272 - Fix typos in/general cleanup of CBD manpage

* Thu Oct 06 2016 Grant Gainey 2.6.12-1
- 1382272 - Fix typos in/general cleanup of CBD manpage

* Wed Oct 05 2016 Grant Gainey 2.6.11-1
- 1369185 - Alphabetize c-b-d switches in help/manpage
- 1369185 - Add RPMs from 'discovered' dependencies to depsolv list in
  cloneByDate Add new switch, --skip-errata-depsolv, allowing one to choose to
  not do that. Added --skip-errata-depsolv to manpage

* Thu Sep 22 2016 Grant Gainey 2.6.10-1
- 1369888 - Added more summary-info to cbd, sorted various outputs

* Thu Sep 15 2016 Jan Dobes 2.6.9-1
- fixing pylint in spacewalk-utils

* Tue Sep 13 2016 Jan Dobes 2.6.8-1
- fixing pylint: unused import

* Mon Sep 12 2016 Jan Dobes 2.6.7-1
- Revert "don't add newer errata when processing dependencies"

* Thu Aug 18 2016 Grant Gainey 2.6.6-1
- 1366343 - correct typo in name of errata-clone.log file

* Wed Aug 17 2016 Grant Gainey 2.6.5-1
- 1367911 - fix recursion by removing *all* copies of a 'visited' rpm when
  doing dep-checking

* Fri Aug 12 2016 Grant Gainey 2.6.4-1
- 1366343 - clean up style warnings

* Thu Aug 11 2016 Grant Gainey 2.6.3-1
- 1366343 - Clean up logging, add CLI output summary, clean up manpage

* Mon Jul 18 2016 Tomas Lestach <tlestach@redhat.com> 2.6.2-1
- fix typo in spacwalk-clone-by-date man page

* Fri May 27 2016 Jan Dobes 2.6.1-1
- talk about spacewalk
- adding postgresql systemd path
- Bumping package versions for 2.6.

* Thu May 26 2016 Tomas Kasparek <tkasparek@redhat.com> 2.5.11-1
- updating spacewalk-common-channels with Spacewalk 2.5

* Wed May 25 2016 Tomas Kasparek <tkasparek@redhat.com> 2.5.10-1
- updating copyright years

* Wed May 04 2016 Gennadii Altukhov <galt@redhat.com> 2.5.9-1
- Add Fedora 23 repositories into spacewalk-common-channels config
- taskotop: a utility to monitor what Taskomatic is doing

* Thu Apr 14 2016 Jiri Precechtel <jprecech@redhat.com> 2.5.8-1
- 1103960 - removed escape of regular expressions, updated man page

* Fri Apr 01 2016 Jiri Precechtel <jprecech@redhat.com> 2.5.7-1
- 1103960 - spacewalk-clone-by-date - package names may contain special regexp
  chars now

* Mon Jan 25 2016 Grant Gainey 2.5.6-1
- Extended allowed delimiters to include '.'
- Add delimiter option for spacewalk-manage-channel-lifecycle

* Thu Jan 21 2016 Tomas Lestach <tlestach@redhat.com> 2.5.5-1
- add openSUSE Leap 42.1
- remove outdated openSUSE distribution 13.1
- Added UEK4 channels for Oracle Linux 6 and 7.

* Thu Jan 14 2016 Jan Dobes 2.5.4-1
- fixing typo in 'archs'

* Wed Dec 09 2015 Jan Dobes 2.5.3-1
- Updated Oracle yum repo URLs and added new repositories for OL6 and OL7.

* Thu Nov 26 2015 Tomas Kasparek <tkasparek@redhat.com> 2.5.2-1
- make clone-by-date python 2.4 compatible

* Mon Oct 12 2015 Tomas Kasparek <tkasparek@redhat.com> 2.5.1-1
- 1262348 - disable spacewalk-dump-schema functionality when rhn-upgrade
  package is found
- Bumping package versions for 2.5.

* Tue Sep 29 2015 Jan Dobes 2.4.19-1
- adding Spacewalk 2.4 entries
- adding F22
- update spacewalk nightly entries
- no nightly for all F20 and EL5 server

* Fri Sep 25 2015 Jan Dobes 2.4.18-1
- have version in name
- updating gpg
- Spacewalk 2.3 is not for el5 but is for el7
- removing Spacewalk 2.1 entries

* Thu Sep 24 2015 Jan Dobes 2.4.17-1
- Bumping copyright year.

* Mon Sep 21 2015 Jan Dobes 2.4.16-1
- fixing interactive run

* Tue Aug 18 2015 Tomas Kasparek <tkasparek@redhat.com> 2.4.15-1
- list[] vs list() - list[] is bad

* Fri Aug 07 2015 Jan Dobes 2.4.14-1
- use hostname instead of localhost for https connections

* Wed Aug 05 2015 Jan Dobes 2.4.13-1
- regenerate CA cert too

* Wed Aug 05 2015 Jan Dobes 2.4.12-1
- trust spacewalk CA certificate

* Thu Jul 30 2015 Tomas Kasparek <tkasparek@redhat.com> 2.4.11-1
- disable pylint warnings
- simplify expression
- remove unused variable

* Tue Jul 28 2015 Tomas Kasparek <tkasparek@redhat.com> 2.4.10-1
- prevent infinte recursion cycles in spacewalk-clone-by-date
- remove unused variable

* Fri Jul 24 2015 Tomas Kasparek <tkasparek@redhat.com> 2.4.9-1
- require cobbler20 - Spacewalk is not working with upstream cobbler anyway


* Tue Jul 14 2015 Jiri Dostal <jdostal@redhat.com> 2.4.8-1
- Bug 1077770 - Added error messages and fixed error codes

* Tue Jul 14 2015 Tomas Kasparek <tkasparek@redhat.com> 2.4.7-1
- satisfy pylint

* Tue Jul 14 2015 Tomas Kasparek <tkasparek@redhat.com> 2.4.6-1
- remove Except KeyboardInterrupt from imports
- don't add newer errata when processing dependencies

* Fri Jun 26 2015 Tomas Kasparek <tkasparek@redhat.com> 2.4.5-1
- Recommend cobbler20 with all packages requiring cobbler on Fedora 22

* Wed May 27 2015 Tomas Kasparek <tkasparek@redhat.com> 2.4.4-1
- fix pylint warning on Fedora 22

* Fri Apr 24 2015 Matej Kollar <mkollar@redhat.com> 2.4.3-1
- remove whitespace from .sgml files

* Wed Apr 08 2015 Jan Dobes 2.4.2-1
- RHEL 7 and recent Fedoras don't have hostname in /etc/sysconfig/network

* Wed Apr 01 2015 Stephen Herr <sherr@redhat.com> 2.4.1-1
- 1207846 - clone-by-date no longer can asynchronously clone errata
- Bumping package versions for 2.4.

* Wed Mar 25 2015 Grant Gainey 2.3.36-1
- Remove references to fedora18/19 and spacewalk20

* Mon Mar 23 2015 Grant Gainey 2.3.35-1
- Standardize pylint-check to only happen on Fedora

* Thu Mar 19 2015 Grant Gainey 2.3.34-1
- Spacewalk 2.3 repos for spacewalk-common-channels
- Updating copyright info for 2015

* Wed Mar 18 2015 Tomas Lestach <tlestach@redhat.com> 2.3.33-1
- Fix automatic assumption of first phase

* Fri Mar 13 2015 Tomas Lestach <tlestach@redhat.com> 2.3.32-1
- Added new public Oracle Linux channels and fix up channel names to match ULN
  /public-yum naming.

* Tue Feb 24 2015 Jan Dobes 2.3.31-1
- 1095841 - improve dumping script

* Mon Feb 16 2015 Stephen Herr <sherr@redhat.com> 2.3.30-1
- remove last references to monitoring code from hostname-rename script

* Tue Feb 03 2015 Grant Gainey 2.3.29-1
- spacewalk-final-archive manpage
- spacewalk-final-archive fixes and cleanup
- Archiving spacewalk data, first draft
- Setting ts=4 is wrong

* Tue Jan 27 2015 Grant Gainey 2.3.28-1
- 1177089 - Don't try to use 'createrepo --no-database' if createrepo doesn't
  know it
- 1162160 - Teach spacewalk-export to notice errors, teach spacewalk-export-
  channels to stop throwing them

* Mon Jan 26 2015 Matej Kollar <mkollar@redhat.com> 2.3.27-1
- Fix Pylint on Fedora 21: autopep8

* Fri Jan 16 2015 Tomas Lestach <tlestach@redhat.com> 2.3.26-1
- Fix wrong package dependency using yum without priorities

* Mon Jan 12 2015 Matej Kollar <mkollar@redhat.com> 2.3.25-1
- Getting rid of Tabs and trailing spaces in Python
- Getting rid of trailing spaces in Perl

* Fri Dec 19 2014 Tomas Lestach <tlestach@redhat.com> 2.3.24-1
- 1175637 - make the sql Oracle 10g compatible

* Wed Dec 17 2014 Jan Dobes 2.3.23-1
- 1175398 - introduce --host and --port parameter for external PostgreSQL

* Wed Dec 17 2014 Stephen Herr <sherr@redhat.com> 2.3.22-1
- drop monitoring code and monitoring schema

* Mon Dec 15 2014 Jan Dobes 2.3.21-1
- 1171675 - we do not support postgresql to upgrade from

* Wed Dec 10 2014 Michael Mraka <michael.mraka@redhat.com> 2.3.20-1
- added Fedora 21 channels

* Wed Dec 03 2014 Tomas Kasparek <tkasparek@redhat.com> 2.3.19-1
- remove unnecessary brackets

* Fri Nov 07 2014 Michael Mraka <michael.mraka@redhat.com> 2.3.18-1
- Updated spacewalk-common-channels.ini to include Oracle Linux 7
- remove openSUSE 12.3 from spacewalk-common-channels
- Add openSUSE 13.2 repositories to spacewalk-common-channels

* Thu Nov 06 2014 Stephen Herr <sherr@redhat.com> 2.3.17-1
- 1161040 - prevent empty dir creation by scbd

* Wed Oct 29 2014 Stephen Herr <sherr@redhat.com> 2.3.16-1
- 1158655 - fix error if blacklist / removelist not in scbd config file
- 1015963 - improve error messaging in scbd about optinos that don't make sense

* Thu Oct 23 2014 Tomas Lestach <tlestach@redhat.com> 2.3.15-1
- 1028933 - extending spacewalk-api man page with usage of boolean values

* Wed Oct 22 2014 Tomas Lestach <tlestach@redhat.com> 2.3.14-1
- 1028933 - detect invalid boolean/integer entries
- 1150697 - teach spacewalk-export that system-profiles org is organization_id

* Sun Sep 28 2014 Aron Parsons <aronparsons@gmail.com> 2.3.13-1
- spacewalk-manage-channel-lifecycle: put default phases in help output

* Fri Sep 12 2014 Michael Mraka <michael.mraka@redhat.com> 2.3.12-1
- Allow use of "-" symbol in phase names, e.g. "foo-test" instead of "foo_test"
- python2.4 compatibility

* Thu Sep 11 2014 Tomas Lestach <tlestach@redhat.com> 2.3.11-1
- 1140593 - use python2.4 compatible construct

* Thu Sep 04 2014 Jan Dobes 2.3.10-1
- export sequences from PostgreSQL properly

* Thu Aug 21 2014 Jan Dobes 2.3.9-1
- Oracle SQLPlus fixes
- cannot use hex characters in Oracle
- do not use substitution characters
- insert binaries in procedure due to Oracle SQLPlus limits
- print insert statement at once
- update documentation
- insert into Oracle tables - binaries
- insert into Oracle tables - sequences
- insert into Oracle tables - custom types
- insert into Oracle tables - timestamps
- insert into Oracle tables - insert statement
- disable and enable triggers and logging in Oracle
- disable and enable indexes in Oracle, set time format and control parameters
- add PostgreSQL binary type
- create array from custom types fetched from PostgreSQL
- support getting sequence names from PostgreSQL
- support getting table names from PostgreSQL
- support connection to PostgreSQL backend
- add new parameters for specify source and target database backend

* Tue Aug 12 2014 Stephen Herr <sherr@redhat.com> 2.3.8-1
- 1079263 - man page update: clone-by-date doesn't support 3rd party repos

* Mon Aug 11 2014 Tomas Lestach <tlestach@redhat.com> 2.3.7-1
- 1128680 - add spacewalk-reports dependency for spacewalk-utils

* Thu Aug 07 2014 Grant Gainey 2.3.6-1
- 1126928 - add sys-prof and kickstart-scripts to spacewalk-export
- 1114602 - Teach spacewalk-export that files in final tar should be owned by
  apache

* Thu Jul 31 2014 Grant Gainey 2.3.5-1
- Fix spacewalk-export to use config-files-latest not config-files
- 1123437 - Replace .format with %% to run on python2.4

* Thu Jul 31 2014 Michael Mraka <michael.mraka@redhat.com> 2.3.4-1
- 1122706 - Add config-files to list spacewalk-export knows

* Fri Jul 25 2014 Stephen Herr <sherr@redhat.com> 2.3.3-1
- 1123468 - improve clone-by-date dependency resolution

* Tue Jul 15 2014 Stephen Herr <sherr@redhat.com> 2.3.2-1
- 1119405 - Check if dest parent is cloned
- 1119405 - sw-clone-by-date man page update

* Mon Jul 14 2014 Stephen Herr <sherr@redhat.com> 2.3.1-1
- 1119411 - add dry-run to config file
- 1119411 - [RFE] sw-clone-by-date --dry-run
- 1119406 - make clone-by-date able to specify --parents from config file
- 1119405 - you should not have to specify both parent channels for clone-by-
  date
- Bumping package versions for 2.3.

* Fri Jul 11 2014 Milan Zazrivec <mzazrivec@redhat.com> 2.2.26-1
- Spacewalk 2.2 repos for spacewalk-common-channels
- fix copyright years

* Wed Jul 09 2014 Milan Zazrivec <mzazrivec@redhat.com> 2.2.25-1
- CentOS 7 + EPEL 7 channels

* Mon Jun 23 2014 Tomas Lestach <tlestach@redhat.com> 2.2.24-1
- let spacewalk-utils require a specific version of spacewalk-backend-tools

* Fri Jun 20 2014 Tomas Lestach <tlestach@redhat.com> 2.2.23-1
- minor fixes to spacewalk-export-channels man page

* Thu Jun 19 2014 Grant Gainey 2.2.22-1
- Added man-pg for spacewalk-export-channels Minor cleanup of spacewalk-export
  man-pg
- manpage for spacewalk-export
- Some PEP8 suggestions
- Restored spacewalk-report channels to export

* Thu Jun 12 2014 Grant Gainey 2.2.21-1
- Add spacewalk-export-channels to Makefile too
- Calling sudo inside may be problematic

* Wed Jun 11 2014 Tomas Lestach <tlestach@redhat.com> 2.2.20-1
- 1108138 - detect repositories with inaccessible metadata

* Mon Jun 09 2014 Tomas Lestach <tlestach@redhat.com> 2.2.19-1
- 1105904 - do not check size of missing files

* Fri Jun 06 2014 Michael Mraka <michael.mraka@redhat.com> 2.2.18-1
- fixed spacewalk-hostname-rename to work with postgresql backend

* Fri May 30 2014 Milan Zazrivec <mzazrivec@redhat.com> 2.2.17-1
- 1101545 - Added limitation of spacewlak-clone-by-date for RHEL4 and earlier
- new report: spacewalk-export-channels

* Fri May 23 2014 Stephen Herr <sherr@redhat.com> 2.2.16-1
- Adding spacewalk-manage-channel-lifecycle to spacewalk-utils
- spacewalk-manage-channel-lifecycle: Removed the whitespace
- spacewalk-manage-channel-lifecycle: Added better channel tree printing.
- spacewalk-manage-channel-lifecycle: Added multiple workflows.
- spacewalk-manage-channel-lifecycle: Removed dead variable.
- spacewalk-manage-channel-lifecycle: Fixing None-channel. Added real checks
  instead of blind try/except.
- spacewalk-manage-channel-lifecycle: Organizing imports

* Fri May 23 2014 Milan Zazrivec <mzazrivec@redhat.com> 2.2.15-1
- spec file polish

* Tue May 06 2014 Milan Zazrivec <mzazrivec@redhat.com> 2.2.14-1
- Assume raw mode if the directory with definition files doesn't exist

* Thu May 01 2014 Stephen Herr <sherr@redhat.com> 2.2.13-1
- Fixes from PR discussion
- Add spacewalk-export to utils

* Mon Apr 14 2014 Stephen Herr <sherr@redhat.com> 2.2.12-1
- 1073543 - checkstyle fix

* Mon Apr 14 2014 Stephen Herr <sherr@redhat.com> 2.2.11-1
- 1073543 - sw-clone-by-date validation update

* Thu Apr 03 2014 Stephen Herr <sherr@redhat.com> 2.2.10-1
- 1073543 - fix problem where --channels=src_label dst_label threw an error

* Fri Mar 21 2014 Stephen Herr <sherr@redhat.com> 2.2.9-1
- 1073543 - make it possible to specify description from clone-be-date

* Tue Mar 11 2014 Stephen Herr <sherr@redhat.com> 2.2.8-1
- 1073632 - fixing possible nonetype error

* Tue Mar 11 2014 Tomas Lestach <tlestach@redhat.com> 2.2.7-1
- 1058154 - let spacewalk-api send username and password as strings

* Fri Mar 07 2014 Stephen Herr <sherr@redhat.com> 2.2.6-1
- 1073632 - another pylint error

* Fri Mar 07 2014 Stephen Herr <sherr@redhat.com> 2.2.5-1
- 1015963 - fixing long lines in clone-by-date

* Thu Mar 06 2014 Stephen Herr <sherr@redhat.com> 2.2.4-1
- 1073632 - add option to clone-by-date to only clone specified errata
- 1073543 - Allow user to specify channel name through clone-by-date

* Fri Feb 28 2014 Tomas Lestach <tlestach@redhat.com> 2.2.3-1
- 1028933 - allow spacewalk-api to force integer and string values
- 1028933 - allow spacewalk-api to use boolean values

* Tue Feb 25 2014 Stephen Herr <sherr@redhat.com> 2.2.2-1
- 1069879 - spacwalk-repo-sync prints the same message for every channel.

* Tue Feb 25 2014 Tomas Lestach <tlestach@redhat.com> 2.2.1-1
- removing spacewalk18 and spacewalk19 channel repo configurations
- remove fc18 channel repo configurations
- Bumping package versions for 2.2.

* Thu Jan 30 2014 Stephen Herr <sherr@redhat.com> 2.1.27-1
- 1059910 - create api for channel errata syncing, have clone-by-date call it

* Wed Jan 29 2014 Tomas Kasparek <tkasparek@redhat.com> 2.1.26-1
- adding postgresql92-postgresql to possible db service names

* Thu Jan 16 2014 Matej Kollar <mkollar@redhat.com> 2.1.25-1
- Changed gpg keys so they match reality.
- Removing unsupported Fedora 17
- Adding Fedora 20 to spacewalk-common-channels
- adding 2.1 repositories to spacewalk-common-channels
- remove openSUSE 12.2 and add openSUSE 13.1 channels

* Tue Jan 14 2014 Matej Kollar <mkollar@redhat.com> 2.1.24-1
- Updating the copyright years info

* Wed Jan 08 2014 Michael Mraka <michael.mraka@redhat.com> 2.1.23-1
- fixed man page encoding

* Tue Nov 12 2013 Michael Mraka <michael.mraka@redhat.com> 2.1.22-1
- Added Oracle Linux channels for UEKR3, as well as Spacewalk 2.0 Server/Client
  for OL6 and Client for OL5

* Wed Oct 09 2013 Michael Mraka <michael.mraka@redhat.com> 2.1.21-1
- cleaning up old svn Ids

* Tue Oct 01 2013 Michael Mraka <michael.mraka@redhat.com> 2.1.20-1
- fixed pylint warning

* Mon Sep 30 2013 Michael Mraka <michael.mraka@redhat.com> 2.1.19-1
- removed trailing whitespaces

* Fri Sep 27 2013 Grant Gainey <ggainey@redhat.com> 2.1.18-1
- 1012963 - Don't use :table as a param-name in Oracle prepared stmts
- 1012934 - Oracle prepared-stmt cannot have semicolons

* Fri Sep 20 2013 Grant Gainey <ggainey@redhat.com> 2.1.17-1
- 1009657 - fixes spacewalk-hostname-rename issue when postgres and oracle are
  installed

* Thu Sep 12 2013 Michael Mraka <michael.mraka@redhat.com> 2.1.16-1
- shortened default yum repo label

* Wed Sep 11 2013 Grant Gainey <ggainey@redhat.com> 2.1.15-1
- 984611 - Fixed a number of spacewalk-archive-audit bugs found by QE

* Tue Sep 10 2013 Milan Zazrivec <mzazrivec@redhat.com> 2.1.14-1
- 1006305 - increase LongReadLen to 20M

* Mon Sep 09 2013 Michael Mraka <michael.mraka@redhat.com> 2.1.13-1
- 966644 - update the sw-clone-by-date man page

* Fri Aug 30 2013 Tomas Lestach <tlestach@redhat.com> 2.1.12-1
- removing, to be implemented in spacecmd
- 1002232 - remove extraneous error-log invoke

* Fri Aug 23 2013 Tomas Lestach <tlestach@redhat.com> 2.1.11-1
- 993047 - ignore, if activation key already exists

* Thu Aug 22 2013 Grant Gainey <ggainey@redhat.com> 2.1.10-1
- 999583 - Fixes to allow scripts to work on older versions of Python and
  Postgres
- adding i386 nightly channels
- adding nightly repositories for fedora19
- removing unused DEFAULT_USER and DEFAULT_PASSWORD

* Tue Aug 20 2013 Dimitar Yordanov <dyordano@redhat.com> 2.1.9-1
- sw abrt manage tool

* Mon Aug 19 2013 Tomas Kasparek <tkasparek@redhat.com> 2.1.8-1
- removing a LOT of trailing whitespaces

* Thu Aug 08 2013 Grant Gainey <ggainey@redhat.com> 2.1.7-1
- Get new scripts added to spacewalk-utils RPM

* Thu Aug 08 2013 Jan Dobes 2.1.6-1
- 972626 - just call waiting function
- Change detault username and password.

* Tue Aug 06 2013 Jan Dobes 2.1.5-1
- 972626 - simplier and more readable solution

* Tue Aug 06 2013 Jan Dobes 2.1.4-1
- 972626 - multiple tries if db will not start quick enough

* Mon Aug 05 2013 Grant Gainey <ggainey@redhat.com> 2.1.3-1
- 993254 - Script to enable us to purge audit-log tables

* Wed Jul 31 2013 Tomas Kasparek <tkasparek@redhat.com> 2.1.2-1
- adding 2.0 repositories to spacewalk-common-channels

* Tue Jul 30 2013 Dimitar Yordanov <dyordano@redhat.com> 2.1.1-1
- New simple tool for managing custom repositories.
- Bumping package versions for 2.1.

* Thu Jul 18 2013 Jiri Mikulka <jmikulka@redhat.com> 2.0.2-1
- dropping support for Fedora 17 in Spacewalk nightly

* Wed Jul 17 2013 Tomas Kasparek <tkasparek@redhat.com> 2.0.1-1
- Bumping package versions for 2.0.

* Wed Jul 17 2013 Tomas Kasparek <tkasparek@redhat.com> 1.10.19-1
- removing spacewalk18-client-fedora16 from spacewalk-common-channels
- removing spacewalk18-server-fedora16 from spacewalk-common-channels

* Wed Jul 17 2013 Tomas Kasparek <tkasparek@redhat.com> 1.10.18-1
- adding Fedora 19 to spacewalk-common-channel
- removing spacewalk-client-nightly-fedora16 from spacewalk-common-channels
- removing spacewalk-nightly on fedora16 from spacewalk-common-channels

* Tue Jul 16 2013 Grant Gainey <ggainey@redhat.com> 1.10.17-1
- 985136 - Clarify spacewalk-clone-by-date man page

* Tue Jul 09 2013 Grant Gainey <ggainey@redhat.com> 1.10.16-1
- 977878 - Set default-template-filenames for sync-setup

* Tue Jul 09 2013 Grant Gainey <ggainey@redhat.com> 1.10.15-1
- 977878 - Teach sync-setup about default-master and cacert

* Tue Jul 02 2013 Milan Zazrivec <mzazrivec@redhat.com> 1.10.14-1
- oracle -> postgresql: properly quote commas in evr_t constructor
- oracle -> pg migrations: filter plan_table_9i out

* Mon Jul 01 2013 Grant Gainey <ggainey@redhat.com> 1.10.13-1
- 977878 - spacewalk-sync-setup: Fix create-template to do the right then when re-run, and make
  --dry-run work
- 977878 - spacewalk-sync-setup: Move sync_setup to somewhere package-able, rename and add license
  stmt
- oracle -> pg migrations: filter plan_table_9i out

* Mon Jun 17 2013 Michael Mraka <michael.mraka@redhat.com> 1.10.12-1
- removed old CVS/SVN version ids
- branding fixes in man pages
- more branding cleanup

* Wed Jun 12 2013 Tomas Kasparek <tkasparek@redhat.com> 1.10.11-1
- rebrading RHN Satellite to Red Hat Satellite

* Wed May 22 2013 Tomas Lestach <tlestach@redhat.com> 1.10.10-1
- check to see if the key exists before initializing parent channel key

* Tue May 21 2013 Michael Mraka <michael.mraka@redhat.com> 1.10.9-1
- fixed promote phase naming errors

* Thu May 09 2013 Milan Zazrivec <mzazrivec@redhat.com> 1.10.8-1
- correctly quote the database name

* Tue May 07 2013 Jan Pazdziora 1.10.7-1
- disable, enable & rebuild indexes for migrations

* Tue Apr 30 2013 Michael Mraka <michael.mraka@redhat.com> 1.10.6-1
- EL4 is EOL'ed for a long time
- Fedora 16 is EOL'ed
- Spacewalk 1.7 is EOL'ed
- Added Oracle Linux 5 and 6 public channels

* Fri Apr 26 2013 Michael Mraka <michael.mraka@redhat.com> 1.10.5-1
- 956684 - don't print traceback on invalid date

* Mon Apr 08 2013 Stephen Herr <sherr@redhat.com> 1.10.4-1
- 948605 - fixing pylint error

* Fri Apr 05 2013 Stephen Herr <sherr@redhat.com> 1.10.3-1
- 947942 - Updating spacewalk-clone-by-date config file parsing and man page
- 947942 - add spacewalk-clone-by-date --use-update-date

* Wed Mar 27 2013 Michael Mraka <michael.mraka@redhat.com> 1.10.2-1
- add openSUSE 12.3 to spacewalk-common-channels config

* Thu Mar 14 2013 Jan Pazdziora 1.10.1-1
- 920514 - correcting spacewalk-common-channels.ini

* Fri Mar 01 2013 Stephen Herr <sherr@redhat.com> 1.9.17-1
- adding Spacewalk 1.9 channels to spacewalk-common-channels.ini
- Purging %%changelog entries preceding Spacewalk 1.0, in active packages.

* Thu Feb 28 2013 Jan Pazdziora 1.9.16-1
- Removing the dsn parameter from initDB, removing support for --db option.

* Thu Feb 21 2013 Michael Mraka <michael.mraka@redhat.com> 1.9.15-1
- fixed koji build

* Mon Feb 18 2013 Miroslav Suchý <msuchy@redhat.com> 1.9.14-1
- Buildrequire pod2man

* Wed Feb 13 2013 Michael Mraka <michael.mraka@redhat.com> 1.9.13-1
- fixed pylint warnings

* Wed Feb 13 2013 Michael Mraka <michael.mraka@redhat.com> 1.9.12-1
- removed Fedora 15 channels
- added Fedora 18 channel definitions

* Fri Jan 18 2013 Michael Mraka <michael.mraka@redhat.com> 1.9.11-1
- silence pylint warning

* Tue Jan 15 2013 Tomas Lestach <tlestach@redhat.com> 1.9.10-1
- 889317 - Removing now redundant validation check from spacewalk-clone-by-date
- 889317 - Add more thorough arg validation to spacewalk-clone-by-date
- 866930 - fixing exception if no date given and adding documentation
- 889317 - username check needs to happen after channel args length check
- Checkstyle fixes to make s390 buildhosts happy

* Mon Jan 07 2013 Stephen Herr <sherr@redhat.com> 1.9.9-1
- 892789 - add --parents option to spacewalk-clone-by-date

* Fri Dec 21 2012 Jan Pazdziora 1.9.8-1
- Silencing pylint warnings.

* Fri Dec 21 2012 Jan Pazdziora 1.9.7-1
- We cannot have except and finally in the same try block for python 2.4.

* Fri Dec 21 2012 Jan Pazdziora 1.9.6-1
- 889317 - fix short-sighted problem in previous patch
- 889317 - make sure the user passes two channels to spacewalk-clone-by-date
- Revert "889317 - migrate spacewalk-clone-by-date to argparse to avoid
  optparse bug"
- 889317 - migrate spacewalk-clone-by-date to argparse to avoid optparse bug
- 885782 - strip whitespace from spacewalk-clone-by-date conf file
- 870794 - don't create the clone channel if we're gonna error out due to lack
  of repodata

* Wed Dec 05 2012 Michael Mraka <michael.mraka@redhat.com> 1.9.5-1
- 866930 - do not traceback when called without --to_date

* Wed Nov 21 2012 Michael Mraka <michael.mraka@redhat.com> 1.9.4-1
- updated according to modified distchannel API

* Sun Nov 11 2012 Michael Calmer <mc@suse.de> 1.9.3-1
- add openSUSE 12.2 to common channels

* Tue Nov 06 2012 Tomas Lestach <tlestach@redhat.com> 1.9.2-1
- spacewalk-setup-cobbler does not use --enable-tftp option

* Wed Oct 31 2012 Jan Pazdziora 1.9.1-1
- fixed spacing in man page

* Wed Oct 31 2012 Jan Pazdziora 1.8.33-1
- Advertise the yum.spacewalkproject.org.

* Tue Oct 30 2012 Jan Pazdziora 1.8.32-1
- Adding Spacewalk 1.8 to spacewalk-common-channels.
- Update the copyright year.

* Mon Oct 22 2012 Jan Pazdziora 1.8.31-1
- Add support for schema transformations.

* Mon Oct 22 2012 Jan Pazdziora 1.8.30-1
- 822907 - spacewalk-hostname-rename knows to start postgresql

* Wed Sep 26 2012 Jan Pazdziora 1.8.29-1
- 860467 - note about packages not having erratas.

* Fri Sep 07 2012 Jan Pazdziora 1.8.28-1
- Format the timestamps as well.

* Fri Aug 31 2012 Jan Pazdziora 1.8.27-1
- 853025 - make sure the regular expressions actually match.

* Wed Aug 22 2012 Michael Mraka <michael.mraka@redhat.com> 1.8.26-1
- 812886 - the Enhancement Advisory is actually Product Enhancement Advisory.

* Fri Aug 10 2012 Michael Mraka <michael.mraka@redhat.com> 1.8.25-1
- added channel definitions for Fedora17

* Thu Aug 09 2012 Michael Mraka <michael.mraka@redhat.com> 1.8.24-1
- 817484 - fixed typo

* Mon Aug 06 2012 Tomas Lestach <tlestach@redhat.com> 1.8.23-1
- 843466 - prevent spacewalk-hostname-rename to fail with an IPv6 address

* Mon Aug 06 2012 Michael Mraka <michael.mraka@redhat.com> 1.8.22-1
- 817484 - strip non-number chars from date format

* Fri Jul 06 2012 Stephen Herr <sherr@redhat.com> 1.8.21-1
- 838131 - spacewalk-clone-by-date can clone only security errata

* Thu Jun 14 2012 Michael Mraka <michael.mraka@redhat.com> 1.8.20-1
- system.list_user_systems() now returns localtime

* Thu Jun 07 2012 Stephen Herr <sherr@redhat.com> 1.8.19-1
- 829485 - fixed type

* Thu Jun 07 2012 Stephen Herr <sherr@redhat.com> 1.8.18-1
- 829204 - updated man page for spacewalk-clone-by-date

* Wed Jun 06 2012 Stephen Herr <sherr@redhat.com> 1.8.17-1
- 829485 - Created new asyncronous api methods for cloning errata

* Wed May 23 2012 Stephen Herr <sherr@redhat.com> 1.8.16-1
- 824583 - spacewalk-clone-by-date failes with TypeError when on Postgres
  database.

* Mon May 21 2012 Jan Pazdziora 1.8.15-1
- Fix refsection build error.
- %%defattr is not needed since rpm 4.4

* Fri May 18 2012 Tomas Lestach <tlestach@redhat.com> 1.8.14-1
- use spacewalk-setup-cobbler instead of outdated cobbler-setup
- Revert "set localhost instead of hostname to tnsnames.ora and listener.ora"

* Wed May 16 2012 Michael Mraka <michael.mraka@redhat.com> 1.8.13-1
- added version for scientific linux default channel mapping

* Thu May 10 2012 Jan Pazdziora 1.8.12-1
- The plan_table is not part of our schema, do not dump it.

* Fri May 04 2012 Michael Mraka <michael.mraka@redhat.com> 1.8.11-1
- added dist_map_release for automatic OS->base channel mapping
- set dist release map via setDefaultMap
- removed fedora12/13/14 which are long time EOL

* Tue Apr 24 2012 Stephen Herr <sherr@redhat.com> 1.8.10-1
- 812810 - Better regex for getting system_id in apply_errata

* Mon Apr 23 2012 Miroslav Suchý <msuchy@redhat.com> 1.8.9-1
- 812886 - determine the advisory type by parsing "advisory_type"

* Mon Apr 23 2012 Miroslav Suchý <msuchy@redhat.com> 1.8.8-1
- 813281 - fix indetation

* Mon Apr 23 2012 Miroslav Suchý <msuchy@redhat.com> 1.8.7-1
- 813281 - implement -n for apply_errata

* Mon Apr 16 2012 Tomas Lestach <tlestach@redhat.com> 1.8.6-1
- 812812 - make generated SSL certificate publicly available
  (tlestach@redhat.com)

* Fri Apr 13 2012 Jan Pazdziora 1.8.5-1
- 810313 - new option to list snapshot details (mzazrivec@redhat.com)

* Thu Apr 05 2012 Michael Mraka <michael.mraka@redhat.com> 1.8.4-1
- made new pylint on Fedora 16 happy

* Tue Apr 03 2012 Jan Pazdziora 1.8.3-1
- 809444 - support for psql syntax (mzazrivec@redhat.com)

* Sun Mar 18 2012 Aron Parsons <aronparsons@gmail.com> 1.8.2-1
- added spacewalk-manage-channel-lifecycle script (aronparsons@gmail.com)
- spacewalk-clone-by-date manpage bugfixes/cleanups (shardy@redhat.com)

* Mon Mar 05 2012 Michael Mraka <michael.mraka@redhat.com> 1.8.1-1
- reused function from spacewalk.common.cli
- login(), logout() moved to spacewalk.common.cli
- use getUsernamePassword() from spacewalk.common.cli

* Fri Mar 02 2012 Jan Pazdziora 1.7.15-1
- We no longer build Spacewalk nightly on Fedora 14.
- Spacewalk 1.7 instead of 1.4 and 1.5.
- Update the copyright year info.

* Fri Feb 24 2012 Michael Mraka <michael.mraka@redhat.com> 1.7.14-1
- fixed pylint errors
- use spacewalk-pylint for coding style check

* Thu Feb 23 2012 Michael Mraka <michael.mraka@redhat.com> 1.7.13-1
- we are now just GPL

* Wed Feb 22 2012 Miroslav Suchý 1.7.12-1
- 788083 - IPv6 support in spacewalk-hostname-rename (mzazrivec@redhat.com)
- errata date clone - adding --skip-depsolve option, and fixing some man page
  errors (jsherril@redhat.com)
- errata date clone - fixing issue where repoclosure was not being passed all
  needed arguments (jsherril@redhat.com)
- errata date clone - fixing issue where raise was not called on an exception
  (jsherril@redhat.com)
- errata date clone - removing packages from remove list even if no errata are
  cloned (jsherril@redhat.com)
- errata date clone - better error message when repodata is missing
  (jsherril@redhat.com)
- errata date clone - man page fix, and catching if config file does not exist
  (jsherril@redhat.com)
- errata date clone - making regular expression syntax more apparent in docs
  (jsherril@redhat.com)
- errata date clone - pylint fixes (jsherril@redhat.com)
- errata date clone - do not dep solve if no packages were added
  (jsherril@redhat.com)
- errata date clone - adding ability to specify per-channel blacklists
  (jsherril@redhat.com)
- errata date clone - fixing issue where old metadata could be reused if the
  previous run did not complete (jsherril@redhat.com)
- errata date clone - improving user feedback in some cases
  (jsherril@redhat.com)
- errata date clone - adding regular expression support for package exclusion
  lists (jsherril@redhat.com)
- errata date clone - adding auth check to make sure that login is refreshed
  before session timeout (jsherril@redhat.com)
- errata date clone - changing meaning of blacklist to only remove packages
  based on delta, and adding removelist to remove packages based on full
  channel contents (jsherril@redhat.com)
- fixing some man page spelling errors (jsherril@redhat.com)

* Mon Feb 13 2012 Michael Mraka <michael.mraka@redhat.com> 1.7.11-1
- fixed spacewalk-common-channel glob matching

* Mon Feb 13 2012 Michael Mraka <michael.mraka@redhat.com> 1.7.10-1
- 591156 - fix for clone by date to use repodata dir for dep resolution

* Tue Feb 07 2012 Jan Pazdziora 1.7.9-1
- The COBBLER_SETTINGS_FILE is not used, we call cobbler-setup to do the work.
- errata date clone - fixing a few more issues with man page and adding a bit
  more user output (jsherril@redhat.com)
- errata date clone - another man page fix (jsherril@redhat.com)
- errata date clone - man page fix (jsherril@redhat.com)
- errata date clone - fixing man page formatting (jsherril@redhat.com)

* Thu Feb 02 2012 Justin Sherrill <jsherril@redhat.com> 1.7.8-1
- errata date clone - fixing imports (jsherril@redhat.com)

* Thu Feb 02 2012 Justin Sherrill <jsherril@redhat.com> 1.7.7-1
- errata date clone - fixing packaging to clone properly (jsherril@redhat.com)
- errata date clone - adding validate to man page (jsherril@redhat.com)

* Thu Feb 02 2012 Justin Sherrill <jsherril@redhat.com> 1.7.6-1
- errata date clone - fixing a few errors from pylint fixes
  (jsherril@redhat.com)

* Wed Feb 01 2012 Justin Sherrill <jsherril@redhat.com> 1.7.5-1
- pylint fixes (jsherril@redhat.com)

* Wed Feb 01 2012 Justin Sherrill <jsherril@redhat.com> 1.7.4-1
- adding initial spacewalk-clone-by-date (jsherril@redhat.com)

* Thu Jan 05 2012 Michael Mraka <michael.mraka@redhat.com> 1.7.3-1
- removed map and filter from bad-function list

* Thu Jan 05 2012 Michael Mraka <michael.mraka@redhat.com> 1.7.2-1
- pylint is required for coding style check

* Wed Jan 04 2012 Michael Mraka <michael.mraka@redhat.com> 1.7.1-1
- fixed coding style and pylint warnings
- added spacewalk-nightly-*-fedora16 definitions

* Wed Dec 21 2011 Milan Zazrivec <mzazrivec@redhat.com> 1.6.6-1
- Channel definitions for Spacewalk 1.6

* Wed Dec 21 2011 Milan Zazrivec <mzazrivec@redhat.com> 1.6.5-1
- update copyright info

* Wed Nov 23 2011 Jan Pazdziora 1.6.4-1
- Prevent Malformed UTF-8 character error upon dump.

* Fri Sep 09 2011 Michael Mraka <michael.mraka@redhat.com> 1.6.3-1
- updated spacewalk repos
- added scientific linux 6 repo
- added epel6 repos

* Thu Aug 11 2011 Miroslav Suchý 1.6.2-1
- do not mask original error by raise in execption

* Thu Jul 21 2011 Jan Pazdziora 1.6.1-1
- Adding centos6 and fedora15 repos. (jonathan.hoser@helmholtz-muenchen.de)

* Wed Jul 13 2011 Jan Pazdziora 1.5.4-1
- We get either undefined value or BLOB for the blob columns type.

* Fri May 20 2011 Michael Mraka <michael.mraka@redhat.com> 1.5.3-1
- fix broken (non-utf8) changelog entries

* Fri Apr 29 2011 Michael Mraka <michael.mraka@redhat.com> 1.5.2-1
- fixed base channel for spacewalk on F14
- added spacewalk nightly entries
- added spacewalk 1.4 entries

* Mon Apr 18 2011 Jan Pazdziora 1.5.1-1
- fix pattern bash matching (mzazrivec@redhat.com)

* Thu Mar 24 2011 Jan Pazdziora 1.4.3-1
- In spacewalk-dump-schema, use the default Oracle connect information from
  config file.

* Thu Mar 10 2011 Michael Mraka <michael.mraka@redhat.com> 1.4.2-1
- made spacewalk-hostname-rename working on postgresql


* Thu Feb 03 2011 Michael Mraka <michael.mraka@redhat.com> 1.4.1-1
- updated spacewalk-common-channel to spacewalk 1.3
- Bumping package versions for 1.4

* Tue Jan 04 2011 Michael Mraka <michael.mraka@redhat.com> 1.3.4-1
- fixed pylint errors

* Tue Dec 14 2010 Jan Pazdziora 1.3.3-1
- We need to check the return value of GetOptions and die if the parameters
  were not correct.

* Tue Nov 23 2010 Michael Mraka <michael.mraka@redhat.com> 1.3.2-1
- fixed pylint errors
- added spacewalk 1.2 channels and repos

* Fri Nov 19 2010 Michael Mraka <michael.mraka@redhat.com> 1.3.1-1
- re-added automatic external yum repo creation based on new API
- Bumping package versions for 1.3

* Fri Nov 05 2010 Miroslav Suchý <msuchy@redhat.com> 1.2.9-1
- 491331 - move /etc/sysconfig/rhn-satellite-prep to /var/lib/rhn/rhn-
  satellite-prep (msuchy@redhat.com)

* Mon Nov 01 2010 Jan Pazdziora 1.2.8-1
- As the table rhnPaidErrataTempCache is no more, we do not need to have check
  for temporary tables.

* Fri Oct 29 2010 Michael Mraka <michael.mraka@redhat.com> 1.2.7-1
- fixed spacewalk-common-channels
- updated spacewalk-common-channels to Spacewalk 1.1 and Fedora 13 and 14

* Tue Oct 26 2010 Jan Pazdziora 1.2.6-1
- Blobs (byteas) want double backslashes and octal values.

* Thu Oct 21 2010 Jan Pazdziora 1.2.5-1
- Adding spacewalk-dump-schema to the Makefile to be added to the rpm.
- Documentation (man page).
- For blobs, quote everything; for varchars, do not quote the UTF-8 characters.
- Export in UTF-8.
- To process the evr type, we need to handle the ARRAY ref.
- Skip the quartz tables, they get regenerated anyway.
- Escape characters that we need to escape.
- Use the ISO format for date.
- Dump records.
- No commit command, we run psql in autocommit.
- Fail if we try to dump lob longer than 10 MB.
- Do not dump copy commands for tables that are empty.
- For each table, print the copy command.
- Do not attempt to copy over temporary tables or we get error about
  rhnpaiderratatempcache.
- Initial table processing -- just purge for now.
- Stop on errors.
- Dump sequences.
- Process arguments and connect.
- Original stub of the schema dumper.

* Tue Oct 19 2010 Jan Pazdziora 1.2.4-1
- As Oracle XE is no longer managed by rhn-satellite, we need to change the
  logic in spacewalk-hostname-rename a bit as well.

* Tue Oct 05 2010 Tomas Lestach <tlestach@redhat.com> 1.2.3-1
- 639818 - fixing sys path (tlestach@redhat.com)

* Mon Oct 04 2010 Michael Mraka <michael.mraka@redhat.com> 1.2.2-1
- replaced local copy of compile.py with standard compileall module

* Thu Sep 09 2010 Tomas Lestach <tlestach@redhat.com> 1.2.1-1
- 599030 - check whether SSL certificate generation was successful
  (tlestach@redhat.com)
- use hostname as default value for organization unit (tlestach@redhat.com)
- enable also VPN IP (tlestach@redhat.com)
- bumping package versions for 1.2 (mzazrivec@redhat.com)

* Mon May 17 2010 Tomas Lestach <tlestach@redhat.com> 1.1.5-1
- changing package description (tlestach@redhat.com)
- do not check /etc/hosts file for actual hostname (tlestach@redhat.com)
- check for presence of bootstrap files before modifying them
  (tlestach@redhat.com)
- fixed typo (tlestach@redhat.com)
- set localhost instead of hostname to tnsnames.ora and listener.ora
  (tlestach@redhat.com)
- fixed a typo in the man page (tlestach@redhat.com)

* Tue Apr 27 2010 Tomas Lestach <tlestach@redhat.com> 1.1.4-1
- fixed Requires (tlestach@redhat.com)
- spacewalk-hostname-rename code cleanup (tlestach@redhat.com)

* Thu Apr 22 2010 Tomas Lestach <tlestach@redhat.com> 1.1.3-1
- adding requires to utils/spacewalk-utils.spec (tlestach@redhat.com)

* Wed Apr 21 2010 Tomas Lestach <tlestach@redhat.com> 1.1.2-1
- changes to spacewalk-hostname-rename script (tlestach@redhat.com)
- introducing spacewalk-hostname-rename.sh script (tlestach@redhat.com)

* Mon Apr 19 2010 Michael Mraka <michael.mraka@redhat.com> 1.1.1-1
- bumping spec files to 1.1 packages
<|MERGE_RESOLUTION|>--- conflicted
+++ resolved
@@ -4,11 +4,7 @@
 %endif
 
 Name:		spacewalk-utils
-<<<<<<< HEAD
-Version:	2.7.0.1
-=======
 Version:	2.7.1
->>>>>>> 5a3d5a8d
 Release:	1%{?dist}
 Summary:	Utilities that may be run against a Spacewalk server.
 
