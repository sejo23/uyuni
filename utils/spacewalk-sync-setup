#!/usr/bin/python
#
# Utility for setting up ISS master/slave org-mappings
#
# Copyright (c) 2013--2017 Red Hat, Inc.
#
#
# This software is licensed to you under the GNU General Public License,
# version 2 (GPLv2). There is NO WARRANTY for this software, express or
# implied, including the implied warranties of MERCHANTABILITY or FITNESS
# FOR A PARTICULAR PURPOSE. You should have received a copy of GPLv2
# along with this software; if not, see
# http://www.gnu.org/licenses/old-licenses/gpl-2.0.txt.
#
# Red Hat trademarks are not licensed under GPLv2. No permission is
# granted to use or replicate Red Hat trademarks that are incorporated
# in this software or its documentation.
#

""" iss_setup - a tool for easing the pain of setting up organization-mappings for ISS """

import logging
import os
import sys
import xmlrpclib
import string
from string import lower
from ConfigParser import SafeConfigParser
from optparse import OptionParser, OptionGroup
from os import path, access, R_OK
from os.path import expanduser
import getpass

CONF_DIR = os.path.expanduser('~/.spacewalk-sync-setup')
USER_CONF_FILE = os.path.join(CONF_DIR, 'config')
DEFAULT_MASTER_SETUP_FILENAME = os.path.join(CONF_DIR, 'master.txt')
DEFAULT_SLAVE_SETUP_FILENAME = os.path.join(CONF_DIR, 'slave.txt')

DEFAULT_CONFIG = """
# Default defines the slave and/or master we should connect to by default
[Default]
# Default slave FQDN
slave.default=SLAVE
# Default master FQDN
master.default=MASTER
"""

DEFAULT_CONFIG_FQDN_STANZA = """
# Any spacewalk Fully-Qualified-Domain-Name (fqdn) can have a stanza,
# defining logins and setup files to use
[FQDN]
# Login of a sat-admin login for this instance
login = LOGIN
# NOTE: Putting passwords in cfg-files is suboptimal.  The tool will ask
# But if you really want to, go ahead
password = PASSWORD
# Where's the slave-side setup file for this spacewalk instance?
slave.setup = SLAVE_FILE
# Where's the master-side setup file for this spacewalk instance?
master.setup = MASTER_FILE
"""


def setupOptions():
    usage = 'usage: %prog [options]'
    parser = OptionParser(usage=usage)

    cnxGrp = OptionGroup(parser, "Connections", "Identify the spacewalk instances we're going to connect to")
    cnxGrp.add_option('--ss', '--slave-server', action='store', dest='slave',
                      help="name of a slave to connect to.")
    cnxGrp.add_option('--sl', '--slave-login', action='store', dest='slave_login', default="",
                      help="A sat-admin login for slave-server")
    cnxGrp.add_option('--sp', '--slave-password', action='store', dest='slave_password', default="",
                      help="Password for login slave-login on slave-server")
    cnxGrp.add_option('--ms', '--master-server', action='store', dest='master',
                      help="name of a master to connect to.")
    cnxGrp.add_option('--ml', '--master-login', action='store', dest='master_login', default="",
                      help="A sat-admin login for master-server")
    cnxGrp.add_option('--mp', '--master-password', action='store', dest='master_password', default="",
                      help="Password for login master-login on master-server")
    cnxGrp.add_option('--md', '--master-default', action='store_true', dest='master_default', default=False,
                      help="Should the specified master be made the default-master in a specified template-file")
    parser.add_option_group(cnxGrp)

    tmplGrp = OptionGroup(parser, "Templates",
                          "Options for creating initial versions of setup files\n"
                          "NOTE: This will replace existing machine-specific stanzas with new content")
    tmplGrp.add_option('--cst', '--create-slave-template', action='store_true', dest='slave_template', default=False,
                       help="Create/update a setup file containing a stanza for the slave we're pointed at, "
                       "based on information from the master we're pointed at")
    tmplGrp.add_option('--cmt', '--create-master-template', action='store_true', dest='master_template', default=False,
                       help="Create/update a setup file stanza for the master we're pointed at, "
                       "based on information from the slave we're pointed at")
    tmplGrp.add_option('--ct', '--create-templates', action='store_true', dest='both_template', default=False,
                       help="Create both a master and a slave setup file, for the master/slave pair we're pointed at")
    parser.add_option_group(tmplGrp)

    setupGrp = OptionGroup(parser, "Setup",
                           "Specify the setup files we're actually going to apply to a slave/master")
    setupGrp.add_option('--msf', '--master-setup-file', action='store', dest='master_file', metavar='FILE',
                        default=DEFAULT_MASTER_SETUP_FILENAME,
                        help='Specify the master-setup-file we should use')
    setupGrp.add_option('--ssf', '--slave-setup-file', action='store', dest='slave_file', metavar='FILE',
                        default=DEFAULT_SLAVE_SETUP_FILENAME,
                        help='Specify the slave-setup-file we should use')
    parser.add_option_group(setupGrp)

    actionGrp = OptionGroup(parser, "Action", "Should we actually affect the specified spacewalk instances?")
    actionGrp.add_option('--dt', '--describe-templates', action='store_true', dest='describe_templates', default=False,
        help="Describe existing templates for master and slave hosts.")
    actionGrp.add_option('--apply', action='store_true', dest='apply', default=False,
        help="make the changes specified by the setup files to the specified spacewalk instances")
    actionGrp.add_option('--ch', '--configured-hosts', action='store_true', dest='configured_hosts', default=False,
        help="Use all configured hosts from the default configuration if not explicitly specified.")
    parser.add_option_group(actionGrp)

    utilGrp = OptionGroup(parser, "Utility")
    utilGrp.add_option('-d', '--debug', action='store_true', default=False, dest='debug',
                       help='Log debugging output')
    utilGrp.add_option('-q', '--quiet', action='store_true', default=False, dest='quiet',
                       help='Log only errors')
    parser.add_option_group(utilGrp)

    return parser


def setupLogging(opt):
    # determine the logging level
    if opt.debug:
        level = logging.DEBUG
    elif opt.quiet:
        level = logging.ERROR
    else:
        level = logging.INFO

    # configure logging
    logging.basicConfig(level=level, format='%(levelname)s: %(message)s')
    return


def initializeConfig(opt, handle):
    "We don't have any defaults - create some, using CLI if we have them"
    hdr = DEFAULT_CONFIG

    master_stanza = DEFAULT_CONFIG_FQDN_STANZA
<<<<<<< HEAD
    slave_stanza = DEFAULT_CONFIG_FQDN_STANZA

    master = opt.master and opt.master or ask("Fully qualified domain name for master")
    hdr = hdr.replace('MASTER', master)
    master_stanza = master_stanza.replace('FQDN', master)
=======
    if 'slave' in opt.__dict__:
        hdr = hdr.replace('SLAVE', opt.slave)
        slave_stanza = slave_stanza.replace('FQDN', opt.slave)
>>>>>>> b205b635

    login = opt.master_login and opt.master_login or ask("Admin login for %s" % master)
    master_stanza = master_stanza.replace('LOGIN', login)

    password = opt.master_password and opt.master_password or ask("Password for %s" % master, password=True)
    master_stanza = master_stanza.replace('PASSWORD', password)

    if opt.master_file:
        master_stanza = master_stanza.replace('MASTER_FILE', opt.master_file)

    slave = opt.slave and opt.slave or ask("Fully qualified domain name for slave")
    hdr = hdr.replace('SLAVE', slave)
    slave_stanza = slave_stanza.replace('FQDN', slave)

    login = opt.slave_login and opt.slave_login or ask("Admin login for %s" % slave)
    slave_stanza = slave_stanza.replace('LOGIN', login)

    password = opt.slave_password and opt.slave_password or ask("Password for %s" % slave, password=True)
    slave_stanza = slave_stanza.replace('PASSWORD', password)

    if opt.slave_file:
        slave_stanza = slave_stanza.replace('SLAVE_FILE', opt.slave_file)

    logging.debug("Header is now " + hdr)
    logging.debug("Slave-stanza is now " + slave_stanza)
    logging.debug("Master-stanza is now " + master_stanza)

    handle.write(hdr)
    handle.write(slave_stanza)
    handle.write(master_stanza)

    return


def setupConfig(opt):
    "The cfg-values we recognize include: \n"
    "  * default master \n"
    "  * default slave \n"
    "  * For specific FQDNs: \n"
    "    * login \n"
    "    * password \n"
    "    * master-setup-file \n"
    "    * slave-setup-file \n"

    # server-specifics will be loaded from the configuration file later
    config = SafeConfigParser()

    # create an empty configuration file if one's not present
    if not os.path.isfile(USER_CONF_FILE):
        try:
            # create ~/.spacewalk-sync-setup
            if not os.path.isdir(CONF_DIR):
                logging.debug('Creating %s' % CONF_DIR)
                os.mkdir(CONF_DIR, 0700)

            # create a template configuration file
            logging.debug('Creating configuration file: %s' % USER_CONF_FILE)
            handle = open(USER_CONF_FILE, 'w')
            initializeConfig(opt, handle)
            handle.close()
        except IOError:
            logging.error('Could not create %s' % USER_CONF_FILE)

    # load options from configuration file
    config.read([USER_CONF_FILE])

    return config


def getMasterConnectionInfo(opt, cfg):
    "Make sure we have login, password, and fqdn for MASTER, based on options and config-files"
    info = {}

    if opt.master:
        info['fqdn'] = opt.master
    elif cfg.has_option('Default', 'master.default'):
        info['fqdn'] = cfg.get('Default', 'master.default')
    else:  # No master - skip
        return info

    # Now that we have a master fqdn, we can get login info
    if opt.master_login:
        info['login'] = opt.master_login
    elif cfg.has_option(info['fqdn'], 'login'):
        info['login'] = cfg.get(info['fqdn'], 'login')
    else:
        return info

    # And finally pwd
    if opt.master_password:
        info['password'] = opt.master_password
    elif cfg.has_option(info['fqdn'], 'password'):
        info['password'] = cfg.get(info['fqdn'], 'password')
    else:
        return info

    return info


def getSlaveConnectionInfo(opt, cfg):
    "Make sure we have login, password, and fqdn for SLAVE, based on options and config-files"
    info = {}

    if opt.slave:
        info['fqdn'] = opt.slave
    elif cfg.has_option('Default', 'slave.default'):
        info['fqdn'] = cfg.get('Default', 'slave.default')
    else:  # No slave - skip
        return info

    # Now that we have a slave fqdn, we can get login info
    if opt.slave_login:
        info['login'] = opt.slave_login
    elif cfg.has_option(info['fqdn'], 'login'):
        info['login'] = cfg.get(info['fqdn'], 'login')
    else:
        return info

    # And finally pwd
    if opt.slave_password:
        info['password'] = opt.slave_password
    elif cfg.has_option(info['fqdn'], 'password'):
        info['password'] = cfg.get(info['fqdn'], 'password')
    else:
        return info

    return info


def validateConnectInfo(info):
    "Something needs to connect - make sure we have fqdn/login/pwd, and ask for "
    " anything missing"

<<<<<<< HEAD
    if not 'fqdn' in info or not info['fqdn']:
=======
    if not 'fqdn' in info or info['fqdn'] is None or len(info['fqdn']) == 0:
>>>>>>> b205b635
        fail("Can't connect, I don't know what machine you want to go to!")
    elif "." not in info['fqdn']:
        fail("Machine domain name is not fully qualified!")
    elif not info.get('login'):
        info['login'] = ask("Admin login for " + info['fqdn'])
        if not 'login' in info:
            fail("Can't connect, I don't have a login to use!")
    
    if not info.get('login'):
        info['password'] = ask("Password for " + info['login'] + " on machine " + info['fqdn'], password=True)

    return info


def connectTo(info):
    logging.debug("Connect-to info = %s" % info)
<<<<<<< HEAD
=======
    logging.info("Connecting to " + info['login'] + "@" + str(info['fqdn']))
>>>>>>> b205b635
    info = validateConnectInfo(info)
    logging.info("Connecting to " + info['login'] + "@" + info['fqdn'])
    url = "https://%(fqdn)s/rpc/api" % {"fqdn": info['fqdn']}
    client = xmlrpclib.Server(url, verbose=0)
    key = client.auth.login(info['login'], info['password'])
    return {"client": client, "key": key}


def orgByName(orgs):
    org_map = {}
    for org in orgs:
        org_map[org['name']] = org['id']
    return org_map


def determineTemplateFilename(kind, fqdn, opt, cfg):
    logging.debug("detTmplFilename kind = %s, fqdn = %s, opt = %s, cfg = %s" % (kind, fqdn, opt, cfg))

    if kind == 'master':
        if opt.master_file:
            return opt.master_file
        elif cfg.has_option(fqdn, 'master.setup'):
            return cfg.get(fqdn, 'master.setup')
        else:
            return DEFAULT_MASTER_SETUP_FILENAME
    elif kind == 'slave':
        if opt.slave_file:
            return opt.slave_file
        elif cfg.has_option(fqdn, 'slave.setup') and len(cfg.get(fqdn, 'slave.setup')) != 0:
            return cfg.get(fqdn, 'slave.setup')
        else:
            return DEFAULT_SLAVE_SETUP_FILENAME
    else:
        return None


def gen_slave_template(slave_session, master_session, master, filename, dflt_master):
    "Generates a default setup applying to the specified master, for the connected-slave"
    logging.info("Generating slave-setup file " + filename)

    master_orgs = master_session['client'].org.listOrgs(master_session['key'])
    master_map = orgByName(master_orgs)
    logging.debug("MASTER ORG MAP %s" % master_map)

    slave_orgs = slave_session['client'].org.listOrgs(slave_session['key'])
    slave_map = orgByName(slave_orgs)
    logging.debug("SLAVE ORG MAP %s" % slave_map)

    slave_setup = SafeConfigParser()
    slave_setup.optionxform = str

    if path.isfile(filename) and access(filename, R_OK):
        slave_setup.readfp(open(filename))

    # Overwrite anything existing for this master - we're starting over
    if slave_setup.has_section(master):
        slave_setup.remove_section(master)

    slave_setup.add_section(master)

    if (dflt_master):
        slave_setup.set(master, 'isDefault', '1')
    else:
        slave_setup.set(master, 'isDefault', '0')

    # wget -q -O <master-ca-cert-path> http://<master-fqdn>/pub/RHN-ORG-TRUSTED-SSL-CERT

    master_ca_cert_path = '/usr/share/rhn/' + master + '_RHN-ORG-TRUSTED-SSL-CERT'
    slave_setup.set(master, 'cacert', master_ca_cert_path)

    wget_cmd = 'wget -q -O ' + master_ca_cert_path + ' http://' + master + '/pub/RHN-ORG-TRUSTED-SSL-CERT'
    logging.info("About to wget master CA cert: [" + wget_cmd + "]")
    try:
        os.system(wget_cmd)
    except Exception, e:
        logging.error("...FAILED - do you have permission to write to /usr/share/rhn?")
        logging.exception()

    for org in master_orgs:
        if org['name'] in slave_map:
            master_org = "%s|%s|%s" % (org['id'], org['name'], slave_map[org['name']])
            slave_setup.set(master, str(org['id']), str(master_org))
        else:
            master_org = "%s|%s|%s" % (org['id'], org['name'], 1)
            slave_setup.set(master, str(org['id']), master_org)

    try:
        configfile = open(filename, 'w+')
        slave_setup.write(configfile)
        configfile.close()
    except IOError, e:
        logging.error("FAILED to write to slave template [" + filename + "]")
        sys.exit(1)

    return


def gen_master_template(master_session, slave, filename):
    "Generates a default setup applying to the specified slave, for the connected-master"
    logging.info("Generating master-setup file " + filename)

    master_setup = SafeConfigParser()
    master_setup.optionxform = str

    if path.isfile(filename) and access(filename, R_OK):
        master_setup.readfp(open(filename, 'r'))

    # Overwrite anything we have for this slave - we're starting over
    if master_setup.has_section(slave):
        master_setup.remove_section(slave)

    master_setup.add_section(slave)

    if not master_setup.has_option(slave, "isEnabled"):
        master_setup.set(slave, 'isEnabled', str(1))

    if not master_setup.has_option(slave, "allowAllOrgs"):
        master_setup.set(slave, 'allowAllOrgs', str(1))

    if not master_setup.has_option(slave, "allowedOrgs"):
        idlist = []
        for org in master_session['client'].org.listOrgs(master_session['key']):
            idlist.append(org['id'])
        logging.debug("idlist %s" % idlist)
        master_setup.set(slave, 'allowedOrgs', ",".join(str(i) for i in idlist))

    try:
        mfile = open(filename, 'w+')
        master_setup.write(mfile)
        mfile.close()
    except IOError, e:
        logging.error("FAILED to write to master template [" + mfile + "]")
        sys.exit(1)

    return


def apply_slave_template(slave_session, slave_setup_filename):
    "Updates the connected slave with information for the master(s) contained in the specified slave-setup-file"
    logging.info("Applying slave-setup " + slave_setup_filename)
    client = slave_session['client']
    key = slave_session['key']

    slave_setup = SafeConfigParser()
    if path.isfile(slave_setup_filename) and access(slave_setup_filename, R_OK):
        slave_setup.readfp(open(filename))
    else:
        fail("Can't find slave-setup file [" + slave_setup_filename + "]")

    fqdns = slave_setup.sections()

    for fqdn in fqdns:
        try:
            master = client.sync.master.getMasterByLabel(key, fqdn)
        except Exception, e:
            master = client.sync.master.create(key, fqdn)

        master_orgs = []
        moids = slave_setup.options(fqdn)
        # key is either master-org-id, or one of (isDefault, cacert) - skip those
        for moid in moids:  # moid|moname|local_oid
            if lower(moid) == "isdefault" or lower(moid) == "cacert":
                continue
            minfo = slave_setup.get(fqdn, moid)
            elts = string.split(minfo, '|')
            orginfo = {}
            orginfo['masterOrgId'] = int(elts[0])
            orginfo['masterOrgName'] = elts[1]
            if len(elts[2]) > 0:
                orginfo['localOrgId'] = int(elts[2])
            master_orgs.append(orginfo)

        client.sync.master.setMasterOrgs(key, master['id'], master_orgs)

        if slave_setup.has_option(fqdn, 'isDefault') and slave_setup.get(fqdn, 'isDefault') == '1':
            client.sync.master.makeDefault(key, master['id'])

        if slave_setup.has_option(fqdn, 'caCert'):
            client.sync.master.setCaCert(key, master['id'], slave_setup.get(fqdn, 'caCert'))

    return


def describe_slave_template(slave_setup_filename):
    "Tells us what it _would have_ done to a connected slave with information for "
    "the master(s) contained in the specified slave-setup-file"

    logging.info("Applying contents of file [" + slave_setup_filename + "] to SLAVE")

    slave_setup = SafeConfigParser()
    if path.isfile(slave_setup_filename) and access(slave_setup_filename, R_OK):
        slave_setup.readfp(open(filename))
    else:
        fail("Can't find slave-setup file [" + slave_setup_filename + "]")

    fqdns = slave_setup.sections()

    for fqdn in fqdns:
        logging.info("Updating info for master [" + fqdn + "]")
        if slave_setup.has_option(fqdn, 'isDefault') and slave_setup.get(fqdn, 'isDefault') == '1':
            logging.info("  Setting this master to the default-master for this slave")

        if slave_setup.has_option(fqdn, 'caCert'):
            logging.info("  Setting the path to this master's CA-CERT to [" + slave_setup.get(fqdn, 'caCert') + "]")

        moids = slave_setup.options(fqdn)
        for moid in moids:  # moid|moname|local_oid
            if lower(moid) == "isdefault" or lower(moid) == "cacert":
                continue
            minfo = slave_setup.get(fqdn, moid)
            elts = string.split(minfo, '|')
            logging.info("  Mapping master OrgId [%s], named [%s], to local OrgId [%s]" %
                         (elts[0], elts[1], elts[2]))
        logging.info("")

    return


def apply_master_template(master_session, master_setup_filename):
    "Updates the connected master with information for the slave(s) contained in the specified master-setup-file"
    logging.info("Applying master-setup " + master_setup_filename)
    client = master_session['client']
    key = master_session['key']

    master_setup = SafeConfigParser()
    if path.isfile(master_setup_filename) and access(master_setup_filename, R_OK):
        master_setup.readfp(open(filename))
    else:
        fail("Can't find master-setup file [" + master_setup_filename + "]")

    fqdns = master_setup.sections()

    for fqdn in fqdns:
        try:
            slave = client.sync.slave.getSlaveByName(key, fqdn)
        except Exception, e:
            slave = client.sync.slave.create(key, fqdn, True, True)

        isEnabled = True
        allowAll = True

        if master_setup.has_option(fqdn, 'isEnabled'):
            isEnabled = master_setup.getboolean(fqdn, 'isEnabled')

        if master_setup.has_option(fqdn, 'allowAllOrgs'):
            allowAll = master_setup.getboolean(fqdn, 'allowAllOrgs')

        client.sync.slave.update(key, slave['id'], fqdn, isEnabled, allowAll)

        master_orgs = []
        if master_setup.has_option(fqdn, 'allowedOrgs'):
            master_orgs = [int(x) for x in master_setup.get(fqdn, 'allowedOrgs').split(',')]

        client.sync.slave.setAllowedOrgs(key, slave['id'], master_orgs)
    return


def describe_master_template(master_setup_filename):
    "Tells us what it _would have_ done to a connected master with information for "
    "the slave(s) contained in the specified master-setup-file"

    logging.info("Applying contents of file [" + master_setup_filename + "] to MASTER")

    master_setup = SafeConfigParser()
    if path.isfile(master_setup_filename) and access(master_setup_filename, R_OK):
        master_setup.readfp(open(filename))
    else:
        fail("Can't find master-setup file [" + master_setup_filename + "]")

    fqdns = master_setup.sections()

    for fqdn in fqdns:
        logging.info("Updating info for slave [" + fqdn + "]")

        if master_setup.has_option(fqdn, 'isEnabled'):
            logging.info("  isEnabled = %s" % master_setup.getboolean(fqdn, 'isEnabled'))
        else:
            logging.info("  isEnabled = 1")

        if master_setup.has_option(fqdn, 'allowAllOrgs'):
            logging.info("  allowAllOrgs = %s" % master_setup.getboolean(fqdn, 'allowAllOrgs'))
        else:
            logging.info("  allowAllOrgs = 1")

        master_orgs = []
        if master_setup.has_option(fqdn, 'allowedOrgs'):
            master_orgs = [int(x) for x in master_setup.get(fqdn, 'allowedOrgs').split(',')]
        logging.info("  allowedOrgs = %s" % master_orgs)

        logging.info("")

    return

def ask(msg, password=False):
    msg += ": "
    return password and getpass.getpass(msg) or raw_input(msg)


def fail(msg):
    logging.error(msg)
<<<<<<< HEAD
    sys.exit(1)
=======
    logging.info("See spacewalk-sync-setup --help")
    sys.exit()
>>>>>>> b205b635


if __name__ == '__main__':
    if len(sys.argv) == 1 and os.path.exists(USER_CONF_FILE):
        sys.argv.append("-h")

    parser = setupOptions()
    (options, args) = parser.parse_args()
    setupLogging(options)
    logging.debug("OPTIONS = %s" % options)

    config = setupConfig(options)
    logging.debug("CONFIG = %s" % config)

    if (options.apply or options.describe_templates) and \
            (not options.configured_hosts and \
                 not options.master and \
                 not options.slave):
        logging.info("You should pass \"--configured-hosts\" option or specify master and/or slave hosts!")
        sys.exit(1)

    master_info = getMasterConnectionInfo(options, config)
    if options.master_template or options.slave_template or options.both_template or options.apply:
        master_cnx = connectTo(master_info)
        logging.debug("Master cnx = %s" % master_cnx)

    slave_info = getSlaveConnectionInfo(options, config)
    if options.master_template or options.slave_template or options.both_template or options.apply:
        slave_cnx = connectTo(slave_info)
        logging.debug("Slave cnx = %s" % slave_cnx)

    if options.master_template or options.both_template:
        filename = determineTemplateFilename('master', slave_info['fqdn'], options, config)
        gen_master_template(master_cnx, slave_info['fqdn'], filename)

    if options.slave_template or options.both_template:
        filename = determineTemplateFilename('slave', master_info['fqdn'], options, config)
        gen_slave_template(slave_cnx, master_cnx, master_info['fqdn'], filename, options.master_default)

    if (options.master or options.configured_hosts):
        filename = determineTemplateFilename('master', slave_info['fqdn'], options, config)
        if options.apply:
            apply_master_template(master_cnx, filename)
        elif options.describe_templates:
            describe_master_template(filename)

    if (options.slave or options.configured_hosts):
        filename = determineTemplateFilename('slave', master_info['fqdn'], options, config)
        if options.apply:
            apply_slave_template(slave_cnx, filename)
        elif options.describe_templates:
            describe_slave_template(filename)<|MERGE_RESOLUTION|>--- conflicted
+++ resolved
@@ -143,17 +143,10 @@
     hdr = DEFAULT_CONFIG
 
     master_stanza = DEFAULT_CONFIG_FQDN_STANZA
-<<<<<<< HEAD
     slave_stanza = DEFAULT_CONFIG_FQDN_STANZA
-
     master = opt.master and opt.master or ask("Fully qualified domain name for master")
     hdr = hdr.replace('MASTER', master)
     master_stanza = master_stanza.replace('FQDN', master)
-=======
-    if 'slave' in opt.__dict__:
-        hdr = hdr.replace('SLAVE', opt.slave)
-        slave_stanza = slave_stanza.replace('FQDN', opt.slave)
->>>>>>> b205b635
 
     login = opt.master_login and opt.master_login or ask("Admin login for %s" % master)
     master_stanza = master_stanza.replace('LOGIN', login)
@@ -287,11 +280,7 @@
     "Something needs to connect - make sure we have fqdn/login/pwd, and ask for "
     " anything missing"
 
-<<<<<<< HEAD
-    if not 'fqdn' in info or not info['fqdn']:
-=======
     if not 'fqdn' in info or info['fqdn'] is None or len(info['fqdn']) == 0:
->>>>>>> b205b635
         fail("Can't connect, I don't know what machine you want to go to!")
     elif "." not in info['fqdn']:
         fail("Machine domain name is not fully qualified!")
@@ -308,10 +297,7 @@
 
 def connectTo(info):
     logging.debug("Connect-to info = %s" % info)
-<<<<<<< HEAD
-=======
     logging.info("Connecting to " + info['login'] + "@" + str(info['fqdn']))
->>>>>>> b205b635
     info = validateConnectInfo(info)
     logging.info("Connecting to " + info['login'] + "@" + info['fqdn'])
     url = "https://%(fqdn)s/rpc/api" % {"fqdn": info['fqdn']}
@@ -612,12 +598,8 @@
 
 def fail(msg):
     logging.error(msg)
-<<<<<<< HEAD
-    sys.exit(1)
-=======
     logging.info("See spacewalk-sync-setup --help")
     sys.exit()
->>>>>>> b205b635
 
 
 if __name__ == '__main__':
