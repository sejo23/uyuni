--- conflicted
+++ resolved
@@ -1,9 +1,5 @@
 ^/\*\*$
-<<<<<<< HEAD
-^ \* Copyright \(c\) (20(0\d|1[01])--)?201[012] (Red Hat, Inc.|Novell|SUSE)$
-=======
-^ \* Copyright \(c\) (20(0\d|1[012])--)?201[0123] (Red Hat, Inc.|Novell)$
->>>>>>> 4d9b2238
+^ \* Copyright \(c\) (20(0\d|1[012])--)?201[0123] (Red Hat, Inc.|Novell|SUSE)$
 ^ \*$
 ^ \* This software is licensed to you under the GNU General Public License,$
 ^ \* version 2 \(GPLv2\). There is NO WARRANTY for this software, express or$
