--- conflicted
+++ resolved
@@ -1,9 +1,5 @@
 ^/\*\*$
-<<<<<<< HEAD
-^ \* Copyright \(c\) (20(0\d|1[012345])--)?201[01234567] (Red Hat, Inc.|SUSE LLC)$
-=======
 ^ \* Copyright \(c\) (20(0\d|1[0123456])--)?201[01234567] (Red Hat, Inc.|SUSE LLC)$
->>>>>>> 5a3d5a8d
 ^ \*$
 ^ \* This software is licensed to you under the GNU General Public License,$
 ^ \* version 2 \(GPLv2\). There is NO WARRANTY for this software, express or$
