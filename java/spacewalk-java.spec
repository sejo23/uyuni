%{!?__redhat_release:%define __redhat_release UNKNOWN}
%define cobprofdir      %{_localstatedir}/lib/rhn/kickstarts
%define cobprofdirup    %{_localstatedir}/lib/rhn/kickstarts/upload
%define cobprofdirwiz   %{_localstatedir}/lib/rhn/kickstarts/wizard
%define cobdirsnippets  %{_localstatedir}/lib/rhn/kickstarts/snippets
%define realcobsnippetsdir  %{_localstatedir}/lib/cobbler/snippets
%define cobblerdir          %{_localstatedir}/lib/cobbler

%if  0%{?rhel} && 0%{?rhel} < 6
%define appdir          %{_localstatedir}/lib/tomcat5/webapps
%define jardir          %{_localstatedir}/lib/tomcat5/webapps/rhn/WEB-INF/lib
%else
%if 0%{?fedora} || 0%{?rhel} >= 7
%define appdir          %{_localstatedir}/lib/tomcat/webapps
%define jardir          %{_localstatedir}/lib/tomcat/webapps/rhn/WEB-INF/lib
%else
%define appdir          /srv/tomcat/webapps
%define jardir          /srv/tomcat/webapps/rhn/WEB-INF/lib
%endif
%endif

%if 0%{?rhel} && 0%{?rhel} >= 6
# checkstyle is broken on Fedoras - we skip for now
# RHEL5 checkstyle4 is incompatible with checkstyle5
%define run_checkstyle  1
%endif
%if 0%{?suse_version}
%define run_checkstyle  1
%endif


Name: spacewalk-java
Summary: Java web application files for Spacewalk
Group: Applications/Internet
License: GPLv2
Version: 2.3.167
Release: 1%{?dist}
URL:       https://fedorahosted.org/spacewalk
Source0:   https://fedorahosted.org/releases/s/p/spacewalk/%{name}-%{version}.tar.gz
Source1:   %{name}-rpmlintrc
BuildRoot: %{_tmppath}/%{name}-%{version}-%{release}-root-%(%{__id_u} -n)
BuildArch: noarch
ExcludeArch: ia64

Requires: bcel
Requires: c3p0 >= 0.9.1
Requires: classpathx-mail
Requires: cobbler >= 2.0.0
Requires: dojo
Requires: dwr >= 3
Requires: google-gson >= 2.2.4
Requires: jakarta-commons-el
Requires: jakarta-commons-fileupload
Requires: jakarta-taglibs-standard
Requires: java >= 1.7.0
Requires: jcommon
Requires: jdom
Requires: jta
Requires: log4j
Requires: pam-modules
Requires: snakeyaml
Requires: sudo
Requires: redstone-xmlrpc
Requires: simple-core
Requires: simple-xml
Requires: sitemesh
Requires: spacewalk-branding
Requires: spacewalk-java-config
Requires: spacewalk-java-jdbc
Requires: spacewalk-java-lib
Requires: stringtree-json
Requires: susestudio-java-client
Requires: xalan-j2 >= 0:2.6.0
Requires: xerces-j2
%if 0%{?fedora}
Requires: classpathx-jaf
Requires: hibernate3 >= 3.6.10
Requires: hibernate3-c3p0 >= 3.6.10
Requires: hibernate3-ehcache >= 3.6.10
Requires: javassist
BuildRequires: ehcache-core
BuildRequires: hibernate3 >= 0:3.6.10
BuildRequires: hibernate3-c3p0 >= 3.6.10
BuildRequires: hibernate3-ehcache >= 3.6.10
BuildRequires: javassist
%else
Requires: hibernate3 = 0:3.2.4
BuildRequires: hibernate3 = 0:3.2.4
%endif
%if 0%{?suse_version}
Requires: ehcache
BuildRequires: ehcache
BuildRequires: sitemesh
%endif
# EL5 = Struts 1.2 and Tomcat 5, EL6+/recent Fedoras = 1.3 and Tomcat 6
%if 0%{?rhel} && 0%{?rhel} < 6
Requires: jasper5
Requires: struts >= 1.2.9
Requires: tomcat5
Requires: tomcat5-servlet-2.4-api
BuildRequires: jasper5
BuildRequires: jsp
BuildRequires: struts >= 0:1.2.9
%else
%if 0%{?fedora} || 0%{?rhel} >= 7
Requires: struts >= 0:1.3.0
Requires: tomcat >= 7
Requires: tomcat-lib >= 7
Requires: tomcat-servlet-3.0-api >= 7
BuildRequires: struts >= 0:1.3.0
BuildRequires: tomcat >= 7
BuildRequires: tomcat-lib >= 7
%else
%if 0%{?suse_version}
Requires: jakarta-commons-httpclient
Requires: struts >= 1.2.9
Requires: pxe-default-image
Requires(pre): tomcat >= 7
Requires: tomcat-lib >= 7
Requires: tomcat-servlet-3.0-api >= 7
BuildRequires: jakarta-commons-httpclient
BuildRequires: struts >= 1.2.9
BuildRequires: tomcat >= 7
BuildRequires: tomcat-lib >= 7
%else
Requires: struts >= 0:1.3.0
Requires: struts-taglib >= 0:1.3.0
Requires: tomcat6
Requires: tomcat6-lib
Requires: tomcat6-servlet-2.5-api
%endif
%endif
%endif
Requires: xalan-j2 >= 2.6.0
%if 0%{?fedora} || 0%{?rhel} >=7
Requires:      apache-commons-cli
Requires:      apache-commons-codec
Requires:      apache-commons-discovery
Requires:      apache-commons-io
Requires:      apache-commons-lang
Requires:      apache-commons-logging
Requires:      javapackages-tools
BuildRequires: apache-commons-cli
BuildRequires: apache-commons-codec
BuildRequires: apache-commons-collections
BuildRequires: apache-commons-discovery
BuildRequires: apache-commons-io
BuildRequires: apache-commons-logging
BuildRequires: apache-commons-validator
# spelling checker is only for Fedoras (no aspell in RHEL6)
BuildRequires: aspell aspell-en libxslt
BuildRequires: javapackages-tools
BuildRequires: mvn(ant-contrib:ant-contrib)
%else
Requires:      jakarta-commons-cli
Requires:      jakarta-commons-codec
Requires:      jakarta-commons-discovery
Requires:      jakarta-commons-io
Requires:      jakarta-commons-lang >= 0:2.1
Requires:      jakarta-commons-logging
Requires:      jpackage-utils
BuildRequires: ant-contrib
BuildRequires: ant-nodeps
BuildRequires: jakarta-commons-cli
BuildRequires: jakarta-commons-codec
BuildRequires: jakarta-commons-collections
BuildRequires: jakarta-commons-discovery
BuildRequires: jakarta-commons-io
BuildRequires: jakarta-commons-logging
BuildRequires: jakarta-commons-validator
BuildRequires: jpackage-utils
%endif
%if 0%{?suse_version}
BuildRequires: apache-commons-lang
%endif

# for RHEL6 we need to filter out several package versions
%if  0%{?rhel} && 0%{?rhel} >= 6
# cglib is not compatible with hibernate and asm from RHEL6
Requires: cglib < 0:2.2
%else
Requires: cglib
%endif

BuildRequires: perl
%if 0%{?suse_version}
BuildRequires: libxml2-tools
%else
BuildRequires: /usr/bin/xmllint
%endif
BuildRequires: ant
BuildRequires: ant-apache-regexp
BuildRequires: ant-junit
BuildRequires: antlr >= 2.7.6
BuildRequires: libxml2
BuildRequires: bcel
BuildRequires: c3p0 >= 0.9.1
BuildRequires: cglib
BuildRequires: classpathx-mail
BuildRequires: concurrent
BuildRequires: dom4j
BuildRequires: dwr >= 3
BuildRequires: google-gson >= 2.2.4
BuildRequires: jaf
BuildRequires: jakarta-commons-el
BuildRequires: jakarta-commons-fileupload
BuildRequires: jakarta-taglibs-standard
BuildRequires: java-devel >= 1.6.0
BuildRequires: jcommon
BuildRequires: jdom
<<<<<<< HEAD
BuildRequires: jfreechart >= 1.0.9
%if 0%{?suse_version}
BuildRequires: pam-modules
%else
=======
>>>>>>> 40a6f3f6
BuildRequires: jpam
%endif
BuildRequires: jta
BuildRequires: jsch
BuildRequires: postgresql-jdbc
BuildRequires: quartz
BuildRequires: redstone-xmlrpc
BuildRequires: simple-core
BuildRequires: simple-xml
BuildRequires: snakeyaml
BuildRequires: stringtree-json
BuildRequires: susestudio-java-client
BuildRequires: tanukiwrapper
%if 0%{?run_checkstyle}
BuildRequires: checkstyle
%endif
# SUSE additional build requirements
%if 0%{?suse_version}
BuildRequires: log4j
BuildRequires: struts >= 1.2.9
%else
BuildRequires: struts >= 1.3.0
BuildRequires: struts-taglib >= 1.3.0
%endif
%if ! 0%{?omit_tests} > 0
BuildRequires: translate-toolkit
%endif
Obsoletes: rhn-java < 5.3.0
Obsoletes: rhn-java-sat < 5.3.0
Obsoletes: rhn-oracle-jdbc-tomcat5 <= 1.0
Provides: rhn-java = %{version}-%{release}
Provides: rhn-java-sat = %{version}-%{release}
Provides: rhn-oracle-jdbc-tomcat5 = %{version}-%{release}

%description
This package contains the code for the Java version of the Spacewalk Web Site.

%package config
%if 0%{?suse_version}
%if 0%{?suse_version} >= 1315
Requires(pre): tomcat
%else
Requires(pre): tomcat6
%endif
%endif
Summary: Configuration files for Spacewalk Java
Group: Applications/Internet
Obsoletes: rhn-java-config < 5.3.0
Obsoletes: rhn-java-config-sat < 5.3.0
Provides: rhn-java-config = %{version}-%{release}
Provides: rhn-java-config-sat = %{version}-%{release}

%description config
This package contains the configuration files for the Spacewalk Java web
application and taskomatic process.

%package lib
Summary: Jar files for Spacewalk Java
Group: Applications/Internet
Obsoletes: rhn-java-lib < 5.3.0
Obsoletes: rhn-java-lib-sat < 5.3.0
Provides: rhn-java-lib = %{version}-%{release}
Provides: rhn-java-lib-sat = %{version}-%{release}
Requires: /usr/bin/sudo

%description lib
This package contains the jar files for the Spacewalk Java web application
and taskomatic process.

%package oracle
Summary: Oracle database backend support files for Spacewalk Java
Group: Applications/Internet
Requires: ojdbc5
BuildRequires: ojdbc5
%if  0%{?rhel} && 0%{?rhel} < 6
Requires: tomcat5
%else
%if 0%{?fedora} || 0%{?rhel} >= 7
Requires: tomcat >= 7
%else
Requires: tomcat >= 7
%endif
%endif
Provides: spacewalk-java-jdbc = %{version}-%{release}

%description oracle
This package contains Oracle database backend files for the Spacewalk Java.

%package postgresql
Summary: PostgreSQL database backend support files for Spacewalk Java
Group: Applications/Internet
Requires: postgresql-jdbc
%if  0%{?rhel} && 0%{?rhel} < 6
Requires: tomcat5
%else
%if 0%{?fedora} || 0%{?rhel} >=7
Requires: tomcat >= 7
%else
Requires: tomcat >= 7
%endif
%endif
Provides: spacewalk-java-jdbc = %{version}-%{release}

%description postgresql
This package contains PostgreSQL database backend files for the Spacewalk Java.


%if ! 0%{?omit_tests} > 0
%package tests
Summary: Test Classes for testing spacewalk-java
Group:  Applications/Internet

BuildRequires:  jmock < 2.0
Requires: jmock < 2.0
Requires: ant-junit

%description tests
This package contains testing files of spacewalk-java.  

%files tests
%defattr(644,root,root,775)
%dir %{_datadir}/rhn/unit-tests
%{_datadir}/rhn/lib/rhn-test.jar
%{_datadir}/rhn/unit-tests/*
%{_datadir}/rhn/unittest.xml
%{jardir}/mockobjects*.jar
%{jardir}/strutstest*.jar
%endif

%package apidoc-sources
Summary: Autogenerated apidoc-docbook xml sources for spacewalk-java
Group:  Applications/Internet

BuildRequires: docbook_4

%description apidoc-sources
This package contains apidoc-docbook xml sources of spacewalk-java.

%files apidoc-sources
%defattr(644,root,root,775)
%docdir %{_defaultdocdir}/%{name}
%dir %{_defaultdocdir}/%{name}
%dir %{_defaultdocdir}/%{name}/xml
%{_defaultdocdir}/%{name}/xml/susemanager_api_doc.xml

%package -n spacewalk-taskomatic
Summary: Java version of taskomatic
Group: Applications/Internet

# for RHEL6 we need to filter out several package versions
%if  0%{?rhel} && 0%{?rhel} >= 6
# cglib is not compatible with hibernate and asm from RHEL6
<<<<<<< HEAD
Requires: cglib < 2.2
# we dont want jfreechart from EPEL because it has different symlinks
Requires: jfreechart < 1.0.13
=======
Requires: cglib < 0:2.2
>>>>>>> 40a6f3f6
%else
Requires: cglib
%endif

Requires: bcel
Requires: c3p0 >= 0.9.1
Requires: cobbler >= 2.0.0
Requires: concurrent
Requires: jakarta-taglibs-standard
Requires: java >= 0:1.6.0
Requires: jcommon
%if 0%{?suse_version}
Requires: pam-modules
%else
Requires: java-devel >= 0:1.6.0
Requires: jpam
%endif
Requires: log4j
Requires: quartz < 2.0
Requires: simple-core
Requires: spacewalk-java-config
Requires: spacewalk-java-jdbc
Requires: spacewalk-java-lib
Requires: tanukiwrapper
Requires: xalan-j2 >= 0:2.6.0
Requires: xerces-j2
%if 0%{?fedora}
Requires: hibernate3 >= 3.6.10
Requires: hibernate3-c3p0 >= 3.6.10
Requires: hibernate3-ehcache >= 3.6.10
Requires: javassist
%else
Requires: hibernate3 >= 3.2.4
%endif
%if 0%{?fedora} || 0%{?rhel} >= 7
Requires: apache-commons-cli
Requires: apache-commons-codec
Requires: apache-commons-dbcp
Requires: apache-commons-lang
Requires: apache-commons-logging
%else
Requires: jakarta-commons-cli
Requires: jakarta-commons-codec
Requires: jakarta-commons-dbcp
Requires: jakarta-commons-lang >= 0:2.1
Requires: jakarta-commons-logging
%endif
Requires: jsch
Requires: pam-modules
Requires: xalan-j2 >= 2.6.0
Conflicts: quartz >= 2.0
Obsoletes: taskomatic < 5.3.0
Obsoletes: taskomatic-sat < 5.3.0
Provides: taskomatic = %{version}-%{release}
Provides: taskomatic-sat = %{version}-%{release}
%if 0%{?suse_version}
BuildRequires: systemd
%{?systemd_requires}
Requires: jakarta-commons-httpclient
Requires: susemanager-frontend-libs
%else
Requires(post): chkconfig
Requires(preun): chkconfig
# This is for /sbin/service
Requires(preun): initscripts
%endif

%description -n spacewalk-taskomatic
This package contains the Java version of taskomatic.

%prep
%setup -q

# missing tomcat juli JAR (needed for JSP precompilation) - bug 661244
if test -d /usr/share/tomcat6; then
    mkdir -p build/build-lib
    if test ! -h /usr/share/java/tomcat6/tomcat-juli.jar; then
        ln -s /usr/share/tomcat6/bin/tomcat-juli.jar \
            build/build-lib/tomcat-juli.jar
    else
        ln -s /usr/share/java/tomcat6/tomcat-juli.jar \
                build/build-lib/tomcat-juli.jar
    fi
fi

%if 0%{?fedora}
%define skip_xliff  1
%endif

%if ! 0%{?omit_tests} > 0 && ! 0%{?skip_xliff}
find . -name 'StringResource_*.xml' |      while read i ;
    do echo $i
    # check for common localizations issues
    ln -s $(basename $i) $i.xliff
    CONTENT=$(pofilter --progress=none --nofuzzy --gnome \
                       --excludefilter=untranslated \
                       --excludefilter=purepunc \
                       $i.xliff 2>&1)
    if [ -n "$CONTENT" ]; then
        echo ERROR - pofilter errors: "$CONTENT"
        exit 1
    fi
    rm -f $i.xliff

    #check duplicate message keys in StringResource_*.xml files
    CONTENT=$(/usr/bin/xmllint --format "$i" | /usr/bin/perl -lne 'if (/<trans-unit( id=".+?")?/) { print $1 if $X{$1}++ }' )
    if [ -n "$CONTENT" ]; then
        echo ERROR - duplicate message keys: $CONTENT
        exit 1
    fi
done
%endif

%build
# compile only java sources (no packing here)
ant -Dprefix=$RPM_BUILD_ROOT init-install compile

%if 0%{?run_checkstyle}
echo "Running checkstyle on java main sources"
export CLASSPATH="build/classes:build/build-lib/*"
export BASE_OPTIONS="-Djavadoc.method.scope=public \
-Djavadoc.type.scope=package \
-Djavadoc.var.scope=package \
-Dcheckstyle.cache.file=build/checkstyle.cache.src \
-Djavadoc.lazy=false \
-Dcheckstyle.header.file=buildconf/LICENSE.txt"
find . -name *.java | grep -vE '(/test/|/jsp/|/playpen/)' | \
xargs checkstyle -c buildconf/checkstyle.xml ||:

echo "Running checkstyle on java test sources"
export BASE_OPTIONS="-Djavadoc.method.scope=nothing \
-Djavadoc.type.scope=nothing \
-Djavadoc.var.scope=nothing \
-Dcheckstyle.cache.file=build/checkstyle.cache.test \
-Djavadoc.lazy=false \
-Dcheckstyle.header.file=buildconf/LICENSE.txt"
find . -name *.java | grep -E '/test/' | grep -vE '(/jsp/|/playpen/)' | \
xargs checkstyle -c buildconf/checkstyle.xml ||:
%endif

# catch macro name errors
#find . -type f -name '*.xml' | xargs perl -CSAD -lne '
#          for (grep { $_ ne "PRODUCT_NAME" } /\@\@(\w+)\@\@/g) {
#              print;
#              $exit = 1;
#          }
#          @r = /((..)?PRODUCT_NAME(..)?)/g ;
#          while (@r) {
#              $s = shift(@r); $f = shift(@r); $l = shift(@r);
#              if ($f ne "@@" or $l ne "@@") {
#                  print $s;
#                  $exit = 1;
#              }
#          }
#          END { exit $exit }'

echo "Building apidoc docbook sources"
ant -Dprefix=$RPM_BUILD_ROOT init-install apidoc-docbook
cd build/reports/apidocs/docbook
/usr/bin/xmllint --xinclude --postvalid book.xml > susemanager_api_doc.xml
cd $RPM_BUILD_ROOT

%install
rm -rf $RPM_BUILD_ROOT

# on Fedora 19 some jars are named differently
%if 0%{?fedora}
mkdir -p $RPM_BUILD_ROOT%{_javadir}
[[ -f %{_javadir}/mchange-commons-java.jar ]] && ln -s -f %{_javadir}/mchange-commons-java.jar $RPM_BUILD_ROOT%{_javadir}/mchange-commons.jar
[[ -f %{_javadir}/mchange-commons/mchange-commons-java.jar ]] && ln -s -f %{_javadir}/mchange-commons/mchange-commons-java.jar $RPM_BUILD_ROOT%{_javadir}/mchange-commons.jar
ln -s -f %{_javadir}/jboss-logging/jboss-logging.jar $RPM_BUILD_ROOT%{_javadir}/jboss-logging.jar
# create missing symlinks on fedora21
%if 0%{?fedora} >= 21
 ln -s -f %{_javadir}/hibernate-jpa-2.0-api/hibernate-jpa-2.0-api.jar $RPM_BUILD_ROOT%{_javadir}/hibernate-jpa-2.0-api.jar
 ln -s -f %{_javadir}/c3p0/c3p0.jar $RPM_BUILD_ROOT%{_javadir}/c3p0.jar
 ln -s -f %{_javadir}/concurrent/concurrent.jar $RPM_BUILD_ROOT%{_javadir}/concurrent.jar
%endif

%endif

%if  0%{?rhel} && 0%{?rhel} < 6
ant -Dprefix=$RPM_BUILD_ROOT install-tomcat5
install -d -m 755 $RPM_BUILD_ROOT%{_sysconfdir}/tomcat5/Catalina/localhost/
install -m 755 conf/rhn.xml $RPM_BUILD_ROOT%{_sysconfdir}/tomcat5/Catalina/localhost/rhn.xml
%else
%if 0%{?fedora} || 0%{?rhel} >= 7
ant -Dprefix=$RPM_BUILD_ROOT install-tomcat7
install -d -m 755 $RPM_BUILD_ROOT%{_sysconfdir}/tomcat/Catalina/localhost/
install -m 755 conf/rhn.xml $RPM_BUILD_ROOT%{_sysconfdir}/tomcat/Catalina/localhost/rhn.xml
%else
ant -Dprefix=$RPM_BUILD_ROOT install-tomcat7
install -d -m 755 $RPM_BUILD_ROOT%{_sysconfdir}/tomcat/Catalina/localhost/
install -m 755 conf/rhn.xml $RPM_BUILD_ROOT%{_sysconfdir}/tomcat/Catalina/localhost/rhn.xml
%endif
%endif

# check spelling errors in all resources for English if aspell installed
[ -x "$(which aspell)" ] && scripts/spelling/check_java.sh .. en_US

%if 0%{?fedora}
install -d -m 755 $RPM_BUILD_ROOT%{_sbindir}
install -d -m 755 $RPM_BUILD_ROOT%{_unitdir}
%else
install -d -m 755 $RPM_BUILD_ROOT%{_initrddir}
%endif
install -d -m 755 $RPM_BUILD_ROOT%{_bindir}
install -d -m 755 $RPM_BUILD_ROOT%{_sysconfdir}/rhn
install -d -m 755 $RPM_BUILD_ROOT%{_prefix}/share/rhn
install -d -m 755 $RPM_BUILD_ROOT%{_prefix}/share/rhn/unit-tests
install -d -m 755 $RPM_BUILD_ROOT%{_prefix}/share/rhn/lib
install -d -m 755 $RPM_BUILD_ROOT%{_prefix}/share/rhn/classes
install -d -m 755 $RPM_BUILD_ROOT%{_prefix}/share/rhn/config-defaults
install -d -m 755 $RPM_BUILD_ROOT%{cobprofdir}
install -d -m 755 $RPM_BUILD_ROOT%{cobprofdirup}
install -d -m 755 $RPM_BUILD_ROOT%{cobprofdirwiz}
install -d -m 755 $RPM_BUILD_ROOT%{cobdirsnippets}

%if 0%{?suse_version}
install -d -m 755 $RPM_BUILD_ROOT/%{_localstatedir}/lib/spacewalk/scc
install -d -m 755 $RPM_BUILD_ROOT/%{_localstatedir}/lib/spacewalk/systemlogs
%else
install -d -m 755 $RPM_BUILD_ROOT/%{_var}/spacewalk/systemlogs
%endif

install -d -m 755 $RPM_BUILD_ROOT%{_sysconfdir}/logrotate.d
%if 0%{?fedora}
echo "hibernate.cache.region.factory_class=net.sf.ehcache.hibernate.SingletonEhCacheRegionFactory" >> conf/default/rhn_hibernate.conf
%endif
%if 0%{?fedora} && 0%{?fedora} >= 21
echo "wrapper.java.classpath.28=/usr/share/java/log4j-1.jar" >> conf/default/rhn_taskomatic_daemon.conf
%else
echo "wrapper.java.classpath.28=/usr/share/java/log4j.jar" >> conf/default/rhn_taskomatic_daemon.conf
%endif
%if 0%{?fedora}
echo "wrapper.java.classpath.49=/usr/share/java/hibernate3/hibernate-core-3.jar
wrapper.java.classpath.61=/usr/share/java/hibernate-jpa-2.0-api.jar
wrapper.java.classpath.62=/usr/share/java/hibernate3/hibernate-ehcache-3.jar
wrapper.java.classpath.63=/usr/share/java/hibernate3/hibernate-c3p0-3.jar
wrapper.java.classpath.64=/usr/share/java/hibernate*/hibernate-commons-annotations.jar
wrapper.java.classpath.65=/usr/share/java/slf4j/api.jar
wrapper.java.classpath.66=/usr/share/java/jboss-logging.jar
wrapper.java.classpath.67=/usr/share/java/javassist.jar
wrapper.java.classpath.68=/usr/share/java/ehcache-core.jar" >> conf/default/rhn_taskomatic_daemon.conf
%else
echo "wrapper.java.classpath.48=/usr/share/java/hibernate3.jar" >> conf/default/rhn_taskomatic_daemon.conf
%if 0%{suse_version}
echo "hibernate.cache.provider_class=org.hibernate.cache.EhCacheProvider" >> conf/default/rhn_hibernate.conf
echo "wrapper.java.classpath.65=/usr/share/java/slf4j/api.jar
wrapper.java.classpath.66=/usr/share/java/slf4j/jcl.jar
wrapper.java.classpath.67=/usr/share/java/ehcache.jar" >> conf/default/rhn_taskomatic_daemon.conf
%else
echo "hibernate.cache.provider_class=org.hibernate.cache.OSCacheProvider" >> conf/default/rhn_hibernate.conf
%endif
%endif
install -m 644 conf/default/rhn_hibernate.conf $RPM_BUILD_ROOT%{_prefix}/share/rhn/config-defaults/rhn_hibernate.conf
install -m 644 conf/default/rhn_taskomatic_daemon.conf $RPM_BUILD_ROOT%{_prefix}/share/rhn/config-defaults/rhn_taskomatic_daemon.conf
install -m 644 conf/default/rhn_org_quartz.conf $RPM_BUILD_ROOT%{_prefix}/share/rhn/config-defaults/rhn_org_quartz.conf
install -m 644 conf/rhn_java.conf $RPM_BUILD_ROOT%{_prefix}/share/rhn/config-defaults
install -m 644 conf/logrotate/rhn_web_api $RPM_BUILD_ROOT%{_sysconfdir}/logrotate.d/rhn_web_api
# LOGROTATE >= 3.8 requires extra permission config
%if 0%{?fedora} || 0%{?rhel} > 6
sed -i 's/#LOGROTATE-3.8#//' $RPM_BUILD_ROOT%{_sysconfdir}/logrotate.d/rhn_web_api
%endif
%if 0%{?fedora} || 0%{?suse_version}
mkdir -p $RPM_BUILD_ROOT%{_sbindir}
mkdir -p $RPM_BUILD_ROOT%{_unitdir}
install -m 755 scripts/taskomatic $RPM_BUILD_ROOT%{_sbindir}
install -m 755 scripts/taskomatic.service $RPM_BUILD_ROOT%{_unitdir}
%else
install -m 755 scripts/taskomatic $RPM_BUILD_ROOT%{_initrddir}
%endif
# add rc link
ln -sf service $RPM_BUILD_ROOT/%{_sbindir}/rctaskomatic

install -m 755 scripts/unittest.xml $RPM_BUILD_ROOT/%{_datadir}/rhn/
install -m 644 build/webapp/rhnjava/WEB-INF/lib/rhn.jar $RPM_BUILD_ROOT%{_datadir}/rhn/lib
%if ! 0%{?omit_tests} > 0
install -m 644 build/webapp/rhnjava/WEB-INF/lib/rhn-test.jar $RPM_BUILD_ROOT%{_datadir}/rhn/lib
cp -a build/classes/com/redhat/rhn/common/conf/test/conf $RPM_BUILD_ROOT%{_datadir}/rhn/unit-tests/
%endif
install -m 644 conf/log4j.properties.taskomatic $RPM_BUILD_ROOT%{_datadir}/rhn/classes/log4j.properties

install -m 644 conf/cobbler/snippets/default_motd  $RPM_BUILD_ROOT%{cobdirsnippets}/default_motd
install -m 644 conf/cobbler/snippets/keep_system_id  $RPM_BUILD_ROOT%{cobdirsnippets}/keep_system_id
install -m 644 conf/cobbler/snippets/post_reactivation_key  $RPM_BUILD_ROOT%{cobdirsnippets}/post_reactivation_key
install -m 644 conf/cobbler/snippets/post_delete_system  $RPM_BUILD_ROOT%{cobdirsnippets}/post_delete_system
install -m 644 conf/cobbler/snippets/redhat_register  $RPM_BUILD_ROOT%{cobdirsnippets}/redhat_register
install -m 644 conf/cobbler/snippets/sles_register    $RPM_BUILD_ROOT%{cobdirsnippets}/sles_register
install -m 644 conf/cobbler/snippets/sles_register_script $RPM_BUILD_ROOT%{cobdirsnippets}/sles_register_script
install -m 644 conf/cobbler/snippets/sles_no_signature_checks $RPM_BUILD_ROOT%{cobdirsnippets}/sles_no_signature_checks

ln -s -f /usr/sbin/tanukiwrapper $RPM_BUILD_ROOT/%{_bindir}/taskomaticd
ln -s -f %{_javadir}/ojdbc5.jar $RPM_BUILD_ROOT%{jardir}/ojdbc5.jar
ln -s -f %{_javadir}/dwr.jar $RPM_BUILD_ROOT%{jardir}/dwr.jar
install -d -m 755 $RPM_BUILD_ROOT/%{realcobsnippetsdir}
ln -s -f  %{cobdirsnippets} $RPM_BUILD_ROOT/%{realcobsnippetsdir}/spacewalk

install -d -m 755 $RPM_BUILD_ROOT%{_datadir}/spacewalk/audit
install -m 644 conf/audit/auditlog-config.yaml $RPM_BUILD_ROOT%{_datadir}/spacewalk/audit/auditlog-config.yaml

%if 0%{?suse_version}
touch $RPM_BUILD_ROOT/%{_localstatedir}/lib/spacewalk/systemlogs/audit-review.log
%else
touch $RPM_BUILD_ROOT/%{_var}/spacewalk/systemlogs/audit-review.log
%endif

# Fedoras have cglib version that is not compatible with asm and need objectweb-asm
# Unfortunately both libraries must be installed for dependencies so we override
# the asm symlink with objectweb-asm here
%if 0%{?fedora}
ln -s -f %{_javadir}/objectweb-asm/asm-all.jar $RPM_BUILD_ROOT%{jardir}/asm_asm.jar
ln -s -f %{_javadir}/objectweb-asm/asm-all.jar $RPM_BUILD_ROOT%{_datadir}/rhn/lib/spacewalk-asm.jar
%else
if [ -e %{_javadir}/objectweb-asm/asm-all.jar ]; then
  ln -s -f %{_javadir}/objectweb-asm/asm-all.jar $RPM_BUILD_ROOT%{_datadir}/rhn/lib/spacewalk-asm.jar
else
  ln -s -f %{_javadir}/asm/asm.jar  $RPM_BUILD_ROOT%{_datadir}/rhn/lib/spacewalk-asm.jar
fi
%endif

# 732350 - On Fedora 15, mchange's log stuff is no longer in c3p0.
%if 0%{?fedora}
ln -s -f %{_javadir}/mchange-commons.jar $RPM_BUILD_ROOT%{jardir}/mchange-commons.jar
%endif

# install docbook sources
mkdir -p $RPM_BUILD_ROOT%{_docdir}/%{name}/xml
install -m 755 build/reports/apidocs/docbook/susemanager_api_doc.xml $RPM_BUILD_ROOT%{_docdir}/%{name}/xml/susemanager_api_doc.xml

# delete JARs which must not be deployed
rm -rf $RPM_BUILD_ROOT%{jardir}/jspapi.jar
rm -rf $RPM_BUILD_ROOT%{jardir}/jasper5-compiler.jar
rm -rf $RPM_BUILD_ROOT%{jardir}/jasper5-runtime.jar
rm -rf $RPM_BUILD_ROOT%{jardir}/tomcat*.jar
%if 0%{?omit_tests} > 0
rm -rf $RPM_BUILD_ROOT%{_datadir}/rhn/lib/rhn-test.jar
rm -rf $RPM_BUILD_ROOT/classes/com/redhat/rhn/common/conf/test/conf
rm -rf $RPM_BUILD_ROOT%{_datadir}/rhn/unittest.xml
rm -rf $RPM_BUILD_ROOT%{jardir}/mockobjects*.jar
rm -rf $RPM_BUILD_ROOT%{jardir}/strutstest*.jar
%endif

# show all JAR symlinks
echo "#### SYMLINKS START ####"
find $RPM_BUILD_ROOT%{jardir} -name *.jar
echo "#### SYMLINKS END ####"


%clean
rm -rf $RPM_BUILD_ROOT

%if 0%{?suse_version}
%pre -n spacewalk-taskomatic
%service_add_pre taskomatic.service

%post -n spacewalk-taskomatic
%service_add_post taskomatic.service

%preun -n spacewalk-taskomatic
%service_del_preun taskomatic.service

%postun -n spacewalk-taskomatic
%service_del_postun taskomatic.service

%post config
if [ ! -d /var/log/rhn ]; then
    mkdir /var/log/rhn
    chown root:www /var/log/rhn
    chmod 770 /var/log/rhn
fi
if [ ! -e /var/log/rhn/rhn_web_api.log ]; then
    touch /var/log/rhn/rhn_web_api.log
fi
chown tomcat:www /var/log/rhn/rhn_web_api.log

%else
%post -n spacewalk-taskomatic
if [ -f /etc/init.d/taskomatic ]; then
   # This adds the proper /etc/rc*.d links for the script
   /sbin/chkconfig --add taskomatic
fi

%preun -n spacewalk-taskomatic
if [ $1 = 0 ] ; then
   if [ -f /etc/init.d/taskomatic ]; then
      /sbin/service taskomatic stop >/dev/null 2>&1
      /sbin/chkconfig --del taskomatic
   fi
fi
%endif

%files
%defattr(-,root,root)
%if 0%{?suse_version}
%dir %{_localstatedir}/lib/rhn
%dir %{_localstatedir}/lib/spacewalk
%defattr(0664,root,tomcat,0775)
%endif
%defattr(644,tomcat,tomcat,775)
%dir %{appdir}/rhn/
%{appdir}/rhn/apidoc/
%{appdir}/rhn/css/
%{appdir}/rhn/errata/
%{appdir}/rhn/help/
%{appdir}/rhn/img/
%{appdir}/rhn/META-INF/
%{appdir}/rhn/schedule/
%{appdir}/rhn/systems/
%{appdir}/rhn/users/
%{appdir}/rhn/errors/
%{appdir}/rhn/*.jsp
%{appdir}/rhn/WEB-INF/classes
%{appdir}/rhn/WEB-INF/decorators
%{appdir}/rhn/WEB-INF/includes
%{appdir}/rhn/WEB-INF/nav
%{appdir}/rhn/WEB-INF/pages
%{appdir}/rhn/WEB-INF/*.xml
# list of all jar symlinks without any version numbers
# and wildcards (except non-symlink velocity)
%{jardir}/antlr.jar
%{jardir}/bcel.jar
%{jardir}/c3p0*.jar
%{jardir}/cglib.jar
%{jardir}/commons-beanutils.jar
%{jardir}/commons-cli.jar
%{jardir}/commons-codec.jar
%{jardir}/commons-collections.jar
%{jardir}/commons-digester.jar
%{jardir}/commons-discovery.jar
%{jardir}/commons-el.jar
%{jardir}/commons-fileupload.jar
%{jardir}/commons-httpclient.jar
%{jardir}/commons-io.jar
%{jardir}/commons-lang.jar
%{jardir}/commons-logging.jar
%{jardir}/*commons-validator.jar
%{jardir}/concurrent*.jar
%{jardir}/dom4j.jar
%{jardir}/dwr.jar
%{jardir}/google-gson.jar
%{jardir}/hibernate3*
%if 0%{?fedora}
%{jardir}/ehcache-core.jar
%{jardir}/*_hibernate-commons-annotations.jar
%{jardir}/hibernate-jpa-2.0-api*.jar
%{jardir}/javassist.jar
%{jardir}/slf4j_api.jar
%{jardir}/slf4j_log4j12*.jar
%endif
%if 0%{?suse_version}
%{jardir}/ehcache.jar
%endif
%if 0%{?fedora}
%{_javadir}/mchange-commons.jar
%{_javadir}/jboss-logging.jar
%{jardir}/*jboss-logging.jar

%if 0%{?fedora} >= 21
%{_javadir}/c3p0.jar
%{_javadir}/concurrent.jar
%{_javadir}/hibernate-jpa-2.0-api.jar
%endif

%endif
%{jardir}/jaf.jar
%{jardir}/javamail.jar
%{jardir}/jcommon*.jar
%{jardir}/jdom.jar
%{jardir}/jta.jar
%{jardir}/log4j*.jar
%{jardir}/oro.jar
%{jardir}/quartz.jar
%{jardir}/redstone-xmlrpc-client.jar
%{jardir}/redstone-xmlrpc.jar
%{jardir}/rhn.jar
%{jardir}/simple-core.jar
%{jardir}/simple-xml.jar
%{jardir}/sitemesh.jar
%{jardir}/snakeyaml.jar
%{jardir}/stringtree-json.jar
%{jardir}/susestudio-java-client.jar
%{jardir}/taglibs-core.jar
%{jardir}/taglibs-standard.jar
%{jardir}/tanukiwrapper.jar
%{jardir}/velocity-*.jar
%{jardir}/xalan-j2.jar
%{jardir}/xerces-j2.jar
%{jardir}/xml-commons-apis.jar

# asm-1.5.3-7.jpp5.noarch (F14, F13, EL6)
# asm-1.5.3-1jpp.ep1.1.el5.2.noarch (EL5)
%{jardir}/objectweb-asm_asm.jar
#%{jardir}/asmasm.jar
#%{jardir}/asmasm-analysis.jar
#%{jardir}/asmasm-attrs.jar
#%{jardir}/asmasm-tree.jar
#%{jardir}/asmasm-util.jar
#%{jardir}/asmasm-xml.jar
#%{jardir}/asmkasm.jar

<<<<<<< HEAD
%if 0%{?fedora}
# jfreechart-1.0.10-4.fc13.noarch (F13)
# jfreechart-1.0.13-1.fc14.noarch (F14)
%{jardir}/jfreechart_jfreechart.jar
%endif

%if (0%{?rhel} && 0%{?rhel} >= 5) || 0%{?suse_version}
# jfreechart-1.0.10-1.el5.noarch (EL5)
# jfreechart-1.0.9-4.jpp5.noarch (EL6)
%{jardir}/jfreechart.jar
%endif

=======
>>>>>>> 40a6f3f6
# EL5 = Struts 1.2 and Tomcat 5, EL6+/recent Fedoras = 1.3 and Tomcat 6
%if 0%{?rhel} && 0%{?rhel} < 6 || 0%{suse_version}
%{jardir}/struts.jar
%else
%{jardir}/struts*.jar
%{jardir}/commons-chain.jar
%endif

%dir %{cobprofdir}
%dir %{cobprofdirup}
%dir %{cobprofdirwiz}
%dir %{cobdirsnippets}
%config %{cobdirsnippets}/default_motd
%config %{cobdirsnippets}/keep_system_id
%config %{cobdirsnippets}/post_reactivation_key
%config %{cobdirsnippets}/post_delete_system
%config %{cobdirsnippets}/redhat_register
%config %{cobdirsnippets}/sles_register
%config %{cobdirsnippets}/sles_register_script
%config %{cobdirsnippets}/sles_no_signature_checks
%if  0%{?rhel} && 0%{?rhel} < 6
%config(noreplace) %{_sysconfdir}/tomcat5/Catalina/localhost/rhn.xml
%else
%if 0%{?fedora} || 0%{?rhel} >= 7
%config(noreplace) %{_sysconfdir}/tomcat/Catalina/localhost/rhn.xml
%else
%config(noreplace) %{_sysconfdir}/tomcat/Catalina/localhost/rhn.xml
%endif
%endif
%attr(755,root,root) %dir %{cobblerdir}
%attr(755,root,root) %dir %{realcobsnippetsdir}
%{realcobsnippetsdir}/spacewalk

%if 0%{?suse_version}
%attr(755, tomcat, root) %dir %{_localstatedir}/lib/spacewalk/scc
%attr(755, tomcat, root) %dir %{_localstatedir}/lib/spacewalk/systemlogs
%ghost %attr(644, tomcat, root) %{_localstatedir}/lib/spacewalk/systemlogs/audit-review.log
%dir %{appdir}/rhn/WEB-INF
%dir %{jardir}
%else
%dir %attr(755, tomcat, root) %{_var}/spacewalk/systemlogs
%ghost %attr(644, tomcat, root) %{_var}/spacewalk/systemlogs/audit-review.log
%endif

%files -n spacewalk-taskomatic
%defattr(-,root,root)
%if 0%{?fedora} || 0%{?suse_version}
%attr(755, root, root) %{_sbindir}/taskomatic
%attr(755, root, root) %{_unitdir}/taskomatic.service
%else
%attr(755, root, root) %{_initrddir}/taskomatic
%endif
%{_bindir}/taskomaticd
%{_datadir}/rhn/lib/spacewalk-asm.jar
%{_sbindir}/rctaskomatic

%files config
%defattr(-,root,root)
%attr(755,root,www) %dir %{_prefix}/share/rhn/config-defaults
%{_prefix}/share/rhn/config-defaults/rhn_hibernate.conf
%{_prefix}/share/rhn/config-defaults/rhn_taskomatic_daemon.conf
%{_prefix}/share/rhn/config-defaults/rhn_org_quartz.conf
%{_prefix}/share/rhn/config-defaults/rhn_java.conf
%config %{_sysconfdir}/logrotate.d/rhn_web_api
%dir %{_datadir}/spacewalk
%dir %{_datadir}/spacewalk/audit
%config %{_datadir}/spacewalk/audit/auditlog-config.yaml

%files lib
%defattr(-,root,root)
%dir %{_datadir}/rhn
%dir %{_datadir}/rhn/lib
%dir %{_datadir}/rhn/classes
%{_datadir}/rhn/classes/log4j.properties
%{_datadir}/rhn/lib/rhn.jar

%files oracle
%defattr(644, tomcat, tomcat)
%{jardir}/ojdbc5.jar

%files postgresql
%defattr(644, tomcat, tomcat)
%{jardir}/postgresql-jdbc.jar

%changelog
* Tue Mar 17 2015 Tomas Kasparek <tkasparek@redhat.com> 2.3.167-1
- properly set taskomatic wrapper.java.classpath.4 option
- fix Documentation link

* Mon Mar 16 2015 Tomas Lestach <tlestach@redhat.com> 2.3.166-1
- fixing typo: sync-kickstars -> sync-kickstart
- we do not need jfreechart anymore

* Thu Mar 12 2015 Tomas Lestach <tlestach@redhat.com> 2.3.165-1
- removing unused rhn_web.conf options
- simplify getDefaultDownloadLocation() method

* Thu Mar 12 2015 Tomas Lestach <tlestach@redhat.com> 2.3.164-1
- java-map-hibernate-table.pl should not be part of RHN::DB::Package

* Wed Mar 11 2015 Jan Dobes 2.3.163-1
- fixing weird path

* Mon Mar 09 2015 Tomas Lestach <tlestach@redhat.com> 2.3.162-1
- use /help/index.do for Documentaton
- removing spacewalk-sniglets as they are not needed any more

* Fri Mar 06 2015 Tomas Lestach <tlestach@redhat.com> 2.3.161-1
- 1086354 - update properly necessary cobbler fields when changing ks tree
- host as parameter of KickstartableTree.getDefaultDownloadLocation() isn't
  used
- DataSourceParserTest: generalize so that both Postgres 8 and 9 drivers work

* Thu Mar 05 2015 Grant Gainey 2.3.160-1
- 1196329 - IE11/WinServer2008/CompatMode fix

* Thu Mar 05 2015 Jan Dobes 2.3.159-1
- fix old branding icon
- remove unused Perl code
- Remove a couple of directory references in nav xml to perl directories

* Tue Mar 03 2015 Tomas Lestach <tlestach@redhat.com> 2.3.158-1
- we use /rhn/help/index.do instead of /help/about.pxt

* Tue Mar 03 2015 Tomas Kasparek <tkasparek@redhat.com> 2.3.157-1
- create globallySubscribeable default value
- adapt 404.jsp
- do not decorate java error pages
- removing html taglib from error jsp pages as it isn't used
- make the error pages accessible from apache
- removing nosuchpkg.jsp as it's not referenced any more

* Tue Mar 03 2015 Tomas Kasparek <tkasparek@redhat.com> 2.3.156-1
- 1128989 - allow users to set taskomatic mail preferences - change query of
  user emails
- 1128989 - allow users to set taskomatic mail preferences - allow setting of
  tasko_notify flag
- 1128989 - allow users to set taskomatic mail preferences - updated User clasS

* Mon Mar 02 2015 Stephen Herr <sherr@redhat.com> 2.3.155-1
- Finish porting SSM Group pages to java
- Moving SSM Group Create to its own jsp to fix changing nav contexts when form
  doesn't validate
- Port SSM Group Create page to java TODO: port ssm group landing /
  confirmation page, update links
- Add back in SSM Groups tab that was accidentally deleted in 93b7d1a9

* Fri Feb 27 2015 Tomas Lestach <tlestach@redhat.com> 2.3.154-1
- removing system_list/out_of_date.pxt as it isn't referenced anymore
- removing system_list/visible_to_user.pxt as it isn't referenced anymore

* Fri Feb 27 2015 Tomas Lestach <tlestach@redhat.com> 2.3.153-1
- rewriting raw_script_output.txt to java
- Refresh errata cache asynchronously when subscribing server to channel

* Thu Feb 26 2015 Tomas Lestach <tlestach@redhat.com> 2.3.152-1
- Catch NumberFormatException and send error to the client instead

* Wed Feb 25 2015 Tomas Lestach <tlestach@redhat.com> 2.3.151-1
- removing system details edit.pxt as it was ported to java

* Tue Feb 24 2015 Grant Gainey 2.3.150-1
- Make checkstyle happy

* Tue Feb 24 2015 Grant Gainey 2.3.149-1
- CloneErrataActionTest: missing query added
- RhnSetDeclTest: use a decl with correct cleanup operation
- UserExternalHandlerTest: monitoring entitlement was removed, update counters
- ActivationKeyHandlerTest: virtualization host entitlement was removed, update
  counters
- ServerTest: don't count monitoring entitlement any more
- CloneErrataActionTest: adapt to new behavior in ChannelRepodataDriver, remove
  stale code
- ErrataHandler.create: restore backwards-compatible method signature and fix
  tests
- Server Hibernate mapping: don't use {S.*} notation as it will generate
  incorrect SQL with joined-subclass
- ServerFactoryTest: create a 32-byte secret to play nice with
  ClientCertificate
- PxtAuthenticationServiceTest: adjust expectations to updated code
- KickstartPartitionActionTest: expect warning message as well
- UserImpl: keep local collection in sync (fixes RoleTest failure)
- KickstartDataTest: do not fail by using correct constant
- KickstartBuilderTest: update to post-SHA256 code
- Fedora KS install type is 'fedora18' now, adapt code accordingly
- sitenav.xml: use full sign in URL to make NavTest happy
- UserTest: use SHA1 instead of MD5
- UserTest: save Role before use, a non-null id is required
- UserEditSetupActionTest: number of roles has diminished by one with removal
  of monitoring
- AccessTest: ftr_kickstart should be present in provisioning entitled servers
- ChannelFactoryTest: channel labels always need to be lower case
- TestFactoryWrapperTest: use a different query, table does not exist anymore

* Tue Feb 24 2015 Tomas Lestach <tlestach@redhat.com> 2.3.148-1
- removing unused iso download jsp

* Tue Feb 24 2015 Tomas Kasparek <tkasparek@redhat.com> 2.3.147-1
- fix malformed @@PRODUCT_NAME@@ macro

* Mon Feb 23 2015 Stephen Herr <sherr@redhat.com> 2.3.146-1
- 1191071 - fix java acls for ProxyClients.do

* Mon Feb 23 2015 Tomas Kasparek <tkasparek@redhat.com> 2.3.145-1
- update translation strings

* Fri Feb 20 2015 Tomas Lestach <tlestach@redhat.com> 2.3.144-1
- enable 'Remove Errata' button on the
  /rhn/channels/manage/errata/ListRemove.do page
- fix ISE on /rhn/channels/manage/errata/ListRemove.do page

* Thu Feb 19 2015 Grant Gainey 2.3.143-1
- 1194418 - API call channel.software.clone does not work as expected for child
  channels.

* Wed Feb 18 2015 Stephen Herr <sherr@redhat.com> 2.3.142-1
- 1191071 - Fix Connection.do and Proxy.do acls after perl-> java migration

* Wed Feb 18 2015 Tomas Lestach <tlestach@redhat.com> 2.3.141-1
- issue a warning in case sortAttribute is invalid

* Mon Feb 16 2015 Tomas Lestach <tlestach@redhat.com> 2.3.140-1
- log AJP_REMOTE_USER_GROUP 'iterator' instead of AJP_REMOTE_USER_GROUPS
  attribute

* Thu Feb 05 2015 Stephen Herr <sherr@redhat.com> 2.3.139-1
- 1173731 - ErrataQueue shouldn't fail if server is subscribed to other org's
  channel
- New fast java errata clones need to enqueue notifications for taskomaitc
  Without it things like auto-errata-updates never get scheduled
- 1174652 - Don't dereference things that might be null, in SQL

* Wed Feb 04 2015 Tomas Lestach <tlestach@redhat.com> 2.3.138-1
- linking real files works much better
- Documentation changes - fix name and refer to RFC.
- Package_queries.xml system_available_packages: one more whitespace fix
- Package_queries.xml system_available_packages: use comprehensible subquery
  names
- Package_queries.xml system_available_packages: use JOIN for join conditions,
  WHERE for others
- Package_queries.xml system_available_packages: normalize AS use
- Package_queries.xml system_available_packages: fix indentation and spacing
- Package_queries.xml system_available_packages: fix case

* Fri Jan 30 2015 Stephen Herr <sherr@redhat.com> 2.3.137-1
- 1173260 - avoid deadlock if you call mergePackages after mergeErrata
- Make first letter uppercase as in rest of the UI
- This is how button is called now

* Wed Jan 28 2015 Tomas Lestach <tlestach@redhat.com> 2.3.136-1
- fix wrong spec condition

* Wed Jan 28 2015 Tomas Lestach <tlestach@redhat.com> 2.3.135-1
- 1186355 - fixing typo
- create missing jar symlinks (mainly for taskomatic)
- let taskomatic link log4j-1.jar on fc21
- Setting ts=4 is wrong

* Wed Jan 28 2015 Tomas Lestach <tlestach@redhat.com> 2.3.134-1
- fix mchange-commons issue on fc21

* Tue Jan 27 2015 Tomas Lestach <tlestach@redhat.com> 2.3.133-1
- fedora21 packages install the jars to custom directories
- unify fedora specific files
- fedora21 uses only the log4j-1 compatibility package

* Mon Jan 26 2015 Stephen Herr <sherr@redhat.com> 2.3.132-1
- 1180581 - make config file upload on FileDetails work

* Mon Jan 26 2015 Tomas Lestach <tlestach@redhat.com> 2.3.131-1
- remove nonlinux (solaris) entitlement
- prevent NPE on activationkeys/Edit.do page
- removing @Override annotations for methods that aren't overriden

* Fri Jan 23 2015 Stephen Herr <sherr@redhat.com> 2.3.130-1
- Fix "Select All" buttons display on rhn:list, make consistent with new
  rl:list
- Fix missing submit parameter for "Select All"
- Sort filelist in configfile.compare event history alphabetically
- add getSSMPowerSettingsUpdateCommand() to keep the values on empty form data
- fix setting powermanagement values
- Add missing dash to docbook apidoc macro
- Update the example scripts section for docbook output
- Update the title page for docbook output
- Fix xmlrpc.doc for the "system" namespace
- Fix grammar and typos in API code example descriptions
- Set cobbler hostname variable when calling system.createSystemRecord
- parseDistUrl needs to return null if it can't parse the url
- Fix NPE on GET /rhn/common/DownloadFile.do
- Avoid NumberFormatException in case of invalid URL
- Lookup kickstart tree only when org is found
- Avoid ArrayIndexOutOfBoundsException with invalid URLs

* Fri Jan 23 2015 Tomas Lestach <tlestach@redhat.com> 2.3.129-1
- link log4j-1.jar if available (for fc12)
- removing duplicate Summary and Group
- 1179765 - directories and symlinks cannot be binary

* Wed Jan 21 2015 Stephen Herr <sherr@redhat.com> 2.3.128-1
- Port Errata Clone page from perl -> java Make nav link to java channel clone
  and errata clone pages Also make various clone errata jsps share common list

* Wed Jan 21 2015 Stephen Herr <sherr@redhat.com> 2.3.127-1
- fixing error '...requires that an attribute name is preceded by whitespace'

* Wed Jan 21 2015 Tomas Lestach <tlestach@redhat.com> 2.3.126-1
- fixing checkstyle issue

* Tue Jan 20 2015 Stephen Herr <sherr@redhat.com> 2.3.125-1
- Fix ISE when cloning a channel that is not globally subscribable
- Fix ISE if creating a channel that is not globally subscribable

* Mon Jan 19 2015 Grant Gainey 2.3.124-1
- 1156299, CVE-2014-7811 - Fixed reported XSS issues  *
  /rhn/systems/details/Overview.do?sid= , Description  *
  /rhn/groups/GroupDetail.do?sgid= , Name, Description  *
  /rhn/users/UserList.do, /rhn/users/DisabledList.do - first/last name  *
  /rhn/systems/details/history/Event.do?sid= , SCAP param/action

* Fri Jan 16 2015 Grant Gainey 2.3.123-1
- bnc#901927: Remove custom file size calculation
- Need to wrap the InputStream in order to support mark/reset so the binary
  upload won't crash anymore

* Fri Jan 16 2015 Tomas Lestach <tlestach@redhat.com> 2.3.122-1
- Remove "Select All" button from system currency report

* Fri Jan 16 2015 Matej Kollar <mkollar@redhat.com> 2.3.121-1
- Remove "Add Selected to SSM" from SSM system overview page
- Remove "Add Selected to SSM" from system overview page

* Thu Jan 15 2015 Tomas Lestach <tlestach@redhat.com> 2.3.120-1
- 1158806 - fix menu structure for
  /rhn/systems/details/history/snapshots/TagCreate.do page
- 1158806 - fix menu structure for /rhn/systems/details/history/Event.do page

* Wed Jan 14 2015 Stephen Herr <sherr@redhat.com> 2.3.119-1
- checkstyle fixes

* Wed Jan 14 2015 Stephen Herr <sherr@redhat.com> 2.3.118-1
- migrate clone channel page from perl -> java
- Use Hibernate-friendly equals() and hashCode() in Org

* Mon Jan 12 2015 Matej Kollar <mkollar@redhat.com> 2.3.117-1
- Getting rid of trailing spaces in translations
- Getting rid of trailing spaces in XML
- Getting rid of Tabs and trailing spaces in Python
- Getting rid of trailing spaces in Perl
- Getting rid of Tabs in Java JSPF
- Getting rid of Tabs in Java JSP
- Getting rid of Tabs and trailing spaces in LICENSE, COPYING, and README files
- allow Copyright 2015
- clean up some type safety warnings
- Whitespace fixes

* Tue Dec 23 2014 Stephen Herr <sherr@redhat.com> 2.3.116-1
- checkstyle fix
- Clean up some static references to pxt pages in nav tests
- port errata_channel_intersection.pxt to java

* Mon Dec 22 2014 Stephen Herr <sherr@redhat.com> 2.3.115-1
- Checkstyle fix and translation with old url update

* Mon Dec 22 2014 Stephen Herr <sherr@redhat.com> 2.3.114-1
- Port Channel Subscriber pages to java
- minor style fix for virt-guest advanced options kickstart page
- Port of the advanced kickstart options to TB3.
- ErrataManager.applyErrata: raise exception even when there is no relevant
  errata
- Improve applyErrata algorithm to apply only relevant erratas. Testcase
  included.
- hasKeyword and containsKeyword are the same, but one crashes on null
- 1176435 - make displaying package actions with multiple packages faster

* Fri Dec 19 2014 Stephen Herr <sherr@redhat.com> 2.3.113-1
- migrate sdc Reactivation page to java
- migrate sdc clients through proxy page to java
- migrate sdc Proxy page to java

* Thu Dec 18 2014 Stephen Herr <sherr@redhat.com> 2.3.112-1
- don't add sync-probe taskomatic task, but handle upgrades that have it

* Wed Dec 17 2014 Stephen Herr <sherr@redhat.com> 2.3.111-1
- Adding copyright statements where they were missing

* Wed Dec 17 2014 Stephen Herr <sherr@redhat.com> 2.3.110-1
- fix checkstyle problems
- Migrate sdc Connection page to java
- remove old references to perl pages in ssm.xml that no longer exist
- and one more reference
- migrate SSM Misc System Preferences Confirm page to java
- Revert "updating the test sitenav.xml with more recent content" I should make
  sure this doesn't break test first
- updating the test sitenav.xml with more recent content
- migrate SSM Rollback page to java
- Migrate SSM Tag Systems page to java
- use c:out instead of bare references to avoid potential xss problems
- removing references to perl restart pages that no longer exist
- Migrating SSM Custom Value pages to java
- a few more old pxt references to clean up
- random cleanups, mostly getting rid of references to pxt pages
- migrate about help page to java
- updating old references to pxt pages from StringResources
- make config column be correct for Installed Systems and Target Systems pages
- Fix checkstyle errors
- port package details Target Systems pages to java
- fixing a couple of hard-to-track-down xml errors
- Migrating 'systems with installed package' page to java
- Port package 'new versions' page to java
- Package maps are only a solaris feature, remove
- Porting package file list page to java
- Removing solaris support from spacewalk-java
- drop monitoring code and monitoring schema
- plus one more reference
- A more complete removal of monitoring from spacewalk-java
- take a giant ax to monitoring in spacewalk-java. work in progress

* Tue Dec 16 2014 Tomas Lestach <tlestach@redhat.com> 2.3.109-1
- 1174627 - make sure columns are named according to the dto attributes
- Revert "don't show packages tab if activation key hasn't provisioning
  entitlement"

* Fri Dec 12 2014 Stephen Herr <sherr@redhat.com> 2.3.108-1
- 1168328 - fix failures due to uninitialized log it
- style java.custom_header, java.custom_footer, java.login_banner,
  java.legal_note parameters

* Fri Dec 12 2014 Tomas Lestach <tlestach@redhat.com> 2.3.107-1
- remove empty trans-unit elements

* Wed Dec 10 2014 Tomas Lestach <tlestach@redhat.com> 2.3.106-1
- 1069155 - let system set manager csv contain add-on entitlements
- extra space

* Tue Dec 09 2014 Tomas Lestach <tlestach@redhat.com> 2.3.105-1
- 1170704 - allow filtering RHEL7 errata
- add some missing strings

* Mon Dec 08 2014 Tomas Lestach <tlestach@redhat.com> 2.3.104-1
- 1151931 - fix broken xml

* Mon Dec 08 2014 Jan Dobes 2.3.103-1
- slightly improve hideable menu

* Mon Dec 08 2014 Tomas Lestach <tlestach@redhat.com> 2.3.102-1
- 1169278 - fix typo: Occurence -> Occurrence
- 1169345 - returning back removed file preservation related messages
- 1151931 - returning back removed config related messages

* Fri Dec 05 2014 Stephen Herr <sherr@redhat.com> 2.3.101-1
- Fixing merge problem in test

* Fri Dec 05 2014 Stephen Herr <sherr@redhat.com> 2.3.100-1
- Explain snapshot/rollback behavior better (bsc#808947)
- Fix documentation search
- New API call to list kickstartable tree channels + test
- Don't commit when XMLRPCExceptions are thrown
- XmlRpcServletTest: ensure a new Hibernate session is used in each test

* Fri Dec 05 2014 Tomas Lestach <tlestach@redhat.com> 2.3.99-1
- 1169741 - allow removing Cobbler System Profile on  the power management page
- 1169752 - allow also blank power management settings
- 1169741 - add csrf check for the power management page
- Made text more clear for package profile sync

* Thu Dec 04 2014 Jan Dobes 2.3.98-1
- style /rhn/systems/details/kickstart/SessionStatus page

* Tue Dec 02 2014 Tomas Lestach <tlestach@redhat.com> 2.3.97-1
- remove WebList as it isn't referenced any more
- remove SelectableWebList as it isn't referenced any more
- remove WebRhnSet as it isn't referenced any more
- remove WebSessionSet as it isn't referenced any more
- adapt ListRemoveGroupsAction to the rewritten groups.jspf
- adapt groups.jspf to the rewritten AddGroupsAction
- rewrite AddGroupsAction
- 1169480 - No ISE on provisioning page when no base channel

* Mon Dec 01 2014 Jan Dobes 2.3.96-1
- too big space
- there is no need to block enter key
- Cobbler variables page ported to Bootstrap

* Fri Nov 28 2014 Tomas Lestach <tlestach@redhat.com> 2.3.95-1
- fix hibernate.NonUniqueObjectException on errata cloning
- Download CSV button does not export all columns ("Base Channel" missing)
  (bnc#896238)
- Fix install type detection on SUSE systems

* Thu Nov 27 2014 Jan Dobes 2.3.94-1
- style /rhn/channels/manage/errata/ConfirmErrataAdd page

* Thu Nov 27 2014 Tomas Lestach <tlestach@redhat.com> 2.3.93-1
- paginate before elaboration
- remove duplicated line

* Wed Nov 26 2014 Stephen Herr <sherr@redhat.com> 2.3.92-1
- 1168328 - Make the base channel ssm action asynchronous
- 1168292 - Commit after each system deletion to avoid deadlocks

* Tue Nov 25 2014 Tomas Lestach <tlestach@redhat.com> 2.3.91-1
- 1081124 - let system advanced search return common package nvrea
- remove @Override annotation

* Tue Nov 25 2014 Tomas Lestach <tlestach@redhat.com> 2.3.90-1
- 1167753 - apidoc generator does not know #array("something")
- 1009396 - fix js injection on /rhn/systems/Search.do page

* Mon Nov 24 2014 Stephen Herr <sherr@redhat.com> 2.3.89-1
- 920603 - fixing javascript errors
- 1162862 - Config file url should update when you create new revision

* Mon Nov 24 2014 Tomas Lestach <tlestach@redhat.com> 2.3.88-1
- prevent ISE, when firstname a/o lastname weren't passed from IPA server

* Fri Nov 21 2014 Jan Dobes 2.3.87-1
- fix button alignment
- impove style of Software Crash pages

* Thu Nov 20 2014 Tomas Lestach <tlestach@redhat.com> 2.3.86-1
- 1001018 - xml escape scripting language on
  /rhn/kickstart/KickstartScriptDelete.do page

* Thu Nov 20 2014 Tomas Lestach <tlestach@redhat.com> 2.3.85-1
- 1001018 - xml escape script language on /rhn/kickstart/Scripts.do page

* Wed Nov 19 2014 Jan Dobes 2.3.84-1
- do not show expanded menu on small screens on default
- remove redundant navbar-collapse-1 class
- hide items on smaller screens

* Wed Nov 19 2014 Tomas Lestach <tlestach@redhat.com> 2.3.83-1
- 1024090 - user does not need to be a channel admin to manage a channel
- Channel package compare will fail if checking two unrelated channels when ch1
  or ch2 is NULL.

* Fri Nov 14 2014 Tomas Lestach <tlestach@redhat.com> 2.3.82-1
- 801965 - checkstuyle fix

* Fri Nov 14 2014 Tomas Lestach <tlestach@redhat.com> 2.3.81-1
- 801965 - config admin role required for the kickstart.profile.*Repositories
  API calls
- 801965 - introduce kickstart.profile.getAvailableRepositories API
- 801965 - rename kickstart.profile.getAvailableRepositories to
  kickstart.profile.getRepositories
- 801965 - we cannot return 'null' in API
- 801965 - remove redundant code

* Thu Nov 13 2014 Grant Gainey 2.3.80-1
- 1093669 - Fixed typo in column-names

* Thu Nov 13 2014 Stephen Herr <sherr@redhat.com> 2.3.79-1
- 796434 - refreshing should not clone activation key again
- 1156337 - use conf channel label instead of name
- 1136491 - listActivationKeys should return empty list if no keys visible
- 1037974 - make API listing system events by type work
- cannot select code from disabled textarea in Firefox, use readonly editor

* Wed Nov 12 2014 Stephen Herr <sherr@redhat.com> 2.3.78-1
- 1151183 - clean up remnants of prototype.js, convert to jQuery
- Fix tests broken by fix to 1134879, PackageName objects should be saved
  explicitly

* Wed Nov 12 2014 Grant Gainey 2.3.77-1
- 1152984 - Fix entitled_systems.jsp num-per-page ISE

* Tue Nov 11 2014 Stephen Herr <sherr@redhat.com> 2.3.76-1
- 1162862 - we should consider if text <> binary has changed for config files
- 1162840 - all API methods should be able to find shared channels
- ActionChainSaveActionTest: missing override annotation added
- ActionChainHelperTest fix: use correct chain ordering
- SsmErrataAction: correct logger usage
- CreateChannelCommand imports organized
- CreateChannelCommand imports organized

* Tue Nov 11 2014 Tomas Lestach <tlestach@redhat.com> 2.3.75-1
- remove @Override annotation from method that isn't overriden
- remove unnecessarily nested 'else' statement
- remove unnecessarily nested 'else' statement
- remove unnecessarily nested 'else' statement
- 1153010 - move verifyOrgExists method to BaseHandler as it is being called
  from more handlers
- Fix ActionChainSaveActionTest after Action Chains creator patch
- 1065998 - adapt the page to adding/cloning errata
- fix alignment and apply style class on /rhn/users/CreateUser page

* Mon Nov 10 2014 Grant Gainey 2.3.74-1
- 116206 - Removed remaining (?) support for context-sensitive-help
- Commit 877f3308 should fix tasko OOM problems, so setting max mem to 1GB
  and increaseing repodata workers back to 2
- 1158750 - minor UI text updates

* Fri Nov 07 2014 Tomas Lestach <tlestach@redhat.com> 2.3.73-1
- 1134879 - we do not want to use cascade for evr and name attributes of
  PackageActionDetails

* Thu Nov 06 2014 Jan Dobes 2.3.72-1
- Fix pxt page link to point to the ported version of that page
- style /rhn/kickstart/KickstartScript(Create|Edit) page
- change position of tip
- remove closing button and change class of box

* Tue Nov 04 2014 Grant Gainey 2.3.71-1
- 1159070 - Fix GPG_URL_REGEX

* Fri Oct 31 2014 Grant Gainey 2.3.70-1
- 1158639 - checkstyle fixes

* Fri Oct 31 2014 Grant Gainey 2.3.69-1
- 1158639 - AccessChains belong to their creator, only

* Fri Oct 31 2014 Tomas Lestach <tlestach@redhat.com> 2.3.68-1
- 1009396 - fix javascript injection on the /rhn/groups/ProbesList.do page
- 1009396 - fix javascript injection on the
  /rhn/monitoring/config/ProbeSuiteSystems.do page
- 1156456 - fix Portuguese message.channeldeleted translation

* Thu Oct 30 2014 Stephen Herr <sherr@redhat.com> 2.3.67-1
- 1159053 - Fix two XSS flaws in Kickstart Snippets and List Attributes
- uppercase the toolbar stuff

* Thu Oct 30 2014 Tomas Lestach <tlestach@redhat.com> 2.3.66-1
- let the links open in a new window/tab
- 1003565 - extend packages.getPackage API documentation
- Test fixes after rewording
- fix typo in api doc
- add csv export for /rhn/errata/manage/PublishedErrata.do
- add csv output for /rhn/systems/details/packages/profiles/CompareSystems.do
- minor updates to strings / wording

* Fri Oct 24 2014 Tomas Lestach <tlestach@redhat.com> 2.3.65-1
- do not allow to cancel the kickstart once completed
- 796434 - [RFE] Add clone action to activation keys

* Thu Oct 23 2014 Jan Dobes 2.3.64-1
- remove invalid div
- Style tweak to fix /rhn/configuration/channel/ChannelSystems
- Correct style-issue due to empty old-list-tag in /rhn/configuration/Overview
- Correct style-issue due to empty old-list-tag in
  /rhn/configuration/file/LocalConfigFileList
- Correct style-issue due to empty old-list-tag in
  /rhn/configuration/GlobalConfigFileList
- style /rhn/configuration/file/DeleteFile
- style /rhn/configuration/file/DeleteRevision

* Mon Oct 20 2014 Stephen Herr <sherr@redhat.com> 2.3.63-1
- 1151005 - add package id to query results so webui can generate link
- 1024118 - Remove bogus help-url/rhn-help/helpUrl links from all pages
- do not re-init the exception cause with the same

* Fri Oct 17 2014 Stephen Herr <sherr@redhat.com> 2.3.62-1
- 1154175 - Show ppc64le profiles to ppc systems
- fix spelling error

* Fri Oct 17 2014 Jan Dobes 2.3.61-1
- another list items count and selected items count texts style
- improve style of navigation sub menu
- separate list items count and selected items count texts
- use fontawesome icon instead of image

* Thu Oct 16 2014 Stephen Herr <sherr@redhat.com> 2.3.60-1
- 1153793 - set default kernel and initrd locations for ppc64le distros
- 1153789 - prevent infinite loop when scheduling kickstart

* Thu Oct 16 2014 Tomas Lestach <tlestach@redhat.com> 2.3.59-1
- 1153651 - actually a File.separator should work better
- 1153651 - slash needed when building paths

* Thu Oct 16 2014 Tomas Lestach <tlestach@redhat.com> 2.3.58-1
- accept lowercase gpg channel information
- let javascript do the uppercase of gpg fields for the user
- 1008677 - fix system.schedulePackageInstall APIdoc

* Tue Oct 14 2014 Jan Dobes 2.3.57-1
- style /rhn/kickstart/SystemDetailsEdit page
- remove header of always empty section

* Tue Oct 14 2014 Tomas Lestach <tlestach@redhat.com> 2.3.56-1
- fix javascript injection on /rhn/systems/details/kickstart/ScheduleWizard.do
  page
- 1150980 - add read_only and errata_notification to user.getDetails APIdoc
- 1013672 - add id to errata.getDetails APIdoc
- fixing javascript injection on /rhn/kickstart/KickstartOverview.do page
- close forgotten div in lists

* Mon Oct 13 2014 Stephen Herr <sherr@redhat.com> 2.3.55-1
- 1132398 - fix debian repo generation and unused code cleanup
- 1150980 - extend user.getDetails API

* Fri Oct 10 2014 Tomas Lestach <tlestach@redhat.com> 2.3.54-1
- fixing javascript injection on
  /rhn/systems/details/configuration/addfiles/ImportFileConfirm.do page
- fixing javascript injection on /rhn/errata/details/SystemsAffected.do page
- 1020414 - Removed bogus label-limit from SDC Remote Cmd pg

* Thu Oct 09 2014 Jan Dobes 2.3.53-1
- improve look of /rhn/channels/manage/repos/RepoDelete page

* Wed Oct 08 2014 Jan Dobes 2.3.52-1
- style /rhn/systems/details/configuration/Overview page
- remove redundant symbol

* Wed Oct 08 2014 Michael Mraka <michael.mraka@redhat.com> 2.3.51-1
- 1150275 - fixed pt_BR translation
- style /rhn/systems/ssm/provisioning/RemoteCommand page
- 'Erratum' is singular, 'Errata' is plural, 'Erratas' is nothing

* Mon Oct 06 2014 Grant Gainey 2.3.50-1
- 1148836 - DOn't schedule a remote-cmd if the system can't execute it
- fix used icon
- add some space under button
- fix button indentation

* Fri Oct 03 2014 Jan Dobes 2.3.49-1
- style lot of buttons
- making Channel.equals(SelectableChannel) symmetric
- broken checkbox layout in /rhn/channels/manage/Sync.do?cid=xxx

* Wed Oct 01 2014 Jan Dobes 2.3.48-1
- 1136492 - check if user can see activation key

* Wed Oct 01 2014 Jan Dobes 2.3.47-1
- 1093045 - schedule configuration actions asynchronously
- fixed missing boostrap design
- missing bootstrap class

* Mon Sep 29 2014 Stephen Herr <sherr@redhat.com> 2.3.46-1
- 481001 - throw sensible error to user if multiple channels containing rhncfg

* Fri Sep 26 2014 Stephen Herr <sherr@redhat.com> 2.3.45-1
- 1084522 - make parsing repo filters more robust

* Fri Sep 26 2014 Tomas Lestach <tlestach@redhat.com> 2.3.44-1
- return empty string instead of null, when a required completion_time of a
  rhnServerAction isn't set
- set a completion time, when marking an actin as failed

* Fri Sep 26 2014 Tomas Kasparek <tkasparek@redhat.com> 2.3.43-1
- checkstyle fix
- patternfly: css files order fixed because of spacewalk specific icons
- patternfly: fixing footer position
- Integrating patternfly for more awesomeness...
- packageNamesByCapabilityAndChannel: dead code removed
- packageNamesByCapability: dead code removed

* Thu Sep 25 2014 Tomas Lestach <tlestach@redhat.com> 2.3.42-1
- allow selecting users on the /rhn/users/DisabledList.do page
- 1145478 - enhance Org.numOfOrgAdmins sql-query
- 1145478 - change readOnly hbm type to yes_no
- 1145478 - behave differently when the user was a readonly one before the
  change
- 1145186 - fix api.getApiCallList not to return 'struct' as the 1st parameter

* Wed Sep 24 2014 Tomas Lestach <tlestach@redhat.com> 2.3.41-1
- do not offer errata to add to the channel that are already in there
- Use IconTag

* Mon Sep 22 2014 Stephen Herr <sherr@redhat.com> 2.3.40-1
- 1028308 - suppress ks-tree-copy warning in ks-rhn-post.log

* Thu Sep 18 2014 Stephen Herr <sherr@redhat.com> 2.3.39-1
- 990998 - package details page should not list channels we can't see
- 698241 - suppress unnecessary warnings in ks snippet
- 1133634 - fix file descriptor leak in system.crash.getCrashFile

* Wed Sep 17 2014 Stephen Herr <sherr@redhat.com> 2.3.38-1
- 1138708, 1142110 - make child channel architecture check universal
- fix typo
- specify usage of java.config_file_edit_size option
- 1142133 - throw LookupException instead of NoSuchCrashException

* Mon Sep 15 2014 Stephen Herr <sherr@redhat.com> 2.3.37-1
- 1126305 - add more documentation to Power Management page
- 1126297 - power management - make system identifier clearable

* Fri Sep 12 2014 Tomas Lestach <tlestach@redhat.com> 2.3.36-1
- do not offer the channel itself within the channel list to add packages from
- do not offer channel itself among the channel list to clone errata from
- 1065998 - do not clone custom errata when merging

* Fri Sep 12 2014 Michael Mraka <michael.mraka@redhat.com> 2.3.35-1
- 1057638 - check, whether referenced kickstart profice and crypto keys are
  available

* Fri Sep 12 2014 Tomas Lestach <tlestach@redhat.com> 2.3.34-1
- display error messages in red
- 1126303 - catch cobbler exception 'Invalid characters found in input'

* Thu Sep 11 2014 Stephen Herr <sherr@redhat.com> 2.3.33-1
- 1140859 - html-encode tomcat log to prevent cross-site scripting
- 959567 - use sha256 checksums for config files instead of md5
- 1140180 - re-set number of config file diffs correctly
- remove unused variable assignement
- remove unnecessary casts

* Fri Sep 05 2014 Stephen Herr <sherr@redhat.com> 2.3.32-1
- Checkstyle fixes

* Fri Sep 05 2014 Michael Mraka <michael.mraka@redhat.com> 2.3.31-1
- 1138326 - improved ja translation of help menu

* Thu Sep 04 2014 Stephen Herr <sherr@redhat.com> 2.3.30-1
- 1138451 - add aarch64 provisioning support

* Tue Sep 02 2014 Stephen Herr <sherr@redhat.com> 2.3.29-1
- 1136526 - Fix installabe package list in system details

* Tue Sep 02 2014 Jan Dobes 2.3.28-1
- 1120847 - improving 'All Custom Channels' queries

* Fri Aug 29 2014 Michael Mraka <michael.mraka@redhat.com> 2.3.27-1
- 1119447 - show package link if package is in database

* Fri Aug 29 2014 Michael Mraka <michael.mraka@redhat.com> 2.3.26-1
- 1128825 - AKey package names separated by spaces.

* Thu Aug 28 2014 Stephen Herr <sherr@redhat.com> 2.3.25-1
- 1135073, 1132398 - repomd generation memory increases with channel size

* Wed Aug 27 2014 Tomas Lestach <tlestach@redhat.com> 2.3.24-1
- remove jasper2 validateXml attribute as it's causing troubles
- improve spacing between UI elements
- 1063808 - Custom info empty value added (java/api)

* Mon Aug 25 2014 Jan Dobes 2.3.23-1
- 1127730 - check if action chain with same name already exists

* Fri Aug 22 2014 Stephen Herr <sherr@redhat.com> 2.3.22-1
- Fix SELinux denials in fedora

* Wed Aug 20 2014 Michael Mraka <michael.mraka@redhat.com> 2.3.21-1
- struts-taglib is no more needed
- use tomcat 7 on RHEL7

* Tue Aug 19 2014 Michael Mraka <michael.mraka@redhat.com> 2.3.20-1
- added missing PPC64LE localization string
- Don't swallow exceptions (try...finally should be considered harmful)

* Mon Aug 18 2014 Tomas Lestach <tlestach@redhat.com> 2.3.19-1
- introduce system.transitionDataForSystem API
- expression of type SystemsPerChannelDto is already an instance of type
  SystemsPerChannelDto
- Eclipse code formatter settings: use checkstyle compatible spacing for array
  initializers

* Fri Aug 08 2014 Jan Dobes 2.3.18-1
- 1127750 - ISE when activation key has no description.

* Wed Aug 06 2014 Tomas Kasparek <tkasparek@redhat.com> 2.3.17-1
- remove wrong @Override annotations
- remove unused import
- remove unused import
- remove unused import
- move unnecessarily nested else clause
- move unnecessarily nested else clause
- move unnecessarily nested else clause
- move unnecessarily nested else clause
- move unnecessarily nested else clause
- move unnecessarily nested else clause
- move unnecessarily nested else clause
- move unnecessarily nested else clause
- remove unnecessary casts
- introduce system.unentile API call
- unify and move validation of client certificate to BaseHandler

* Fri Aug 01 2014 Michael Mraka <michael.mraka@redhat.com> 2.3.16-1
- make lineIterator() prototype unambiguous

* Fri Aug 01 2014 Michael Mraka <michael.mraka@redhat.com> 2.3.15-1
- add Korea to the list of timezones

* Fri Aug 01 2014 Michael Mraka <michael.mraka@redhat.com> 2.3.14-1
- Use text mode and set editor to read only
- Add test for getTailOfFile()
- Read and display only a limited number of logfile lines

* Wed Jul 30 2014 Stephen Herr <sherr@redhat.com> 2.3.13-1
- 1066432 - auto errata updates have to wait for errataCache to finish

* Tue Jul 29 2014 Jan Dobes 2.3.12-1
- update linking and delete old page
- create /software/packages/Dependencies page in Java
- refactor packages code
- add queries for weak package dependencies to Java

* Thu Jul 24 2014 Jan Dobes 2.3.11-1
- fix NullPointerException

* Wed Jul 23 2014 Tomas Lestach <tlestach@redhat.com> 2.3.10-1
- fixing java.lang.NullPointerException

* Wed Jul 23 2014 Tomas Lestach <tlestach@redhat.com> 2.3.9-1
- escape external group names on /admin/multiorg/ExtAuthRoleMapping.do and
  /users/ExtAuthSgMapping.do pages

* Tue Jul 22 2014 Stephen Herr <sherr@redhat.com> 2.3.8-1
- fix junit test by setting a password in test ks profile
- 1121659 - ssm config actions should show details for specific system in
  history

* Tue Jul 22 2014 Tomas Kasparek <tkasparek@redhat.com> 2.3.7-1
- better initialization of array

* Mon Jul 21 2014 Stephen Herr <sherr@redhat.com> 2.3.6-1
- fixing junit tests after cd0a7132d6fe8a1b24f6078bd079e9757db1f2bc

* Fri Jul 18 2014 Stephen Herr <sherr@redhat.com> 2.3.5-1
- 1121215 - ISE comparing config files in SSM
- 1121245 - history events should show script results for this system only
- 1121252 - config revision not found when following history link

* Thu Jul 17 2014 Stephen Herr <sherr@redhat.com> 2.3.4-1
- 1120814 - fix broken links to old perl events page
- api for setting/getting kickstart virtualization profiles

* Tue Jul 15 2014 Stephen Herr <sherr@redhat.com> 2.3.3-1
- 1114044 - checkstyle fix

* Tue Jul 15 2014 Stephen Herr <sherr@redhat.com> 2.3.2-1
- 1114044 - fix to support custom kickstart distributions

* Tue Jul 15 2014 Tomas Kasparek <tkasparek@redhat.com> 2.3.1-1
- API for deployment of certain config file to all system from its config
  channel
- add api for setting OS repositories in kickstart profiles
- allow setting errata mailer preferences via API
- Bumping package versions for 2.3.

* Fri Jul 11 2014 Milan Zazrivec <mzazrivec@redhat.com> 2.2.120-1
- bump api version
- fix copyright years
- Fix ISE when tag name is left empty

* Thu Jul 10 2014 Milan Zazrivec <mzazrivec@redhat.com> 2.2.119-1
- make channel family consumtion columns sortable
- add schedulePackageInstall api for array of servers

* Thu Jul 10 2014 Tomas Kasparek <tkasparek@redhat.com> 2.2.118-1
- add api for setting kickstart/software properties
- fix api call paramater in api documentation

* Mon Jul 07 2014 Michael Mraka <michael.mraka@redhat.com> 2.2.117-1
- call rhn-config-satellite.pl only if anything has changed

* Fri Jul 04 2014 Milan Zazrivec <mzazrivec@redhat.com> 2.2.116-1
- SET is a Oracle reserved word
- TokenPackageFactoryTest: avoid NPE on incomplete existing packages

* Tue Jul 01 2014 Stephen Herr <sherr@redhat.com> 2.2.115-1
- 1109276 - checkstyle fix

* Tue Jul 01 2014 Stephen Herr <sherr@redhat.com> 2.2.114-1
- 1109276 - Fix Distro syncing in CobblerSyncTask, force one sync to fix arch
- don't show packages tab if activation key hasn't provisioning entitlement
- fix column header for package profile difference
- add csv export for package profile comparison
- handle NestedNullException while creating csv
- allow users to set size of config files to be editable in webUI

* Mon Jun 30 2014 Milan Zazrivec <mzazrivec@redhat.com> 2.2.113-1
- add missing string resource
- don't use obsolete hibernate namespace

* Fri Jun 27 2014 Stephen Herr <sherr@redhat.com> 2.2.112-1
- Some final polish on power management feature.
- Power Management: indentation corrected
- Power Management: use rhn:toolbar

* Fri Jun 27 2014 Milan Zazrivec <mzazrivec@redhat.com> 2.2.111-1
- checkstyle fix

* Fri Jun 27 2014 Milan Zazrivec <mzazrivec@redhat.com> 2.2.110-1
- don't offer read-only flag in the initial user creation page

* Fri Jun 27 2014 Tomas Lestach <tlestach@redhat.com> 2.2.109-1
- package (apache-)commons-validator.jar
- on fc19 we shall link apache-commons-validator instead of commons-validator

* Thu Jun 26 2014 Stephen Herr <sherr@redhat.com> 2.2.108-1
- Fixing missing headers

* Thu Jun 26 2014 Stephen Herr <sherr@redhat.com> 2.2.107-1
- Fixing merge problem and checkstyle for power management merge

* Thu Jun 26 2014 Stephen Herr <sherr@redhat.com> 2.2.106-1
- Guest Provisioning was broken because of refactoring
- Update to build on newer source
- $ tags removed as suggested by mkollar
- SSM power management operation page test
- SSM power management operation page added
- SSM power management configuration page test
- SSM power management configuration page added
- rhnSsmOperationServer: note column tests
- rhnSsmOperationServer: note column added
- ServerTestUtils: add a server group parameter to createTestSystem
- Single-system power management page tests
- Single-system power management page added
- Configuration options added
- SystemRecord: power status support tests
- SystemRecord: power status support added
- CobblerPowerCommand tests
- CobblerPowerCommand added
- CobblerPowerSettingsUpdateCommand tests
- CobblerPowerSettingsUpdateCommand added
- Refactoring: make getCobblerSystemRecordName() callable from other classes
- Do not assume a Cobbler system record always has a profile attached
- Cobbler image support tests
- Cobbler image support added
- SystemRecord: power management support tests
- SystemRecord: power management support added
- make requires sorted
- moved common requires before conditional ones
- reduced number of if-else-endif blocks
- return also org_name in user.getDetails api

* Wed Jun 25 2014 Michael Mraka <michael.mraka@redhat.com> 2.2.105-1
- fixed apache-commons-* vs. jakarta-commons-* conflicts
- return whether staging content is enabled for org in org.getDetails api
- add csv report for relevant erratas in system groups

* Wed Jun 25 2014 Michael Mraka <michael.mraka@redhat.com> 2.2.104-1
- fixed apache vs. jakarta  -commons-{codec,lang} conflict

* Tue Jun 24 2014 Stephen Herr <sherr@redhat.com> 2.2.103-1
- 1109276 - checkstyle fix

* Tue Jun 24 2014 Stephen Herr <sherr@redhat.com> 2.2.102-1
- 1112633 - Prevent CobblerSync from failing from removed ks trees
- 1109276 - Correctly set cobbler arch

* Tue Jun 24 2014 Tomas Kasparek <tkasparek@redhat.com> 2.2.101-1
- correctly retrieve user name for logging purposes
- fix channel link
- check for read_only flag when checking for active (Sat|Org)Admins
- better logging of post process exceptions
- ErrataHandlerTest: avoid accidental end-of-string chars in test strings

* Mon Jun 23 2014 Milan Zazrivec <mzazrivec@redhat.com> 2.2.100-1
- don't render a link for non-existent base channel

* Mon Jun 23 2014 Michael Mraka <michael.mraka@redhat.com> 2.2.99-1
- use javapackages-tools instead of jpackage-utils on RHEL7

* Mon Jun 23 2014 Milan Zazrivec <mzazrivec@redhat.com> 2.2.98-1
- removed unused import

* Fri Jun 20 2014 Milan Zazrivec <mzazrivec@redhat.com> 2.2.97-1
- ensure an Iterator<String> is passed instead of an Iterator<Object>

* Fri Jun 20 2014 Milan Zazrivec <mzazrivec@redhat.com> 2.2.96-1
- syntax fix

* Thu Jun 19 2014 Milan Zazrivec <mzazrivec@redhat.com> 2.2.95-1
- explicitly convert errata keywords to String
- allow filtering of events based on event type for listSystemEvents api
- specify 'None' repository checksum type usage
- style add/remove system to system group buttons
- add white space after 'in'
- style publish button

* Tue Jun 17 2014 Tomas Kasparek <tkasparek@redhat.com> 2.2.94-1
- 1012643 - display count of errata in channel not packages with errata
- disable last org/sat admin become read-only
- add csv report to errata pages
- fix dead links
- 803040 - API for snapshot rollback
- hibernate mapping for snapshots associated to a snapshot tag
- don't execute sessionKey -> User translation for AuthHandler
- simplify expression a bit
- fix typo in class name

* Fri Jun 13 2014 Michael Mraka <michael.mraka@redhat.com> 2.2.93-1
- checkstyle fix

* Fri Jun 13 2014 Michael Mraka <michael.mraka@redhat.com> 2.2.92-1
- We are testing CryptoKeyDeleteAction here
- CryptoKeyDelete needs the "contents_edit" parameter now

* Fri Jun 13 2014 Michael Mraka <michael.mraka@redhat.com> 2.2.91-1
- compare_packages_to_snapshot: performance fix
- compare_packages_to_snapshot: avoid failure on NULL evr on Oracle
- start using User as parameter instead of sessionKey in ScheduleHandler
- OrgHandler: unused private methods removed
- 1011935 - add missing localization string
- 1012643 - display errata count in channels/All.do
- 1063342 - create error message if passwords doesn't match

* Wed Jun 11 2014 Tomas Kasparek <tkasparek@redhat.com> 2.2.90-1
- 1086256 - style submit buttons
- page for viewing channels repo is associated to
- API for setting read-only user flag
- allow read-only user flag to be set in webUI
- remove unused class
- using User as parameter in API instead of sessionKey
- authenticate user before invoking API methods
- check method name in order to distinguish read only api calls
- disable read-only users to log in
- allow user to be created as read only
- hibernate mapping for read only user
- checkstyle fix
- Fix datepicker time at xx:xx PM pre-filled with xx:xx AM inducing user to
  enter the wrong time. (bnc#880936)
- SystemRemoteCommandAction: avoid exception swallowing[1]
- 574974 - RFE: Add option of pasting key into textarea
- remove dead variable
- make array initialized from constants static final
- remove redundant .LongValue() call on Long object
- finalize variables which should be final
- use serialVersionUID
- remove unused method
- use StringBuilder instead of StringBuffer for local variables
- remove link to the dead page
- Fix human dates now() staying unmodified (bnc#880081)

* Thu Jun 05 2014 Stephen Herr <sherr@redhat.com> 2.2.89-1
- 594455 - group by db fix for elaborator
- apidoc fix: remove extraneous #array from function prototypes

* Thu Jun 05 2014 Stephen Herr <sherr@redhat.com> 2.2.88-1
- 594455 - Fix db grouping error

* Wed Jun 04 2014 Stephen Herr <sherr@redhat.com> 2.2.87-1
- Hibernate does not like overloaded setters

* Tue Jun 03 2014 Milan Zazrivec <mzazrivec@redhat.com> 2.2.86-1
- lookupByIds(): fix handling of a minimal case
- System Event History page: fix link to pending events on Oracle databases

* Mon Jun 02 2014 Stephen Herr <sherr@redhat.com> 2.2.85-1
- 1103822 - Provide faster systemgroup.listSystemsMinimal
- Escape package name to prevent from script injection
- Allow for null evr and archs on event history detail

* Mon Jun 02 2014 Michael Mraka <michael.mraka@redhat.com> 2.2.84-1
- rewrite rollback_by_tag_conf.pxt to java RollbackToTag.do

* Fri May 30 2014 Stephen Herr <sherr@redhat.com> 2.2.83-1
- A few hundred more warning fixes

* Fri May 30 2014 Milan Zazrivec <mzazrivec@redhat.com> 2.2.82-1
- Remove assert statements from setUp() method
- Fix and improve unit tests involving kickstartable channels
- New query to determine kickstartable channels
- create named query for snapshotTag lookup by name
- CloneErrataAction: spacing fix
- provide information about unservable packages to Rollback.do page
- rewrite unservable_packages.pxt page to java

* Thu May 29 2014 Stephen Herr <sherr@redhat.com> 2.2.81-1
- 1102831 - make BaseEvent null-safe
- 1102831 - fix 'can't read the_log_id' errors in async events

* Thu May 29 2014 Michael Mraka <michael.mraka@redhat.com> 2.2.80-1
- checkstyle fixes

* Thu May 29 2014 Michael Mraka <michael.mraka@redhat.com> 2.2.79-1
- add_snapshot_tag.pxt has been replaced by SnapshotTagCreate.do
- fixed links to new java pages
- ChannelManager.ownedChannelsTree test added
- ActionChainHandlerTest fixes
- Fix refreshing of Autoinstallable Tree forms (bnc#874144)
- BaseTreeEditOperation: avoid NPE in unexpected exception handling
- Delete system: button styled
- System/Software/Packages/Non Compliant: button styled
- System/Software/Packages/Profiles: button styled
- System/Software/Packages/Upgrade: button styled
- System/Software/Packages/List: button styled
- System/Software/Packages/Install: button styled
- Missing translation string added (bnc#877547)

* Tue May 27 2014 Stephen Herr <sherr@redhat.com> 2.2.78-1
- Can't infer class is Long because there's no zero argument constructor

* Tue May 27 2014 Michael Mraka <michael.mraka@redhat.com> 2.2.77-1
- rewrite system snapshot to java: Rollback.do
- call removeServerFromGroup() with ids not objects

* Fri May 23 2014 Stephen Herr <sherr@redhat.com> 2.2.76-1
- Checkstyle fixes
- Disable caching of Locale between page loads; might have changed
- fix test: we ow pass the Date object to the JSP so it can be null   - test
  that is the same as the user attribute
- userdetails.jsp also uses EditUserSetupAction, so handle also the null case
- even if most of it is Javascript, add simple unit test to FormatDateTag HTML
  output
- lastLoggedIn is a String, not a Date, and can be null
- make use of humanize dates for package lists
- make use of humanize dates for system lists
- humanize dates for user pages. created in 'calendar' mode and last login in
  'time ago' mode
- show the system overview with human dates

* Fri May 23 2014 Milan Zazrivec <mzazrivec@redhat.com> 2.2.75-1
- format the date in ISO format using javax.xml.bind.DatatypeConverter
- 1044527 - EL7 Vhost warning about missing VT chann
- use proxy host for kickstarting virtual guest if available
- new system snapshot pages in java

* Thu May 22 2014 Stephen Herr <sherr@redhat.com> 2.2.74-1
- fix JSP variable names
- SQL query fix
- refactor snapshot details code a bit
- rewrite Snapshots - Config Channels page to Java

* Thu May 22 2014 Milan Zazrivec <mzazrivec@redhat.com> 2.2.73-1
- system groups & snapshots page: converted from pxt to java
- fix the date format (month vs minutes)

* Wed May 21 2014 Stephen Herr <sherr@redhat.com> 2.2.72-1
- A couple of mode queries didn't quite fit into ChannelTreeNode objects.
- 1099938 - add spacewalk-report for systems with extra packages
- 1099938 - improve performance of Systems with Extra Packages query
- remove redundant formvars
- queries to compare snapshot to system packages / config channels
- move code for snapshot name generation to more appropriate place

* Wed May 21 2014 Tomas Kasparek <tkasparek@redhat.com> 2.2.71-1
- insert ss_id parameter into navigation links if needed
- checkstyle fix
- queries to compare snapshot to system groups/channels
- Event history: format script text and output correctly
- Fix indentation
- Fix exception in tomcat logs due to missing server object
- SystemHandlerTest: check edit date correctly
- Hibernate Package definition: fix table name

* Wed May 21 2014 Milan Zazrivec <mzazrivec@redhat.com> 2.2.70-1
- More schedule action unification
- 1098800 - link to event to be cancelled is broken
- KickstartSession.markFailed: use correct parameter order

* Tue May 20 2014 Milan Zazrivec <mzazrivec@redhat.com> 2.2.69-1
- Systems in a channel family: converted from pxt to java
- 1098805 - event cancel confirm botton label.

* Tue May 20 2014 Tomas Kasparek <tkasparek@redhat.com> 2.2.68-1
- navigation links to new pages (Tags.do)
- rewrite snapshots/rollback.pxt?sid=${sid}&ss_id=${ss_id} page to java
- rewrite snapshot tag deletion to java
- rewrite system_tags.pxt?sid=${sid} page to java
- introduce snapshot tag filter
- rewrite add_system_tag.pxt?sid=${sid} page to java
- rewrite add_system_tag.pxt?sid=${sid} page to java
- strings for snapshot tags pages rewrite

* Mon May 19 2014 Stephen Herr <sherr@redhat.com> 2.2.67-1
- Squashing a thousand more type warnings by doing param maps correctly
- Squash a few hundred type safety warnings
- 1098316 - don't let code diverge; everyone should use new method
- add request scope to the remote command via SSM action
- 1098313 - cleanup unused method
- changed autoinstallation -> kickstart
- testListPackagesFromChannel: update after changes to
  SystemManager.packagesFromChannel
- apidoc: reflect changes in createChain() return type
- Action Chaining API: remove superfluous annotation
- Action Chaining API: fail if trying to add multiple chains with the same
  label
- Fix: Action Chain XML-RPC API doc
- Bugfix: API crashes, if label is null.
- checkstyle: line length should be <= 92 characters
- fix configchannel.createOrUpdatePath API issue that stored new revision
  contents as null characters
- autoinstallation -> kickstart
- Added kickstart syntax rules box to advanced edit page
- Added warning message about kickstart syntax rules

* Fri May 16 2014 Michael Mraka <michael.mraka@redhat.com> 2.2.66-1
- Fix javadoc. 1-11 makes no sense, and the old picker did 1-12 for am/pm time.
- Fix bug converting pm times to am when using locales in 24 hour format.
- If value parameter expression is null, evaluate the page. Fixes a crash when
  using the tag inside rhn:list and ${current} is not yet set.
- Do not force the timezone name with daylight=false. (eg. showing EST for EDT)
- Set milliseconds to 0 before comparing dates (bnc#814292)
- Added a test for CloneErrataAction
- Trigger repo metadata generation after cloning patches (bnc#814292)

* Thu May 15 2014 Stephen Herr <sherr@redhat.com> 2.2.65-1
- 1098316 - ssm child channel subscription page was slow
- 1098313 - SDC was unnecessarily slow if the system had many guests

* Thu May 15 2014 Michael Mraka <michael.mraka@redhat.com> 2.2.64-1
- deduplicate rhn_server.remove_action() calls
- typo fix

* Wed May 14 2014 Stephen Herr <sherr@redhat.com> 2.2.63-1
- 1075127 - continue to use md5 for rhel 5 and lower kickstarts
- Form names are only available as name attributes now, not ids.
- 1075161 - set autopart options correctly
- Typo fix

* Mon May 12 2014 Stephen Herr <sherr@redhat.com> 2.2.62-1
- 1075127 - Kickstart profiles use sha-256 everywhere you can set root pw

* Fri May 09 2014 Stephen Herr <sherr@redhat.com> 2.2.61-1
- Checkstyle Fix
- 594455 - checkstyle fix

* Fri May 09 2014 Stephen Herr <sherr@redhat.com> 2.2.60-1
- 594455 - SSM package upgrades should apply correctly across diverse system
  sets
- remove semicolon in query
- use the request object and not the pagecontext directly to store whether we
  already included javascript
- 1082694 - The "Delete Key" link should not appear if there is no key to
  delete

* Tue May 06 2014 Stephen Herr <sherr@redhat.com> 2.2.59-1
- 1074083 - API package search should not require a provider

* Tue May 06 2014 Tomas Kasparek <tkasparek@redhat.com> 2.2.58-1
- rewrite pending events page from perl to java

* Mon May 05 2014 Stephen Herr <sherr@redhat.com> 2.2.57-1
- 1094364 - add default arch heuristic for kickstart package installs

* Mon May 05 2014 Tomas Kasparek <tkasparek@redhat.com> 2.2.56-1
- use getInt instead of getInteger so we can read default value
- Action Chain: for every action, create its own ScriptActionDetails
  (bnc#870207)
- fixed broken links introduced by 178ee339
- CryptoKeyCreateActionTest: fix after 35b0296
- MigrationManagerTest: Oracle could still fail in some cases, fix in more
  comprehensive way
- add localization string
- add localization string
- RebootActionClenup: documentation fix

* Mon Apr 28 2014 Tomas Lestach <tlestach@redhat.com> 2.2.55-1
- MigrationManagerTest: add explicit flushing before assertions (needed by
  Oracle, not needed in production code)
- scheduleCertificateUpdate: update api doc

* Fri Apr 25 2014 Michael Mraka <michael.mraka@redhat.com> 2.2.54-1
- correctly display certificate update action in webui
- Replace editarea with ACE (http://ace.c9.io/) editor.

* Thu Apr 24 2014 Stephen Herr <sherr@redhat.com> 2.2.53-1
- 973848 - ISE in case no file specified when crating key.
- 973848 - Check if the key is not empty file when editing.
- 1090989 - Uneditable field is marked as required.
- fix typo
- MigrationManagerTest: fix Hibernate problem that prevented the test to run
  correctly
- MigrationManagerTest: remove unnecessary set up code
- SystemManager refactoring: move query in it's own method and remove
  duplication
- Enable DWR exception stack trace logging by default

* Wed Apr 23 2014 Stephen Herr <sherr@redhat.com> 2.2.52-1
- 1084522 - [RFE] filters per repository on WebUI
- checkstyle fixes, documentation updates, making method names consistant
- xmlrpc spec includes bool values, any library should be able to handle them
- fix unclosed javadoc tags
- Fixed typo
- - split method that fix the order gaps - implement a helper method to remove
  and fix the ordering of an entry   from a chain - use that method in the
  handler - tests
- Fixed Javadoc and XML-RPC doc
- Adjusting tests for the refactoring of the XML-RPC API
- Refactoring of XML-RPC API handler
- Added translations for the Action Chain XML-RPC API exception
- Added exception type for Action Chain XML-RPC API
- Fixes during review
- Removed timeout limitation for the script schedule
- Removed unused code, made for 'convenience' methods
- Checkstyle, missing javadoc tags, unused imports.
- Added tests for Action Chain rename XML-RPC API, adjusted tests for config
  deployment API call
- Added Action Chain rename XML-RPC API, unified config deployment API call
- Added missing javadoc
- Renamed 'name' to 'label'
- Added tests for configuration deployment XML-RPC API of the Action Chain
- Added configuration deployment XML-RPC API for the Action Chain call
- Change tests for referring to the Action Chain entries by ID
- Referring to the Action Chain entries by ID
- Added more tests for XML-RPC API calls
- Added exceptions, minor refactoring
- Added XML-RPC API for scheduling the Action Chain for exec
- Added missing method javadoc
- Added tests for chain removal XML-RPC API calls with the authorization
- Added security for chain removal XML-RPC API calls
- Adjusted tests for Action Chain handler throwin exceptions
- Change Action Chain handler to throw exceptions on failures
- Reviewed test assertions and added more tests to the XML-RPC API Action
  Chains
- Removed 'convenient' methods
- Removed unused imports
- Throw an exception if server is not found
- Rename action chain 'name' to 'label' in tests
- Added a test for creating Action Chain method XML-RPC API call.
- Checkstyle fixes
- Added XML-RPC API call to explicitly create an Action Chain
- Removed previously introduced cleanup paradigm as Action Chain explicitly
  created. Removed validation check in favor of exceptions.
- Rename action chain 'name' to 'label'
- Various unit test fixes
- Added more tests for the Action Chain XML-RPC API
- Refactored cleanup for Action Chain XML-RPC handler
- Add resolve packages by ID to ActionChain XML-RPC handler
- Added more tests
- Minor bugfixes to the Action Chain XML-RPC handler
- Added tests for the standard XML-RPC API for the Action Chaining.
- Adding missing cleanup action on failed input
- Added XML-RPC API unit tests: chain list, chain actions
- Removed accidentally added external files
- Added package installation and removal tests for the XML-RPC ActionChain API
- Query should return same column names
- Bugfix: pkg keys missing underscore
- Added two tests of XML-RPC API for Action Chaining
- Code refactoring, improved documentation
- Changed namespace name for ActionChain RPC API
- Added Remote command script API to Action Chaining XML-RPC API
- Documentation fixes
- Checkstyle fixes
- Added more APIs taking IDs
- Adapt to changed APIs in ActionChainManager
- Added System reboot, added more API by ID
- Added package install by ID
- API is now accepts real server attributes - IP and name
- XML-RPC API: Action Chain initial implementation
- Added Action Chain listing and Action details API
- Added single system update/install/remove/verify pkg by name
- ActionChainHandler: XML-RPC API for Action Chaining

* Tue Apr 22 2014 Michael Mraka <michael.mraka@redhat.com> 2.2.51-1
- rewrite system snapshot to java: fixed nav menu hiding
- rewrite system snapshot to java: Packages.do
- rewrite system event page from perl to java

* Thu Apr 17 2014 Stephen Herr <sherr@redhat.com> 2.2.50-1
- More API methods for IPA integration

* Wed Apr 16 2014 Michael Mraka <michael.mraka@redhat.com> 2.2.49-1
- rewrite system snapshot to java: implement nav menu hiding
- rewrite system snapshot to java: Index.do
- Fixing junit tests for external user management APIs

* Mon Apr 14 2014 Stephen Herr <sherr@redhat.com> 2.2.48-1
- Adding new API methods for external user management

* Mon Apr 14 2014 Michael Mraka <michael.mraka@redhat.com> 2.2.47-1
- limit actions displayed on schedule/*actions pages
- 1086256 - Submit buttons are incorrectly labelled.
- 1084703 - Removing repo filters ISE.

* Fri Apr 11 2014 Milan Zazrivec <mzazrivec@redhat.com> 2.2.46-1
- 1086161 - PM page incorrectly labelled buttons.

* Fri Apr 11 2014 Michael Mraka <michael.mraka@redhat.com> 2.2.45-1
- dwr.xml file reformatted
- Refactoring: utility method makeAjaxCallback renamed
- DWR rendering infrastructure: allow throwing custom exceptions

* Fri Apr 11 2014 Milan Zazrivec <mzazrivec@redhat.com> 2.2.44-1
- Add support to ConfigureSatelliteCommand to remove keys

* Fri Apr 11 2014 Michael Mraka <michael.mraka@redhat.com> 2.2.43-1
- rewrite channel compare pages to java

* Thu Apr 10 2014 Milan Zazrivec <mzazrivec@redhat.com> 2.2.42-1
- New API: system.scheduleCertificateUpdate()

* Wed Apr 09 2014 Stephen Herr <sherr@redhat.com> 2.2.41-1
- 1051160 - correctly set cobbler distro os_version

* Tue Apr 08 2014 Milan Zazrivec <mzazrivec@redhat.com> 2.2.40-1
- remote command webui: don't scrub the script body

* Mon Apr 07 2014 Stephen Herr <sherr@redhat.com> 2.2.39-1
- fixes 2 action chain strings for consistency
- SSM Action Chain configuration Deploy: missing strings added
- Action Chain: bootstrap form groups fixed

* Fri Apr 04 2014 Michael Mraka <michael.mraka@redhat.com> 2.2.38-1
- converted tabs to spaces
- rewrite listPackagesFromChannel logic into database select

* Fri Apr 04 2014 Michael Mraka <michael.mraka@redhat.com> 2.2.37-1
- 903068 - checkstyle fixes

* Fri Apr 04 2014 Michael Mraka <michael.mraka@redhat.com> 2.2.36-1
- 903068 - fixed debian repo generation

* Thu Apr 03 2014 Jan Dobes 2.2.35-1
- 1083975 - fix logrotate insecure permission
- Eclipse Checkstyle settings updated
- Eclipse cleanup preferences file added
- Eclipse code templates: remove old version tag
- Eclipse code templates: move file header to comments
- Eclipse code templates: update to current version
- Eclipse formatter: allow assignment line wrapping
- Eclipse formatter: update maximum line length
- Eclipse RHN formatter settings: update to current version
- 1076864 - [RFE] params for sw-repo-sync UI/API.

* Wed Apr 02 2014 Milan Zazrivec <mzazrivec@redhat.com> 2.2.34-1
- explicitly initialize MessageDigest object instance

* Wed Apr 02 2014 Milan Zazrivec <mzazrivec@redhat.com> 2.2.33-1
- add missing bracket

* Wed Apr 02 2014 Milan Zazrivec <mzazrivec@redhat.com> 2.2.32-1
- Ability to validate SHA-256 client certificate

* Mon Mar 31 2014 Stephen Herr <sherr@redhat.com> 2.2.31-1
- checkstyle fixes
- checkstyle fixes
- fixed typo in action chain jsp and js
- Action Chaining: list page columns changed as suggested
- ActionChainManager: refactorings and Javadoc cleanup
- SSM remote command: use proper user messages
- SSM remote command: allow queuing to Action Chains
- SSM reboot: allow queuing to Action Chains
- SSM configuration file deploy: allow queuing to Action Chains
- SSM errata apply: use proper user message
- SSM errata apply: allow queuing to Action Chains
- SSM package verify: allow queuing to Action Chains
- SSM package actions: allow queuing to Action Chains
- Remove functionality to add remote command before a package action in SSM, it
  is superseded by Action Chains
- Action Chain Edit page tests
- Action Chain Edit page added
- Action Chain List page added
- Reboot: use proper user messages
- Reboot: allow queuing to Action Chains
- Deploy Configuration: use proper user message
- Deploy Configuration: allow queuing to Action Chains
- Remote Command: use proper user message
- Remote Command: allow queuing to Action Chains
- Errata actions: use proper user message
- Errata actions: allow queuing to Action Chains
- Remove functionality to add remote command before a package action, it is
  superseded by Action Chains
- Single system package actions: use proper user message
- Single system package actions: allow queuing to Action Chains
- Controller helper tests added
- Controller helper class added
- ORM class tests added
- ORM classes for new tables added
- Front-end code for action chain creation/selection added
- ActionFormatter: utility methods tests
- ActionFormatter: add utility methods
- Refactoring: use a fragment for scheduling options on supported operations
- Implement task to invalidate reboot actions
- SSM Configuration Deploy: missing strings added

* Fri Mar 28 2014 Stephen Herr <sherr@redhat.com> 2.2.30-1
- 1082020 - taskomatic heap size of 1G is not sufficient for large channels
- Redirect instead of forwarding to overview page after a reboot

* Fri Mar 28 2014 Michael Mraka <michael.mraka@redhat.com> 2.2.29-1
- Fail if rhnPackage.path is NULL
- Use rhnPackage.path as rhnErrataFile.filename like Perl does
- Base channel update: no-op if new channel equals old one
- ChannelManager.findCompatibleChildren: propose cloned children as compatible
- ChannelManager.findCompatibleChildren: propose children correctly if old and
  new are equal
- length of rhnServer.secret has been extended to 64
- Check the SHA-256 password first, MD-5 second.

* Tue Mar 25 2014 Stephen Herr <sherr@redhat.com> 2.2.28-1
- 1075127 - another checkstyle fix

* Tue Mar 25 2014 Stephen Herr <sherr@redhat.com> 2.2.27-1
- 1075127 - checkstyle fix

* Tue Mar 25 2014 Stephen Herr <sherr@redhat.com> 2.2.26-1
- 1075127 - use sha256 for kickstart password instead of md5. Also for fips.
- 1075161 - use default lvm partitioning for RHEL 7 kickstarts

* Tue Mar 25 2014 Michael Mraka <michael.mraka@redhat.com> 2.2.25-1
- fixing broken tomcat detection in build-webapp.xml

* Fri Mar 21 2014 Stephen Herr <sherr@redhat.com> 2.2.24-1
- Rewrite code for bootstrap usage
- Rewrite code for bootstrap usage
- 1074083 - small performance improvement
- 1074083 - package.search API returns only one match per package name

* Fri Mar 21 2014 Tomas Lestach <tlestach@redhat.com> 2.2.23-1
- allow deleting temporary org admins
- delete all the temporary roles across the whole satellite
- assign the server group permissions acroding to the mappings
- add form validation
- rename UserExtGroup.hbm.xml to ExtGroup.hbm.xml
-  introduce /rhn/users/ExtAuthSgDelete.do page
- introduce /rhn/users/ExtAuthSgDetails.do page
- introduce the External Group to Roles Mapping page

* Thu Mar 20 2014 Stephen Herr <sherr@redhat.com> 2.2.22-1
- Updating ant task definitions to work better on new OS's:
- fix finding of the right API method to call

* Tue Mar 18 2014 Milan Zazrivec <mzazrivec@redhat.com> 2.2.21-1
- SHA-256 to be used for creating session key

* Mon Mar 17 2014 Milan Zazrivec <mzazrivec@redhat.com> 2.2.20-1
- User passwords will be encrypted with SHA-256

* Fri Mar 14 2014 Stephen Herr <sherr@redhat.com> 2.2.19-1
- Merge pull request #9 from dyordano/1071657
- 1071657 - Adding Custom Errata offers RH Erratas.

* Fri Mar 14 2014 Michael Mraka <michael.mraka@redhat.com> 2.2.18-1
- make the task list responsive and do not use the image bullet
- FileDetails.do style and responsiveness.
- fix menu highlight

* Thu Mar 13 2014 Tomas Lestach <tlestach@redhat.com> 2.2.17-1
- create user default system group for the user
- introduce new /users/SystemGroupConfig.do page
- adapt class and mapping for createDefaultSg attribute
- introduce abstract class ExtGroup
- introduce OrgUserExtGroup and hibernate mapping

* Wed Mar 12 2014 Milan Zazrivec <mzazrivec@redhat.com> 2.2.16-1
- new utility class to create SHA-256 encrypted user passwords
- one defaultsort per list must be enough for everybody

* Tue Mar 11 2014 Tomas Lestach <tlestach@redhat.com> 2.2.15-1
- 1064403 - fix filtering on the /rhn/channels/Managers.do page
- tidy (re-format) the hardware.jsp
- 1074540 - put the </div>s on the right place
- fix javadoc: remove extraneous function parameter description
- comment polish & removal

* Mon Mar 10 2014 Milan Zazrivec <mzazrivec@redhat.com> 2.2.14-1
- java: extend length of web_contact.password to 110

* Fri Mar 07 2014 Stephen Herr <sherr@redhat.com> 2.2.13-1
- 1073652 - channel.software.syncErrata clones too many packages

* Fri Mar 07 2014 Michael Mraka <michael.mraka@redhat.com> 2.2.12-1
- 1021558 - if buildTime is null don't parse it
- fix element nesting
- add Create First User page title to string resources
- update title of create first user page

* Thu Mar 06 2014 Michael Mraka <michael.mraka@redhat.com> 2.2.11-1
- moved duplicated code to function
- removed old / simplified fedora requirements
- include both jboss-logging.jar and jboss-loggingjboss-logging.jar
- java pages do not use on-click and node-id attributes

* Wed Mar 05 2014 Jan Dobes 2.2.10-1
- hide search form together with other UI changes
- RecurringDatePicker sets HOUR_OF_DAY, however DatePicker design is kind of
  broken and it internally uses HOUR or HOUR_OF_DAY depending of the isLatin()
  flag. This does not make much sense as in Calendar itself HOUR, HOUR_OF_DAY
  and AM_PM are all interconnected.

* Tue Mar 04 2014 Michael Mraka <michael.mraka@redhat.com> 2.2.9-1
- make taskomatic and rhn-search configuration overrideable via rhn.conf

* Mon Mar 03 2014 Stephen Herr <sherr@redhat.com> 2.2.8-1
- 1072073 - ChannelSerializer should display arch label too
- Compare objects using equals
- Add overrides
- Compare objects with equals
- Add overrides
- Make code more strightforward

* Mon Mar 03 2014 Tomas Kasparek <tkasparek@redhat.com> 2.2.7-1
- cryptokeydeleteconfirm.jsp port
- kickstartablesystems.jsp, fix layout
- unneeded offset and button alignment with columns
- typo in class, unneeded offset, button was aligned with columns (use text-
  right)
- fixing checkstyle
- Use String.equals instead of ==, this works only because we are lucky to get
  the constants as input.
- Revamp the recurring picker fragment to use the datepicker time component.
  For this the RecurringDatePicker bean now is composed of DatePicker beans to
  reuse functionality. With some Javascript, the repeat-task-picker disables
  the cron frequencies that are not being used.
- - if the datepicker date is disabled, disable the date part of the widget. -
  always generate the hidden fields. StrutsDelegate::readDatePicker will
  reset _all_ your date to now() if any field is missing.
- allow to disable date selection in addition to time
- syncrepos: format the page
- use buttons instead of inputs
- syncrepos: remove line break
- make the setup of the date picker more declarative using data- attributes in
  order to be able to share this setup with other parts of the code that will
  need a slightly different picker like the recurrent selector. It also saves
  us from outputing one <script> tag in the jsp tag implementation.

* Sat Mar 01 2014 Tomas Lestach <tlestach@redhat.com> 2.2.6-1
- replace tabs with spaces

* Fri Feb 28 2014 Stephen Herr <sherr@redhat.com> 2.2.5-1
- 1071482 - Add errata type selection to ssm page
- Check for deprecation annotation vs. javadoc consistency
- Removing trailing whitespace
- Added @Deprecation annotations

* Fri Feb 28 2014 Tomas Lestach <tlestach@redhat.com> 2.2.4-1
- delete outdated repo-sync schedules
- filter out channels that are not assigned to a server

* Wed Feb 26 2014 Jan Dobes 2.2.3-1
- 1068815 - update API documentation
- 1068815 - deal with deleted users
- Commit  04d9dccaedf8aa2998125e93969262ab73e58126 makes the form look broken.

* Tue Feb 25 2014 Tomas Lestach <tlestach@redhat.com> 2.2.2-1
- initialize temporaryRoles within CreateUserCommand
- remove unnecessarily nested else statement

* Tue Feb 25 2014 Tomas Lestach <tlestach@redhat.com> 2.2.1-1
- store the bounce_url back in the login page form
- rename label
- introduce Login401
- introduce keep_roles option
- list temporary roles on WebUI
- rework checkOrgAdmin to checkPermanentOrgAdmin
- rename addRole and removeRole to addPermanentRole and removePermanentRole
- start using temporary roles
- introduce UserGroupMembers class and mapping
- do not update user details if empty
- Bumping package versions for 2.2.

* Sat Feb 22 2014 Grant Gainey 2.1.163-1
- Remove unused import

* Sat Feb 22 2014 Grant Gainey 2.1.162-1
- We rmvd DESIRED_PASS/CONFIRM params from UserEditSetupAction - rmv from
  expected in test
- Testing createFirstUser() now looks to be forbidden
- verifyForward() and redirects-w/params do not like each other
- Tweaking some tag Junits to work
- Make checkstyle happy

* Thu Feb 20 2014 Jan Dobes 2.1.161-1
- fixing ISE in create repo form

* Thu Feb 20 2014 Tomas Kasparek <tkasparek@redhat.com> 2.1.160-1
- Styling unstyled submit buttons.
- styling buttons. LocalizedSubmitTag can't access styleClass attribute. It is
  set as private in the parent class.

* Thu Feb 20 2014 Matej Kollar <mkollar@redhat.com> 2.1.159-1
- fix checkstyle

* Thu Feb 20 2014 Michael Mraka <michael.mraka@redhat.com> 2.1.158-1
- improved performance of system.listLatestUpgradeablePackages and
  UpgradableList.do

* Thu Feb 20 2014 Matej Kollar <mkollar@redhat.com> 2.1.157-1
- Use enhanced for loop
- Use generics
- Privatization of getLoggedInUser

* Wed Feb 19 2014 Matej Kollar <mkollar@redhat.com> 2.1.156-1
- 1009396 - escaping system name for
  /rhn/monitoring/config/ProbeSuiteSystemsEdit.do
- 1009396 - escaping system name for
  /rhn/systems/ssm/provisioning/RemoteCommand.do

* Tue Feb 18 2014 Matej Kollar <mkollar@redhat.com> 2.1.155-1
- correct grammar
- Fixing unclosed hr
- Fixing unclosed br
- Fixing unclosed meta
- Simple attempt to find problematic things in jsps
- don't add &amp; twice to the parameters of the url

* Mon Feb 17 2014 Matej Kollar <mkollar@redhat.com> 2.1.154-1
- 1064573 - make sidenav html valid

* Mon Feb 17 2014 Matej Kollar <mkollar@redhat.com> 2.1.153-1
- Remove unused context store
- Use .toHashCode
- removing unnecessary overriding attribute
- removing unnecessary overriding attribute
- removing unnecessary overriding attribute
- removing unnecessary overriding attribute
- removing unnecessary overriding attribute
- remove unnecessary cast
- remove unnecessary cast
- remove unnecessary else statement
- remove unnecessary else statement

* Fri Feb 14 2014 Stephen Herr <sherr@redhat.com> 2.1.152-1
- 1065483 - SSM package upgrades should not install packages if not an upgrade
- Proper TB3 column class

* Fri Feb 14 2014 Michael Mraka <michael.mraka@redhat.com> 2.1.151-1
- fixed errors in date/time format conversions
- Introduce a date-time picker.
- Make the HtmlTag HTML5 compliant
- Added tool to manipulate localization files (format, del, sed).
- remove unused localization string
- Schedule action unification
- Separate datepicker and its label

* Wed Feb 12 2014 Stephen Herr <sherr@redhat.com> 2.1.150-1
- 1061425 - make package search faster
- Non-existent icon
- Forgotten internationalization...

* Wed Feb 12 2014 Tomas Kasparek <tkasparek@redhat.com> 2.1.149-1
- fix spanish translation for selected systems (string does not take a
  parameter anymore)
- Revert "fix spanish translation for selected systems (string does not take a
  parameter anymore)"
- Add missing GMT+3 timezone as Saudi Arabia
- style CreateUser page so it resembles old look
- /rhn/systems/details/configuration/addfiles/CreateFile.do?sid=... too much
  space between radios due to wrong usage of form-group.
- use help-block for help text in form
- /rhn/systems/ssm/MigrateSystems.do popup menu (aka select) after 'Target
  Orgenization' is not styled
- Unstyled elements in /rhn/errata/manage/AddPackages.do?eid=...
- panel inside a panel in rhn/configuration/Overview.do, just give a title to
  the list, which is already a panel.
- /rhn/admin/config/MonitoringConfig.do help texts ((e.g. 'redhat.com' for
  myemail@…)) should be bellow input bars (see
  /rhn/activationkeys/Edit.do?tid=1 how it should look like)
- fix unclosed that broke the top pagination selected count for example
  /rhn/systems/DuplicateIPList.do
- fix spanish translation for selected systems (string does not take a
  parameter anymore)

* Tue Feb 11 2014 Grant Gainey <ggainey@redhat.com> 2.1.148-1
- 1063915, CVE-2013-4415 - Fix XSS flaws in Spacewalk-search
- 1063915, CVE-2013-4415 - Fix XSS in new-list-tag by escaping _LABEL_SELECTED
- 1063915, CVE-2013-1871, Fix XSS in edit-address JSPs
- 1063915, CVE-2013-1869, close header-injection hole
- 1063915, CVE-2010-2236, Cleanse backticks from monitoring-probes where
  appropriate
- 1063915, CVE-2013-1869, Only follow internal return_urls
- 1063915, CVE-2012-6149, Fix XSS in notes.jsp
- Fix an ISE that could happen after clearing cookies (elaborator not bound)
- Removed duplicate colons
- Unified space before slash in void tags
- Datepicker UI unification: Errata pages
- use normal checkbox

* Mon Feb 10 2014 Tomas Kasparek <tkasparek@redhat.com> 2.1.147-1
- style ProbeEdit page
- updating susestudio-java-client to 1.4
- remove <meta name="page-decorator" content="none" />
- remove html formatting in other languages
- remove html formatting from StringResources
- fix checkstyle

* Thu Feb 06 2014 Michael Mraka <michael.mraka@redhat.com> 2.1.146-1
- patch to handle systems registered with the --nohardware flag
- Patch code to build against susestudio-java-client version 0.1.4
- render <thead> and <tr> in UnpagedListDisplayTag

* Wed Feb 05 2014 Michael Mraka <michael.mraka@redhat.com> 2.1.145-1
- page layout fixes
- Generalized code so it can be used both with and without selectable column
- Generification of Listable

* Tue Feb 04 2014 Stephen Herr <sherr@redhat.com> 2.1.144-1
- 1061425 - Improve package search performance
- 1061425 - query performance improvement for package search
- Fixed typo
- Use prepared confirm page
- Add confirmation page to ssm/ListPatches
- Needed elaborable return of ErrataManager.lookupErrataListFromSet
- Whitespace fix
- Remove unnecessary code after extraction
- Extracted "list systems in ssm related to errata" into separate action
- Change misleading variable name
- Extract actual handling of action into separate method
- Use some idioms to improve code readability
- Replace explicit iterator with enhanced for

* Tue Feb 04 2014 Michael Mraka <michael.mraka@redhat.com> 2.1.143-1
- restored Monitoring Scout label
- removed unnecessary spacing and restored left side labels
- unify probe detail page look

* Tue Feb 04 2014 Michael Mraka <michael.mraka@redhat.com> 2.1.142-1
- swapping struts tag with input html to allow the use of the placeholder
- perform password validation within the java class
- removing obsolete code related to PLACEHOLDER_PASSWORD

* Mon Feb 03 2014 Tomas Lestach <tlestach@redhat.com> 2.1.141-1
- enable creating externally authenticated users in organization according to
  REMOTE_USER_ORGUNIT
- do not close last row of tables with two </tr> tags
- make search work when search form is submitted by enter
- make ExpansionDecorator work again
- new icon for item edit

* Fri Jan 31 2014 Tomas Lestach <tlestach@redhat.com> 2.1.140-1
- allow deleting disabled users
- return default string even if input string is null
- move shared methods to loginhelper
- introduce LoginHelper
- add externally authenticated user roles according to the external group to
  roles mapping
- externally authenticated user does not have to be in the default org
- add external group delete page
- add external group edit page
- add external group to role mapping list page

* Fri Jan 31 2014 Michael Mraka <michael.mraka@redhat.com> 2.1.139-1
- add special class to help links
- use consistent set of icons for system status

* Fri Jan 31 2014 Michael Mraka <michael.mraka@redhat.com> 2.1.138-1
- reuse IconTag for help links, item search and pagination icons
- re-style kickstart creation wizard, 1st form

* Thu Jan 30 2014 Stephen Herr <sherr@redhat.com> 2.1.137-1
- 1059910 - create api for channel errata syncing, have clone-by-date call it
- fix style on kickstart profile creation wizard + use rhn:toolbar
- use rhn:toolbar for page headers
- update copyright year in page footer in java
- Removing unaesthetic spaces around dots in IPv4 address
- Small code cleanup

* Thu Jan 30 2014 Matej Kollar <mkollar@redhat.com> 2.1.136-1
- Fixed ssm reboot scheduling.
- Sometimes we don't want "add to ssm" option...
- add message about system lock/unlock into ssm index
- use icon for locked system
- 1009396 - escape system name for ssm lock/unlock page
- add defaultsort for extra packages page
- add defaultSort for packages list/remove
- add defaultSort to package list

* Tue Jan 28 2014 Stephen Herr <sherr@redhat.com> 2.1.135-1
- 1058761 - Update RHEL 7 VM memory requirements to 1024 MB
- rendering the password strength meter

* Tue Jan 28 2014 Jan Dobes 2.1.134-1
- remove old message
- Datepicker UI unification: Systems/Software/Packages/List-Remove
- Datepicker UI unification: SSM/Configuration/Enable
- Datepicker UI unification: SSM/Packages/Upgrade
- Datepicker UI unification: SSM/Packages/Verify
- Datepicker UI unification: SSM/Packages/Install
- Datepicker UI unification: SSM/Packages/Remove
- add javadoc comment
- removing @Override annotation from method that isn't overriden
- remove unnecessary cast

* Mon Jan 27 2014 Matej Kollar <mkollar@redhat.com> 2.1.133-1
- Unstyled Systems/Software/Channels
- Fixed unstyled form for XCCDF scaner on SSM and single system
- Fixed scattered form for Systems/Conf/AddFiles/CreateFile
- Fixed unstyled form: Systems/Software/Pkgs/Profiles/CreateNewProfile
- give search button an id
- Make sure that all form fields are correctly aligned
- Panels added in the html of ipranges.jspf
- re-organized the HTML to display the in-range inputs correctly

* Mon Jan 27 2014 Michael Mraka <michael.mraka@redhat.com> 2.1.132-1
- Implement rhn:formatDate that uses moment.js on the client side. It supports
  also most of fmt:formatDate options.

* Mon Jan 27 2014 Tomas Lestach <tlestach@redhat.com> 2.1.131-1
- renumber taskomatic classpath entries

* Mon Jan 27 2014 Tomas Lestach <tlestach@redhat.com> 2.1.130-1
- enhance taskomatic link path to link hibernate-commons-annotations.jar on
  fc20

* Fri Jan 24 2014 Jan Dobes 2.1.129-1
- porting system group monitoring probes page to java

* Fri Jan 24 2014 Simon Lukasik <slukasik@redhat.com> 2.1.128-1
- 1057294 - Wrap choise by <c:choose>
- fix exceptions when user is deleted

* Thu Jan 23 2014 Milan Zazrivec <mzazrivec@redhat.com> 2.1.127-1
- javadoc fix

* Wed Jan 22 2014 Milan Zazrivec <mzazrivec@redhat.com> 2.1.126-1
- Removed an unused line that broke compilation

* Wed Jan 22 2014 Michael Mraka <michael.mraka@redhat.com> 2.1.125-1
- checkstyle fix

* Wed Jan 22 2014 Milan Zazrivec <mzazrivec@redhat.com> 2.1.124-1
- 1053591 - fix deadlock when cloning using spacewalk-clone-by-date

* Wed Jan 22 2014 Michael Mraka <michael.mraka@redhat.com> 2.1.123-1
- Bugfix: ISE when cobbler components are missing (not installed)
- port reboot_confirm.pxt from perl to java
- SUSE Studio API will stop working via unencrypted HTTP
- Inconsistency in build vs. eclipse checkstyle.

* Wed Jan 22 2014 Tomas Lestach <tlestach@redhat.com> 2.1.122-1
- let taskomatic link commons-io
- fix CVE URL in updateinfo references
- 1009396 - escape system name for SystemRemoteCommand page

* Fri Jan 17 2014 Michael Mraka <michael.mraka@redhat.com> 2.1.121-1
- increase column length for CVE ids

* Fri Jan 17 2014 Tomas Lestach <tlestach@redhat.com> 2.1.120-1
- fix checkstyle

* Thu Jan 16 2014 Michael Mraka <michael.mraka@redhat.com> 2.1.119-1
- checkstyle fixes
- avoid reassigning parameters in StringUtil

* Thu Jan 16 2014 Michael Mraka <michael.mraka@redhat.com> 2.1.118-1
- %%attr() mode not applicaple to symlink
- fixed conflict with apache-commons-validator
- resolve conflict between {apache,jakarta}-commons-cli on Fedora 20

* Thu Jan 16 2014 Tomas Lestach <tlestach@redhat.com> 2.1.117-1
- remove unused method
- create external authentication page
- removed unused import

* Wed Jan 15 2014 Michael Mraka <michael.mraka@redhat.com> 2.1.116-1
- removed unused methods
- selectable doesn't work properly with ListRhnSetHelper
- select all / unselect all should not submit changes

* Wed Jan 15 2014 Michael Mraka <michael.mraka@redhat.com> 2.1.115-1
- reuse BaseListAction for AdminListAction
- fixed added/removed keys logic
- select all / unselect all should not submit changes

* Tue Jan 14 2014 Matej Kollar <mkollar@redhat.com> 2.1.114-1
- bump java API version
- update LICENSE, allow Copyright (c) to start in 2013
- removing @Override annotation from method that isn't overriden
- KickstartDetailsEdit.do formatting broken since dac19190
- Updating the copyright years info
- fix LoginSetupActionTest
- add missing strings + clean old one

* Fri Jan 10 2014 Tomas Lestach <tlestach@redhat.com> 2.1.113-1
- fix PxtAuthenticationServiceTest
- Protected field in final class makes no sense
- Avoiding instantiating Boolean objects
- Eliminate unused private fields

* Fri Jan 10 2014 Tomas Lestach <tlestach@redhat.com> 2.1.112-1
- 1013712 - return server action message within schedule.listInProgressSystems
  and schedule.listCompletedSystems API calls
- fix linking of hibernate-commons-annotations
- ant-nodpes is buildrequired on rhels
- differentiate between apache- and jakarta- buildrequires on fedora and rhel
- buildrequire mvn(ant-contrib:ant-contrib) on fc20
- build/require javapackages-tools on fc20

* Fri Jan 10 2014 Michael Mraka <michael.mraka@redhat.com> 2.1.111-1
- 1051230 - fixed icon name
- String.indexOf(char) is faster than String.indexOf(String).
- fix RequestContextTest.testGetLoggedInUser unit test
- fix LoginActionTest.testPerformValidUsername unit test
- Rewrite groups/systems_affected_by_errata.pxt to java

* Tue Jan 07 2014 Michael Mraka <michael.mraka@redhat.com> 2.1.110-1
- .project file was not accidentally committed
- there's not ant-nodeps on fc20

* Mon Jan 06 2014 Tomas Lestach <tlestach@redhat.com> 2.1.109-1
- 1048090 - Revert "add package ID to array returned by system.listPackages API
  call"

* Fri Jan 03 2014 Tomas Lestach <tlestach@redhat.com> 2.1.108-1
- store url_bounce and request_method to session and re-use common login parts
- support logins using Kerberos ticket
- 1044547 - adding newlines as needed

* Mon Dec 23 2013 Milan Zazrivec <mzazrivec@redhat.com> 2.1.107-1
- Remove extraneous character from query
- Fix action type
- fix icon name
- Use new rhn:icon internationalization/localization
- Perform localization inside rhn:icon tag

* Thu Dec 19 2013 Michael Mraka <michael.mraka@redhat.com> 2.1.106-1
- updated references to new java WorkWithGroup page
- work_with_group.pxt rewritten to java
- change order of system ok/warn/crit in legends
- rewrite system event history page to java
- give icons title in rhn:toolbar tag

* Wed Dec 18 2013 Stephen Herr <sherr@redhat.com> 2.1.105-1
- 1044547 - kickstarts to RHEL 7 don't work because of missing rpms

* Wed Dec 18 2013 Stephen Herr <sherr@redhat.com> 2.1.104-1
- 1039193 - fix checkstyle

* Wed Dec 18 2013 Stephen Herr <sherr@redhat.com> 2.1.103-1
- 1039193 - fixing null pointer exception
- fix package according to the fs path
- fix CSVTag so it uses IconTag
- fix ListDisplayTag so it uses IconTag
- removing dead code, exception is thrown within lookupAndBindServerGroup
- removing dead code, exception is thrown within lookupAndBindServerGroup

* Tue Dec 17 2013 Tomas Kasparek <tkasparek@redhat.com> 2.1.102-1
- delete ConfigSystemTag as these things are easily handled in jsp
- Local variables need not to be synchronized

* Tue Dec 17 2013 Michael Mraka <michael.mraka@redhat.com> 2.1.101-1
- updated links to system group delete page
- converted system group > delete page from pxt to java
- bootstrap tuning: fixed icons
- rework logic of ConfigFileTag so it uses icons instead of gifs and cool stuff
- fixing references to SSM errata page

* Mon Dec 16 2013 Michael Mraka <michael.mraka@redhat.com> 2.1.100-1
- more icon fixes
- Rewrite of errata_list.pxt to Java
- call ssm check on system - software crashes, notes, migrate and hardware pages
- bootstrap fixes

* Fri Dec 13 2013 Michael Mraka <michael.mraka@redhat.com> 2.1.99-1
- replaced icons with icon tag
- simplify logic in cfg:channel tag

* Thu Dec 12 2013 Michael Mraka <michael.mraka@redhat.com> 2.1.98-1
- replaced icons with icon tag
- system group edit properties - linking + cleanup
- alter system group create page to do editing
- use rhn:toolbar tag instead of creating html inside .jsp + unify icons
- fix icons on config file details page
- icon for file download
- unify configuration management icons

* Wed Dec 11 2013 Tomas Kasparek <tkasparek@redhat.com> 2.1.97-1
- use new icon aliases in more places

* Wed Dec 11 2013 Michael Mraka <michael.mraka@redhat.com> 2.1.96-1
- allow channel administrator to view Channel > Managers page

* Wed Dec 11 2013 Milan Zazrivec <mzazrivec@redhat.com> 2.1.95-1
- 1040540 - have package search return all matching results
- use rhn:toolbar in 'Show Tomcat Logs' page

* Wed Dec 11 2013 Tomas Kasparek <tkasparek@redhat.com> 2.1.94-1
- use new icon aliases in rhn:toolbar tag
- adding new icon definitions
- adding rhn taglib as it's needed by rhn:icon
- use rhn:icon tag for creating icons in rhn:toolbar

* Tue Dec 10 2013 Stephen Herr <sherr@redhat.com> 2.1.93-1
- 1039193 - Increase default ram to 768 for RHEL 7

* Tue Dec 10 2013 Tomas Kasparek <tkasparek@redhat.com> 2.1.92-1
- bootstrap tuning: use new icon tag
- use static code for icons map in IconTag + typo and documentation fix
- System Group / Admins - updated links and removed old page
- ported System Group / Admins to java
- bootstrap tuning: icon tag for simpler icon inserting

* Mon Dec 09 2013 Jan Dobes 2.1.91-1
- system group details - linking + cleanup
- converting system group details page to java
- LoginExpiredTest fixed
- VirtualizationEntitlementTestCase: dead code removed
- LoginExpiredSatTestCase: rename to respect test convention
- removed trailing whitespaces from jsp{,f} sources

* Wed Dec 04 2013 Michael Mraka <michael.mraka@redhat.com> 2.1.90-1
- bootstrap tuning

* Wed Dec 04 2013 Michael Mraka <michael.mraka@redhat.com> 2.1.89-1
- bootstrap tuning

* Tue Dec 03 2013 Michael Mraka <michael.mraka@redhat.com> 2.1.88-1
- bootstrap tuning
- Optionally show a legal note on login/relogin

* Tue Dec 03 2013 Michael Mraka <michael.mraka@redhat.com> 2.1.87-1
- bootstrap tuning
- enable setting nobase and ignoremissing for
  kickstart.profile.setAdvancedOptions API

* Tue Dec 03 2013 Michael Mraka <michael.mraka@redhat.com> 2.1.86-1
- bootstrap tuning
- Add a missing translation string: system.entitle.guestcantvirt

* Fri Nov 29 2013 Tomas Lestach <tlestach@redhat.com> 2.1.85-1
- 1034851 - fix SSM child channel membership changes

* Fri Nov 29 2013 Michael Mraka <michael.mraka@redhat.com> 2.1.84-1
- Allow UTF-8 in config file
- Reformat so less unnecessary whitespace gets to output

* Fri Nov 29 2013 Michael Mraka <michael.mraka@redhat.com> 2.1.83-1
- 1035429 - make package search of a specific architecture faster
- HTML 5 does allow "_new" as a valid target

* Thu Nov 28 2013 Tomas Lestach <tlestach@redhat.com> 2.1.82-1
- 1010205 - fix displaying of reposync log on WebUI
- bootstrap tuning: make non-link text in header more visible
- bootstrap tuning - add value parameter to make certain list actions work
- bootstrap tuning - use same icon for 'no updates' as in legend and other
  places

* Wed Nov 27 2013 Tomas Kasparek <tkasparek@redhat.com> 2.1.81-1
- bootstrap tuning - organization in head is not a link
- bootstrap tuning - use bootstrap style for "locked" icon
- bootstrap tuning - color icons in SystemList like mentioned in legend

* Thu Nov 21 2013 Jan Dobes 2.1.80-1
- 1009875 - changing order of operations
- 1021923 - allow deletion link on
  /rhn/systems/provisioning/preservation/PreservationListEdit.do
- replace UTF-8 space with normal space

* Tue Nov 19 2013 Tomas Lestach <tlestach@redhat.com> 2.1.79-1
- 1001018 - escape kickstart script name on
  /rhn/kickstart/KickstartScriptDelete.do page

* Tue Nov 19 2013 Tomas Lestach <tlestach@redhat.com> 2.1.78-1
- 1001018 - escape kickstart script name on /rhn/kickstart/Scripts.do page
- 1020497 - one /kickstart/Scripts action path is enough

* Tue Nov 19 2013 Tomas Lestach <tlestach@redhat.com> 2.1.77-1
-  replace Red Hat Satellite with @@PRODUCT_NAME@@
- 1021934 - do not save duplicate filenames
- 1030546 - throw an exception in case there are no systems or errata specified
- 1030546 - throw an exception in case there are no packages to remove
- 1030546 - throw an exception in case there are no packages to install
- 1030628 - fix ISE, when sorting according to the 'Registered by' column

* Mon Nov 18 2013 Tomas Lestach <tlestach@redhat.com> 2.1.76-1
- replace 'Channel Managemet Guide' docs with 'User Guide' and 'Getting Started
  Guide'

* Fri Nov 15 2013 Tomas Kasparek <tkasparek@redhat.com> 2.1.75-1
- polishing changelog

* Fri Nov 15 2013 Matej Kollar <mkollar@redhat.com> 2.1.74-1
- Fix ISE when deleting a non persistent custom info value
- Replaced deprecated Priority.WARN with suggested Level.WARN
- Removing deprecated and unused classes
- Removing use of now deprecated CharacterMap
- Explicitly marking as deprecated

* Thu Nov 14 2013 Tomas Kasparek <tkasparek@redhat.com> 2.1.73-1
- Bootstrap 3.0 changes, brand new WebUI look

* Tue Nov 12 2013 Tomas Lestach <tlestach@redhat.com> 2.1.72-1
- CVE-2013-4480 - restrict user creation to org_admin only
- CVE-2013-4480 - restrict first user creation with need_first_user acl

* Tue Nov 12 2013 Tomas Lestach <tlestach@redhat.com> 2.1.71-1
- 1029066 - enhance Package.listOrphans query
- TestFactoryWrapperTest: avoid adding TestImpl.hbm.xml twice
- RhnServletListener: do not break subsequent testcases

* Mon Nov 11 2013 Tomas Lestach <tlestach@redhat.com> 2.1.70-1
- fix $Serializer macro expansion in API doc

* Mon Nov 11 2013 Michael Mraka <michael.mraka@redhat.com> 2.1.69-1
- reuse rhnServerNeededCache for errataqueue_find_autoupdate_servers
- reuse rhnServerNeededCache content for ErrataMailer
- removed redundant insertNeededPackageCache()
- Prevent [available] deprecation message
- 1021552 - point to channel architecture listing API in
  channel.software.create APIs

* Thu Nov 07 2013 Michael Mraka <michael.mraka@redhat.com> 2.1.68-1
- 1027050 - optimized system_config_files_with_diffs eleborator for PostgreSQL
- 1027454 - fix ISE, when renaming channel to channel name already in use

* Wed Nov 06 2013 Tomas Lestach <tlestach@redhat.com> 2.1.67-1
- ConfigTest: do not rely on hardcoded paths, preexisting files
- Use kickstart icon on the snippets page

* Wed Nov 06 2013 Michael Mraka <michael.mraka@redhat.com> 2.1.66-1
- 1024395 - modified query to work better with PostgreSQL 8.4 optimizer
- Reorder snippet tabs
- Broken link in SSM index fixed
- 1025626 - Prevent NPE with system.getDetails() API call for virtual systems
  with no virtualization type

* Mon Nov 04 2013 Tomas Lestach <tlestach@redhat.com> 2.1.65-1
- 1023482 - spped up /rhn/channels/manage/errata/AddRedHatErrata.do page
- Fix navigation for the default snippets page
- removing unnecessary casts

* Mon Nov 04 2013 Michael Mraka <michael.mraka@redhat.com> 2.1.64-1
- 1022279 - modified query to work better with PostgreSQL 8.4 optimizer
- 1022279 - added hints for PostgreSQL 8.4 optimizer

* Thu Oct 31 2013 Matej Kollar <mkollar@redhat.com> 2.1.63-1
- 1020952 - Single db root cert + option name change
- Checkstyle fix, follow JSL for method modifiers
- 1007521 - synchronize repo entries creation

* Thu Oct 24 2013 Tomas Lestach <tlestach@redhat.com> 2.1.62-1
- 1011856 - detect max lengths at repo creation
- 1020952 - SSL for Postgresql: Java (WebUI, Tascomatic)
- Removed redundant code from SchedulerKernel
- Removed redundant code from ConnectionManager
- Put JDBC connect string creation into ConfigDefaults
- Removed unchecked conversion
- 1013672 - let errata.getDetails API return errata id

* Thu Oct 24 2013 Jan Dobes 2.1.61-1
- 1015747 - resources
- 1015747 - page handling
- 1015747 - new jsp page + nav stuff

* Wed Oct 23 2013 Michael Mraka <michael.mraka@redhat.com> 2.1.60-1
- added messages for SystemRemoteCommandAction.java
- reformated xliff file using xmllint
- using @@PRODUCT_NAME@@ instead of Spacewalk
- api doc fix

* Tue Oct 22 2013 Michael Mraka <michael.mraka@redhat.com> 2.1.59-1
- add support for enhances rpm weak dependency (java) (bnc#846436)

* Fri Oct 18 2013 Stephen Herr <sherr@redhat.com> 2.1.58-1
- 1020497 - fixing a bug and adding a unit test for ordering kickstarts
- Cobbler tests: added missing return
- Update ScriptSetupActionTest for new attribute name

* Thu Oct 17 2013 Stephen Herr <sherr@redhat.com> 2.1.57-1
- 1020497 - re-applying fix from 122418187 that got missed in the merge in
  c821c7ee2

* Thu Oct 17 2013 Stephen Herr <sherr@redhat.com> 2.1.56-1
- 1020497 - provide a way to order kickstart scripts

* Thu Oct 17 2013 Tomas Lestach <tlestach@redhat.com> 2.1.55-1
- 676828 - distinguish bash interpreter in ks non-chroot post scripts

* Mon Oct 14 2013 Michael Mraka <michael.mraka@redhat.com> 2.1.54-1
- cleaning up old svn Ids

* Mon Oct 07 2013 Michael Mraka <michael.mraka@redhat.com> 2.1.53-1
- 1012951 - Revert "removing unused string with trans-id 'file_lists.added'"
- 1012951 - Revert "removing unused string with trans-id 'file_lists.removed'"
- 1006127 - Make Search button translatable
- 1006182 - Make ISS Master and Slave tabs less confusing

* Wed Oct 02 2013 Michael Mraka <michael.mraka@redhat.com> 2.1.52-1
- 1002590 - unified way how we call rhn-search cleanindex
- Serializers for Taskomatic: log serialization errors
- Added an Ivy dependency needed for tests

* Tue Oct 01 2013 Grant Gainey <ggainey@redhat.com> 2.1.51-1
- Refactoring that lets us log serialization errors * Added
  RhnXmlRpcCustomSerializer base class * Refactored all Serializers to extend
  from RhnXmlRpcCustomSerializer * Refactored SerializerFactory to be
  less...clever

* Mon Sep 30 2013 Michael Mraka <michael.mraka@redhat.com> 2.1.50-1
- removed trailing whitespaces

* Mon Sep 30 2013 Michael Mraka <michael.mraka@redhat.com> 2.1.49-1
- UserManagerTest: fix new timezone ordering
- Orphaned class PushDispatcher removed
- DataSourceParserTest: fix Oracle case-depentent tests
- UserFactory: fix time zone ordering
- 1012660 - somehow I missed one

* Thu Sep 26 2013 Stephen Herr <sherr@redhat.com> 2.1.48-1
- 1012660 - move links for Channel Management Guide to correct places
- Add exception stack trace logging in Taskomatic

* Mon Sep 23 2013 Tomas Lestach <tlestach@redhat.com> 2.1.47-1
- fixing checkstyle

* Mon Sep 23 2013 Tomas Lestach <tlestach@redhat.com> 2.1.46-1
- 711373 - provide ftp link only for RHEL5 packages

* Thu Sep 19 2013 Simon Lukasik <slukasik@redhat.com> 2.1.45-1
- 1009652 - Render empty SCAP results correctly
- Fixing spelling mistakes
- 1009396 -  escaping server name for software crashes with identical UUID

* Wed Sep 18 2013 Tomas Lestach <tlestach@redhat.com> 2.1.44-1
- updated UI strings pulled from zanata
- 1007998 - fix activation key selection
- 1009019 - mentioning entitlement labels in apidoc
- 820225 - remove and recount entitlements before we remove guest associations
- 910739 - fix systemgroup.scheduleApplyErrataToActive API doc

* Tue Sep 17 2013 Michael Mraka <michael.mraka@redhat.com> 2.1.43-1
- Grammar error occurred
- 1008687 - Fixing unlocalized strings in Manage Software Channels tab
- 1006630 - Making "Update" button translated
- 1008649 - Fixing unlocalized words
- 1008631 - fixing untranslatable strings

* Mon Sep 16 2013 Tomas Lestach <tlestach@redhat.com> 2.1.42-1
- Workaround bug in MockHttpServletRequest - asking for a param that doesn't
  exist shouldn't assert()
- VirtualGuestsActionTest: do not rely ontranslation messages
- ProvisionVirtualizationWizardActionTest:preconditions
- SystemEntitlementsSetupActionTest: do not assume Org has virtualization
  entitlement
- Add support for uploaded files in mockedrequests, fix
  CryptoKeyCreateActionTest
- OrgSoftwareSubscriptionsActionTest: always create test channel families
- MethodsSetupActionTest: do not assume that method command exists
- KickstartScriptActionTest: missingparameters added
- junit tests: some logging cleanups
- Make taskomatic maxmemory configurable in rhn.conf
- TestUtils: use the same temporaryfilename for the same file
- junit tests: do not rely on Cobbler
- VirtualGuestsActionTest: do not rely on query string parameter ordering
- OrgHandlerTest: don't depend on a channel family with free entitlement slots
- ActivationKeyHandlerTest: expect correct exceptions
- AuthFilterTest: mocked request object updated
- MasterHandlerTest: handlegetDefaultMaster exceptions
- DownloadActionTest: do not assume file tobe downloaded exists
- Frontend monitoring tests: ensure aMonitoring Scout exists
- RequestContext.buildPageLink: forceparameter ordering
- 580995 - typo fix + clarify meaning
- Cleaning up more Junits

* Tue Sep 10 2013 Tomas Kasparek <tkasparek@redhat.com> 2.1.41-1
- 580995 - updating api doc

* Tue Sep 10 2013 Michael Mraka <michael.mraka@redhat.com> 2.1.40-1
- updated UI strings pulled from zanata
- 1006157 - translate submit button
- 1005771 - fixed macro name
- 1005771 - improved build time check for @@PRODUCT_NAME@@ macro

* Tue Sep 10 2013 Tomas Kasparek <tkasparek@redhat.com> 2.1.39-1
- Teach XmlRpcServletTest about setting up for logging
- Remove unnecessary commit from ProfileManagerTest
- VirtualizationEntitlementsManagerTest fixes
- rhn.manager tests: do not assume an Orgadmin exists
- Remove QuartzTest
- UserManagerTest: don't rely on hardcodeddefault time zone
- ConfigureSatelliteCommandTest: do not rely on HashMap key ordering
- MonitoringManagerTest: missingsuper.setUp() call added
- UpdateErrataCacheCommand: log an error when orgId is incorrect
- AdvDataSourceTest: do not rely on testexecution order
- ChannelTest: do not assume a proxy channel family exists
- More JUnit cleanup
- Missed a file for preceding patch
- Fix more tests to not rely on data already being in the DB when executed
- Always call super.setUp()
- If countServersInQueue() is passed a null-org, don't blow up please
- Remove empty tests, and disable test that takes ~8min alone but ~120ms
  running directly
- At Junit setUp(), if there's a xaction error, try rolling back previous
  xaction and retrying
- Fix bugs in a few junits
- Avoid a possible issue on concurrent updates to an RhnSet

* Fri Sep 06 2013 Tomas Lestach <tlestach@redhat.com> 2.1.38-1
- 973848 - store a key only if a file to upload is specified
- 973848 - file upload isn't required on /rhn/keys/CryptoKeyEdit.do page
- 973848 - correct an error message
- 973848 - define "type" string
- 973848 - fix error messaging for GPG nad SSL key creation/edit
- fix channel.software.setDetails APIdoc
- fix channel.software.listErrata APIdoc

* Fri Sep 06 2013 Michael Mraka <michael.mraka@redhat.com> 2.1.37-1
- updated UI strings
- 1003896 - setup the form even in case of validation failure
- 998951 - fix configchannel.getEncodedFileRevision API doc

* Wed Sep 04 2013 Grant Gainey <ggainey@redhat.com> 2.1.36-1
- 1004547 - fixed API doc for some ISS calls
- 1003565 - packages.getPackage returns a binary object, not a base64 encoded
  package
- making OrgChannelFamily serializable

* Tue Sep 03 2013 Jan Dobes 2.1.35-1
- 976136 - unsubsribe from all channels before migration
- Unnecessary fully qualified names.
- 1001922 - set correct menu for reboot_confirm.pxt
- fix Remote Command page acl
- display 'Remote Command' menu item only if the system has the
  ftr_remote_command capability
- Broken null check

* Mon Sep 02 2013 Tomas Lestach <tlestach@redhat.com> 2.1.34-1
- 822289 - do not offer compatible child channel if not unique (when changing
  base channel)

* Mon Sep 02 2013 Tomas Kasparek <tkasparek@redhat.com> 2.1.33-1
- common.db.datasource tests: get database username from configuration file
- 906315 - Links in API documentation
- 1002912 - fix Systems Subscribed column on the
  /rhn/channels/software/Entitlements.do page
- fix checkstyle issue
- 1002590 - fix advice how to regenerate search index

* Fri Aug 30 2013 Tomas Lestach <tlestach@redhat.com> 2.1.32-1
- 1002316 - Cloning API generates ISE if no summary

* Thu Aug 29 2013 Tomas Lestach <tlestach@redhat.com> 2.1.31-1
- 855845 - escaping server name for ssm package verify
- 855845 - escaping server name for ssm package upgrade
- 855845 - escaping server name for ssm package removal
- 855845 - escaping server name for ssm package list
- 855845 - escaping server name for
  /rhn/systems/details/packages/profiles/ShowProfiles.do
- 1001826 - fix the API error msg
- Using Map instead of HashMap where possible

* Thu Aug 29 2013 Tomas Lestach <tlestach@redhat.com> 2.1.30-1
- 1002183 - allow trusted orgs to list out subscribed systems to shared
  channels
- 1002308 - Cloning a channel via API fails
- UserFactoryTest: avoid failure if there are no users

* Wed Aug 28 2013 Tomas Lestach <tlestach@redhat.com> 2.1.29-1
- add additional check for cases, when pam is disabled
- Fix javascript "Uncaught TypeError"
- 1001826 - fixing the java code as well
- 1001551 - fix kickstart repositories selection
- 998944 - fix package removal via ssm
- removing @Override annotation from methods that aren't overriden
- removing @Override annotation from method that isn't overriden
- remove unnecessary cast

* Fri Aug 23 2013 Tomas Lestach <tlestach@redhat.com> 2.1.28-1
- 989275 - fix ISE when changing base channel with korean locale prefs
- 993047 - adding missing space after dot in translation strings
- 993047 - throw correct exception if activation key already exists

* Fri Aug 23 2013 Tomas Kasparek <tkasparek@redhat.com> 2.1.27-1
- Perl to JSP port: Single system Remote Command

* Fri Aug 23 2013 Tomas Kasparek <tkasparek@redhat.com> 2.1.26-1
- removing redundant call
- Perl to JSP port: SSM/Errata
- 999948 - fix broken equals method

* Thu Aug 22 2013 Tomas Kasparek <tkasparek@redhat.com> 2.1.25-1
- removing @Override annotation from method that isn't overriden
- SSM/Misc/Reboot: Standard system list, optimized action
- Allow Hibernate to distinguish packages with identical name,
- 998961 - do not touch the DB after a hibernate exception but correctly close
  the session

* Wed Aug 21 2013 Tomas Kasparek <tkasparek@redhat.com> 2.1.24-1
- updating links to new java page
- removing @Override annotation from method that isn't overriden
- fix checkstyle, C style for loop and ISE with no base channel
- Perl to JSP port: SSM/Misc/Reboot
- add arch to package listings on /rhn/errata/manage/AddPackages.do page
- fix checkstyle
- Avoid testing callMethod on multiple qualifying methods

* Tue Aug 20 2013 Tomas Lestach <tlestach@redhat.com> 2.1.23-1
- Allow users to change the CSV separator

* Tue Aug 20 2013 Tomas Kasparek <tkasparek@redhat.com> 2.1.22-1
- simplify activation key management
- provide a link to real run remote command page in ssm

* Tue Aug 20 2013 Tomas Kasparek <tkasparek@redhat.com> 2.1.21-1
- link to java page instead of perl one
- removing obsolete method and some trailing whitespaces
- Perl to JSP port: SSM/Provisioning/RemoteCommand
- Consintency {less,more}\ than semantics.
- Fix ABRT API documentation
- 998052 - evaluation of localizing strings in jsp works in an another way
- 997868 - fix sync.master.addToMaster APIdoc inconsistency

* Mon Aug 19 2013 Tomas Lestach <tlestach@redhat.com> 2.1.20-1
- 711373 - navigate to missing debuginfo package
- 997809 - make unavailable packages non-clickable
- 713684 - fix localization of jsp parameters
- 996924 - Throw an appropriate error if kickstart script name is too long
- Revert "Make callMethod() and invokeStaticMethod() deterministic when
  multiple methods qualify for calling"
- do not limit channel packages by signature in WebUI
- do not print name twice for unlocked systems

* Thu Aug 15 2013 Tomas Kasparek <tkasparek@redhat.com> 2.1.19-1
- fix legend and image title on new ssm lock/unlock page
- Ported from Perl to JPS locking and unlocking page, combining to one.
- Accept SUSE copyright.
- LocalizationServiceTest: run on JDKs without fix for bug 6609737

* Wed Aug 14 2013 Tomas Kasparek <tkasparek@redhat.com> 2.1.18-1
- Make callMethod() and invokeStaticMethod() deterministic when multiple
  methods qualify for calling

* Wed Aug 14 2013 Dimitar Yordanov <dyordano@redhat.com> 2.1.17-1
- Add API call listPhysicalSystems

* Mon Aug 12 2013 Tomas Kasparek <tkasparek@redhat.com> 2.1.16-1
- serializable classes should contain serializable fields

* Thu Aug 08 2013 Tomas Kasparek <tkasparek@redhat.com> 2.1.15-1
- adding java.io.Seriazible to monitoring.Command class

* Wed Aug 07 2013 Tomas Lestach <tlestach@redhat.com> 2.1.14-1
- 993249 - fix org.org.listSystemEntitlements API doc
- fix typo
- removing unnecessarily nested else clause
- removing unnecessary cast

* Tue Aug 06 2013 Tomas Lestach <tlestach@redhat.com> 2.1.13-1
- Fix HTML not being escaped in package information
- 982354 - Show Scan's ID (xid) on scan's details page.
- Refactor: Use static-final instead of magic constant.
- 982354 - enable easy comparison between various SCAP scans.

* Mon Aug 05 2013 Grant Gainey <ggainey@redhat.com> 2.1.12-1
- 993419 - L10N fix, 'RHN Tools' isn't a product-name

* Mon Aug 05 2013 Simon Lukasik <slukasik@redhat.com> 2.1.11-1
- Trim line longer than 92 characters.

* Mon Aug 05 2013 Simon Lukasik <slukasik@redhat.com> 2.1.10-1
- Introduce API: org.setPolicyForScapResultDeletion()
- Introduce API: org.setPolicyForScapFileUpload()
- Introduce API: org.getPolicyForScapResultDeletion()
- Introduce API: org.getPolicyForScapFileUpload()
- Introduce API: system.scap.deleteXccdfScan()
- Export the 'deletable' property of TestResult through API.
- Branding clean-up of proxy stuff in java dir

* Wed Jul 31 2013 Simon Lukasik <slukasik@redhat.com> 2.1.9-1
- Refactor common columns to a fragment file.
- Handle non-existent files properly.
- Remove commented-out code, commited by accident.
- Do not delete content of the directory which you cannot list
- Make sure to not iterate through null.
- Reconcile the set of scans with existing scans after deletion
- Allow deletion of a single scan from its details page
- Use the red tint if none has been deleted.
- Allow XccdfTestResult objects to be deleted.
- Deletion of multiple XCCDF Scans.
- Allow for scans at the System's scans listing page to be selected
- Prepare model for deletion of a SCAP Result
- Indent organization configuration dialog to clarify semantics of checkboxes.
- Allow for scap_retention_period to be set through webui.
- Close table cell more properly.
- Correct typo in documentation.

* Mon Jul 29 2013 Stephen Herr <sherr@redhat.com> 2.1.8-1
- 989630 - Allow user to hackisly add their own keys during the kickstart

* Thu Jul 25 2013 Grant Gainey <ggainey@redhat.com> 2.1.7-1
- 987977 - Fix there-can-be-solaris issue and make Upgrade behave like
  everything else

* Wed Jul 24 2013 Grant Gainey <ggainey@redhat.com> 2.1.6-1
- Make checkstyle happy
- 987977 - Fix chaining of pkg-scheduling in SSM

* Tue Jul 23 2013 Dimitar Yordanov <dyordano@redhat.com> 2.1.5-1
- new api call updateRepoLabel(key, label, new_label

* Mon Jul 22 2013 Tomas Lestach <tlestach@redhat.com> 2.1.4-1
- 986527 - removing extra semicolon

* Mon Jul 22 2013 Jan Dobes 2.1.3-1
- prevent ISE when UUID and host ID is null
- ISS: Return LookupException to getDefaultMaster() if there isn't one

* Fri Jul 19 2013 Stephen Herr <sherr@redhat.com> 2.1.2-1
- 986335 - explicitly require libxml2 for kickstarts to avoid error
- 986299 - use empty_message_key instead of empty_message

* Thu Jul 18 2013 Grant Gainey 2.1.1-1
- JUnit fixes
- Bumping package versions for 2.1.

* Thu Jul 18 2013 Tomas Lestach <tlestach@redhat.com> 2.0.2-1
- 855845 - escaping system name on /rhn/systems/customdata/UpdateCustomKey.do
- 865595 - specify custom info searchability more precisely

* Wed Jul 17 2013 Tomas Kasparek <tkasparek@redhat.com> 2.0.1-1
- Bumping package versions for 2.0.

* Wed Jul 17 2013 Tomas Lestach <tlestach@redhat.com> 1.10.138-1
- bump API version
- 910739 - let systemgroup.scheduleApplyErrataToActive API return action id
- 910739 - let system.scheduleSyncPackagesWithSystem API return action id
- 910739 - let system.scheduleReboot API return action id
- 857635 - API call setChildChannels should produce snapshot
- 857635 - take snapshot after change og base channel and not before

* Wed Jul 17 2013 Tomas Kasparek <tkasparek@redhat.com> 1.10.137-1
- updating copyright years

* Tue Jul 16 2013 Grant Gainey <ggainey@redhat.com> 1.10.136-1
- 985070 - Fix NPE when OSCAP results don't have associated files
- 857635 - changing of base channel via API should produce snapshot

* Tue Jul 16 2013 Tomas Lestach <tlestach@redhat.com> 1.10.135-1
- enable deleting servers via API

* Tue Jul 16 2013 Tomas Kasparek <tkasparek@redhat.com> 1.10.134-1
- fixing unit test to reflect dead code removal

* Tue Jul 16 2013 Tomas Kasparek <tkasparek@redhat.com> 1.10.133-1
- removing some dead code

* Tue Jul 16 2013 Tomas Kasparek <tkasparek@redhat.com> 1.10.132-1
- better to check if iterator hasNext() before we request next()

* Mon Jul 15 2013 Stephen Herr <sherr@redhat.com> 1.10.131-1
- 979402 - Fixing traceback in logs on warning page
- 910739 - let system.scheduleHardwareRefresh API return action id
- 910739 - checkstyle fixes
- using @@PRODUCT_NAME@@ macro in one more place
- 910739 let system.scheduleApplyErrata API return list of action ids
- 910739 let system.schedulePackageInstall API return action id

* Mon Jul 15 2013 Tomas Kasparek <tkasparek@redhat.com> 1.10.130-1
- 980482 - store part of SystemSearchResult into session that is not available
  via elaboration

* Fri Jul 12 2013 Tomas Lestach <tlestach@redhat.com> 1.10.129-1
- java changes for 1st user creation
- Adding the logging autentication to the XMLRPC API.
- Adding the logging invocations to the java WebUI stack.

* Fri Jul 12 2013 Tomas Kasparek <tkasparek@redhat.com> 1.10.128-1
- fixing checkstyle
- Fix indentation on user preferences page
- Don't commit chgs that only work with local configurations
- Tweaks to fix JUnits
- Fix hole identified by JUnit failure

* Thu Jul 11 2013 Grant Gainey <ggainey@redhat.com> 1.10.127-1
- 977878 - Fix struts-junit, add note to master-ca-cert field
- Generate pre flag into the metadata
- satysfying checkstyle

* Thu Jul 11 2013 Tomas Kasparek <tkasparek@redhat.com> 1.10.126-1
- adding missing bracelet

* Thu Jul 11 2013 Tomas Kasparek <tkasparek@redhat.com> 1.10.125-1
- reducing taskomatic_channel_repodata_workers to 1

* Tue Jul 09 2013 Tomas Lestach <tlestach@redhat.com> 1.10.124-1
- simplify managers and managers_edit jsps

* Mon Jul 08 2013 Grant Gainey <ggainey@redhat.com> 1.10.123-1
- 977878 - Need to be able to create masters in order to set cert and default
         - Fixed some broken JSPs (esp in the presence of errors)
         - Added error checking
         - Added/fixed I18N keys
- 977878 - Rename MapOrgs to EditMaster, and related changes
- 977878 - UI for master cfg-options

* Mon Jul 08 2013 Tomas Kasparek <tkasparek@redhat.com> 1.10.122-1
- don't require jboss-logging.jar on rhel(s)

* Mon Jul 08 2013 Tomas Kasparek <tkasparek@redhat.com> 1.10.121-1
- import forgotten java.io.Serializable

* Mon Jul 08 2013 Tomas Kasparek <tkasparek@redhat.com> 1.10.120-1
- stop spamming taskomatic log with ehcache using defaults message
- stop spamming catalina.out with ehcache using defaults message
- making ActionType seriazible to prevent ehcache exceptions
- crating symlinks for taskomatic to work on fedora 19

* Mon Jul 08 2013 Tomas Kasparek <tkasparek@redhat.com> 1.10.119-1
- creating symlinks for tomcat on Fedora 19

* Thu Jul 04 2013 Tomas Kasparek <tkasparek@redhat.com> 1.10.118-1
- skip xliff checks for fedora 19

* Thu Jul 04 2013 Tomas Kasparek <tkasparek@redhat.com> 1.10.117-1
- build spacewalk-java on fedora19

* Thu Jul 04 2013 Tomas Lestach <tlestach@redhat.com> 1.10.116-1
- Avoid relying on types returned by Hibernate

* Thu Jul 04 2013 Tomas Kasparek <tkasparek@redhat.com> 1.10.115-1
- make dirs if they don't exist yet

* Thu Jul 04 2013 Tomas Lestach <tlestach@redhat.com> 1.10.114-1
- rewrite /network/software/channels/managers.pxt page to java

* Thu Jul 04 2013 Tomas Kasparek <tkasparek@redhat.com> 1.10.113-1
- making spacewalk-java build-able on fedora19
- 977878 - Support for is_current and ca_cert, DTO/Serializer/Handler

* Tue Jul 02 2013 Grant Gainey 1.10.112-1
- 977878 - Keep some unit-tests from overlapping

* Tue Jul 02 2013 Tomas Kasparek <tkasparek@redhat.com> 1.10.111-1
- checkstyle fix

* Tue Jul 02 2013 Tomas Kasparek <tkasparek@redhat.com> 1.10.110-1
- updating strings to use @@PRODUCT_NAME@@ macro
- 834214 - do not validate input when it's not needed

* Fri Jun 28 2013 Tomas Lestach <tlestach@redhat.com> 1.10.109-1
- mark unfinished taskomatic runs as INTERRUPTED
- messages get displayed within layout_c.jsp

* Thu Jun 27 2013 Grant Gainey 1.10.108-1
- 977878 - Clean up maps on local-org-removal

* Thu Jun 27 2013 Jan Dobes 1.10.107-1
- 514223 - catching invalid ip to prevent ISE
- removing @Override annotation from methods that aren't overriden
- removing unnecessarily nested else clause
- removing unnecessarily nested else clause
- removing unnecessary casts
- 976136 - we need unentitle channels before we delete them
- 912931 - move taskomatic bunch logs to /var/log instead of /var/lib

* Tue Jun 25 2013 Grant Gainey 1.10.106-1
- Fix checkstyle issues

* Tue Jun 25 2013 Grant Gainey 1.10.105-1
Feature: Support channel-permissions on ISS
- ISS: Fix inappropriate cascade when deleting a Slave
- ISS: fix bad I18N key
- ISS: Add sync.slave.getSlaveByName API
- ISS: Missed slave.jsp centering
- ISS: Correctly center columns
- ISS: Correctly separate allow-all from allowed-org-list
- ISS: Fix navigation weirdness, add messaging and L10N
- ISS: Fix minor UI ordering weirdness
- ISS: Add num-orgs-allowed-to per slave on master.jsp
- ISS: Add IssSlave API calls      Fix slave-to-allowed-orgs mapping
- ISS: Naming nitpick: It's one IssMasterOrg, not several
- ISS: XMLRPC doesn't recognize Long      XMLRPC wants Map input, not Objects
  Set up serializers and register them      Fix Hibernate collection-mapping
  smeantics so they, like, work
- ISS: Add XMLRPC API for Master side of ISS
- ISS: Naming is important - clean ours up so it makes more sense
- ISS: Remove test-class that should never have been committed
- ISS: Tweaks to L10N strings
- ISS: Fix incorrect L10N strings
- ISS: I18N updates
- ISS: Fix rmv-master and cascades
- ISS: Map join-tables correctly so that delete works
- ISS master-to-slave org-mapping
- ISS: DRAFT #2: adelton's DB changes, affects on Java, slave-to-org-mapping
- ISS: DRAFT #2: adelton's DB changes, affects on Java, slave-to-org-mapping
- ISS: Fixes from review comments
- ISS: FIRST DRAFT: ISS Org-Sync UI work

* Tue Jun 25 2013 Tomas Kasparek <tkasparek@redhat.com> 1.10.104-1
- use real product name in strings instead of RHN
- 695638 - rewrite C style to java
- 973310 - adding last checkin field to Inactive systems
- minor branding cleanup
- 977301 - removing incorrect tag
- 687903 - fix of api doc
- 976371 - don't offer channels which system can't subscribe to

* Mon Jun 24 2013 Jan Dobes 1.10.103-1
- correcting ProfileHandlerTest to changed API
- 976722 - kickstart script name is required
- 976722 - creating exception for script name
- 976722 - adding eng resources

* Mon Jun 24 2013 Tomas Lestach <tlestach@redhat.com> 1.10.102-1
- 855845 - escaping system name for message.syncpackages message
- 855845 - escaping system name for
  /rhn/systems/details/packages/profiles/CompareSystems.do
- 855845 - escaping system name for
  /rhn/systems/details/configuration/DeployFileConfirm.do
- 855845 - escaping system name for /rhn/configuration/channel/TargetSystems.do
- 855845 - escaping system name on inactive-systems yourrhn pane
- fix (virt) system icons on system group pages

* Thu Jun 20 2013 Tomas Kasparek <tkasparek@redhat.com> 1.10.101-1
- Fix syntax. Sentences start with capital letter.
- 975083 - typo fix

* Tue Jun 18 2013 Tomas Kasparek <tkasparek@redhat.com> 1.10.100-1
- checkstyle fix

* Tue Jun 18 2013 Tomas Kasparek <tkasparek@redhat.com> 1.10.99-1
- patch to allow channel_admin to sync repos
- 968372 - changing virtualization compatibility check to work with api

* Tue Jun 18 2013 Dimitar Yordanov <dyordano@redhat.com> 1.10.98-1
- bz695638-Remove the proxy channels from the KS child channel

* Tue Jun 18 2013 Michael Mraka <michael.mraka@redhat.com> 1.10.97-1
- 975232 - patch to add newline after writing kickstart_start var
- 974201 - marking label not required

* Mon Jun 17 2013 Michael Mraka <michael.mraka@redhat.com> 1.10.96-1
- more branding cleanup
- rebranding few more strings

* Thu Jun 13 2013 Tomas Kasparek <tkasparek@redhat.com> 1.10.95-1
- 970072 - do not sort prepared data

* Wed Jun 12 2013 Jan Dobes 1.10.94-1
- 869247 - fixing elaborator

* Wed Jun 12 2013 Tomas Kasparek <tkasparek@redhat.com> 1.10.93-1
- rebranding RHN Proxy to Red Hat Proxy
- rebrading RHN Satellite to Red Hat Satellite

* Tue Jun 11 2013 Jan Dobes 1.10.92-1
- 970125 - adding unique value check
- 971828 - fixing wrong escaping of utf-8 strings

* Tue Jun 11 2013 Jan Dobes 1.10.91-1
- 913032 - we now remember sent errata email notifications to prevent multiple
  messages

* Mon Jun 10 2013 Tomas Kasparek <tkasparek@redhat.com> 1.10.90-1
- software crashes menu should be visible only for management entitled orgs
- 871276 - page for physical systems

* Mon Jun 03 2013 Jan Dobes 1.10.89-1
- checkstyle fix
- junit fixes
- fix more checkstyle issues in the java-create-page.pl
- minor changes to java-create-page.pl

* Thu May 30 2013 Tomas Lestach <tlestach@redhat.com> 1.10.88-1
- 855845 - escaping system name for
  /rhn/channel/ssm/ChildSubscriptionsConfirm.do
- 855845 - escaping system name for /rhn/channel/ssm/BaseChannelSubscribe.do

* Thu May 30 2013 Tomas Lestach <tlestach@redhat.com> 1.10.87-1
- 515003 - changing confirmprotected.jsp.confirmmsg.deux message
- making DataSourceParserTest work with PostgreSQL
- 516265 - sort parent channel pop-up menu by channel name
- 514288 - removing obsolete kickstart warning
- 512433 - grammatical typo

* Tue May 28 2013 Simon Lukasik <slukasik@redhat.com> 1.10.86-1
- SCAP file size limit shall be configurable through web interface
- Refactor: Rename variable: newLimit -> newCrashLimit

* Tue May 28 2013 Jan Dobes 1.10.85-1
- checkstyle fix

* Tue May 28 2013 Tomas Lestach <tlestach@redhat.com> 1.10.84-1
- 855845 - escaping system name for
  /rhn/systems/details/virtualization/VirtualGuestsList.do
- 855845 - escaping system name for
  /rhn/systems/entitlements/GuestLimitedHosts.do
- userlist.jsp isn't used for /users/SystemsAdmined.do page
- 855845 - escaping system name for /rhn/users/SystemsAdmined.do
- simplify the column message
- 855845 - escaping system name for /rhn/systems/details/audit/ScheduleXccdf.do
- junit tests postgresql fixes

* Tue May 28 2013 Tomas Lestach <tlestach@redhat.com> 1.10.83-1
- 967526 - on RHEL5 the (P)SQLException is wrapped into a RuntimeException

* Tue May 28 2013 Tomas Kasparek <tkasparek@redhat.com> 1.10.82-1
- 960885 - add list elaborator into session for CSV export

* Fri May 24 2013 Tomas Lestach <tlestach@redhat.com> 1.10.81-1
- 855845 - escaping system name for /rhn/systems/entitlements/FlexGuests.do
- 855845 - escaping system name for /rhn/systems/entitlements/PhysicalHosts.do
- 855845 - escaping system name for /rhn/systems/VirtualSystemsList.do
- 855845 - escaping system name for
  /rhn/systems/DuplicateSystemsDeleteConfirm.do
- 855845 - escaping system name for /rhn/systems/SystemCurrency.do
- 855845 - escaping system name for /rhn/systems/DuplicateIPList.do

* Fri May 24 2013 Tomas Lestach <tlestach@redhat.com> 1.10.80-1
- 855845 - escaping system name for
  /rhn/systems/details/configuration/DiffFileConfirm.do
- 855845 - escaping system name for
  /rhn/systems/details/configuration/DiffFile.do
- 855845 - escaping system name for
  /rhn/systems/details/configuration/addfiles/ImportFile.do
- 855845 - escaping system name for
  /rhn/systems/details/configuration/ViewModifySandboxPaths.do
- 855845 - escaping system name for
  /rhn/systems/details/configuration/ViewModifyCentralPaths.do
- 855845 - escaping system name for
  /rhn/systems/details/configuration/ConfigChannelList.do
- 855845 - escaping system name for
  /rhn/systems/details/packages/profiles/SyncSystems.do
- 855845 - escaping system name for /rhn/systems/details/packages/*.do pages
- 855845 - escaping system name for
  /rhn/systems/details/virtualization/ProvisionVirtualizationWizard.do
- 855845 - escaping system name for /rhn/monitoring/ProbeList.do
- 855845 - escaping system name for /rhn/systems/details/packages/Packages.do
- 855845 - escaping system name for /rhn/activationkeys/systems/List.do
- Open HTML Reports in a new window.
- Only non-HTML files shall be marked as an attachement.
- Exclude HTML file download from sitemesh.
- Downloaded files shall be logged in debug mode.
- Download of detailed SCAP result files.
- Godforsaken closing <tr> node.
- use xsd default message instead of custom one
- man pages branding cleanup + misc branding fixes

* Tue May 21 2013 Grant Gainey <ggainey@redhat.com> 1.10.79-1
- Provide way to build Eclipse .classpath even in the absence of required jars

* Tue May 21 2013 Tomas Kasparek <tkasparek@redhat.com> 1.10.78-1
- misc branding clean up
- branding clean-up of logrotate files
- 582510 - disable ks repos without available repodata
- form validation with xsd

* Mon May 20 2013 Tomas Kasparek <tkasparek@redhat.com> 1.10.77-1
- 959226 - too big value in system custom info should not cause ISE

* Fri May 17 2013 Tomas Lestach <tlestach@redhat.com> 1.10.76-1
- enhance (archived) actions deletion
- check for keywords length within the errataEditForm
- 580995 - enable reset of base channel for activation key via api
- 889633 - always set lastModifiedBy for custom infos
- removing trailing space

* Fri May 10 2013 Grant Gainey <ggainey@redhat.com> 1.10.75-1
- Save, *then* evict - Order Matters
- More user/org cleanup
- Compatible-channel rules chgd, chg the test. Also, cleanup user-creation
- For epoch, empty-string != null
- Call super first, not last
- 955590 - do not offer a symlink, if the user does not have acl for the target

* Tue May 07 2013 Tomas Lestach <tlestach@redhat.com> 1.10.74-1
- remove unused NoSuchPackageExceptionHandler
- do not throw xmlrpc exception within the WebUI context

* Mon May 06 2013 Tomas Lestach <tlestach@redhat.com> 1.10.73-1
- 924205 - enhance exception handling

* Sat May 04 2013 Grant Gainey <ggainey@redhat.com> 1.10.72-1
- A lot of JUnit cleanup
- Print stack trace in case of CSV failures.
- 958654 - Use different listSetName for the XccdfDetail page.
- Tweak create-page to know about StrutsDelegate
- logging pkg and errata search as INFO instead of WARN
- removing unnecessary cast

* Sat Apr 27 2013 Grant Gainey 1.10.71-1
- Abstract classes' names can't end in 'Test.java' or JUnit tries to execute
  them
- Checkstyle fixes
- Junit teting for errors that we don't even reach on Postgres
- Unit-test depends on specific contents of a jar.  It changed.  Sigh.
- Separate test from DB (and specifically from Oracle)
- With 07504b3d we stopped special-casing # in cfg-files - drop the tests

* Sat Apr 27 2013 Grant Gainey 1.10.70-1
- Fixing some minor query-data-type issues
- ActivationKeys cannot include both a base-channel and children of a
  different base
- Teach KickstartInstalltype that RHEL7 is coming
- Fixing a number of JUnit tests

* Fri Apr 26 2013 Tomas Lestach <tlestach@redhat.com> 1.10.69-1
- fix UserManagerTest.testGetTimeZoneDefault

* Fri Apr 26 2013 Grant Gainey 1.10.68-1
- Fix tests - adding a Network to test-servers has unintended consequences.
- commit flex conversions as they succeed

* Thu Apr 25 2013 Tomas Lestach <tlestach@redhat.com> 1.10.67-1
- fix bad bad debug remainder
- do not pass server list, if Long list is expected in
  ActionManagerTest.testScheduleSriptRun
- fix ListTagTest
- fix ScheduleRemovePackagesActionTest
- prevent NPE in SsmRemovePackagesAction
- we need a system in SSM for ChannelManagerTest.testListCompatibleBaseChannels
- let's make RestartData serializable

* Wed Apr 24 2013 Jan Dobes 1.10.66-1
- 952198 - added showing systems counts on cancel scheduled actions page
- removing dead code
- 952198 - changing action_list_elab to action_overview_elab to display counts
  of systems properly
- replace closing session with transaction rollback

* Wed Apr 24 2013 Tomas Lestach <tlestach@redhat.com> 1.10.65-1
- 956101 - removing extra semicolon
- drop useless order by
- commit channges, otherwise async UpdateErrataCacheActions won't find
  referenced objects in th DB
- every test server has one default network interface now
- switch MAC and IP args to match what's expected
- 928416 - display information message when filtering using older list tags
- update proxy.listAvailableProxyChannels API as we cannot transfer null via
  xmlrpc
- 955364 - remove caching for activation keys

* Mon Apr 22 2013 Tomas Lestach <tlestach@redhat.com> 1.10.64-1
- manually deregister drivers to prevent tomcat informing about possible memory
  leaks
- fix typo: RESRTICTED -> RESTRICTED
- let's make CachedStatement serializable

* Fri Apr 19 2013 Tomas Lestach <tlestach@redhat.com> 1.10.63-1
- remove unused method+query
- offer a null org channels for SSM servers with no base
- fix list of base channels for SSM where the systems have no base channel
- do not offer EUS channels for base channel change if a system is subscribed
  to a custom channel
- offer only base channels to change for SSM that are arch compatible
- offer only base channels to change for a system that are arch compatible
- better set null than empty string when creating a channel

* Thu Apr 18 2013 Jan Pazdziora 1.10.62-1
- In getLoggedInUser.getLoggedInUser and PxtSessionDelegate.getWebUserId, do
  not create (potentially anonymous) sessions unnecessarily.
- Drop pxtDelegate from the EnvironmentFilter where it does not seem to be
  used.
- Simplify the logic of deciding whether to authenticate.
- Avoid inserting record to PXTSessions to be immediately updated.

* Thu Apr 18 2013 Grant Gainey 1.10.61-1
- 953526 - Make cobbler/enable-menu match KS-Profile isActive()
- removing unnecessary cast
- make the select box for changing base channel as long as needed
- Revert "do not compile test cases within compile-all task"

* Thu Apr 18 2013 Tomas Kasparek <tkasparek@redhat.com> 1.10.60-1
- fixing possible errors/exceptions in list of virtual systems
- removing dead code
- containsDistributions should no longer cause exception of fedora

* Wed Apr 17 2013 Grant Gainey 1.10.59-1
- 953276 - Add warning to ActivationKey delete-confirm page.
  Also remove some dead code around CobblerSyncSystem (we have never
  actually done this...)

* Wed Apr 17 2013 Jan Dobes 1.10.58-1
- fixing channel/virtual systems list filtering and fake node handling

* Wed Apr 17 2013 Jan Pazdziora 1.10.57-1
- symlinking hibernate jars in the right way
- Redundant Math.abs()
- Salt generation corner case
- creating configDefault for java.taskomatic_channel_repodata_workers
- moving taskomatic.channel_repodata_workers config default from backend to
  java
- Switching to TransientScriptSessionManager to avoid POST
  /rhn/dwr/call/plaincall/__System.pageLoaded.dwr.

* Tue Apr 16 2013 Stephen Herr <sherr@redhat.com> 1.10.56-1
- 952839 - checkstyle fixes

* Tue Apr 16 2013 Stephen Herr <sherr@redhat.com> 1.10.55-1
- 952839 - adding erroronfail option for kickstart scripts

* Tue Apr 16 2013 Tomas Lestach <tlestach@redhat.com> 1.10.54-1
- fix base channel list offering when chaning base channel via SSM
- fix base channel list offering when chaning base channel
- Revert "removing unused string with trans-id
  'systems.details.virt.actions.scheduled'"
- removing WEB_ALLOW_PXT_PERSONALITIES
- removing unused methods
- using PxtCookieManager.createPxtCookie instead of
  RequestContext.createWebSessionCookie

* Tue Apr 16 2013 Tomas Kasparek <tkasparek@redhat.com> 1.10.53-1
- using hibernate from fedora repo on f17

* Tue Apr 16 2013 Matej Kollar <mkollar@redhat.com> 1.10.52-1
- Dead store removal (most of them)
- Speeding up c3p0 Connection testing.

* Fri Apr 12 2013 Jan Pazdziora 1.10.51-1
- 950833 - remove confusing 'delete user' and 'deactivate user' links

* Wed Apr 10 2013 Tomas Kasparek <tkasparek@redhat.com> 1.10.50-1
- on fedora 18 we are using hibernate3 from fedora repo

* Wed Apr 10 2013 Michael Mraka <michael.mraka@redhat.com> 1.10.49-1
- check xliff files for most common localization errors
- moving system currency config defaults from separate file to rhn_java.conf
- Removing unnecessary else.

* Mon Apr 08 2013 Jan Dobes 1.10.48-1
- Fixed truncating of strings to work with UTF-8 characters properly.

* Mon Apr 08 2013 Tomas Lestach <tlestach@redhat.com> 1.10.47-1
- set emptykey for errata lists

* Mon Apr 08 2013 Michael Mraka <michael.mraka@redhat.com> 1.10.46-1
- cleaned obsoleted trans-units

* Fri Apr 05 2013 Michael Mraka <michael.mraka@redhat.com> 1.10.45-1
- reverted removal of localized entitlement strings

* Fri Apr 05 2013 Tomas Lestach <tlestach@redhat.com> 1.10.44-1
- 896566 - a channel may have multiple dcms: lookupDistChannelMap ->
  listDistChannelMaps
- 896566 - simplify Channel.isChannelRepodataRequired method
- link channel labels on /rhn/channels/manage/DistChannelMap.do page
- 948185 - fixing checkstyle
- 948185 - fix system.listSystemEvents on PG
- removing unnecessary cast
- removing unnecessarily nested else statement
- enhance /rhn/errata/AllErrata.do
- enhance /rhn/errata/RelevantErrata.do

* Thu Apr 04 2013 Grant Gainey 1.10.43-1
- 948605: checkstyle whitespace fixes.  Sigh.

* Thu Apr 04 2013 Grant Gainey 1.10.42-1
- 947205: Allow remote-cmd as part of SSM Package install/update/remove   *
  Refactored Ssm*PackageEvent/Action   * Corrected error-messaging when systems
  missing required capability/entitlement
- reuse existing static method
- 921312 - remove extra space before asterisk
- 839069 - display 'Updates' column on group system list pages

* Thu Apr 04 2013 Jan Dobes 1.10.41-1
- checkstyle fix
- 928198 - fixing URL detection to not contain dot or comma at the end.

* Wed Apr 03 2013 Stephen Herr <sherr@redhat.com> 1.10.40-1
- Display number of sockets in system details and spacewalk-reports

* Wed Apr 03 2013 Tomas Lestach <tlestach@redhat.com> 1.10.39-1
- 904072 - fix 'Configs' column on system groups related pages

* Wed Apr 03 2013 Jan Dobes 1.10.38-1
- indentation fix
- 918084 - added escaping for http request

* Wed Apr 03 2013 Michael Mraka <michael.mraka@redhat.com> 1.10.37-1
- fixed checkstyle

* Wed Apr 03 2013 Michael Mraka <michael.mraka@redhat.com> 1.10.36-1
- 820612 - implemented executor with paralled stdout and stderr reading
- looking for dtd files locally insted of redirecting for them

* Thu Mar 28 2013 Jan Pazdziora 1.10.35-1
- Fixing checkstyle.

* Thu Mar 28 2013 Jan Pazdziora 1.10.34-1
- Variable ctx not used, removing.
- The CATALINA_BASE seems to have logs/ symlink to proper place and we do not
  have to depend on CATALINA_HOME being exported.
- adding dwr to ivy list
- 681453 - throw exception instead of ISE if bad paramter is given
- updating c3p0 version in ivy
- Making the ARM soft./hard. FP channel archs localizable.

* Wed Mar 27 2013 Tomas Lestach <tlestach@redhat.com> 1.10.33-1
- we need at least c3p0 v.0.9.1 to support ConnectionCustomizer

* Wed Mar 27 2013 Tomas Lestach <tlestach@redhat.com> 1.10.32-1
- introduce RhnConnectionCustomizer

* Tue Mar 26 2013 Tomas Kasparek <tkasparek@redhat.com> 1.10.31-1
- downloading packages for kickstart via java
- correct capitalization
- abrt: display component in crash overview

* Tue Mar 26 2013 Jan Pazdziora 1.10.30-1
- Fixing checktyle.

* Tue Mar 26 2013 Jan Pazdziora 1.10.29-1
- Use to_timestamp instead of to_date which should bring the second precision
  to PostgreSQL.

* Mon Mar 25 2013 Stephen Herr <sherr@redhat.com> 1.10.28-1
- Client tools able to pass up socket info
- add python and java xmlrpc handlers for cpu socket info

* Mon Mar 25 2013 Jan Dobes <jdobes@redhat.com> 1.10.27-1
- Adding sudo Requires for spacewalk-java-lib

* Mon Mar 25 2013 Milan Zazrivec <mzazrivec@redhat.com> 1.10.26-1
- abrt: new api: getCrashesByUuid
- abrt: new api: getCrashOverview

* Fri Mar 22 2013 Milan Zazrivec <mzazrivec@redhat.com> 1.10.25-1
- abrt: webui for list of systems / details where a specific crash occurred
- abrt: properly export csv columns for crash overview
- abrt: add filter to software crashes overview page

* Thu Mar 21 2013 Stephen Herr <sherr@redhat.com> 1.10.24-1
- 924487 - Display warning if user might clobber their LUN with kickstart

* Thu Mar 21 2013 Milan Zazrivec <mzazrivec@redhat.com> 1.10.23-1
- abrt: software crash overview, grouped by uuid

* Thu Mar 21 2013 Jan Pazdziora 1.10.22-1
- if token does not exist in DB better use it instead of new one

* Wed Mar 20 2013 Tomas Kasparek <tkasparek@redhat.com> 1.10.21-1
- returning empty string instead of null when null is given
- removing @Override annotation from method that isn't overriden

* Wed Mar 20 2013 Jan Dobes <jdobes@redhat.com> 1.10.20-1
- abrt: store crash uuid
- abrt api createCrashNote - subject is required
- visual fix for crash details
- checkstyle fix
- removing class="(fisrt|last)-column" from *.jsp(f)

* Tue Mar 19 2013 Grant Gainey <ggainey@redhat.com> 1.10.19-1
- 922928: Make duplicate-hostname search case-insensitive

* Mon Mar 18 2013 Tomas Kasparek <tkasparek@redhat.com> 1.10.18-1
- abrt - crash note api
- add is_uploaded flag to listSystemCrashFiles() return
- adding link for description of java regular expression
- removing broken link from apidoc
- use the server timezone as the default for the first user
- do not compile test cases within compile-all task

* Mon Mar 18 2013 Michael Mraka <michael.mraka@redhat.com> 1.10.17-1
- link jmock only when it's installed

* Fri Mar 15 2013 Milan Zazrivec <mzazrivec@redhat.com> 1.10.16-1
- abrt webui: separate tabs for details, files and notes

* Fri Mar 15 2013 Michael Mraka <michael.mraka@redhat.com> 1.10.15-1
- detect objectweb-asm properly

* Fri Mar 15 2013 Michael Mraka <michael.mraka@redhat.com> 1.10.14-1
- fix configuration for jboss hibernate
- Update copyright year shown on the WebUI.

* Thu Mar 14 2013 Michael Mraka <michael.mraka@redhat.com> 1.10.13-1
- let's hibernate pull correct asm dependency itself
- rhn-iecompat.css is never used - delete it
- Fix the java doc
- correct the message context

* Wed Mar 13 2013 Tomas Kasparek <tkasparek@redhat.com> 1.10.12-1
- removing unused styles and refactoring blue-nav-top.css and adjacent files
- abrt: merge 3 original calls into one

* Tue Mar 12 2013 Stephen Herr <sherr@redhat.com> 1.10.11-1
- 920813 - update to latest tree, not alphabetically last tree
- apidoc fixes

* Tue Mar 12 2013 Tomas Kasparek <tkasparek@redhat.com> 1.10.10-1
- clean up of rhn-special-styles.css and adjacent files

* Tue Mar 12 2013 Jan Pazdziora 1.10.9-1
- 920489 - no longer allow change of the type of the key bu the action expects
  it, hidden helps.
- sorting crashes and crash files by default
- 920292 - In GpgCryptoKey, isGPG better be true.

* Mon Mar 11 2013 Tomas Kasparek <tkasparek@redhat.com> 1.10.8-1
- removing another bunch of styleclass="(first|last)-column" from *.jsp(f)
- typo fix
- fix lengths and names of identifiers
- removing styleclass="(first|last)-column" from *.jsp(f)

* Sat Mar 09 2013 Tomas Lestach <tlestach@redhat.com> 1.10.7-1
- set note rather to null than to an empty string
- display nice crash file modified date on the
  /rhn/systems/details/SoftwareCrashDetail.do page
- fix captions on the /rhn/systems/details/SoftwareCrashDetail.do page
- enable CrashNote sorting according to the modified date

* Sat Mar 09 2013 Tomas Lestach <tlestach@redhat.com> 1.10.6-1
- crash note related strings
- list CrashNotes on the /rhn/systems/details/SoftwareCrashDetail.do page
- allow CrashNote create/edit
- create CrashNote class and hibernate mapping

* Fri Mar 08 2013 Milan Zazrivec <mzazrivec@redhat.com> 1.10.5-1
- abrt: API for org-wide crash reporting settings
- abrt: org-wide settings for crash reporting and crash file uploading
- Move org configuration to a separate table

* Wed Mar 06 2013 Tomas Lestach <tlestach@redhat.com> 1.10.4-1
- fix column styleclass in guestunlimited.jsp
- fix column styleclass in physicalhosts.jsp
- fix column styleclass in guestlimited.jsp
- fix column styleclass in syncsystem.jsp
- fix column styleclass in syncprofile.jsp
- fix column styleclass in missingpkgs.jsp
- fix column styleclass in comparesystems.jsp
- fix column styleclass in compareprofiles.jsp
- fix column styleclass in crashdetail.jsp
- fix column styleclass in packagelist.jsp
- fix column styleclass in list.jsp
- fix column styleclass in organizations.jsp
- fix column styleclass in orglist.jsp
- fix column styleclass in packageprofiles.jsp
- fix column styleclass in affectedsystems.jsp
- fix column styleclass in subscribeconfirm.jsp
- fix column styleclass in deployconfirm.jsp
- fix column styleclass in copy2systems.jsp
- fix column styleclass in confirmnewbasechannels.jsp
- fix column styleclass in confirmprotected.jsp
- fix column styleclass in confirmprivate.jsp
- fix column styleclass in channelrepos.jsp
- fix column styleclass in adderrataredhat.jsp
- fix column styleclass in addcustomerrata.jsp
- fix column styleclass in xccdfdiffsubmit.jsp
- fix column styleclass in schedules.jsp
- fix column styleclass in softwareentitlementdetails.jsp
- fix column styleclass in orgtrustconfirm.jsp
- fix column styleclass in organizations.jsp
- fix column styleclass in entitlementorgs.jsp
- fix column styleclass in affectedsystems.jsp
- fix column styleclass in bunchDetail.jsp
- fix column styleclass in subscribe.jsp
- fix column styleclass in ruledetails.jsp
- fix column styleclass in scap-list.jspf
- fix column styleclass in rule-common-columns.jspf
- fix column styleclass in xccdf-easy-list.jspf

* Wed Mar 06 2013 Tomas Lestach <tlestach@redhat.com> 1.10.3-1
- checkstyle issues

* Wed Mar 06 2013 Tomas Lestach <tlestach@redhat.com> 1.10.2-1
- enhance /rhn/channels/manage/repos/RepoEdit.do page
- introduce SslContentSource class

* Tue Mar 05 2013 Jan Pazdziora 1.10.1-1
- Polish a webui message
- To match backend processing of the config files, do not strip comments from
  values.

* Mon Mar 04 2013 Stephen Herr <sherr@redhat.com> 1.9.83-1
- dwr is required for building now
- fixing typo in build-props.xml

* Fri Mar 01 2013 Stephen Herr <sherr@redhat.com> 1.9.82-1
- Updating API versions for release

* Fri Mar 01 2013 Tomas Lestach <tlestach@redhat.com> 1.9.81-1
- start using crash logo
- remove thin-column sign

* Fri Mar 01 2013 Milan Zazrivec <mzazrivec@redhat.com> 1.9.80-1
- abrt: display download link only for files that are available

* Thu Feb 28 2013 Tomas Lestach <tlestach@redhat.com> 1.9.79-1
- fix system crash file CVS export column translation
- delete multiple software crashes by selecting them on webui
- fix deleting a system crash
- fix crash select on the SoftwareCrashes page
- add PackageManager.buildPackageNevra java doc
- fix checkstyle issues
- add package nevra for crash pages
- abrt: add missing colons
- abrt: show full storage path for a crash
- abrt: add links to crash detail page
- webui: <p/> instead of <br/>
- adding system headers for the crash pages
- adding crash files on the crash detail page
- introducing crash delete page
- introducing crash details page
- introducing crash list page
- abrt: webui to set crashfile upload size
- Purging %%changelog entries preceding Spacewalk 1.0, in active packages.

* Wed Feb 27 2013 Jan Pazdziora 1.9.78-1
- API doc build fix.
- abrt: fix exception number
- abrt: return default string instead of null
- abrt: api calls for crash file downloading

* Wed Feb 27 2013 Tomas Kasparek <tkasparek@redhat.com> 1.9.77-1
- 915770 - fix in sql query
- abrt: api to get/set org-wide crash file size limit

* Tue Feb 26 2013 Jan Pazdziora 1.9.76-1
- 915158 - correcting copyright dates
- Comment fix
- abrt: delete crash: remove content from filer

* Mon Feb 25 2013 Tomas Kasparek <tkasparek@redhat.com> 1.9.75-1
- API for setting primary network interface

* Mon Feb 25 2013 Tomas Kasparek <tkasparek@redhat.com> 1.9.74-1
- selecting of primary network interface should behave corectly with
  --nohardware
- checkstyle fix

* Mon Feb 25 2013 Stephen Herr <sherr@redhat.com> 1.9.73-1
- 915158 - Allow kickstart profile to update to latest available tree
- abrt: deleteCrash xml-rpc api call
- abrt: listSystemCrashFiles api call
- abrt: listSystemCrashes() api call returns crash package info

* Sat Feb 23 2013 Milan Zazrivec <mzazrivec@redhat.com> 1.9.72-1
- Fix 'SystemCrashHandler' compile error
- Fix cobbler login errors

* Fri Feb 22 2013 Milan Zazrivec <mzazrivec@redhat.com> 1.9.71-1
- abrt: listSystemCrashes api call
- fixed API doc for system.listLatestUpgradablePackages and
  system.listLatestInstallablePackages API calls
- Fix nasty typo throughout translation files
- abrt: xml-rpc api for crash count information

* Wed Feb 20 2013 Tomas Kasparek <tkasparek@redhat.com> 1.9.70-1
- Revert "aa"
- aa

* Wed Feb 20 2013 Tomas Kasparek <tkasparek@redhat.com> 1.9.69-1
- Java code for setting primary network interface

* Tue Feb 19 2013 Milan Zazrivec <mzazrivec@redhat.com> 1.9.68-1
- abrt: total & unique crash count info in webui
- fix ChannelSoftwareHandlerTest test
- add throws clause to setBuildTime

* Tue Feb 19 2013 Tomas Lestach <tlestach@redhat.com> 1.9.67-1
- 911741 - completed kickstarts still show up on 'currently kickstarting' list

* Fri Feb 15 2013 Milan Zazrivec <mzazrivec@redhat.com> 1.9.66-1
- check for zypp-plugin-spacewalk if testing autoinstall capability

* Fri Feb 15 2013 Tomas Lestach <tlestach@redhat.com> 1.9.65-1
- fixing checkstyle issues
- Only package build times should be converted to GMT

* Fri Feb 15 2013 Tomas Lestach <tlestach@redhat.com> 1.9.64-1
- return whole log in case more bytes are requested than the current file size
- removing unused imports
- RhnJavaJob: Do not ignore the exit code for external programs.
- Do not silence catched exceptions. Debugging can be hard.
- FileNotFoundException inherits IOException so no need for a separate catch
  block if the catch code is the same (none).

* Thu Feb 14 2013 Michael Mraka <michael.mraka@redhat.com> 1.9.63-1
- fixed systemd services description

* Thu Feb 14 2013 Tomas Lestach <tlestach@redhat.com> 1.9.62-1
- 906399 - list also channel packages not associated with already cloned errata
- 906399 - fix WebUI's errata sync
- prevent rpmbuild warning: File listed twice: /var/spacewalk/systemlogs/audit-
  review.log

* Tue Feb 12 2013 Michael Mraka <michael.mraka@redhat.com> 1.9.61-1
- link channels on /rhn/channels/ChannelDetail.do page
- cleanup old accidentaly commited eclipse project files

* Wed Feb 06 2013 Jan Pazdziora 1.9.60-1
- Make images of type 'kvm' show up on the UI

* Wed Feb 06 2013 Tomas Lestach <tlestach@redhat.com> 1.9.59-1
- 908346 - unify available package list for all systems
- 908346 - unify package list for all systems
- 908346 - unify upgradable package list for all systems

* Tue Feb 05 2013 Michael Mraka <michael.mraka@redhat.com> 1.9.58-1
- updated rhn-search path in messages
- added systemd service for taskomatic

* Mon Feb 04 2013 Jan Pazdziora 1.9.57-1
- Redirect to landing.pxt to flush out the blue messages, then go to Index.do.
- Replace /network/systems/ssm/misc/index.pxt redirect with
  /rhn/systems/ssm/misc/Index.do.
- The gpg_info.pxt is only referenced from channel_gpg_key, only used by rhn-
  channel-gpg-key in this page, removing.

* Mon Feb 04 2013 Tomas Lestach <tlestach@redhat.com> 1.9.56-1
- 903718 - give the user url to request or generate a new certificate
- 903557 - fix queries for extra packages
- 906345 - reuse the ssm.server.delete.operationname message

* Thu Jan 31 2013 Tomas Lestach <tlestach@redhat.com> 1.9.55-1
- 906345 - undo delete 'Server Delete' string
- 906345 - localize operation descriptions
- 896015 - we need to set elaboration params anyway
- correct the case

* Mon Jan 28 2013 Tomas Lestach <tlestach@redhat.com> 1.9.54-1
- 905055 - prevent executing both LoginAction and LoginSetupAction when re-
  logging after successful logout
- 889263 - whitelist more actions for the restricted period

* Thu Jan 24 2013 Tomas Lestach <tlestach@redhat.com> 1.9.53-1
- do not allow changing type of an existing crypto key on CryptoKeyEdit.do page
- simplify CryptoKey isSSL() and isGPG() methods
- introducing SslCryptoKey and GpgCryptoKey

* Wed Jan 23 2013 Tomas Lestach <tlestach@redhat.com> 1.9.52-1
- add extra space to error message
- 902673 - tell the user about restricted period, when notifying about
  certificate expiration
- 902671 - unify restricted period length information at WebUI banner and
  notification e-mail
- 889263 - change wording for the restricted period related messages
- 889263 - check for restricted POSTS even if CSRF check is bypassed
- 889263 - enable paging on Software Channel Entitlements page

* Wed Jan 23 2013 Michael Mraka <michael.mraka@redhat.com> 1.9.51-1
- use path compatible with slf4j >= 1.6

* Tue Jan 22 2013 Tomas Lestach <tlestach@redhat.com> 1.9.50-1
- removing unused PageControl parameter
- 896015 - dissociate duplicate system set from SSM

* Mon Jan 21 2013 Michael Mraka <michael.mraka@redhat.com> 1.9.48-1
- specify permission on /var/lib/tomcat*/webapps

* Fri Jan 18 2013 Milan Zazrivec <mzazrivec@redhat.com> 1.9.47-1
- New API: system.getCrashCount()

* Fri Jan 18 2013 Milan Zazrivec <mzazrivec@redhat.com> 1.9.46-1
- checkstyle fix

* Fri Jan 18 2013 Jan Pazdziora 1.9.45-1
- abrt: display crash count in system overview

* Thu Jan 17 2013 Jan Pazdziora 1.9.44-1
- Checkstyle fix.

* Thu Jan 17 2013 Jan Pazdziora 1.9.43-1
- Checkstyle fixes.

* Thu Jan 17 2013 Jan Pazdziora 1.9.42-1
- For RHN-ORG-TRUSTED-SSL-CERT, inform that it will be copied over to new orgs.
- Copy RHN-ORG-TRUSTED-SSL-CERT if it exists, not a random SSL key.
- display abrt summary only if spacewalk-abrt is installed
- abrt: correct webui message
- The isUserManaged does not seem to be used anywhere, removing.

* Mon Jan 14 2013 Tomas Lestach <tlestach@redhat.com> 1.9.41-1
- 863123 - the query works much better when it uses existing columns

* Fri Jan 11 2013 Tomas Lestach <tlestach@redhat.com> 1.9.40-1
- introduce new synchronous system.deleteSystem API
- fix typos
- make the system.deleteSystems API doc more precise

* Wed Jan 09 2013 Tomas Lestach <tlestach@redhat.com> 1.9.39-1
- 868884 - fix the 'Replace Existing Subscriptions' SSM config channel option
- 868884 - subscribe only to selected config channels via SSM
- 890897 - prevent NPE when package description might be null

* Tue Jan 08 2013 Michael Mraka <michael.mraka@redhat.com> 1.9.38-1
- 863123 - improved query
- 885760 - add virtualization guest info to the ServerSerializer
- 890897 - prevent NPE when package description is null
- 891681 - added email field to user list csv
- 892020 - Must set correct list name for user CSV list to work

* Fri Jan 04 2013 Tomas Lestach <tlestach@redhat.com> 1.9.37-1
- fix ChannelSoftwareHandlerTest unit test

* Wed Jan 02 2013 Stephen Herr <sherr@redhat.com> 1.9.36-1
- 890344 - fixing dependency list in taskomatic SysV script

* Wed Jan 02 2013 Jan Pazdziora 1.9.35-1
- No need to specify debug when it is not used.
- change year copyright preferencies for newly created java files using eclipse
- checkstyle: allow Copyright 2013

* Wed Jan 02 2013 Tomas Lestach <tlestach@redhat.com> 1.9.34-1
- use null as default value instead of an empty string for bug url
- adding previosly deleted strings
- 889263 - restrict API functionality when satellite certificate expires
- 889263 - allow displaying action messages on the webui login page
- 889263 - restrict WebUI functionality when satelllite certificate expires

* Tue Jan 01 2013 Jan Pazdziora 1.9.33-1
- set child channel checksum type to parent's
- 889463 - correct olson name for Australia Western timezone

* Fri Dec 21 2012 Jan Pazdziora 1.9.32-1
- 889247 - support for Australia EST/EDT timezones
- update dwr dependencies since we expect dwr3

* Tue Dec 18 2012 Tomas Lestach <tlestach@redhat.com> 1.9.31-1
- remove strange unused code

* Mon Dec 17 2012 Jan Pazdziora 1.9.30-1
- Do not use <select>'s with the same names on one form.

* Fri Dec 14 2012 Michael Mraka <michael.mraka@redhat.com> 1.9.29-1
- determining tomcat version when building webapp instead hardcode tomcat5

* Fri Dec 07 2012 Jan Pazdziora 1.9.28-1
- 883546 - reworking how repodata xml gets built to avoid "snapshot too old"
  errors
- Revert "883546 - repodata inconsistency due to concurrent modification"

* Wed Dec 05 2012 Tomas Lestach <tlestach@redhat.com> 1.9.27-1
- update catalina.out path for tomcat7
- KickstartFileSyncTaskTest should no longer fail
- 883546 - repodata inconsistency due to concurrent modification
- use dwr30.dtd insted of dwr20.dtd

* Tue Dec 04 2012 Jan Pazdziora 1.9.26-1
- Do not package tomcat 7 stuff from buildroot.
- On Fedoras, start to use tomcat >= 7.
- KickstartDataTest should no longer fail
- 881830 - create /var/lib/rhn/kickstarts/wizard/*.cfg files if missing by the
  KickstartFileSyncTask
- PackageHelperTest should no more fail at testPackageToMap
- ActionFormatterTest should no more fail at testErrataFormatter

* Fri Nov 30 2012 Tomas Lestach <tlestach@redhat.com> 1.9.25-1
- do not include engine.js twice
- remove embedded dwr from spacewalk-java and start using dwr package

* Fri Nov 30 2012 Jan Pazdziora 1.9.24-1
- Do not use Java keywords.
- 851942 - copy GPG information from the original channel within
  channel.software.clone API, when the user omits it
- OrgSoftwareSubscribtions CSV export
- removing @Override annotation from methods that aren't overriden

* Thu Nov 29 2012 Tomas Lestach <tlestach@redhat.com> 1.9.23-1
- fix checkstyle issue
- Some more type-safety / checkstyle fixes
- Fixing a bunch of type-safety and checkstyle warnings

* Wed Nov 28 2012 Tomas Lestach <tlestach@redhat.com> 1.9.22-1
- typo fix
- 519472 - suggest deleting custom packages after a channel is deleted
- 880346 - deleting an org should remove cobbler profiles too
- Revert "880346 - delete cobbler profiles when deleting an org"
- add a null check
- 470463 - fixing xmllint issue
- put a newline before pre_install_network_config snippet
- 880346 - delete cobbler profiles when deleting an org
- 675193 - removing the confising tip

* Mon Nov 26 2012 Jan Pazdziora 1.9.21-1
- 864037 - fixing typo.

* Mon Nov 26 2012 Tomas Lestach <tlestach@redhat.com> 1.9.20-1
- 879332 - checkstyle issue

* Mon Nov 26 2012 Jan Pazdziora 1.9.19-1
- 864037 - we need to POST to /cobbler_api.

* Mon Nov 26 2012 Tomas Lestach <tlestach@redhat.com> 1.9.18-1
- 879332 - introduce 'md5_crypt_rootpw' option for
  kickstart.profile.setAdvancedOptions API

* Fri Nov 23 2012 Tomas Lestach <tlestach@redhat.com> 1.9.17-1
- 879443 - preserve product name when cloning channels using API
- Implement new API call system.listAllInstallablePackages
- Fix query for API call system.listLatestInstallablePackages
- 798571 - Moscow time is GMT+4.

* Thu Nov 22 2012 Jan Pazdziora 1.9.16-1
- Fixing checkstyle.

* Thu Nov 22 2012 Jan Pazdziora 1.9.15-1
- 864037 - no hardcoding URLs.
- 879006 - Use default cobbler user id if not overriden
- Fix errors with unrequired field 'Prefix'

* Wed Nov 21 2012 Jan Pazdziora 1.9.14-1
- decrease distChannelMap release minimal length
- No need to put empty lines to rhn_taskomatic_daemon.log.

* Fri Nov 16 2012 Jan Pazdziora 1.9.13-1
- add extra date parse check for errata.setDetails API

* Thu Nov 15 2012 Tomas Lestach <tlestach@redhat.com> 1.9.12-1
- extend API call errata.setDetails to support issue_date and update_date
- migrating ivy repo to my account so that we can maintain it

* Thu Nov 15 2012 Tomas Lestach <tlestach@redhat.com> 1.9.11-1
- let spacewalk-java require concrete version of jmock

* Wed Nov 14 2012 Tomas Lestach <tlestach@redhat.com> 1.9.10-1
- checkstyle fixes
- Check hostnames for special characters and whitespace
- Catch MalformedURLException in case of missing protocol etc.
- Basic normalization for SUSE Studio base URL
- Workaround for Studio API returning incomplete URLs
- 863025 - checkstyle fix
- redirect to Manage.do page after successful channel remove
- 863025 - original packages are those that are not associated with any erratum
- 835597 - bash is used as interpreter in kickstart scripts even if set by path
- 835597 - enable logging only for bash interpreter in kickstart scripts
- Fix quartz trigger initialization repeat count

* Mon Nov 12 2012 Tomas Lestach <tlestach@redhat.com> 1.9.9-1
- Fix typos
- 874278 - use iterators when going through the collection
- make notes to errata APIs, CVEs may be associated only with published errata
- it does not make much sense to use on delete cascade on many-to-many
  relations

* Mon Nov 12 2012 Tomas Lestach <tlestach@redhat.com> 1.9.8-1
- 866326 - customize KickstartFileDownloadAdvanced.do page in case of kickstart
  file DownloadException

* Fri Nov 09 2012 Michael Mraka <michael.mraka@redhat.com> 1.9.7-1
- reverted macro name translation

* Fri Nov 09 2012 Michael Mraka <michael.mraka@redhat.com> 1.9.6-1
- backported translation changes from zanata

* Mon Nov 05 2012 Tomas Lestach <tlestach@redhat.com> 1.9.5-1
- replace remaining DTD paths to www.hibernate.org/dtd with 3.2 default
  hibernate.sourceforge.net
- Fixing typo.

* Fri Nov 02 2012 Tomas Lestach <tlestach@redhat.com> 1.9.4-1
- Revert "change hibernate3 namespace"

* Fri Nov 02 2012 Michael Mraka <michael.mraka@redhat.com> 1.9.3-1
- fixing extra packages query

* Thu Nov 01 2012 Jan Pazdziora 1.9.2-1
- having html tag inside xml is not correct
- decrease distChannelMap release minimal length
- 839960 - fix system.listLatestUpgradablePackages API to list upgradable
  packages from server channels only

* Wed Oct 31 2012 Jan Pazdziora 1.9.1-1
- Use braces for accessing composite types in PG

* Wed Oct 31 2012 Jan Pazdziora 1.8.178-1
- Advertise the www.spacewalkproject.org.

* Tue Oct 30 2012 Jan Pazdziora 1.8.177-1
- Using xmllint and grep or perl is faster.

* Tue Oct 30 2012 Tomas Lestach <tlestach@redhat.com> 1.8.176-1
- fixing checkstyle

* Tue Oct 30 2012 Tomas Lestach <tlestach@redhat.com> 1.8.175-1
- rewrite distchannel APIs
- fix distchannel.listDefaultMaps API
- create dist channel map logic
- add id and org to DistChannelMap

* Tue Oct 30 2012 Jan Pazdziora 1.8.174-1
- Update the copyright year.

* Tue Oct 30 2012 Tomas Lestach <tlestach@redhat.com> 1.8.173-1
- Add SAST timezone Signed-off-by: Paresh Mutha <pmutha@redhat.com>
- Make yumrepo_last_sync optional. Do not return it, if the repo was never
  synced.

* Mon Oct 29 2012 Jan Pazdziora 1.8.172-1
- Change of message which is shown if no errata is available for package
- remove unnecessary casts
- removing @Override annotation from a method that isn't overriden

* Mon Oct 29 2012 Jan Pazdziora 1.8.171-1
- 869428 - last_checkin date should be displayed as UTC for splice integration
  API
- WebUI - link to erratas that affect package on its overview page

* Thu Oct 25 2012 Jan Pazdziora 1.8.170-1
- checkstyle fix

* Wed Oct 24 2012 Stephen Herr <sherr@redhat.com> 1.8.169-1
- fixing problems in 9d2ad9da4305d41d1d43666b2685eed2136c2f16
- WebUI - css for @media print

* Tue Oct 23 2012 Stephen Herr <sherr@redhat.com> 1.8.168-1
- 869428 - Added new API method for Splice integration
- Fixing a bunch of Generics type errors
- Expose extra packages / systems with extra packages
- 853444 - do not list custom base channel twice in the base channel combo for
  an activation key
- WebUI improvement, adding "Search Google for errata" on package details page.

* Mon Oct 22 2012 Jan Pazdziora 1.8.167-1
- WebUI improvement, showing activation key used for system activation at
  system overview page.

* Mon Oct 22 2012 Tomas Lestach <tlestach@redhat.com> 1.8.166-1
- checkstyle fixes
- Make applyErrata() work with Longs and Integers
- Show errata details for all errata in the given list
- Schedule updates for software update stack first

* Fri Oct 19 2012 Tomas Lestach <tlestach@redhat.com> 1.8.165-1
- checkstyle fix

* Fri Oct 19 2012 Jan Pazdziora 1.8.164-1
- prevent NPE, when accessing probe suite systems with no system associated
- 822834 - do not allow creating kickstart profiles that differ from existing
  ones just by case
- added missing import
- add column style class to render table border
- don't call cmd.getKickstartData() over and over

* Mon Oct 15 2012 Tomas Lestach <tlestach@redhat.com> 1.8.163-1
- intorduce first draft of read-only dist channel map page
- first row of ListTag light - similar to the ListDisplayTag
- have the list-row-even and list-row-odd class types setting constant for
  ListTag rows

* Fri Oct 12 2012 Jan Pazdziora 1.8.162-1
- fix ConfigRevisionSerializer

* Thu Oct 11 2012 Tomas Lestach <tlestach@redhat.com> 1.8.161-1
- make possible to delete more probes at once on the system monitoring page
- dropping old comment

* Thu Oct 11 2012 Tomas Lestach <tlestach@redhat.com> 1.8.160-1
- reverting of web.chat_enabled -> java.chat_enabled translation
- The /network/systems/details/kickstart/* is not used for a long time.

* Thu Oct 11 2012 Jan Pazdziora 1.8.159-1
- Checkstyle fix.

* Wed Oct 10 2012 Jan Pazdziora 1.8.158-1
- Using empty paragraph for layout purposes is rarely needed.
- 817473 - remove html markup from the kickstart.jsp.error.template_generation
  error message
- 832433 - remove html tags from the activation-key.java.exists error message
- polishing configmanager.filedetails.content.no-macro-name error message

* Tue Oct 09 2012 Michael Mraka <michael.mraka@redhat.com> 1.8.157-1
- fixed html entities in translations

* Tue Oct 09 2012 Jan Pazdziora 1.8.156-1
- 863479 - enhancing kickstart file sync with cobbler

* Fri Oct 05 2012 Tomas Lestach <tlestach@redhat.com> 1.8.155-1
- fix PushDispatcherTest
- fix ErrataTest
- fix ActivationKeyManagerTest
- fix RequestContextTest
- fix ErrataFactoryTest.testCreateClone
- do not set last_modified for rhnPackage tests

* Fri Oct 05 2012 Jan Pazdziora 1.8.154-1
- Fixed typo on ErrataMailer.java

* Tue Oct 02 2012 Tomas Lestach <tlestach@redhat.com> 1.8.153-1
- 860002 - prevent Page Request Error when at pagination
- 860831 - fix system column value on the rhn/schedule/FailedSystems.do page
- changes required to make 'ant create-webapp-dir' work properly

* Sat Sep 29 2012 Aron Parsons <aronparsons@gmail.com> 1.8.152-1
- add API calls to manage repo filters
- add methods to add/remove ContentSourceFilter objects

* Tue Sep 25 2012 Tomas Lestach <tlestach@redhat.com> 1.8.151-1
- getting timestamp from PackageCapabilityIterator in a correct way

* Thu Sep 20 2012 Jan Pazdziora 1.8.150-1
- Checkstyle fix.
- 790120 - removing the config elaborator from a few queries where it's not
  needed
- affected_by_errata mode does not need system_monitoring elaborator
- system_entitlement_list mode does not need system_monitoring elaborator
- visible_to_user_from_sysid_list mode does not need system_monitoring
  elaborator
- target_systems_for_channel mode does not need system_monitoring elaborator
- systems_with_needed_package mode does not need system_monitoring elaborator
- target_systems_for_group mode does not need system_monitoring elaborator
- systems_in_group mode does not need system_monitoring elaborator
- systems_subscribed_to_channel mode does not need system_monitoring elaborator
- systems_with_package_nvr mode does not need system_monitoring elaborator
- ssm_remote_commandable mode does not need system_monitoring elaborator

* Wed Sep 19 2012 Jan Pazdziora 1.8.149-1
- Convert TIMESTAMP without time zone as well.
- Validate proxy format on general config page
- 790120 - make system_overview fast

* Tue Sep 18 2012 Tomas Lestach <tlestach@redhat.com> 1.8.148-1
- ssm_kickstartable mode does not need system_monitoring elaborator
- find_by_name mode does not need system_monitoring elaborator
- virtual_hosts_for_user mode does not need system_monitoring elaborator
- virtual_system_overview does not need system health information
- use system_monitoring elaborator in most_critical_systems query
- remove SystemHealthIconDecorator and appropriate query
- extract system_monitoring elaborator from system_overview
- removing @Override annotations for methods that aren't overriden
- removing @Override annotations for methods that aren't overriden
- removing unnecessarily nested else statement

* Mon Sep 17 2012 Jan Pazdziora 1.8.147-1
- 790120 - Adding the RULE hint back into the system_overview elaborator
- Checkstyle fix.

* Fri Sep 14 2012 Jan Pazdziora 1.8.146-1
- Convert TIMESTAMP WITH LOCAL TIME ZONE as well.
- 737895 - remember probe state when paginate
- 856449 - validate session key for system.getSystemCurrencyMultipliers API
- 856458 - fix system.getSystemCurrencyScores API doc
- 856553 - display error messages only once on admin/config/GeneralConfig.do
  page

* Wed Sep 12 2012 Tomas Lestach <tlestach@redhat.com> 1.8.145-1
- 855884 - fixing NumberFormatException

* Tue Sep 11 2012 Tomas Lestach <tlestach@redhat.com> 1.8.144-1
- 713684 - localize strings after import
- 855845 - escaping system name

* Fri Sep 07 2012 Tomas Lestach <tlestach@redhat.com> 1.8.143-1
- checkstyle fix

* Fri Sep 07 2012 Tomas Lestach <tlestach@redhat.com> 1.8.142-1
- changing web.login_banner -> java.login_banner
- changing web.custom_footer -> java.custom_footer
- changing web.custom_header -> java.custom_header
- changing web.chat_enabled -> java.chat_enabled
- changing web.taskomatic_cobbler_user -> java.taskomatic_cobbler_user
- changing web.excluded_countries -> java.excluded_countries
- changing web.supported_locales -> java.supported_locales
- changing web.l10n_missingmessage_exceptions ->
  java.l10n_missingmessage_exceptions
- changing web.l10n_debug -> java.l10n_debug
- changing web.l10n_debug_marker -> java.l10n_debug_marker
- changing web.errata_cache_compute_threshold ->
  java.errata_cache_compute_threshold
- changing web.sandbox_lifetime -> java.sandbox_lifetime
- changing web.apiversion -> java.apiversion
- changing web.development_environment -> java.development_environment
- changing web.customer_service_email -> java.customer_service_email
- changing web.session_delete_commit_interval ->
  java.session_delete_commit_interval
- changing web.session_delete_batch_size -> java.session_delete_batch_size
- changing web.min_user_len -> java.min_user_len
- deploy rhn_java.conf
- move java related configuration the rhn_java.conf

* Thu Sep 06 2012 Tomas Lestach <tlestach@redhat.com> 1.8.141-1
- removing unused IsoServlet
- removing java/buildconf/builder directory
- CryptoKeysHandlerTest are undertaken with OrgAdmin privileges.
- 815964 - not critical, but adding to this version of rhn_web.conf too
- 815964 - moving monitoring probe batch option from rhn.conf to rhn_web.conf

* Tue Sep 04 2012 Tomas Lestach <tlestach@redhat.com> 1.8.140-1
- 853444 - list only subscribable base channels for actiovation key
  associations
- 839960 - rewrite query for system.listLatestUpgradablePackages API

* Fri Aug 31 2012 Jan Pazdziora 1.8.139-1
- Add countries BQ, CW, SX.

* Thu Aug 30 2012 Tomas Lestach <tlestach@redhat.com> 1.8.138-1
- 851150 - make the select working on PG as well

* Thu Aug 30 2012 Tomas Lestach <tlestach@redhat.com> 1.8.137-1
- 851480 - Do not elaborate objects twice in row.
- 851480 - Revert "bz: 453477: duplicated entries in CSV download for some
  fields"
- allow complex kickstart variables containing severel '='
- 851519 - display a reasonable error message on the permission error page
- Fixing test KickstartScheduleCommandTest.testProfileArches
- fix ContentSourceFilter.findBySourceId to return list of ContentSourceFilter
  objects

* Tue Aug 28 2012 Aron Parsons <aronparsons@gmail.com> 1.8.136-1
- add listRepoFilters API call
- add lookupContentSourceFiltersById method to ChannelFactory
- add serializer for ContentSourceFilter
- add ContentSourceFilter class
- 733420 - Checking user permissions for CryptoKeysHandler

* Tue Aug 28 2012 Aron Parsons <aronparsons@gmail.com>
- add listRepoFilters API call
- add lookupContentSourceFiltersById method to ChannelFactory
- add serializer for ContentSourceFilter
- add ContentSourceFilter class
- 733420 - Checking user permissions for CryptoKeysHandler

* Fri Aug 24 2012 Stephen Herr <sherr@redhat.com> 1.8.134-1
- 818700 - allow user to set the gateway for static bonds

* Thu Aug 23 2012 Tomas Lestach <tlestach@redhat.com> 1.8.133-1
- 851040 - checkstyle issue

* Thu Aug 23 2012 Tomas Lestach <tlestach@redhat.com> 1.8.132-1
- 851040 - detect empty quartz crop expression
- 851150 - we need only unique channel list
- 850836 - display an information message about no systems being selected for
  SSM
- 850836 - fix ISE on rhn/channel/ssm/ChildSubscriptions.do page

* Tue Aug 21 2012 Tomas Kasparek <tkasparek@redhat.com> 1.8.131-1
- 846215 - Kickstarts profile visible where they should be

* Mon Aug 20 2012 Tomas Lestach <tlestach@redhat.com> 1.8.130-1
- 198887 - checkstyle fixes
- 198887 - introducing a possibility to delete archived actions
- 848368 - make IE use IE7 compatability mode for pages with editarea
- Fix missing CVEs in patches listing with Oracle 11
- 848036 - fix icons on SSM provisioning page

* Wed Aug 15 2012 Tomas Lestach <tlestach@redhat.com> 1.8.129-1
- 848036 - fix icons on SSM system list page
- 785088 - validate virt guest parameters also for API input
- 785088 - introduce regexp for virtual guest name
- 787873 - fix misleading "Filter by" label
- removing @Override annotations for methods that aren't overriden
- remove unnecessary else clauses

* Tue Aug 14 2012 Tomas Lestach <tlestach@redhat.com> 1.8.128-1
- 836656 - removed MAC Address from kickstart profile listing
- 847256 - xml escape group names
- 847308 - rhn-proxy and rhn-satellite channels shall not be associated with an
  activation key
- 846915 - systemGroup csv was including fields that have not been valid since
  bug 573153

* Fri Aug 10 2012 Jan Pazdziora 1.8.127-1
- 846221 - Don't let virtual kickstarts screw up the host's cobbler id
- Revert "removing unused string with trans-id
  'packagelist.jsp.summary.packages'"

* Wed Aug 08 2012 Stephen Herr <sherr@redhat.com> 1.8.126-1
- 818700 - adding capability for static bond

* Tue Aug 07 2012 Jan Pazdziora 1.8.125-1
- Remove hints that should no longer be needed.
- enable sorting of errata list according to synopsis on the
  rhn/channels/manage/errata/ListRemove.do page
- fix errata sort on the rhn/channels/manage/errata/ListRemove.do page

* Mon Aug 06 2012 Tomas Lestach <tlestach@redhat.com> 1.8.124-1
- detect oracle TIMESTAMPTZ objects and convert them correctly to timestamp

* Thu Aug 02 2012 Tomas Lestach <tlestach@redhat.com> 1.8.123-1
- 842992 - display a relevant error message when creating channel names/labels
  starting with rhn|redhat

* Thu Aug 02 2012 Miroslav Suchý <msuchy@redhat.com> 1.8.122-1
- Return back some translations

* Wed Aug 01 2012 Tomas Lestach <tlestach@redhat.com> 1.8.121-1
- Construct GMT millisecond value for timestamp if DB does not store timezone
- 844048 - let errata.listPackages API return also packages associated with
  unpublished errata

* Tue Jul 31 2012 Tomas Kasparek <tkasparek@redhat.com> 1.8.120-1
- 838618 - Allowing some API calls to be called from another organizations

* Mon Jul 30 2012 Tomas Lestach <tlestach@redhat.com> 1.8.119-1
- remove usage of cert_admin user role
- remove usage of rhn_support user role
- remove usage of unused org_applicant user role
- remove rhn_superuser occurences in java translation strings
- remove usage of rhn_superuser user role
- 802267 - update ConfigurationValidationTest

* Thu Jul 26 2012 Tomas Lestach <tlestach@redhat.com> 1.8.118-1
- 816454 - do not commit already committed transaction

* Thu Jul 26 2012 Tomas Lestach <tlestach@redhat.com> 1.8.117-1
- log a message when repo sync task is triggered

* Wed Jul 25 2012 Tomas Lestach <tlestach@redhat.com> 1.8.116-1
- 843050 - fix recommended cobbler command
- 753056 - dissociate deleted crypto key from its kickstart profiles

* Tue Jul 24 2012 Jan Pazdziora 1.8.115-1
- Revert "removing unused string with trans-id 'gpgssl_keys.added'"
- Revert "removing unused string with trans-id 'gpgssl_keys.removed'"

* Mon Jul 23 2012 Tomas Lestach <tlestach@redhat.com> 1.8.114-1
- 757711 - do not start repo sync of a channel with no associated repositories
- trim all the form strings within the regular scrub
- 802267 - allow user and group name starting also with [0-9]_
- 813841 - do not cache snapshot tags within the lookup method
- Correct the localized text which describes the icon.

* Fri Jul 20 2012 Tomas Lestach <tlestach@redhat.com> 1.8.113-1
- Make the tip to be more standard English.
- Remove XCCDF Legend from places where it is not necessary.
- 840567 - prevent NPE
- 841635 - sort groups by default

* Thu Jul 19 2012 Tomas Lestach <tlestach@redhat.com> 1.8.112-1
- checkstyle fix

* Thu Jul 19 2012 Tomas Lestach <tlestach@redhat.com> 1.8.111-1
- 814365 - check not only one channel original when checking channel version
- reverting fix for 814365,839611 due to performance regression
- reverting fix for 814365,839611 due to performance regression
- cut the string only in case the string is longer than needed
- add ruby API sample script

* Wed Jul 18 2012 Jan Pazdziora 1.8.110-1
- Add translation strings for crash information
- Show crash count on system detail page
- Update server class to use crash information
- Add Crashes class and database mapping
- 840567 - limit action name to fit into the appropriate DB column
- 822918 - close session when its connection signalled a connection error

* Fri Jul 13 2012 Stephen Herr <sherr@redhat.com> 1.8.109-1
- 833474 - quick file list query now also returns files saved to system's
  'local' config 'channel'

* Fri Jul 13 2012 Tomas Lestach <tlestach@redhat.com> 1.8.108-1
- struts jars may be available in different directories
- Show XCCDF-diff icon on the XCCDF-Details page.
- Show icon when referencing to XCCDF-diff
- Show XCCDF-diff results on List-Scans page.
- Rewrite ListScap page query with Dto & elaborator.
- XCCDF Diff shall compare also scan's metadata.
- Make sure that the user has permission to see the scan (when diffing).
- Diff should show: either all, changed, or invariant items
- OpenSCAP Integration -- XCCDF Scan Diff
- checkstyle fix

* Thu Jul 12 2012 Tomas Lestach <tlestach@redhat.com> 1.8.107-1
- 829790 - fix PxtSessionDelegateImplTest test
- 829790 - fix PxtCookieManagerTest test
- 748331 - fix appropriate tests
- removing @Override annotations for methods that aren't overriden
- Copying kopts to the xen distro.

* Tue Jul 10 2012 Michael Mraka <michael.mraka@redhat.com> 1.8.106-1
- COALESCE instead of NVL keyword for pgsql compatibility

* Thu Jul 05 2012 Stephen Herr <sherr@redhat.com> 1.8.105-1
- 837913 - work around for if hibernate loads a clonedchannel as its own
  original

* Fri Jun 29 2012 Stephen Herr <sherr@redhat.com> 1.8.104-1
- 836656 - Allow user to set MAC Address when provisioning a virtual guest

* Thu Jun 28 2012 Tomas Lestach <tlestach@redhat.com> 1.8.103-1
- 795565 - add API doc for channel.software.listErrata update_date attribute
- 795565 - remove "date" from the channel.software.listErrata API doc
- adding conflicts for quartz >= 2.0
- 706318 - Japaneese translation fix

* Wed Jun 27 2012 Tomas Lestach <tlestach@redhat.com> 1.8.102-1
- requre quartz version lower than 2.0
- change hibernate3 namespace
- require concrete hibernate version

* Wed Jun 27 2012 Jan Pazdziora 1.8.101-1
- Fixing checkstyle.

* Wed Jun 27 2012 Jan Pazdziora 1.8.100-1
- Fixing checkstyle.

* Wed Jun 27 2012 Jan Pazdziora 1.8.99-1
- checkstyle fix

* Tue Jun 26 2012 Stephen Herr <sherr@redhat.com> 1.8.98-1
- 829485 - resolveing potential deadlock during asynchronous errata clone

* Tue Jun 26 2012 Jan Pazdziora 1.8.97-1
- Each dataset must have a different name.
- Add CSV downloader for scap search page.
- Add CSV downloader to all-scans page
- Add CSV downloader for scan's details page
- Add CSV downloader for system's scans page

* Tue Jun 26 2012 Michael Mraka <michael.mraka@redhat.com> 1.8.96-1
- Correcting two ISE on postgresql: NVRE not found

* Mon Jun 25 2012 Jan Pazdziora 1.8.95-1
- Fixing checkstyle.

* Fri Jun 22 2012 Stephen Herr <sherr@redhat.com> 1.8.94-1
- 829485 - fixed asynchronous errata cloning internal server errors
- 829790 - handle spoiled browsers separatelly

* Fri Jun 22 2012 Jan Pazdziora 1.8.93-1
- Fixing checkstyle.

* Fri Jun 22 2012 Jan Pazdziora 1.8.92-1
- 712313 - Add installed size to repodata

* Thu Jun 21 2012 Tomas Lestach <tlestach@redhat.com> 1.8.91-1
- enable filtering by synopsis for all the errata tabs
- remove simple-xml and susestudio-java-client from ivy.xml

* Wed Jun 20 2012 Stephen Herr <sherr@redhat.com> 1.8.90-1
- 823798 - update API documentation
- 748331 - remove unused import
- 748331 - do not create multiple default ks sessions
- removing @Override annotations, methods aren't overriden
- removing @Override annotation, method isn't overriden
- remove unnecessary else clause
- remove unnecessary else clause
- remove unnecessary casts
- 833474 - removed the ';' character due the error ORA-00911

* Tue Jun 19 2012 Stephen Herr <sherr@redhat.com> 1.8.89-1
- 833474 - system.config.listFiles could take > 8 minutes if there were lots of
  revisions on lots of config files
- 797906 - don't sync virt bridge nic w/ cobbler

* Tue Jun 19 2012 Tomas Lestach <tlestach@redhat.com> 1.8.88-1
- try to work with fc17 hibernate3

* Tue Jun 19 2012 Tomas Lestach <tlestach@redhat.com> 1.8.87-1
- correctly report kernel not being found at distro creation
- 822918 - impossible to get error code from PG exceptions
- Add missing dollar sign.
- Setup {inSSM} variable on audit pages.
- Add forgotten hidden form variable.
- Improve SCAP search: Return list of xccdf:TestResults-s
- Move the listset definition out off the fragment.
- Fix flawed SQL queries.

* Tue Jun 12 2012 Simon Lukasik <slukasik@redhat.com> 1.8.86-1
- Improve SCAP search: searching by scan's result
- Improve SCAP search: searching by scan date
- Bind named query dynamically.
- Add a link for easy scan reschedule.
- Forward main-form variables when going through system list
- Fix incorrect variable reference.

* Tue Jun 12 2012 Tomas Lestach <tlestach@redhat.com> 1.8.85-1
- 797124 - virt host may have several virtual instances
- 797124 - fix virt host icon issue on WebUI

* Fri Jun 08 2012 Jan Pazdziora 1.8.84-1
- 829894 - fix channel links on CloneErrata page
- Revert "removing unused string with trans-id 'schedulediff.ssm.failure'"
- Revert "removing unused string with trans-id 'schedulediff.ssm.success'"
- Revert "removing unused string with trans-id 'schedulediff.ssm.successes'"
- Refactor "default" to RhnHelper.DEFAULT_FORWARD

* Wed Jun 06 2012 Stephen Herr <sherr@redhat.com> 1.8.83-1
- 829485 - Created new asyncronous api methods for cloning errata

* Tue Jun 05 2012 Tomas Lestach <tlestach@redhat.com> 1.8.82-1
- use apache-commons-io on Fedoras instead of jakarta-commons-io
- Refactor "pageList" to RequestContext.PAGE_LIST
- Refactor struts "default" forward also in /tests.
- Refactor "default" to RhnHelper.DEFAULT_FORWARD
- Remove unneeded variable
- Do not set nonexisting localization.
- Localized defaults should be localized.
- Handle nonexistent testresult.
- Show also scan's scheduler on details page.
- Show also scan's arguments on details page.
- 811470 - proper use of xml entities in apidoc
- 811470 - fix apidoc for system.listLatestAvailablePackage()
- 811470 - fix apidoc for kickstart.profile.system.checkRemoteCommands()
- 811470 - fix apidoc of kickstart.profile.system.checkConfigManagement()
- 811470 - fix apidoc for kickstart.profile.getKickstartTree()
- 811470 - fix apidoc for kickstart.profile.comparePackages()
- 811470 - fix apidoc for distchannel.listDefaultMaps()

* Mon Jun 04 2012 Miroslav Suchý <msuchy@redhat.com> 1.8.81-1
- Add support for studio image deployments (web UI) (jrenner@suse.de)
- 811470 - fix apidoc for channel.access.setOrgSharing() (mzazrivec@redhat.com)
- 811470 - fix apidoc for channel.listPopularChannels() (mzazrivec@redhat.com)
- 811470 - fix apidoc for activationkey.listActivatedSystems()
  (mzazrivec@redhat.com)
- 811470 - apidoc: use array_desc to remove empty list bullets
  (mzazrivec@redhat.com)
- 811470 - new macro: array_desc (mzazrivec@redhat.com)
- The ip colum is numeric, do not cast parameter to string.
  (jpazdziora@redhat.com)

* Wed May 30 2012 Tomas Lestach <tlestach@redhat.com> 1.8.80-1
- switch checkstyle to be run on RHEL6
- checkstyle: VirtualInstanceFactory - Redundant 'static' modifier.
- checkstyle: TestStatics - Utility classes should not have a public or default
  constructor.
- checkstyle: TaskConstants - Utility classes should not have a public or
  default constructor.
- checkstyle: the name [todo] is not a valid Javadoc tag name
- checkstyle: SetLabels - Utility classes should not have a public or default
  constructor.
- checkstyle 5: cannot initialize module TreeWalker - Unable to instantiate
  GenericIllegalRegexp
- checkstyle 5: cannot initialize module TreeWalker - Unable to instantiate
  TabCharacter
- checkstyle 5: TreeWalker is not allowed as a parent of RegexpHeader

* Wed May 30 2012 Michael Mraka <michael.mraka@redhat.com> 1.8.79-1
- checkstyle fix
- omit accessible parameter
- simplify construct
- remove unnecessarily nested else clause
- remove unused imports

* Tue May 29 2012 Michael Mraka <michael.mraka@redhat.com> 1.8.78-1
- modified java stack to use new user_role_check_debug()

* Tue May 29 2012 Simon Lukasik <slukasik@redhat.com> 1.8.77-1
- Fail gracefully on empty list of systems
- Add option to search scap within SSM.
- OpenSCAP integration -- A simple search page.
- Promote some of the rule's columns to fragment.

* Tue May 29 2012 Tomas Lestach <tlestach@redhat.com> 1.8.76-1
- 814659 - add an extra entitlement check before the key creation
- Enhancements pt_BR localization at webUI

* Fri May 25 2012 Tomas Lestach <tlestach@redhat.com> 1.8.75-1
- store also config revision changed_by_id
- fix ConfigurationFactoryTest.testRemoveConfigChannel

* Thu May 24 2012 Miroslav Suchý <msuchy@redhat.com> 1.8.74-1
- 825024 - API *must* check for compatible channels in system.setBaseChannel()

* Thu May 24 2012 Miroslav Suchý <msuchy@redhat.com> 1.8.73-1
- 820987 - fix error during backporting
- 820987 - do not guess creator name

* Thu May 24 2012 Tomas Lestach <tlestach@redhat.com> 1.8.72-1
- fix ConfigurationManagerTest.testCopyFile
- fix ConfigTestUtils.createConfigRevision

* Mon May 21 2012 Jan Pazdziora 1.8.71-1
- %%defattr is not needed since rpm 4.4
- Fix incorrect text fields.
- Tables on SCAP pages should have corners rounded.
- File RuleDetails page into correct item in navigation bar

* Fri May 18 2012 Tomas Lestach <tlestach@redhat.com> 1.8.70-1
- 736661 - rewrite revision creation by config file update
- Don't show empty table, if there is not ident assigned.
- Extend input cell for 20 characters.
- 822237 - there're no help pages in Spacewalk

* Wed May 16 2012 Tomas Lestach <tlestach@redhat.com> 1.8.69-1
- 736661 - prevent system.config.createOrUpdatePath causing deadlock

* Mon May 14 2012 Tomas Lestach <tlestach@redhat.com> 1.8.68-1
- remove empty test quota stuff
- remove remained usage of OrgQuota class

* Sat May 12 2012 Tomas Lestach <tlestach@redhat.com> 1.8.67-1
- remove Override annotations for non overriden methods
- remove unnecessary casts
- remove unnecessarily nested else statement
- remove rests of OrgQuota usage

* Fri May 11 2012 Tomas Lestach <tlestach@redhat.com> 1.8.66-1
- remove OrgQuota hibernate mapping
- remove OrgQuota java class
- 820920 - fix delete distribution link
- 818997 - rewrite channel.listSoftwareChannels API
- 818700 - checkstyle issues
- rhnUser synonym was removed
- 643905 - rewrite KickstartFactory.lookupAccessibleTreesByOrg

* Thu May 10 2012 Miroslav Suchý <msuchy@redhat.com> 1.8.65-1
- 695276 - if koan is requesting anything from /cobbller_api replace hostname
  of server with hostname of first proxy in chain
- 818700 - support for cobbler v2.2

* Wed May 09 2012 Tomas Lestach <tlestach@redhat.com> 1.8.64-1
- 817433 - fix NetworkDtoSerializer API doc
- prevent storing empty string for errata refersTo
- prevent storing empty string for errata errataFrom
- prevent storing empty string for errata notes
- Split OpenSCAP and AuditReviewing up
- 818700 - Cannot submit the form with broken bonding info

* Fri May 04 2012 Stephen Herr <sherr@redhat.com> 1.8.63-1
- checkstyle fix
- 735043 - redirect to errata/manage/PublishedErrata.do page after deleting a
  published erratum
- 817528 - remember pre-filled form attributes in case of form validation error
- allow omitting string resource checks
- add extra cheetah error detection
- make the code more readable
- 817528 - marking Script Name as required filed on the KickstartScriptEdit
  page

* Fri May 04 2012 Tomas Lestach <tlestach@redhat.com> 1.8.62-1
- 818700 - make newly introduced rhn tag functions available

* Thu May 03 2012 Stephen Herr <sherr@redhat.com> 1.8.61-1
- 818700 - When kickstarting a system there is an option that allows you to
  create or re-create a network bond.
- fix listSharedChannels to only show this org's channels
- fix my_channel_tree query
- fix channel.listRedHatChannels shows custom channels
- Remove unused import
- Remove a code which duplicates ensureAvailableToUser() method.
- Eliminate a typo.
- API: list results for XCCDF scan.

* Tue May 01 2012 Miroslav Suchý <msuchy@redhat.com> 1.8.60-1
- 817098 - fixed the Brazilian time zone
- Enhancement and fixes on Brazilian (pt_BR) localization at webUI
- Do not divide by zero. It prints a question mark.

* Mon Apr 30 2012 Jan Pazdziora 1.8.59-1
- 811470 - fixing checkstyle.

* Mon Apr 30 2012 Jan Pazdziora 1.8.58-1
- Requires are better defined elsewhere than in template. (slukasik@redhat.com)
- API: Show OpenSCAP XCCDF Details. (slukasik@redhat.com)
- 811470 - proper use of xml entities in documentation (mzazrivec@redhat.com)

* Fri Apr 27 2012 Jan Pazdziora 1.8.57-1
- API: List Xccdf Scans for given machine. (slukasik@redhat.com)

* Fri Apr 27 2012 Tomas Lestach <tlestach@redhat.com> 1.8.56-1
- use arch label in distchannel.setDefaultMap API as stated in the API doc

* Thu Apr 26 2012 Miroslav Suchý <msuchy@redhat.com> 1.8.55-1
- 806815 - add missing acl to SSM
- 806815 - add missing links about Solaris Patches to SSM
- 816445 - fixed error in redhat_register snippet
- 816299 - Updating default config files with additional options for heapdump
  directory
- Ensure that given system has OpenSCAP capability.
- Ensure that given systems is available to user.
- Repack and throw MissingEntitlementException when occurs.
- Sort imports alphabetically.
- API: SCAP scan schedule for multiple systems
- changed kernel-params field to 1024 chars in size (bnc#698166)
- removing unused lookup
- Capitalize title to be consistent
- Put the reboot notification at the end. Make it not mutually exclusive with
  other notifications.
- API: SCAP scan schedule should accept the date of earliest occurence
- Promote read only DatePicker to fragment.
- Refactor parentUrl to ListTagHelper.PARENT_URL
- Hide the 'Schedule' tab for systems without management ent.
- 815804 - force repo regeneration, when removing package using
  packages.removePackage API
- 815804 - make the cleanupFileEntries simplier

* Tue Apr 24 2012 Simon Lukasik <slukasik@redhat.com> 1.8.54-1
- Promote Audit to separate tab within SSM. (slukasik@redhat.com)
- Show targeted systems when scheduling SCAP scan through SSM.
  (slukasik@redhat.com)
- Extract method scapCapableSystemsInSsm() (slukasik@redhat.com)
- Handle errors during SSM schedule of SCAP scan. (slukasik@redhat.com)
- OpenSCAP integration -- schedule new scan in SSM (slukasik@redhat.com)
- Extract method for scheduling xccdfEval for multiple systems.
  (slukasik@redhat.com)
- The fragment could be used as readonly for confirmation (slukasik@redhat.com)
- Refactor xccdf schedule form to jsp fragment. (slukasik@redhat.com)
- Remove redundant definitions of use_date (slukasik@redhat.com)
- 814836 - do not list ks session related activation keys (tlestach@redhat.com)
- 815372 - prevent sending XML invalid chars in system.getScriptResults API
  (tlestach@redhat.com)
- 815252 - fix errata.listPackages APIdoc (tlestach@redhat.com)

* Fri Apr 20 2012 Tomas Lestach <tlestach@redhat.com> 1.8.53-1
- remove unused paths from unprotected uris
- 728205 - do not check CSRF token for login pages
- fix errata clone name generation

* Fri Apr 20 2012 Jan Pazdziora 1.8.52-1
- Fixing checkstyle.

* Thu Apr 19 2012 Stephen Herr <sherr@redhat.com> 1.8.51-1
- 814365 - When displaying errata available for adding to channel, make sure a
  clone is not already in the channel.

* Thu Apr 19 2012 Jan Pazdziora 1.8.50-1
- Removed double-dash from WebUI copyright notice.
- fix has_errata_with_keyword_applied_since_last_reboot query (mc@suse.de)
- fix PackageEvr handling III (tlestach@redhat.com)
- increase taskomatic memory (tlestach@redhat.com)
- 803353 - fixing another two broken documentation links (tlestach@redhat.com)
- Show systems that need reboot because of an errata. (dmacvicar@suse.de)
- modify SecurityErrataOverview.callaback (tlestach@redhat.com)

* Tue Apr 17 2012 Jan Pazdziora 1.8.49-1
- Revert "removing unused string with trans-id Certificate Administrators,
  Monitoring Administrators, and Configuration Administrators"

* Tue Apr 17 2012 Jan Pazdziora 1.8.48-1
- Checkstyle fix.

* Tue Apr 17 2012 Jan Pazdziora 1.8.47-1
- Make the Invalid prefix error localizable.

* Tue Apr 17 2012 Jan Pazdziora 1.8.46-1
- fix ErrataHandlerTest (tlestach@redhat.com)
- 812053 - fix the ErrataHandler.clone method (tlestach@redhat.com)
- create a test erratum with keyword (tlestach@redhat.com)
- refactor PackageEvr handling II (tlestach@redhat.com)

* Fri Apr 13 2012 Tomas Lestach <tlestach@redhat.com> 1.8.45-1
- 809579 - make system snapshot when changing server entitlements using API
  (tlestach@redhat.com)
- 812053 - change the condition (tlestach@redhat.com)
- print extra stack trace (tlestach@redhat.com)
- 804665 - do not scrub search_string (tlestach@redhat.com)

* Fri Apr 13 2012 Jan Pazdziora 1.8.44-1
- Fixing checkstyle.

* Fri Apr 13 2012 Jan Pazdziora 1.8.43-1
- fix KickstartWizardCommandTest (tlestach@redhat.com)
- 812053 - making errata.clone api not requires cloned channels
  (jsherril@redhat.com)
- 811470 - fix documentation for getRepoSyncCronExpression API
  (mzazrivec@redhat.com)
- 811470 - make the documentation for createOrUpdateSymlink more clear
  (mzazrivec@redhat.com)
- 811470 - fix documentation for ChannelSerializer (mzazrivec@redhat.com)
- replace \r\n with \n for CustomDataValues (tlestach@redhat.com)

* Wed Apr 11 2012 Stephen Herr <sherr@redhat.com> 1.8.42-1
- 698940 - Activation Key does not have to have a base channel to add Child
  Channels (sherr@redhat.com)

* Wed Apr 11 2012 Tomas Lestach <tlestach@redhat.com> 1.8.41-1
- adding javadoc to public RhnPostMockStrutsTestCase method
  (tlestach@redhat.com)

* Wed Apr 11 2012 Tomas Lestach <tlestach@redhat.com> 1.8.40-1
- fix BaseKickstartEditTestCase tests (tlestach@redhat.com)
- fix VirtualGuestsActionTest (tlestach@redhat.com)
- fix MethodActionTest (tlestach@redhat.com)
- fix PendingActionsSetupActionTest (tlestach@redhat.com)
- fix BootstrapConfigActionTest (tlestach@redhat.com)
- fix KickstartEditPackagesTest (tlestach@redhat.com)
- fix OrgSystemSubscriptionsActionTest (tlestach@redhat.com)
- fix SystemEntitlementsSubmitActionTest (tlestach@redhat.com)
- fix ChannelFilesImportTest (tlestach@redhat.com)
- fix RegisteredSetupActionTest (tlestach@redhat.com)
- fix OrgCreateActionTest (tlestach@redhat.com)
- fix ErrataActionTest (tlestach@redhat.com)
- fix FailedActionsSetupActionTest (tlestach@redhat.com)
- fix OrgSoftwareSubscriptionsActionTest (tlestach@redhat.com)
- fix TreeActionTest - need to set ks tree installtype (tlestach@redhat.com)
- fix TreeActionTest.testCreateRefresh (tlestach@redhat.com)
- fix TreeActionTest (tlestach@redhat.com)
- fix systems/test/ErrataConfirmActionTest (tlestach@redhat.com)
- fix errata/test/ErrataConfirmActionTest (tlestach@redhat.com)
- fix KickstartAdvancedOptionsActionTest (tlestach@redhat.com)
- fix CryptoKeyDeleteActionTest (tlestach@redhat.com)
- fix CompletedActionsSetupActionTest (tlestach@redhat.com)
- fix BaseSetOperateOnDiffActionTest (tlestach@redhat.com)
- fix GeneralConfigActionTest (tlestach@redhat.com)
- fix RestartActionTest (tlestach@redhat.com)
- fix KickstartIpRangeActionTest (tlestach@redhat.com)
- fix CryptoKeyCreateActionTest (tlestach@redhat.com)
- fix CertificateConfigActionTest (tlestach@redhat.com)
- fix SystemDetailsEditActionTest (tlestach@redhat.com)
- fix PreservationListEditActionTest (tlestach@redhat.com)
- fix KickstartPartitionActionTest (tlestach@redhat.com)
- fix CreateUserActionTest (tlestach@redhat.com)
- fix CloneConfirmActionTest (tlestach@redhat.com)
- create RhnPostMockStrutsTestCase for testing POST methods
  (tlestach@redhat.com)
- statements cannot end with ";" for Oracle (tlestach@redhat.com)
- 787225 - the Log Size actually checks Log Size Growth.
  (jpazdziora@redhat.com)

* Tue Apr 10 2012 Tomas Lestach <tlestach@redhat.com> 1.8.39-1
- fix ServerConfigHandlerTest revision comparism (tlestach@redhat.com)
- fix ServerConfigHandlerTest.createRevision (tlestach@redhat.com)
- tests - set user's org to the channel created by him (tlestach@redhat.com)
- fix ProfileManagerTest (tlestach@redhat.com)
- fix org.trusts.getDetails API (tlestach@redhat.com)
- check whether it's a trusted org before accessing its attributes
  (tlestach@redhat.com)
- fix ActivationKeyTest.testDuplicateKeyCreation (tlestach@redhat.com)
- fix TraceBackEventTest (tlestach@redhat.com)
- fix SessionCancelActionTest (tlestach@redhat.com)
- run oracle specific tests only with oracle DB (tlestach@redhat.com)
- fix AdvDataSourceTest suite part (tlestach@redhat.com)
- fix CobblerCommandTest (tlestach@redhat.com)
- refactor how PackageEvr gets stored (tlestach@redhat.com)
- removing unnecessary casts (tlestach@redhat.com)
- removing unnecessary else statement (tlestach@redhat.com)
- fix ProvisionVirtualizationWizardActionTest.testStepOne (tlestach@redhat.com)

* Tue Apr 10 2012 Jan Pazdziora 1.8.38-1
- OpenSCAP integration -- view latest results of whole infrastructure
  (slukasik@redhat.com)
- The tool is called OpenSCAP actually. (slukasik@redhat.com)
- Add missing </a> tag in case when the serverName is unknown.
  (slukasik@redhat.com)
- The system.config.listFiles should return channel label, not name.
- 810871 - Reduce languages available in editarea to only common / useful ones.
  (sherr@redhat.com)

* Fri Apr 06 2012 Michael Mraka <michael.mraka@redhat.com> 1.8.37-1
- improved performance of repomd generation

* Thu Apr 05 2012 Stephen Herr <sherr@redhat.com> 1.8.36-1
- 804810 - also making inherited virtualization entitlements work correctly in
  SSM (sherr@redhat.com)

* Thu Apr 05 2012 Jan Pazdziora 1.8.35-1
- 809897 - using the evr_t_as_vre_simple.
- adding jdom dependency (tlestach@redhat.com)
- Fixing the order of action's child elements.
- 701893 - do not show the Schedule Deploy Action and Schedule System
  Comparison links in the left pane -- the right pane has them with correct
  ACLs.
- Add ACL to VerifyPackages to match the ACL on the .jsp referencing it.
- fix typo (tlestach@redhat.com)

* Wed Apr 04 2012 Stephen Herr <sherr@redhat.com> 1.8.34-1
- 809868 - Make automatically-scheduled tasks visible on Failed and Archived
  tabs (sherr@redhat.com)
- 805952 - make the "allocation to equal" value optional.
  (jpazdziora@redhat.com)
- Fix naming of cloned errata to replace only the first 2 chars
  (tlestach@redhat.com)

* Tue Apr 03 2012 Jan Pazdziora 1.8.33-1
- 804949 - make invocation of rhn_channel.convert_to_fve database-agnostic.

* Tue Apr 03 2012 Jan Pazdziora 1.8.32-1
- 804949 - make invocation of rhn_channel.convert_to_fve database-agnostic.
- Revert "removing unused string with trans-id 'configfilefilter.path'"
  (msuchy@redhat.com)
- Revert "removing unused string with trans-id 'configchannelfilter.name'"
  (msuchy@redhat.com)
- Revert "removing unused string with trans-id
  'config_subscribed_systems.unsubscribeSystems.success'" (msuchy@redhat.com)
- Revert "removing unused string with trans-id
  'config_target_systems.subscribeSystems.success'" (msuchy@redhat.com)
- Revert "removing unused string with trans-id 'preferences.critical-
  probes.description'" (msuchy@redhat.com)
- Revert "removing unused string with trans-id 'preferences.critical-
  probes.name'" (msuchy@redhat.com)
- Revert "removing unused string with trans-id 'preferences.critical-
  systems.description'" (msuchy@redhat.com)
- Revert "removing unused string with trans-id 'preferences.critical-
  systems.name'" (msuchy@redhat.com)
- Revert "removing unused string with trans-id 'preferences.inactive-
  systems.name'" (msuchy@redhat.com)
- Revert "removing unused string with trans-id 'preferences.inactive-
  systems.description'" (msuchy@redhat.com)
- Revert "removing unused string with trans-id 'sdc.config.differing.files_1'"
  (msuchy@redhat.com)
- Revert "removing unused string with trans-id
  'sdc.config.diff.files_1_dirs_0_symlinks_0'" (msuchy@redhat.com)
- Revert "removing unused string with trans-id 'userlist.jsp.disabled'"
  (msuchy@redhat.com)
- Revert "removing unused string with trans-id 'userlist.jsp.enabled'"
  (msuchy@redhat.com)
- Fix checkstyle error (invalid use of the {@inheritDoc} tag) (jrenner@suse.de)
- Add lib directory to checkstyle classpath (jrenner@suse.de)
- New web page -- details of the xccdf:rule-result (slukasik@redhat.com)

* Thu Mar 29 2012 Stephen Herr <sherr@redhat.com> 1.8.31-1
- 808210 - Fixing ISE on selecting None yum checksum type for channel
  (sherr@redhat.com)
- 808162 - Auto-import the RHEL RPM GPG key for systems we have kickstarted
  (sherr@redhat.com)

* Thu Mar 29 2012 Simon Lukasik <slukasik@redhat.com> 1.8.30-1
- Rework web interface to correspond with 0-n rule/ident mapping
  (slukasik@redhat.com)

* Wed Mar 28 2012 Tomas Lestach <tlestach@redhat.com> 1.8.29-1
- fix ConfigChannelHandlerTest revision comparism (tlestach@redhat.com)
- fix ConfigChannelHandlerTest.testDeployAllSystems (tlestach@redhat.com)
- 805275 - add missing query parameter (tlestach@redhat.com)
- fix ConfigChannelHandlerTest validation issue (tlestach@redhat.com)
- fix MDOM storage (tlestach@redhat.com)
- fix ProfileHandlerTest (tlestach@redhat.com)
- fix KickstartDataTest.testISRhelRevMethods (tlestach@redhat.com)
- fix KickstartScheduleCommandTest (tlestach@redhat.com)
- Revert "fix KickstartDataTest.testCommands" (tlestach@redhat.com)
- fix TranslationsTest (tlestach@redhat.com)
- fix FilterActionTest.testCreateSubmitFailValidation (tlestach@redhat.com)
- fix FilterActionTest.testEditExecute (tlestach@redhat.com)
- rename Filter.isRecurring to Filter.isRecurringBool (tlestach@redhat.com)
- fix ProbeGraphActionTest and MonitoringManagerTest (tlestach@redhat.com)
- fix ProbeGraphActionTest.setUp (tlestach@redhat.com)
- fix SystemManagerTest.testListInstalledPackage (tlestach@redhat.com)
- fix SystemManagerTest.testSsmSystemPackagesToRemove (tlestach@redhat.com)
- 676434 - Text for Brazil timezone is incorrect (sherr@redhat.com)

* Wed Mar 28 2012 Tomas Lestach <tlestach@redhat.com> 1.8.28-1
- let spacewalk-java-tests require ant-junit (tlestach@redhat.com)
- fix AccessTest (tlestach@redhat.com)

* Tue Mar 27 2012 Stephen Herr <sherr@redhat.com> 1.8.27-1
- 807463 - If our channel is a clone of a clone we need to find the channel
  that contains the erratum we are cloning (sherr@redhat.com)

* Tue Mar 27 2012 Tomas Lestach <tlestach@redhat.com> 1.8.26-1
- fix KickstartDataTest.testCommands (tlestach@redhat.com)
- fixin cobbler version issue (tlestach@redhat.com)
- temporary disable errata check in ChannelSoftwareHandlerTest
  (tlestach@redhat.com)
- fix parameter type (tlestach@redhat.com)
- fix UserManagerTest (tlestach@redhat.com)
- fix ActivationKeyAlreadyExistsException (tlestach@redhat.com)
- Revert "removing unused string with trans-id 'config.channels_0'"
  (msuchy@redhat.com)
- Revert "removing unused string with trans-id 'config.channels_1'"
  (msuchy@redhat.com)
- Revert "removing unused string with trans-id 'config.channels_2'"
  (msuchy@redhat.com)
- 806439 - Make Virtualization tab of system profile independent of
  Virtualization (Platform) entitlements (sherr@redhat.com)
- The org_id colum is numeric, do not cast parameter to string.
  (jpazdziora@redhat.com)

* Fri Mar 23 2012 Tomas Lestach <tlestach@redhat.com> 1.8.25-1
- fix VirtualGuestsActionTest (tlestach@redhat.com)
- 752416 - reload config revision from DB before returning it
  (tlestach@redhat.com)
- 806060 - Config file diffs result in Out Of Memory for large files
  (sherr@redhat.com)

* Thu Mar 22 2012 Tomas Lestach <tlestach@redhat.com> 1.8.24-1
- fix ServerFactoryVirtualizationTest (tlestach@redhat.com)
- fix ServerFactoryTest (tlestach@redhat.com)
- fix VirtualInstanceFactoryTest (tlestach@redhat.com)
- fix RamTest (tlestach@redhat.com)
- fix ServerTest (tlestach@redhat.com)
- fix AffectedSystemsActionTest (tlestach@redhat.com)
- fix KickstartManagerTest (tlestach@redhat.com)
- Revert "fix FileFinderTest.testFindFilesSubDir" (tlestach@redhat.com)

* Wed Mar 21 2012 Tomas Lestach <tlestach@redhat.com> 1.8.23-1
- fix LocalizationServiceTest (tlestach@redhat.com)
- fix AuthFilterTest (tlestach@redhat.com)
- fix PxtAuthenticationServiceTest (tlestach@redhat.com)
- fix RequestContextTest (tlestach@redhat.com)
- fix PxtSessionDelegateImplTest (tlestach@redhat.com)
- rename AuthenticationServiceTest (tlestach@redhat.com)
- rename BaseDeleteErrataActionTest (tlestach@redhat.com)
- skip executing Abstract test classes (tlestach@redhat.com)
- clean up classpath (tlestach@redhat.com)
- add slf4j.jar to classpath (tlestach@redhat.com)
- add struts.jar explicitelly to classpath (tlestach@redhat.com)
- we need to extract also the rhn.jar into the temp directory
  (tlestach@redhat.com)
- 805275 - fix for configchannel.deployAllSystems (shughes@redhat.com)
- checkstyle fixes (sherr@redhat.com)
- Ensure the comparison uses correct type (slukasik@redhat.com)
- Set column name explicitly, because it varies by db backend.
  (slukasik@redhat.com)
- Revert "removing unused string with trans-id
  'systemsearch_cpu_mhz_gt_column'" (msuchy@redhat.com)
- Revert "removing unused string with trans-id
  'systemsearch_cpu_mhz_lt_column'" (msuchy@redhat.com)
- Revert "removing unused string with trans-id
  'systemsearch_name_and_description_column'" (msuchy@redhat.com)
- Revert "removing unused string with trans-id
  'systemsearch_num_of_cpus_gt_column'" (msuchy@redhat.com)
- Revert "removing unused string with trans-id
  'systemsearch_num_of_cpus_lt_column'" (msuchy@redhat.com)
- Revert "removing unused string with trans-id 'systemsearch_ram_gt_column'"
  (msuchy@redhat.com)
- Revert "removing unused string with trans-id 'systemsearch_ram_lt_column'"
  (msuchy@redhat.com)
- 804810 - Taught SSM to look at flex as well as regular entitlements when
  trying to add child channels (sherr@redhat.com)
- 804702 - fixed apidoc deployAllSystems() including the date parameter
  (mmello@redhat.com)

* Mon Mar 19 2012 Jan Pazdziora 1.8.22-1
- Add a missing colon. (slukasik@redhat.com)
- Show legend on details page; suggesting what to search for
  (slukasik@redhat.com)
- Enable filtering by rule-result. (slukasik@redhat.com)
- Allow user to sort columns. (slukasik@redhat.com)
- Enable user to adjust number of items per page. (slukasik@redhat.com)
- We no longer have /install/index.pxt, so satellite_install cannot be used.

* Mon Mar 19 2012 Tomas Lestach <tlestach@redhat.com> 1.8.21-1
- fix junit classpath ordering (tlestach@redhat.com)
- 533164 - check duplicate message keys in StringResource_*.xml files
  (msuchy@redhat.com)
- Forward the page url to the list (slukasik@redhat.com)
- Polish api documentation for system.scap APIs. (slukasik@redhat.com)
- OpenSCAP integration -- Details page for XCCDF results (slukasik@redhat.com)

* Sat Mar 17 2012 Miroslav Suchý 1.8.20-1
- 521248 - correctly spell MHz (msuchy@redhat.com)

* Fri Mar 16 2012 Tomas Lestach <tlestach@redhat.com> 1.8.19-1
- 802400 - fix ISE on rhn/admin/multiorg/OrgSoftwareSubscriptions.do page
  (tlestach@redhat.com)

* Fri Mar 16 2012 Tomas Lestach <tlestach@redhat.com> 1.8.18-1
- 803353 - do not link documentation if not available (tlestach@redhat.com)
- 803353 - do not link documentation if not available (tlestach@redhat.com)
- 800364 - hide documetation link (tlestach@redhat.com)
- 803644 - fix ISE (tlestach@redhat.com)
- fix checkstyle issue (tlestach@redhat.com)
- get rid of gsbase (tlestach@redhat.com)
- 726114 - update createOrUpradePath api documentation (tlestach@redhat.com)

* Fri Mar 16 2012 Michael Mraka <michael.mraka@redhat.com> 1.8.17-1
- require checkstyle only if we run it

* Thu Mar 15 2012 Tomas Lestach <tlestach@redhat.com> 1.8.16-1
- rewrite unittest.xml (tlestach@redhat.com)

* Thu Mar 15 2012 Stephen Herr <sherr@redhat.com> 1.8.15-1
- 790120 - Removing rule to help system overview listing happen faster,
  improving performance of api queries (sherr@redhat.com)
- Fix oracle syntax of analytical function (slukasik@redhat.com)
- Fixing typo (lookup.activatonkey.reason2 -> lookup.activationkey.reason2).
  (jpazdziora@redhat.com)
- Revert "removing unused string with trans-id 'lookup.activatonkey.reason2'"
  (msuchy@redhat.com)

* Wed Mar 14 2012 Tomas Lestach <tlestach@redhat.com> 1.8.14-1
- fix LoginActionTest (tlestach@redhat.com)

* Wed Mar 14 2012 Tomas Lestach <tlestach@redhat.com> 1.8.13-1
- remove xml formatter (tlestach@redhat.com)
- make it possible to run single testcases (tlestach@redhat.com)
- add webapps/rhn directory to classpath (tlestach@redhat.com)
- fix LoginActionTest (tlestach@redhat.com)
- add required jars to classpath (tlestach@redhat.com)
- removing unused test (tlestach@redhat.com)
- Revert "fix MockObjectTestCase issue" (tlestach@redhat.com)

* Tue Mar 13 2012 Stephen Herr <sherr@redhat.com> 1.8.12-1
- 755470 - Fixing sorting by date without replying on the inapplicable
  listdisplay-new.jspf (sherr@redhat.com)
- Revert "755470 - Fixed incorrect sorting of archived action timestamp"
  (sherr@redhat.com)

* Tue Mar 13 2012 Jan Pazdziora 1.8.11-1
- 801463 - fix binary file uploads (tlestach@redhat.com)
- Add the completetion time to the list of scap scans. (slukasik@redhat.com)
- Sort imports alphabetically. (slukasik@redhat.com)
- Remove purposeless commentary (slukasik@redhat.com)
- Remove unneccessary casts to String. (slukasik@redhat.com)
- Refactor: rename ScapAction class (slukasik@redhat.com)

* Tue Mar 13 2012 Simon Lukasik <slukasik@redhat.com> 1.8.10-1
- Checkstyle fix (slukasik@redhat.com)
- Checkstyle fix (slukasik@redhat.com)
- fix various checkstyle issues (tlestach@redhat.com)

* Tue Mar 13 2012 Simon Lukasik <slukasik@redhat.com> 1.8.9-1
- OpenSCAP integration -- Page for XCCDF scan schedule (slukasik@redhat.com)
- OpenSCAP integration  -- Show results for system on web.
  (slukasik@redhat.com)
- Add translations for the new SCAP action (slukasik@redhat.com)
- Revert "removing unused string with trans-id 'toolbar.clone.channel'"
  (msuchy@redhat.com)
- Fix usage of velocity macros for API documentation (jrenner@suse.de)
- Add support for generating DocBook XML from the API documentation
  (jrenner@suse.de)

* Fri Mar 09 2012 Stephen Herr <sherr@redhat.com> 1.8.8-1
- 782551 - Making a default selection of no Proxy when kickstarting a server
  (sherr@redhat.com)
- 773113 - Added new XMLRPC API method to allow people to change the kickstart
  preserve ks.cfg option (sherr@redhat.com)
- 755470 - Fixed incorrect sorting of archived action timestamp
  (sherr@redhat.com)
- 753064 - throw appropriate error if deleting nonexistant kickstart key
  (sherr@redhat.com)
- Revert "removing unused string with trans-id 'file_size.b'"
  (msuchy@redhat.com)
- Revert "removing unused string with trans-id 'file_size.kb'"
  (msuchy@redhat.com)
- Revert "removing unused string with trans-id 'file_size.mb'"
  (msuchy@redhat.com)
- Just minor template fix (mkollar@redhat.com)
- 795565 - better keep the original 'date' in ErrataOverviewSerializer
  (tlestach@redhat.com)
- 795565 - let ErrataOverviewSerializer return also issue_date
  (tlestach@redhat.com)

* Fri Mar 09 2012 Miroslav Suchý 1.8.7-1
- remove RHN_DB_USERNAME from monitoring scout configuration
- remove RHN_DB_PASSWD from monitoring scout configuration
- remove RHN_DB_NAME from monitoring scout configuration
- remove tableowner from monitoring scout configuration

* Thu Mar 08 2012 Tomas Lestach <tlestach@redhat.com> 1.8.6-1
- fix SystemAclHandlerTest (tlestach@redhat.com)
- fix MessageQueueTest.testDatabaseTransactionHandling (tlestach@redhat.com)
- load test hmb.xml files when loading TestImpl (tlestach@redhat.com)
- fix MockObjectTestCase issue (tlestach@redhat.com)
- fix JarFinderTest (tlestach@redhat.com)
- fix FileFinderTest.testFindFilesSubDir (tlestach@redhat.com)
- remove test/validation/userCreateForm.xsd exclude from rhn.jar
  (tlestach@redhat.com)
- do not include test directories into rhn.jar (tlestach@redhat.com)
- consider only *Test.classes as junit tests (tlestach@redhat.com)
- add debug arguments to the junit (tlestach@redhat.com)
- point unit tests to search for configuration on a new fs location
  (tlestach@redhat.com)
- place conf directory into /user/share/rhn/unit-tests (tlestach@redhat.com)
- 801433 - save kickstart data after modifying ks profile child channels
  (tlestach@redhat.com)

* Thu Mar 08 2012 Miroslav Suchý 1.8.5-1
- Revert "removing unused string with trans-id
  'systementitlements.jsp.entitlement_counts_message_*'" (msuchy@redhat.com)
- API : KickstartHandler::renameProfile remove unused code referring to
  Kickstart Trees (shardy@redhat.com)
- API Documentation : kickstart.renameProfile renames profiles not kickstart
  trees (shardy@redhat.com)
- API Documentation : api.get_version fix typo (shardy@redhat.com)

* Wed Mar 07 2012 Jan Pazdziora 1.8.4-1
- partialy revert 423cfc6255b7e6d52da35f7e543ec38cd99e04c9 to return back
  string which are dynamicaly created (msuchy@redhat.com)

* Tue Mar 06 2012 Tomas Lestach <tlestach@redhat.com> 1.8.3-1
- 799992 - remove the error message completely (tlestach@redhat.com)
- prevent ISE on the rhn/channels/manage/errata/AddCustomErrata.do page
  (tlestach@redhat.com)
- remove unused file (tlestach@redhat.com)
- include also conf/default dir into rhn-test.jar (tlestach@redhat.com)
- do not fall, if there's no .in the filename (tlestach@redhat.com)
- make use of default kernel and initrd path (tlestach@redhat.com)
- fix KickstartableTreeTest (tlestach@redhat.com)
- remove unused buildCertificate method (tlestach@redhat.com)

* Mon Mar 05 2012 Miroslav Suchý 1.8.2-1
- removing unused strings in StringResources (msuchy@redhat.com)
- unify errata/Overview.do and errata/RelevantErrata.do
  (dmacvicar@suse.de)

* Sat Mar 03 2012 Jan Pazdziora 1.8.1-1
- Removing the Downloads tab, in points to nonexisting
  /rhn/software/channel/downloads/Download.do page.

* Fri Mar 02 2012 Jan Pazdziora 1.7.52-1
- Allow copyright line 2011--2012.

* Fri Mar 02 2012 Jan Pazdziora 1.7.51-1
- Update the copyright year info.

* Thu Mar 01 2012 Tomas Lestach <tlestach@redhat.com> 1.7.50-1
- do not check removed acl (tlestach@redhat.com)
- remove hibernate not-null constraint on bug.summary (tlestach@redhat.com)

* Wed Feb 29 2012 Tomas Lestach <tlestach@redhat.com> 1.7.49-1
- remove unused method and appropriate query (tlestach@redhat.com)
- remove unused method and appropriate query (tlestach@redhat.com)
- remove unused method and appropriate query (tlestach@redhat.com)
- remove unused methods (tlestach@redhat.com)
- remove unused methods (tlestach@redhat.com)
- remove unused methods (tlestach@redhat.com)
- remove unused method (tlestach@redhat.com)
- remove unused methods and appropriate hbm queries (tlestach@redhat.com)
- remove unused methods (tlestach@redhat.com)
- remove unused method (tlestach@redhat.com)
- remove unused method (tlestach@redhat.com)
- remove unused method (tlestach@redhat.com)
- deleting rhnDownloads and rhnChannelDownloads related java code
  (tlestach@redhat.com)
- remove unused methods and appropriate queries (tlestach@redhat.com)
- remove unused methods (tlestach@redhat.com)
- remove unused method (tlestach@redhat.com)
- remove unused methods and appropriate hbm query (tlestach@redhat.com)
- remove unused method (tlestach@redhat.com)
- remove unused methods with appropriate queries (tlestach@redhat.com)
- remove unused methods (tlestach@redhat.com)
- remove unused method and appropriate sql-query (tlestach@redhat.com)
- remove unused method (tlestach@redhat.com)
- remove unused method and appropriate sql-query (tlestach@redhat.com)
- remove unused method (tlestach@redhat.com)
- remove unused method (tlestach@redhat.com)
- remove unused methods (tlestach@redhat.com)
- remove unused methods (tlestach@redhat.com)
- remove unused method (tlestach@redhat.com)
- remove unused method (tlestach@redhat.com)
- remove unused public static final attributes (tlestach@redhat.com)
- remove unused public static final attribute and appropriate queries
  (tlestach@redhat.com)
- remove unused public static final attribute (tlestach@redhat.com)
- remove unused public static final attribute (tlestach@redhat.com)
- remove unused public static final attributes (tlestach@redhat.com)
- remove unused public static final attribute (tlestach@redhat.com)
- remove unused public static final attribute (tlestach@redhat.com)
- remove unused public static final attribute (tlestach@redhat.com)
- remove unused public static final attribute (tlestach@redhat.com)
- remove unused public static final attribute (tlestach@redhat.com)
- remove unused public static final attribute (tlestach@redhat.com)
- remove unused public static final attribute (tlestach@redhat.com)
- remove whole KickstartQueries (tlestach@redhat.com)
- remove unused public static final attributes (tlestach@redhat.com)
- remove unused public static final attributes (tlestach@redhat.com)
- remove unused public static final attributes (tlestach@redhat.com)
- remove unused public static final attributes (tlestach@redhat.com)
- remove unused protected static final attribute (tlestach@redhat.com)
- remove unused public static final attribute (tlestach@redhat.com)
- remove unused protected static final attribute (tlestach@redhat.com)
- remove unused protected static final attributes (tlestach@redhat.com)
- removing dead code (tlestach@redhat.com)
- removing dead code (tlestach@redhat.com)
- removing dead code (tlestach@redhat.com)
- removing dead code (tlestach@redhat.com)
- removing dead code (tlestach@redhat.com)
- removing dead code (tlestach@redhat.com)
- removing dead code (tlestach@redhat.com)
- removing dead code (tlestach@redhat.com)
- removing dead code (tlestach@redhat.com)
- removing dead code (tlestach@redhat.com)
- removing dead code (tlestach@redhat.com)
- removing dead code (tlestach@redhat.com)
- removing dead code (tlestach@redhat.com)
- removing dead code (tlestach@redhat.com)
- removing dead code (tlestach@redhat.com)
- removing dead code (tlestach@redhat.com)
- removing dead code (tlestach@redhat.com)
- removing dead code (tlestach@redhat.com)

* Tue Feb 28 2012 Tomas Lestach <tlestach@redhat.com> 1.7.48-1
- remove unnecessary else statements in
  java/code/src/com/redhat/rhn/testing/TestUtils.java (tlestach@redhat.com)
- remove unnecessary else statements in java/code/src/com/redhat/rhn/manager/
  (tlestach@redhat.com)
- remove unnecessary else statements in
  java/code/src/com/redhat/rhn/manager/system/ (tlestach@redhat.com)
- remove unnecessary else statements in
  java/code/src/com/redhat/rhn/manager/kickstart/ (tlestach@redhat.com)
- remove unnecessary else statements in
  java/code/src/com/redhat/rhn/manager/channel/ChannelManager.java
  (tlestach@redhat.com)
- remove unnecessary else statements in
  java/code/src/com/redhat/rhn/taskomatic/ (tlestach@redhat.com)
- remove unnecessary else statements in rest of
  java/code/src/com/redhat/rhn/frontend/ (tlestach@redhat.com)
- remove unnecessary else statements in
  java/code/src/com/redhat/rhn/frontend/xmlrpc/ (tlestach@redhat.com)
- remove unnecessary else statements in
  java/code/src/com/redhat/rhn/frontend/action/ (tlestach@redhat.com)
- remove unnecessary else statements in
  java/code/src/com/redhat/rhn/frontend/dto/ (tlestach@redhat.com)
- remove unnecessary else statements in
  java/code/src/com/redhat/rhn/frontend/action/configuration/
  (tlestach@redhat.com)
- remove unnecessary else statements in java/code/src/com/redhat/rhn/domain/
  (tlestach@redhat.com)
- remove unnecessary else statements in
  java/code/src/com/redhat/rhn/domain/kickstart/ (tlestach@redhat.com)
- remove unnecessary else statements in rest of
  java/code/src/com/redhat/rhn/common/ (tlestach@redhat.com)
- remove unnecessary else statements in
  java/code/src/com/redhat/rhn/common/validator/ (tlestach@redhat.com)
- remove unnecessary else statements in
  java/code/src/com/redhat/rhn/common/util/ (tlestach@redhat.com)
- remove unnecessary else statements in
  java/code/internal/src/com/redhat/rhn/internal/doclet (tlestach@redhat.com)

* Tue Feb 28 2012 Tomas Lestach <tlestach@redhat.com> 1.7.47-1
- access static fields in a static way (tlestach@redhat.com)
- access static fields in a static way (tlestach@redhat.com)
- access static fields in a static way (tlestach@redhat.com)
- access static fields in a static way (tlestach@redhat.com)
- access static fields in a static way (tlestach@redhat.com)
- access static fields in a static way (tlestach@redhat.com)
- access static fields in a static way (tlestach@redhat.com)

* Tue Feb 28 2012 Tomas Lestach <tlestach@redhat.com> 1.7.46-1
- remove unused class (tlestach@redhat.com)
- remove unused private attribute (tlestach@redhat.com)
- removing unused method (tlestach@redhat.com)
- remove unused private static log (tlestach@redhat.com)
- remove unused private static log (tlestach@redhat.com)
- remove unused private static log (tlestach@redhat.com)
- remove unused private static log (tlestach@redhat.com)
- remove unused private static log (tlestach@redhat.com)
- remove unused private static log (tlestach@redhat.com)
- remove unused private log (tlestach@redhat.com)
- remove unused private final log (tlestach@redhat.com)
- remove unused private static log (tlestach@redhat.com)
- remove unused private static array (tlestach@redhat.com)
- remove unused private static log (tlestach@redhat.com)
- remove unused private attribute (tlestach@redhat.com)
- remove unused private static final attributes (tlestach@redhat.com)
- remove unused static final LOG (tlestach@redhat.com)
- remove unused private attribute (tlestach@redhat.com)
- remove empty test (tlestach@redhat.com)
- remove unused private static log (tlestach@redhat.com)
- remove unused private static log (tlestach@redhat.com)
- remove unused private static log (tlestach@redhat.com)
- remove unused private attribute (tlestach@redhat.com)
- remove unused private final log (tlestach@redhat.com)
- remove unused private attribute (tlestach@redhat.com)
- remove unused private log (tlestach@redhat.com)
- remove unused private attributes (tlestach@redhat.com)
- remove unused private static log (tlestach@redhat.com)
- remove unused private static log (tlestach@redhat.com)
- remove unused private final attributes (tlestach@redhat.com)
- remove unused private static final attribute (tlestach@redhat.com)
- remove unused private static final attributes (tlestach@redhat.com)
- remove unused test part (tlestach@redhat.com)
- remove unused private static sttribute (tlestach@redhat.com)
- remove unused private logger (tlestach@redhat.com)
- remove unused private logger (tlestach@redhat.com)
- remove unused private logger (tlestach@redhat.com)
- remove unused private logger (tlestach@redhat.com)
- remove unused private logger (tlestach@redhat.com)
- remove unused private static final attribute (tlestach@redhat.com)
- remove unused private attribute (tlestach@redhat.com)
- remove unused logger (tlestach@redhat.com)
- remove unused private static final attribute (tlestach@redhat.com)
- remove unused private static attribute (tlestach@redhat.com)
- remove unused private static attributes (tlestach@redhat.com)
- remove unused method (tlestach@redhat.com)
- remove unused method (tlestach@redhat.com)
- remove unused private methods (tlestach@redhat.com)
- remove unused private method (tlestach@redhat.com)
- removing unused private method from SystemEntitlementsSubmitAction
  (tlestach@redhat.com)

* Mon Feb 27 2012 Simon Lukasik <slukasik@redhat.com> 1.7.45-1
- OpenSCAP integration -- Frontend API for scan schedule. (slukasik@redhat.com)
- checkstyle: allow Copyright 2012. (slukasik@redhat.com)

* Mon Feb 27 2012 Tomas Lestach <tlestach@redhat.com> 1.7.44-1
- remove redundant interfaces (tlestach@redhat.com)
- remove redundant assignments (tlestach@redhat.com)
- binaryInput cannot be null at this location (tlestach@redhat.com)
- baos cannot be null at this location (tlestach@redhat.com)
- remove redundant assignements (tlestach@redhat.com)
- toChannel cannot be null at this location (tlestach@redhat.com)
- user cannot be null at this location (tlestach@redhat.com)
- selectedChannel can only be null at this location (tlestach@redhat.com)
- regCount cannot be null at this location (tlestach@redhat.com)
- pkgs cannot be null at this location (tlestach@redhat.com)
- parent cannot be null at this location (tlestach@redhat.com)
- pAdded cannot be null at this location (tlestach@redhat.com)
- mtime cannot be null at this location (tlestach@redhat.com)
- mess can only be null at this location (tlestach@redhat.com)
- kss cannot be null at this location (tlestach@redhat.com)
- key cannot be null at this location (tlestach@redhat.com)
- info cannot be null at this location (tlestach@redhat.com)
- currentErrata cannot be null at this location (tlestach@redhat.com)
- cr cannot be null at this location (tlestach@redhat.com)
- cr cannot be null at this location (tlestach@redhat.com)
- count cannot be null at this location (tlestach@redhat.com)
- compoundLocales cannot be null at this location (tlestach@redhat.com)
- channel cannot be null at this location (tlestach@redhat.com)
- updates cannot be null at this location (tlestach@redhat.com)
- optimize code based on null and non-empty conditions (tlestach@redhat.com)
- rebootAction cannot be null at this location (tlestach@redhat.com)
- proposed cannot be null at this location (tlestach@redhat.com)
- o can only be null at this location (tlestach@redhat.com)
- is can only be null at this location (tlestach@redhat.com)
- name cannot be null at this location (tlestach@redhat.com)
- hostDir cannot be null at this location (tlestach@redhat.com)
- epoch cannot be null at this location (tlestach@redhat.com)
- desc cannot be null at this location (tlestach@redhat.com)
- do not allocate object that will never be used in UpdateErrataCacheCommand
  (tlestach@redhat.com)
- do not allocate object that will never be used in SystemHandler
  (tlestach@redhat.com)
- remove dead code in DeleteFileAction (tlestach@redhat.com)
- remove dead code in PatchConfirmInstallAction (tlestach@redhat.com)
- remove dead code in PatchConfirmAction (tlestach@redhat.com)
- remove dead code in KickstartFormatter (tlestach@redhat.com)
- remove dead code in ErrataQueueWorker (tlestach@redhat.com)
- remove dead code in ActionExecutor (tlestach@redhat.com)
- remove unnecessary semicolons (tlestach@redhat.com)
- remove unnecessary casts (tlestach@redhat.com)
- do not check whether Org expression is an instance of Org
  (tlestach@redhat.com)

* Mon Feb 27 2012 Tomas Lestach <tlestach@redhat.com> 1.7.43-1
- remove unused hbm query - TaskoBunch.lookupById (tlestach@redhat.com)
- remove unused hbm query - TaskoTask.lookupByName (tlestach@redhat.com)
- remove unused hbm query - TaskoTask.lookupById (tlestach@redhat.com)
- remove unused hbm query - TaskoRun.listRunsWithStatus (tlestach@redhat.com)
- remove unused hbm query - UserState.lookupById (tlestach@redhat.com)
- remove unused hbm query - User.findAllUsers (tlestach@redhat.com)
- remove unused hbm query - Address.findById (tlestach@redhat.com)
- remove unused hbm query - VirtualInstance.findAllUnregisteredGuests
  (tlestach@redhat.com)
- remove unused hbm query - VirtualInstance.findAllRegisteredGuests
  (tlestach@redhat.com)
- remove unused hbm query - PushClientState.findByLabel (tlestach@redhat.com)
- remove unused hbm sql-query - ServerGroup.lookupByTypeLabelAndOrg2
  (tlestach@redhat.com)
- remove unused hbm query - PackageProvider.findById (tlestach@redhat.com)
- remove unused hbm query - PackageDelta.findById (tlestach@redhat.com)
- remove unused hbm query - PackageKey.findById (tlestach@redhat.com)
- remove unused hbm query - PackageCapability.findById (tlestach@redhat.com)
- remove unused hbm query - PackageName.findById (tlestach@redhat.com)
- remove unused hbm query - ProfileType.loadAll (tlestach@redhat.com)
- remove unused hbm query - Role.loadRoles (tlestach@redhat.com)
- remove unused hbm query - UserGroup.findByRole (tlestach@redhat.com)
- remove unused hbm query - OrgEntitlementType.findAll (tlestach@redhat.com)
- remove unused hbm query - Task.deleteTaskQueue (tlestach@redhat.com)
- remove unused hbm query - PackageActionResult.findByKey (tlestach@redhat.com)
- remove unused hbm query - ActionStatus.loadAll (tlestach@redhat.com)
- remove unused hbm query - ActionType.findByName (tlestach@redhat.com)
- remove unused hbm query - ActionType.loadAll (tlestach@redhat.com)
- remove unused hbm query - ConfigFileName.findByPath (tlestach@redhat.com)
- remove unused hbm query - Severity.findByLabel (tlestach@redhat.com)
- remove unused hbm query - PublishedErrataFile.listByErrata
  (tlestach@redhat.com)
- remove unused hbm query - UnpublishedBug.findById (tlestach@redhat.com)
- remove unused hbm query - UnpublishedErrata.findByAdvisoryType
  (tlestach@redhat.com)
- remove unused hbm query - UnpublishedErrataFile.listByErrata
  (tlestach@redhat.com)
- remove unused hbm query - PublishedBug.findById (tlestach@redhat.com)
- remove unused hbm query - KickstartSessionHistory.findById
  (tlestach@redhat.com)
- remove unused hbm query - KickstartTreeType.findByName (tlestach@redhat.com)
- remove unused hbm query - KickstartTreeType.loadAll (tlestach@redhat.com)
- remove unused hbm query - KickstartInstallType.findByName
  (tlestach@redhat.com)
- remove unused hbm query - KickstartSession.findById (tlestach@redhat.com)
- remove unused hbm query - KickstartIpRange.findById (tlestach@redhat.com)
- remove unused hbm query - KickstartSessionState.findById
  (tlestach@redhat.com)
- remove unused hbm query - KickstartVirtualizationType.findById
  (tlestach@redhat.com)
- remove unused hbm query - Channel.findById (tlestach@redhat.com)
- remove unused hbm query - ProvisionState.findById (tlestach@redhat.com)
- remove unused hbm query - ArchType.findByName (tlestach@redhat.com)
- remove unused hbm query - ArchType.loadAll (tlestach@redhat.com)
- remove unused hbm query - ChecksumType.loadAll (tlestach@redhat.com)
- remove unused hbm query - FileList.findById (tlestach@redhat.com)
- remove unused hbm query - Probe.listForOrg (tlestach@redhat.com)
- remove unused KickstartFactory public static methods (tlestach@redhat.com)
- audit: cache search results (Joshua.Roys@gtri.gatech.edu)

* Mon Feb 27 2012 Tomas Lestach <tlestach@redhat.com> 1.7.42-1
- remove unused jsp - pages/user/create/createaccount.jsp (tlestach@redhat.com)
- remove unused jsp - pages/software/downloads/isotree.jsp
  (tlestach@redhat.com)
- remove unused jsp - pages/configuration/channel/addfiles.jsp
  (tlestach@redhat.com)
- remove unused jsp - pages/kickstart/pre.jsp (tlestach@redhat.com)
- remove unused jsp - pages/kickstart/post.jsp (tlestach@redhat.com)
- remove unused jsp - pages/channel/relevant.jsp (tlestach@redhat.com)
- remove unused jsp - pages/common/errors/service.jsp (tlestach@redhat.com)
- remove unreferenced do page and appropriate jsp - /users/RPCPlaceholder
  (tlestach@redhat.com)
- remove unused jsp - /common/email_sent.jsp (tlestach@redhat.com)
- remove unreferenced do page - /users/VerificationSent (tlestach@redhat.com)
- remove unreferenced do page - /account/VerificationSent (tlestach@redhat.com)
- remove unused KickstartGuestInstallLog class and appropriate hbm.xml file
  (tlestach@redhat.com)
- remove unreferenced do page together with appropriate action -
  /kickstart/DownloadLog (tlestach@redhat.com)

* Mon Feb 27 2012 Tomas Lestach <tlestach@redhat.com> 1.7.41-1
- remove unreferenced do page together with appropriate action and jsp -
  /software/downloads/Help (tlestach@redhat.com)
- remove unreferenced do page - /configuration/DeleteChannelSubmit
  (tlestach@redhat.com)
- remove unreferenced do page together with appropriate action -
  /kickstart/KickstartsSubmit (tlestach@redhat.com)
- remove unreferenced do page together with appropriate action -
  /systems/details/packages/profiles/CompareSystemsSubmit (tlestach@redhat.com)
- remove unreferenced do page together with appropriate action -
  /systems/details/packages/profiles/CompareProfilesSubmit
  (tlestach@redhat.com)
- remove unreferenced do page - /systems/SystemGroupListSubmit
  (tlestach@redhat.com)
- remove unreferenced do page together with appropriate action and test -
  /systems/ProxyListSubmit (tlestach@redhat.com)
- remove unreferenced do page together with appropriate action and test -
  /systems/InactiveSubmit (tlestach@redhat.com)
- remove unreferenced do page together with appropriate action and test -
  /systems/UngroupedSubmit (tlestach@redhat.com)
- remove unreferenced do page together with appropriate action and test -
  /systems/UnentitledSubmit (tlestach@redhat.com)
- remove unreferenced do page together with appropriate action and test -
  /systems/OutOfDateSubmit (tlestach@redhat.com)
- remove unreferenced do page - /systems/SystemListSubmit (tlestach@redhat.com)
- remove unreferenced do page - /users/DisabledListSubmit (tlestach@redhat.com)
- delete unused do page and appropriate action - /users/UserListSubmit
  (tlestach@redhat.com)
- remove unused action - BaseFilterAction (tlestach@redhat.com)
- remove unused method - listAllFilesWithTotalSize (tlestach@redhat.com)
- remove unused action - QuotaAction (tlestach@redhat.com)
- removing unused action VirtualSystemsListAction (tlestach@redhat.com)
- removing unused action - ConfigDateAction (tlestach@redhat.com)

* Thu Feb 23 2012 Jan Pazdziora 1.7.40-1
- The com.redhat.rhn.taskomatic.task.CleanCurrentAlerts is not longer needed
  because nothing inserts to rhn_current_alerts, removing.
- optionaly omit building spacewalk-java-tests subpackage (tlestach@redhat.com)
- Use table RHN_CURRENT_ALERTS directly instead of the synonym.

* Wed Feb 22 2012 Tomas Lestach <tlestach@redhat.com> 1.7.39-1
- remove unused method (tlestach@redhat.com)
- remove unused action (tlestach@redhat.com)
- drop system_search (tlestach@redhat.com)
- 790803 - use loopback IPs in case the host has no DNS entry
  (tlestach@redhat.com)

* Wed Feb 22 2012 Miroslav Suchý 1.7.38-1
- automatically focus search form (msuchy@redhat.com)
- typo fix (mzazrivec@redhat.com)
- deleting commented unused code (tlestach@redhat.com)
- fix rhn/multiorg/channels/OrgList.do?cid=<cid> on PG (tlestach@redhat.com)
- removing dead code (tlestach@redhat.com)
- prevent calling listErrata APIs with empty startDate and non-empty endDate
  (tlestach@redhat.com)
- remove duplicate information (tlestach@redhat.com)
- no need to select other columns, when the elaborator fetches them anyway
  (tlestach@redhat.com)
- 795565 - list errata according to issue_date, not last_modified
  (tlestach@redhat.com)
- We update stock tomcat server.xml with spacewalk-setup.
  (jpazdziora@redhat.com)
- We do not use subversion for some time. (jpazdziora@redhat.com)
- The java/conf/rhn/rhn.conf is not packaged, nor used. (jpazdziora@redhat.com)

* Tue Feb 21 2012 Tomas Lestach <tlestach@redhat.com> 1.7.37-1
- 790803 - fix javadoc of ip6In (tlestach@redhat.com)
- The dbchange is not used anywhere, removing. (jpazdziora@redhat.com)
- More replaces of rhnuser synonym with web_contact. (jpazdziora@redhat.com)

* Mon Feb 20 2012 Tomas Lestach <tlestach@redhat.com> 1.7.36-1
- 790803 - use sat_node (tlestach@redhat.com)
- 790803 - add ip6 to rhn_sat_node (tlestach@redhat.com)
- 790803 - store vip and vip6 separately (tlestach@redhat.com)
- 790803 - add vip6 to rhn_sat_cluster (tlestach@redhat.com)
- validate IPv6 address using regex (mzazrivec@redhat.com)

* Mon Feb 20 2012 Jan Pazdziora 1.7.35-1
- Removing rhnUser synonym and just using the base web_contact.
- The switchenv.py is not useful externally.

* Mon Feb 20 2012 Tomas Lestach <tlestach@redhat.com> 1.7.34-1
- fix checkstyle issue (tlestach@redhat.com)
- making errata clone api calls re-use cloned errata, if the given adivsory is
  itself a clone (jsherril@redhat.com)

* Thu Feb 16 2012 Justin Sherrill <jsherril@redhat.com> 1.7.33-1
- adding jmock and gsbase as build requires (jsherril@redhat.com)

* Thu Feb 16 2012 Justin Sherrill <jsherril@redhat.com> 1.7.32-1
- moving strutstest to tempjars (jsherril@redhat.com)
- adding mockobjects to tempjars (jsherril@redhat.com)
- adding unit test ant file to java-test package (jsherril@redhat.com)
- initial work go create a java-testing rpm (jsherril@redhat.com)

* Thu Feb 16 2012 Tomas Lestach <tlestach@redhat.com> 1.7.31-1
- remove <isRequired> from xsd, as it is completelly ignored
  (tlestach@redhat.com)
- several tokens may by associated with one server (tlestach@redhat.com)
- advisoryTypeLabels must be pre-filled, when there're form validation errors
  on the errata/manage/Edit page (tlestach@redhat.com)
- current value does not matter by checking RequiredIf (tlestach@redhat.com)
- check date type only if attribute's requiredIf is fulfilled
  (tlestach@redhat.com)
- validate int attributes in the same way as long attributes
  (tlestach@redhat.com)
- 787223 - do not offer to display graph for probes without metrics
  (tlestach@redhat.com)
- correct column aliasing (mzazrivec@redhat.com)
- use ansi outer join syntax (mzazrivec@redhat.com)

* Wed Feb 15 2012 Jan Pazdziora 1.7.30-1
- The noteCount attribute is not used anywhere, removing.
- Removing unused imports.
- The note_count value is nowhere used in the application code, removing from
  selects.

* Wed Feb 15 2012 Milan Zazrivec <mzazrivec@redhat.com> 1.7.29-1
- time_series revamped: fully async deletion of monitoring data
- 784911 - add package_arch to PackageMetadataSerializer

* Tue Feb 14 2012 Tomas Lestach <tlestach@redhat.com> 1.7.28-1
- introduce optional tag for xsd parameter validation (tlestach@redhat.com)
- Revert "790120: improve system overview query performance"
  (jpazdziora@redhat.com)
- 790120: improve system overview query performance (shughes@redhat.com)

* Mon Feb 13 2012 Tomas Lestach <tlestach@redhat.com> 1.7.27-1
- 574975 - fix setChildChannelArch js function (tlestach@redhat.com)
- 786829 - use ks script position as it is stored in the DB
  (tlestach@redhat.com)
- prevent ISE, when creating notification filter wihout having any probe
  defined (tlestach@redhat.com)
- 788988 - check whether interface has an address assigned
  (mzazrivec@redhat.com)

* Thu Feb 09 2012 Tomas Lestach <tlestach@redhat.com> 1.7.26-1
- select first probe by deafult, when creating new notification filter in
  probes scope (tlestach@redhat.com)

* Wed Feb 08 2012 Tomas Lestach <tlestach@redhat.com> 1.7.25-1
- no need to call selectScope on body load (tlestach@redhat.com)
- workaround a jsp bug (tlestach@redhat.com)
- do not disable recurring_frequency by default (tlestach@redhat.com)

* Wed Feb 08 2012 Tomas Lestach <tlestach@redhat.com> 1.7.24-1
- keep the other xsd entry for recurring_duration (tlestach@redhat.com)
- do not validate data type for empty strings, but validate empty numbers
  (tlestach@redhat.com)

* Wed Feb 08 2012 Tomas Lestach <tlestach@redhat.com> 1.7.23-1
- checkstyle fix (tlestach@redhat.com)

* Tue Feb 07 2012 Tomas Lestach <tlestach@redhat.com> 1.7.22-1
- validate also empty form strings (tlestach@redhat.com)
- remove duplicate xsd entry (tlestach@redhat.com)
- convert boolean when storing it to DB char(1) (tlestach@redhat.com)
- store recurring boolean object as number (tlestach@redhat.com)

* Tue Feb 07 2012 Jan Pazdziora 1.7.21-1
- Updating the oversight in license texts.
- Removing unused package.htmls.
- The create_package_doc.pl si not used, removing.

* Mon Feb 06 2012 Tomas Lestach <tlestach@redhat.com> 1.7.20-1
- fix monitoring probe graph time axis (tlestach@redhat.com)
- 785599 - fix jsp condition (tlestach@redhat.com)

* Sat Feb 04 2012 Michael Mraka <michael.mraka@redhat.com> 1.7.19-1
- pgsql: fix probe status list
- fixed list of notifications in ActiveFilters.do

* Thu Feb 02 2012 Jan Pazdziora 1.7.18-1
- 785599 - No helpful NOTE if we are yet to create the kickstart profile.

* Wed Feb 01 2012 Justin Sherrill <jsherril@redhat.com> 1.7.17-1
- improving speed of errata cloning within the spacewalk api
  (jsherril@redhat.com)

* Wed Feb 01 2012 Tomas Lestach <tlestach@redhat.com> 1.7.16-1
- convert boolean value when storing it to DB varchar(1) (tlestach@redhat.com)
- do not store DB information into the rhn_config_macro (tlestach@redhat.com)

* Tue Jan 31 2012 Tomas Lestach <tlestach@redhat.com> 1.7.15-1
- prevent having unsued idle PG transaction/session (tlestach@redhat.com)

* Tue Jan 31 2012 Jan Pazdziora 1.7.14-1
- Removing the web.debug_disable_database option -- it is not supported beyond
  RHN::DB anyway.

* Mon Jan 30 2012 Jan Pazdziora 1.7.13-1
- Casting the user id to string to make rhn_install_org_satellites happy.

* Mon Jan 30 2012 Tomas Lestach <tlestach@redhat.com> 1.7.12-1
- close session after the DB won't be accessed any more from this thread
  (tlestach@redhat.com)

* Fri Jan 27 2012 Jan Pazdziora 1.7.11-1
- 784013 - casting the probe id to string since that is what the substr
  expression in the DELETE returns.
- unify virtual guest defaults used in API and WebUI (tlestach@redhat.com)
- 703273 - save information messages only if having messages to display
  (tlestach@redhat.com)

* Wed Jan 25 2012 Tomas Lestach <tlestach@redhat.com> 1.7.10-1
- 749476 - return default (empty) string instead of omitting the attribute for
  channel.software.getDetails API (tlestach@redhat.com)
- close session after initial taskorun check (tlestach@redhat.com)

* Mon Jan 23 2012 Tomas Lestach <tlestach@redhat.com> 1.7.9-1
- include Base64 from gpache.commons.codec.binary (tlestach@redhat.com)

* Mon Jan 23 2012 Tomas Lestach <tlestach@redhat.com> 1.7.8-1
- enable requesting base64 encoded config file ervisions (tlestach@redhat.com)
- 702019 - use --log option for anaconda script logging starting from rhel6
  (tlestach@redhat.com)
- 648483 - setting kickstart host for virtual guest provisioning
  (tlestach@redhat.com)
- 702019 - add extra newline to ks file (tlestach@redhat.com)
- Error banner on (re)login page indicating schema upgrade is required.
  (mzazrivec@redhat.com)
- make sure a request url gets displayed in the traceback e-mail
  (tlestach@redhat.com)

* Wed Jan 18 2012 Tomas Lestach <tlestach@redhat.com> 1.7.7-1
- 725889 - cannot compare an Object with null using equals
  (tlestach@redhat.com)

* Tue Jan 17 2012 Tomas Lestach <tlestach@redhat.com> 1.7.6-1
- reinitialize schedules at the taskomatic start when detecting runs in the
  future (tlestach@redhat.com)

* Tue Jan 17 2012 Tomas Lestach <tlestach@redhat.com> 1.7.5-1
- set includeantruntime to true (tlestach@redhat.com)

* Tue Jan 17 2012 Tomas Lestach <tlestach@redhat.com> 1.7.4-1
- remove duplicate struts-config entry (tlestach@redhat.com)
- define includeantruntime for javac build (tlestach@redhat.com)
- Show Proxy tabs on Spacewalk (msuchy@redhat.com)

* Fri Jan 13 2012 Milan Zazrivec <mzazrivec@redhat.com> 1.7.3-1
- 574975 - child channel arch defaults to parent's arch (mzazrivec@redhat.com)
- 703273 - fix multiple server subscriptions to a channel (tlestach@redhat.com)
- 770143 - pass checksum, when changing org sharing to private
  (tlestach@redhat.com)
- 515653 - unify channel architecture label (mzazrivec@redhat.com)

* Fri Jan 06 2012 Tomas Lestach <tlestach@redhat.com> 1.7.2-1
- removing hibernate not-null constraint (tlestach@redhat.com)
- 756097 - remove 'Spacewalk' from log messages (tlestach@redhat.com)
- introduce validator checks for kickstart scripts (tlestach@redhat.com)

* Wed Jan 04 2012 Tomas Lestach <tlestach@redhat.com> 1.7.1-1
- 700711 - redirect SessionStatus page page to systems overview after the
  system profile gets deleted (tlestach@redhat.com)
- Bumping package versions for 1.7. (mzazrivec@redhat.com)

* Wed Dec 21 2011 Milan Zazrivec <mzazrivec@redhat.com> 1.6.101-1
- update copyright info

* Wed Dec 21 2011 Milan Zazrivec <mzazrivec@redhat.com> 1.6.100-1
- start using RHN_TASKO_RUN_ID_SEQ sequence for the rhnTaskoRun table
  (tlestach@redhat.com)

* Tue Dec 20 2011 Tomas Lestach <tlestach@redhat.com> 1.6.99-1
- 702019 - enable ks logging for older clients as well (tlestach@redhat.com)

* Tue Dec 20 2011 Michael Mraka <michael.mraka@redhat.com> 1.6.98-1
- 753728 - test database connection prior running query

* Mon Dec 19 2011 Milan Zazrivec <mzazrivec@redhat.com> 1.6.97-1
- IPv6: rename getIp6Addresses() -> getGlobalIpv6Addresses()
- IPv6: sync IPv6 data w/ cobbler
- 672652 - kernel options stored before update might be stored as strings
  (tlestach@redhat.com)
- 740940 - fix config channel rhnSet usage (tlestach@redhat.com)
- 755854 - fix packages.getDetails API documentation (tlestach@redhat.com)
- unify channel.software.clone and channel.software.getDetails API parameters
  (tlestach@redhat.com)
- IPv6: extend address validation with IPv6 logic

* Thu Dec 15 2011 Tomas Lestach <tlestach@redhat.com> 1.6.96-1
- 756097 - there're several valid initrd paths for kickstart trees
  (tlestach@redhat.com)

* Thu Dec 15 2011 Michael Mraka <michael.mraka@redhat.com> 1.6.95-1
- msv-workaround has been replaced by spacewalk-jpp-workaround

* Wed Dec 14 2011 Milan Zazrivec <mzazrivec@redhat.com> 1.6.94-1
- IPv6: allow multiple IPv6 addresses per net. interface

* Wed Dec 14 2011 Tomas Lestach <tlestach@redhat.com> 1.6.93-1
- remove spring-dedicated conflict of spacewalk-java (tlestach@redhat.com)
- fix ksdevice cmd line argument for static intf. provisioning
  (mzazrivec@redhat.com)
- IPv6: fix static intf. provisioning using SSM (mzazrivec@redhat.com)
- fix the spring issue (tlestach@redhat.com)
- make ScalableFileSystem repository available for RHEL6 kickstarts
  (tlestach@redhat.com)

* Tue Dec 13 2011 Tomas Lestach <tlestach@redhat.com> 1.6.92-1
- prevent yum to update fedora spring with broken version numbering
  (tlestach@redhat.com)
- IPv6: fix static network line syntax for particular distros
  (mzazrivec@redhat.com)
- IPv6: add --noipv4 to ks.cfg in case interface does not have an IPv4 address
  (mzazrivec@redhat.com)

* Mon Dec 12 2011 Miroslav Suchý 1.6.91-1
- fix checkstyle
- IPv6: --ipv6 is not a valid ks option in RHEL-5 (mzazrivec@redhat.com)
- introduce setSelectable(Integer) method for VisibleSystems
  (pcasenove@gmail.com)

* Sun Dec 11 2011 Aron Parsons <aronparsons@gmail.com> 1.6.90-1
- use a stanza/snippet accordingly for kickstart_{start,done}
  (aronparsons@gmail.com)
- add a static method to return the Cobbler version (aronparsons@gmail.com)
- pass a CobblerConnection object to Network so it can determine the Cobbler
  version (aronparsons@gmail.com)
- account for the rename of the subnet variable to netmask in Cobbler 2.2
  (aronparsons@gmail.com)
- added getVersion method to CobblerConnection (aronparsons@gmail.com)

* Fri Dec 09 2011 Jan Pazdziora 1.6.89-1
- Checkstyle fixes.

* Fri Dec 09 2011 Tomas Lestach <tlestach@redhat.com> 1.6.88-1
- fix cfg template handling at kickstart profile rename (tlestach@redhat.com)
- Fix display of static snippets. (ug@suse.de)
- 752480 - point directly back to the Preferences page, as we do not ship
  online documentation with Spacewalk. (jpazdziora@redhat.com)
- 750475 - point to the latest Apache Lucene documentation as the link to 2.3.2
  is not longer valid. (jpazdziora@redhat.com)
- 672652 - fix behaviour with cosmetic issues (tlestach@redhat.com)
- fix checkstyle issue (tlestach@redhat.com)
- IPv6: RHEL-5 registration may return "global" for an IPv6 address
  (mzazrivec@redhat.com)
- IPv6: don't update non-existing cobbler profile (mzazrivec@redhat.com)
- 735381 - schedule errata update, when turning on auto_errata_update via
  system.setDetails API (tlestach@redhat.com)

* Wed Dec 07 2011 Tomas Lestach <tlestach@redhat.com> 1.6.87-1
- 751681 - fix ISE, when changing tree of a kickstart with deleted --url option
  (tlestach@redhat.com)
- make ant build working on F16 (tlestach@redhat.com)
- replace '= null' with 'is null' (tlestach@redhat.com)

* Mon Dec 05 2011 Michael Mraka <michael.mraka@redhat.com> 1.6.86-1
- fixed list of config channels relevant to SSM

* Mon Dec 05 2011 Milan Zazrivec <mzazrivec@redhat.com> 1.6.85-1
- IPv6: allow for IPv6 search without having to escape colons

* Mon Dec 05 2011 Jan Pazdziora 1.6.84-1
- Fix query to determine config channels in SSM (jrenner@suse.de)
- fix checkstyle issues (tlestach@redhat.com)

* Fri Dec 02 2011 Jan Pazdziora 1.6.83-1
- 672652 - fixed allowing duplicate key for kernel_post_options and
  kernel_options (mmello@redhat.com)
- IPv6: reprovisioning with static network interface (mzazrivec@redhat.com)
- 758697 - PG syntax for trust_overview (slukasik@redhat.com)

* Tue Nov 29 2011 Milan Zazrivec <mzazrivec@redhat.com> 1.6.82-1
- unit test fix (mzazrivec@redhat.com)

* Tue Nov 29 2011 Miroslav Suchý 1.6.81-1
- IPv6: disabled interface - take IPv6 addresses into account
  (mzazrivec@redhat.com)
- IPv6: unit test fixes (mzazrivec@redhat.com)
- IPv6: also browse through NIC's IPv6 addresses (mzazrivec@redhat.com)
- IPv6: duplicate system comparison based on IPv6 (webui)
  (mzazrivec@redhat.com)
- IPv6: find system duplicates based on IPv6 (mzazrivec@redhat.com)
- IPv6: fix duplicates based on IP comparison (mzazrivec@redhat.com)
- IPv6: system.getNetworkDevices() modifications (API) (mzazrivec@redhat.com)
- api doc: typo fix (mzazrivec@redhat.com)
- IPv6: system.getNetwork() modifications (API) (mzazrivec@redhat.com)
- IPv6: SystemHardware.do (webui) modifications (mzazrivec@redhat.com)
- IPv6: update NetworkInterface.* (mzazrivec@redhat.com)
- IPv6: updated hibernate mappings for network tables (mzazrivec@redhat.com)

* Mon Nov 28 2011 Michael Mraka <michael.mraka@redhat.com> 1.6.80-1
- 747037 - disable connects to svn.terracotta.org

* Wed Nov 23 2011 Jan Pazdziora 1.6.79-1
- No scrubbing of key description and custom key value, also escape the value
  which can now contain full range of characters.

* Mon Nov 21 2011 Jan Pazdziora 1.6.78-1
- Remove markup from another error message (jrenner@suse.de)
- Remove markup from error message in all translation files (jrenner@suse.de)
- Catch a java.lang.NullPointerException when web_contact got deleted and
  rhnServerCustomDataValue.created_by became null.
- Fix the *callerIp* in API logfile (jrenner@suse.de)

* Tue Nov 15 2011 Michael Mraka <michael.mraka@redhat.com> 1.6.77-1
- 738999 - VirtualInstance.confirmed is number not boolean

* Wed Nov 09 2011 Tomas Lestach <tlestach@redhat.com> 1.6.76-1
- 682845 - check the input parameters for repo related APIs
  (tlestach@redhat.com)
- 699489 - regenerate affected kickstart profiles, when updating crypto key
  (tlestach@redhat.com)
- This field is actually optional; it might not be specified.
  (slukasik@redhat.com)

* Wed Nov 09 2011 Tomas Lestach <tlestach@redhat.com> 1.6.75-1
- precompile also apidoc jsp pages (tlestach@redhat.com)
- 682845 - fix channel.software.listUserRepos API doc (tlestach@redhat.com)
- 682845 - fix channel.software.getRepoSyncCronExpression API doc
  (tlestach@redhat.com)
- example with usage of xmlrpclib.DateTime is presented twice, remove one
  (msuchy@redhat.com)

* Mon Nov 07 2011 Tomas Lestach <tlestach@redhat.com> 1.6.74-1
- 680489 - fix system.provisioning.snapshot.addTagToSnapshot API doc
  (tlestach@redhat.com)
- 680489 - fix system.deleteTagFromSnapshot API doc return type
  (tlestach@redhat.com)
- 680489 - fix system.tagLatestSnapshot API doc return type
  (tlestach@redhat.com)
- fix system.createSystemRecord API doc return type (tlestach@redhat.com)
- delete redundant comments (tlestach@redhat.com)
- 734799 - Correct API documentation (slukasik@redhat.com)

* Sat Nov 05 2011 Simon Lukasik <slukasik@redhat.com> 1.6.73-1
- 725050 - fix activationkey.[gs]etDetails apidoc (slukasik@redhat.com)

* Fri Nov 04 2011 Tomas Lestach <tlestach@redhat.com> 1.6.72-1
- 723528 - fix template attribute type in kickstart.profile API documentation
  (tlestach@redhat.com)
- 699505 - restrict manageable flag only for custom channels
  (tlestach@redhat.com)
- 699505 - fix typo: *managable -> *mangeable in channel.software APIs and
  their doc (tlestach@redhat.com)
- 593300 - handle directoriy and symlink config revision comparism
  (tlestach@redhat.com)

* Thu Nov 03 2011 Tomas Lestach <tlestach@redhat.com> 1.6.71-1
- 725050 - fix activationkey.setDetails apidoc (tlestach@redhat.com)
- 723528 - fix kickstart.profile.listScripts apidoc (tlestach@redhat.com)
- 610784 - fix system.listNotes apidoc (tlestach@redhat.com)
- 610157 - fix system.getScriptActionDetails apidoc (tlestach@redhat.com)
- 751017 - item identifing user which scheduled the action is optional
  (slukasik@redhat.com)

* Wed Nov 02 2011 Tomas Lestach <tlestach@redhat.com> 1.6.70-1
- introducing name for scripts in kickstart profiles in the webinterface
  (berendt@b1-systems.de)

* Mon Oct 31 2011 Tomas Lestach <tlestach@redhat.com> 1.6.69-1
- 593300 - do not create same revision as the last one (tlestach@redhat.com)

* Mon Oct 31 2011 Simon Lukasik <slukasik@redhat.com> 1.6.68-1
- 662200 - Added validation of input map. (slukasik@redhat.com)

* Fri Oct 28 2011 Jan Pazdziora 1.6.67-1
- 600527 - for kickstart session (re)activation keys, always set the
  deployConfigs to false.
- The KickstartSessionCreateCommand is duplicated in KickstartWizardHelper.
- For the default_session, use better note in rhnregtoken table.
- declare net.sf.antcontrib.logic.For task to fix create-webapp-dir
  (berendt@b1-systems.de)
- adding xalan-j2 to the build.jar.dependencies property
  (berendt@b1-systems.de)
- When there are not ks-pre.log files, do not return error.
- Doing replacement on all files is not nice.
- The -n and -p are exclusive in perl, let us just settle on -p.
- 748903 - extend search_string maxlenght (tlestach@redhat.com)

* Wed Oct 26 2011 Martin Minar <mminar@redhat.com> 1.6.66-1
- 737838 - allow org admins to unschedule repo sync (org tasks)
  (tlestach@redhat.com)
- 692357 - clone also kernel and kernel post options when cloning a ks profile
  (tlestach@redhat.com)
- DISTINCT is equivalent to UNIQUE. (jpazdziora@redhat.com)
- 726114 - allow macro delimiters in configchannel.createOrUpdatePath for
  directories (tlestach@redhat.com)

* Tue Oct 25 2011 Jan Pazdziora 1.6.65-1
- 682845 - get rid of ChannelFactory.lookupContentSource(id) method without org
  param (tlestach@redhat.com)
- 682845 - get rid of ChannelFactory.lookupContentSource(label) method without
  org param (tlestach@redhat.com)
- Amending incorrect substitution from ee3623222bf. (slukasik@redhat.com)
- 682845 - fix apidoc of repository related APIs (tlestach@redhat.com)
- Do not hardcode config identifier, use defaults instead.
  (slukasik@redhat.com)

* Mon Oct 24 2011 Simon Lukasik <slukasik@redhat.com> 1.6.64-1
- No need to have separate configuration per Tomcat's version
  (slukasik@redhat.com)
- 748341 - No need to specify docBase, when it's the same as appBase
  (slukasik@redhat.com)

* Fri Oct 21 2011 Miroslav Suchý 1.6.63-1
- 627809 - write out storage devices if *storage* device list is not empty
- 627809 - send xen virtual block devices to rhnParent
- 736381,732091 - adding api doc (tlestach@redhat.com)
- 680489 - fix api doc (tlestach@redhat.com)

* Mon Oct 17 2011 Michael Mraka <michael.mraka@redhat.com> 1.6.62-1
- 746090 - fixed join condition in query
- 589799 - omit number of selected items for SSM related system selections

* Thu Oct 13 2011 Miroslav Suchý 1.6.61-1
- 745102 - display IPv6 from networkinfo in SDC and in system search

* Thu Oct 13 2011 Tomas Lestach <tlestach@redhat.com> 1.6.60-1
- fixing checkstyle issues (tlestach@redhat.com)

* Thu Oct 13 2011 Tomas Lestach <tlestach@redhat.com> 1.6.59-1
- Fixed pam setting on user page not saving (jrenner@suse.de)
- Set breed in cobbler correctly (ug@suse.de)

* Wed Oct 12 2011 Jan Pazdziora 1.6.58-1
- 691849 - Add missing fix for schedule command AFTER package install.
  (jrenner@suse.de)

* Mon Oct 10 2011 Jan Pazdziora 1.6.57-1
- 741476, 743407 - it is the null dmi.getBios() which caused the problem in bug
  452956 actually.
- 421991 - in SSM add link to list of systems subscribed to channels
  (msuchy@redhat.com)

* Thu Oct 06 2011 Tomas Lestach <tlestach@redhat.com> 1.6.56-1
- 738988 - erratum associated with an ActionMessage might be deleted in the
  mean time (tlestach@redhat.com)

* Tue Oct 04 2011 Tomas Lestach <tlestach@redhat.com> 1.6.55-1
- 729784 - support for passalgo in advanced options of kickstart profiles
  (tlestach@redhat.com)
- add exception handling for server deletion (tlestach@redhat.com)

* Mon Oct 03 2011 Miroslav Suchý 1.6.54-1
- 229836 - allow empty prefix for user

* Sun Oct 02 2011 Jan Pazdziora 1.6.53-1
- Removing unused imports.

* Sun Oct 02 2011 Jan Pazdziora 1.6.52-1
- Removing unused imports.

* Fri Sep 30 2011 Jan Pazdziora 1.6.51-1
- 678118 - if system already is proxy, losen the ACL and show the tab.
- Removing make_server_proxy query as it is no longer used.
- Removing org_proxy_servers_evr query as it is no longer used.
- Removing proxy_evr_at_least, org_proxy_evr_at_least, aclOrgProxyEvrAtLeast as
  they are no longer used.
- Remove proxy_evr_at_least ACLs -- all supported proxy versions are 3+.
- 602179 - limit fake generated password to maximal password length
  (tlestach@redhat.com)

* Fri Sep 30 2011 Jan Pazdziora 1.6.50-1
- 621531 - update java build configs to use the new /usr/share/rhn/config-
  defaults location.
- 621531 - update java Config and taskomatic to use the new /usr/share/rhn
  /config-defaults location.
- 621531 - move /etc/rhn/default to /usr/share/rhn/config-defaults (java).
- fix xmlrpc returntypes (tlestach@redhat.com)
- 682845 - schedule repo synchronization through API (tlestach@redhat.com)

* Thu Sep 22 2011 Tomas Lestach <tlestach@redhat.com> 1.6.49-1
- 610157 - introduce system.getScriptActionDetails API (tlestach@redhat.com)
- 740427 - use sequence_nextval function (tlestach@redhat.com)
- 610784 - adding 'updated' attribute to system.listNotes API
  (tlestach@redhat.com)

* Thu Sep 22 2011 Tomas Lestach <tlestach@redhat.com> 1.6.48-1
- 680489 - introduce tag system tag related API calls (tlestach@redhat.com)
- 680489 - intorduce system.provisioning.snapshot.addTagToSnapshot API call
  (tlestach@redhat.com)
- checkstyle issues (tlestach@redhat.com)
- 740306 - fix delete -> register reprovisioning scenario
  (mzazrivec@redhat.com)

* Fri Sep 16 2011 Tomas Lestach <tlestach@redhat.com> 1.6.47-1
- 717984 - list only ssm systems in SSM Selected Systems List tab
  (tlestach@redhat.com)
- update copyright info (mzazrivec@redhat.com)
- 619723 - Add support for open ranges, like bytes=9500- or bytes=-500.
  (jpazdziora@redhat.com)
- 509563 - add missing import (mzazrivec@redhat.com)
- 509563 - remove system profile from cobbler during system deletion
  (mzazrivec@redhat.com)
- 732350 - link mchange-commons jar to taskomatic (tlestach@redhat.com)

* Fri Sep 16 2011 Jan Pazdziora 1.6.46-1
- CVE-2011-2927, 730955 - remove markup from localized string resources as
  well.
- CVE-2011-2927, 730955 - remove markup from the error messages.
- CVE-2011-2927, 730955 - replace <html:errors> with loop that can use c:out to
  escape HTML.
- CVE-2011-2927, 730955 - using struts quotes values properly.
- CVE-2011-2920, 681032 - escape the hidden element value to avoid XSS.
- Encode the & in makeParamsLink.
- CVE-2011-2919, 713478 - URL-encode parameter names, not just values, in the
  URL.
- CVE-2011-1594, 672167 - only local redirects are allowed
  (michael.mraka@redhat.com)

* Thu Sep 15 2011 Miroslav Suchý 1.6.45-1
- 719677 - download comps file of child channels during kickstart

* Thu Sep 15 2011 Jan Pazdziora 1.6.44-1
- Revert "529483 - adding referer check for HTTP requests to java stack"
- We should not pass empty strings to SQL, use null instead.

* Mon Sep 12 2011 Jan Pazdziora 1.6.43-1
- 585010 - We need to render the object.

* Mon Sep 12 2011 Jan Pazdziora 1.6.42-1
- 554781 - add green check to Sync system to package profile when profile is
  being synced.

* Fri Sep 09 2011 Martin Minar <mminar@redhat.com> 1.6.41-1
- 736381 - New API: system.deleteGuestProfiles() (mzazrivec@redhat.com)

* Wed Sep 07 2011 Jan Pazdziora 1.6.40-1
- Do not send error message in case of success (jrenner@suse.de)

* Mon Sep 05 2011 Jan Pazdziora 1.6.39-1
- 732350 - On Fedora 15, mchange's log stuff is no longer in c3p0.

* Fri Sep 02 2011 Michael Mraka <michael.mraka@redhat.com> 1.6.38-1
- fixed column alias syntax
- suite_id is number not string
- replaced alias with table name

* Fri Sep 02 2011 Miroslav Suchý 1.6.37-1
- show cname aliases in hw tab from config file (msuchy@redhat.com)
- Checkstyle fixes (mzazrivec@redhat.com)

* Fri Sep 02 2011 Tomas Lestach <tlestach@redhat.com> 1.6.36-1
- checkstyle fix (tlestach@redhat.com)

* Fri Sep 02 2011 Martin Minar <mminar@redhat.com> 1.6.35-1
- 734799 - New API: configchannel.getFileRevision (mzazrivec@redhat.com)
- 734799 - New API: configchannel.getFileRevisions (mzazrivec@redhat.com)
- 734799 - New API: configchannel.deleteFileRevisions (mzazrivec@redhat.com)

* Wed Aug 31 2011 Tomas Lestach <tlestach@redhat.com> 1.6.34-1
- fix NPE for KickstartDetailsEditAction (tlestach@redhat.com)

* Wed Aug 31 2011 Tomas Lestach <tlestach@redhat.com> 1.6.33-1
- 725059 - en/disable kickstart profiles using API (tlestach@redhat.com)
- 725050 - en/disable activation keys using API (tlestach@redhat.com)

* Tue Aug 30 2011 Tomas Lestach <tlestach@redhat.com> 1.6.32-1
- 640535 - add extra spaces between topic, description and note in Errata Alert
  e-mails (tlestach@redhat.com)
- 640535 - lower amount of logging mailer messages (tlestach@redhat.com)
- 640535 - prevent listing duplicate servers in the Errata Alert e-mails
  (cperry@redhat.com)
- 730999 - fixed bad indentation (michael.mraka@redhat.com)

* Tue Aug 30 2011 Martin Minar <mminar@redhat.com> 1.6.31-1
- update custom info changes (tlestach@redhat.com)
- 699527 - introduce system.custominfo.updateKey API (tlestach@redhat.com)
- 692797 - display asterisk explanation only when asterisk was used on the page
  (tlestach@redhat.com)
- 663697 - adding system id to system currency csv export (tlestach@redhat.com)
- 709724 - bounce to default url for expired POST requests
  (mzazrivec@redhat.com)

* Thu Aug 25 2011 Tomas Lestach <tlestach@redhat.com> 1.6.30-1
- 699489 - introduce kickstart.keys.update API (tlestach@redhat.com)

* Wed Aug 24 2011 Tomas Lestach <tlestach@redhat.com> 1.6.29-1
- 662200 - allow modification of selected channel attributes via API
  (tlestach@redhat.com)

* Tue Aug 23 2011 Tomas Lestach <tlestach@redhat.com> 1.6.28-1
- make the taskomatic cleanup delete faster for Postgresql (jonathan.hoser
  @helmholtz-muenchen.de)

* Mon Aug 22 2011 Miroslav Suchý 1.6.27-1
- read cnames from rhn.conf and polish UI
- show cnames aliases in hardware tab in webui
- Allow to specify host for kickstart in free form

* Mon Aug 22 2011 Tomas Lestach <tlestach@redhat.com> 1.6.26-1
- fix deleting kickstart tree distribution (tlestach@redhat.com)
- do not see a reason to set these attributes (tlestach@redhat.com)

* Mon Aug 22 2011 Martin Minar <mminar@redhat.com> 1.6.25-1
- 585010 - mark the Update List button with it so that we can disable it later.
  (jpazdziora@redhat.com)
- 691849 - forward only sid parameter (tlestach@redhat.com)
- 691849 - it's not allowed to store empty string to the DB
  (tlestach@redhat.com)
- removing showImg attribute from SetTag (tlestach@redhat.com)

* Thu Aug 18 2011 Tomas Lestach <tlestach@redhat.com> 1.6.24-1
- 658533 - unify score computing for WebUI and API (tlestach@redhat.com)
- 663697 - enable csv export of System Currency Report (tlestach@redhat.com)
- removing eclipse.libsrc.dirs since the directory was removed
  (tlestach@redhat.com)

* Thu Aug 18 2011 Tomas Lestach <tlestach@redhat.com> 1.6.23-1
- 658533 - remove default currency from backend part of rhn.conf
  (tlestach@redhat.com)

* Tue Aug 16 2011 Tomas Lestach <tlestach@redhat.com> 1.6.22-1
- 654996 - sort activation key packages by name (tlestach@redhat.com)

* Tue Aug 16 2011 Simon Lukasik <slukasik@redhat.com> 1.6.21-1
- 570925 - provide only a day for the subject of daily summary mail
  (slukasik@redhat.com)
- Revert "do not reuse system CLASSPATH variable" (tlestach@redhat.com)
- 729975 - do not allow to edit Red Hat errata (tlestach@redhat.com)
- do not reuse system CLASSPATH variable (msuchy@redhat.com)

* Thu Aug 11 2011 Simon Lukasik <slukasik@redhat.com> 1.6.20-1
- 724918 - added missing acl checks (slukasik@redhat.com)

* Thu Aug 11 2011 Jan Pazdziora 1.6.19-1
- 728638 - Fixed kickstart.profile.setAdvancedOptions() to renderize the
  kickstart after invocating method. (mmello@redhat.com)

* Sun Aug 07 2011 Jan Pazdziora 1.6.18-1
- Silencing checkstyle.

* Fri Aug 05 2011 Tomas Lestach <tlestach@redhat.com> 1.6.17-1
- 728572 - Number is a common interface for both Integer and Long
  (tlestach@redhat.com)
- 722454 - removing file attribute from PackageDto and introducing a common
  method for getting filename from the package path (tlestach@redhat.com)

* Fri Aug 05 2011 Jan Pazdziora 1.6.16-1
- 710169 - correct documentation for api.getApiCallList() API call
  (msuchy@redhat.com)
- 710162 - correct documentation for api.getApiNamespaceCallList() API call
  (msuchy@redhat.com)
- 710152 - correct documentation for api.getApiNamespaces() API call
  (msuchy@redhat.com)

* Fri Aug 05 2011 Miroslav Suchý 1.6.15-1
- checkstyle - Line is longer than 92 characters.

* Thu Aug 04 2011 Aron Parsons <aparsons@redhat.com> 1.6.14-1
- add support for custom messages in the header, footer and login pages
  (aparsons@redhat.com)

* Thu Aug 04 2011 Tomas Lestach <tlestach@redhat.com> 1.6.13-1
- remove unused ChannelEditor method (tlestach@redhat.com)
- remove unused OvalServlet method (tlestach@redhat.com)
- remove unused SystemEntitlementsSubmitAction method (tlestach@redhat.com)
- remove unused Token method (tlestach@redhat.com)
- remove unused Server method (tlestach@redhat.com)
- reuse unused copyKickstartCommands method (tlestach@redhat.com)
- remove unused HibernateFactory method (tlestach@redhat.com)
- fix PMD BrokenNullCheck (tlestach@redhat.com)
- fix PMD BooleanInstantiation rule break (tlestach@redhat.com)

* Thu Aug 04 2011 Simon Lukasik <slukasik@redhat.com> 1.6.12-1
- 727984 - include static mappings for 6ComputeNode (slukasik@redhat.com)
- 725889 - show only channels for which the user has entitlements
  (slukasik@redhat.com)
- listRedHatBaseChannelsByVersion() was never used, removing
  (slukasik@redhat.com)

* Thu Aug 04 2011 Jan Pazdziora 1.6.11-1
- 508936 - rhn-actions-control honor the allowed-actions/scripts/run for remote
  commands (mmello@redhat.com)
- 679846 - regenerate kickstart file after modifying kickstart scripts
  (mosvald@redhat.com)

* Wed Aug 03 2011 Tomas Lestach <tlestach@redhat.com> 1.6.10-1
- adding @param tag (tlestach@redhat.com)

* Tue Aug 02 2011 Tomas Lestach <tlestach@redhat.com> 1.6.9-1
- 723528 - make templating flag for kickstart scripts accessible also for API
  (tlestach@redhat.com)

* Mon Aug 01 2011 Tomas Lestach <tlestach@redhat.com> 1.6.8-1
- 706416 - do not modify activation key base channel in kickstart stuff
  (tlestach@redhat.com)
- 706416 - do not add automatically tools channel to an activation key
  (tlestach@redhat.com)

* Mon Aug 01 2011 Jan Pazdziora 1.6.7-1
- Fix software rollback to profiles (jrenner@suse.de)

* Thu Jul 28 2011 Tomas Lestach <tlestach@redhat.com> 1.6.6-1
- 658533,722455  - sort systems according to currency score
  (tlestach@redhat.com)

* Thu Jul 28 2011 Jan Pazdziora 1.6.5-1
- 601524 - kickstart.profile.setAdvancedCall apidoc fix (tlestach@redhat.com)
- 725555 - fix typo for test in c.size() to match the logging message
  (mmello@redhat.com)
- Fixed typo at Query bindParameters() (mmello@redhat.com)

* Mon Jul 25 2011 Tomas Lestach <tlestach@redhat.com> 1.6.4-1
- 722453 - fix sort according to Installed time on PackageList.do
  (tlestach@redhat.com)
- removing some dead code (tlestach@redhat.com)

* Fri Jul 22 2011 Jan Pazdziora 1.6.3-1
- We only support version 5 and newer of RHEL, removing conditions for old
  versions.
- We only support version 14 and newer of Fedora, removing conditions for old
  versions.

* Fri Jul 22 2011 Jan Pazdziora 1.6.2-1
- 622013 - sort group list (tlestach@redhat.com)

* Thu Jul 21 2011 Jan Pazdziora 1.6.1-1
- Fixing typo (snv vs. svn).

* Wed Jul 20 2011 Jan Pazdziora 1.5.60-1
- Do not create the 2011--2011 copyright years.

* Tue Jul 19 2011 Jan Pazdziora 1.5.59-1
- Allow the 2010--2011 copyright year in the checkstyle.

* Tue Jul 19 2011 Jan Pazdziora 1.5.58-1
- Updating the copyright years.

* Mon Jul 18 2011 Jan Pazdziora 1.5.57-1
- On Fedora 15, classpathx-jaf needs to be spelled out as Requires.
- 722454 - let errata.listPackages return file attribute (tlestach@redhat.com)

* Thu Jul 14 2011 Miroslav Suchý 1.5.56-1
- changing query to cursor mode - avoid loading all records (4M+ records) into
  memory (msuchy@redhat.com)
- 720282 - fix some issues when spacewalk-koan needs to be installed for
  systems to kickstart (tlestach@redhat.com)

* Wed Jul 13 2011 Jan Pazdziora 1.5.55-1
- 720533 - replacing rhnServerNeededView with custom subselect which is
  generally equivalent, in the erratamailer_get_relevant_servers context.

* Tue Jul 12 2011 Jan Pazdziora 1.5.54-1
- Using http://struts.apache.org/tags-* uris, fixing build issue on Fedoras and
  RHEL 6.

* Mon Jul 11 2011 Jan Pazdziora 1.5.53-1
- 719632 - include security token in system search filter
  (mzazrivec@redhat.com)
- Refactor and deprecate API method to listVendorChannels (jrenner@suse.de)
- Refactor RedHat.do to Vendor.do (jrenner@suse.de)

* Tue Jun 28 2011 Tomas Lestach <tlestach@redhat.com> 1.5.52-1
- 646802 - Fix to have consistent channel name max length to 256
  (pmutha@redhat.com)

* Tue Jun 28 2011 Tomas Lestach <tlestach@redhat.com> 1.5.51-1
- fix never ending loop, when entering an invalid storage value
  (tlestach@redhat.com)
- rename localStorageMegabytes -> localStorageGigabytes (tlestach@redhat.com)
- storage isn't set in MB, but in GB (ug@suse.de)
- prevent setting virtual bridge to null (ug@suse.de)
- 699505 - introduce channel.software.setUserManagable and
  channel.software.isUserManagable API calls (tlestach@redhat.com)

* Mon Jun 27 2011 Tomas Lestach <tlestach@redhat.com> 1.5.50-1
- 710433 - fix kickstart via proxy from RHEL6 Satellite (tlestach@redhat.com)

* Fri Jun 24 2011 Jan Pazdziora 1.5.49-1
- 699523 - extend user.GetDetails by PAM usage info (tlestach@redhat.com)
- let finish the kickstart profile creation by the Enter button
  (tlestach@redhat.com)

* Tue Jun 21 2011 Jan Pazdziora 1.5.48-1
- 690842 - fix check for existing activation key (tlestach@redhat.com)
- 648483 - fix system.provisionVirtualGuest NPE (tlestach@redhat.com)
- 710959 - rename acl: not file_is_directory -> is_file (tlestach@redhat.com)
- 708957 - remove RHN Satellite Proxy Release Notes link (tlestach@redhat.com)

* Fri Jun 17 2011 Jan Pazdziora 1.5.47-1
- 709724 - check session validity first, security token next
  (mzazrivec@redhat.com)
- CVE-2009-4139 - cross site request forging vulnerability fix
  (mzazrivec@redhat.com)

* Wed Jun 15 2011 Jan Pazdziora 1.5.46-1
- Make the line shorter to pass checkstyle.

* Tue Jun 14 2011 Miroslav Suchý 1.5.45-1
- add missing semicolon (msuchy@redhat.com)

* Tue Jun 14 2011 Miroslav Suchý 1.5.44-1
- fix content-length setting (msuchy@redhat.com)
- 711377 - remove confusing 'create schedule' link (tlestach@redhat.com)

* Mon Jun 13 2011 Jan Pazdziora 1.5.43-1
- content-length should be sent even for HEAD (msuchy@redhat.com)

* Wed Jun 01 2011 Tomas Lestach <tlestach@redhat.com> 1.5.42-1
- 709365 - fixed delete kickstart API docs (mmello@redhat.com)

* Mon May 30 2011 Michael Mraka <michael.mraka@redhat.com> 1.5.41-1
- made some queries PG compatible

* Fri May 27 2011 Tomas Lestach <tlestach@redhat.com> 1.5.40-1
- 443126 - introduce notifications for custom errata (tlestach@redhat.com)

* Fri May 27 2011 Jan Pazdziora 1.5.39-1
- 703858 - virt. channel subscription: mimic the behavior of original channel
  (mzazrivec@redhat.com)

* Thu May 26 2011 Tomas Lestach <tlestach@redhat.com> 1.5.38-1
- 708083 - clone Red Hat errata, when associating them into a cloned channel
  (tlestach@redhat.com)
- create special symlink for f15 tomcat-juli.jar (tlestach@redhat.com)

* Thu May 26 2011 Tomas Lestach <tlestach@redhat.com> 1.5.37-1
- adding jaf build require for spacewalk-java (tlestach@redhat.com)

* Wed May 25 2011 Tomas Lestach <tlestach@redhat.com> 1.5.36-1
- 707658 - generate errata cache for the correct erratum (tlestach@redhat.com)

* Tue May 24 2011 Jan Pazdziora 1.5.35-1
- 703273 - check, whether subscription is possible (tlestach@redhat.com)

* Fri May 20 2011 Tomas Lestach <tlestach@redhat.com> 1.5.34-1
- 659138 - extend schedule creation error handling (tlestach@redhat.com)
- 659138 - do not forward parameter map in case of success
  (tlestach@redhat.com)
- 706399 - "<" is not the best thing in xml (tlestach@redhat.com)

* Fri May 20 2011 Jan Pazdziora 1.5.33-1
- 706399 - replacing rhnServerNeededView with custom subselect

* Thu May 19 2011 Tomas Lestach <tlestach@redhat.com> 1.5.32-1
- 659138 - fix Custom Quartz format error handling (tlestach@redhat.com)
- 659138 - fix repeat-task-picker input tag (tlestach@redhat.com)

* Wed May 18 2011 Tomas Lestach <tlestach@redhat.com> 1.5.31-1
- 659138 - fix message on the schedule create page (tlestach@redhat.com)

* Tue May 17 2011 Tomas Lestach <tlestach@redhat.com> 1.5.30-1
- 643905 - make sure hibernate doesn't use cached kickstart trees, but takes
  actual DB state (tlestach@redhat.com)

* Mon May 16 2011 Michael Mraka <michael.mraka@redhat.com> 1.5.29-1
- 704446 - removed unnecessary cast to string
- fixed SQL typo

* Fri May 13 2011 Jan Pazdziora 1.5.28-1
- introduce NoSuchConfigFilePathException for configchannel and server.config
  APIs (tlestach@redhat.com)
- 703143 - changed (+) to ANSI JOIN (michael.mraka@redhat.com)
- 678721 - errata.cloneAsOriginal API call (mzazrivec@redhat.com)

* Wed May 11 2011 Tomas Lestach <tlestach@redhat.com> 1.5.27-1
- 659138 - change jsp rendering when taskomatic is down (tlestach@redhat.com)
- 659138 - skip code, if taskomatic is down (tlestach@redhat.com)
- 659138 - fix emptykey message (tlestach@redhat.com)

* Tue May 10 2011 Tomas Lestach <tlestach@redhat.com> 1.5.26-1
- repo generation quick fix (tlestach@redhat.com)

* Tue May 10 2011 Jan Pazdziora 1.5.25-1
- 678519 - moving MOTD into a separate kickstart snippent
  (mario@mediatronix.de)

* Tue May 10 2011 Jan Pazdziora 1.5.24-1
- 638571 - set correctly the Channels column (tlestach@redhat.com)
- 636614 - mark system_groups of org.listOrgs API as optional
  (tlestach@redhat.com)
- 636614 - fix system_groups for org.listOrgs API (tlestach@redhat.com)
- 703064 - changing WebUI message (tlestach@redhat.com)
- 659138 - fix button submit detection (tlestach@redhat.com)
- 659138 - schedule description strings update (tlestach@redhat.com)

* Mon May 09 2011 Tomas Lestach <tlestach@redhat.com> 1.5.23-1
- 659138 - change runs ordering (tlestach@redhat.com)
- 659138 - first schedule, then display (tlestach@redhat.com)
- 659138 - update single run action message (tlestach@redhat.com)
- 659138 - display times in current timezone (tlestach@redhat.com)
- 659138 - fix scheduling of single runs for specific time
  (tlestach@redhat.com)
- 659138 - reinit for possible single task schedules (tlestach@redhat.com)

* Fri May 06 2011 Jan Pazdziora 1.5.22-1
- 673392 - correct entitlement count logic for custom channels
  (mzazrivec@redhat.com)

* Thu May 05 2011 Tomas Lestach <tlestach@redhat.com> 1.5.21-1
- 659138 - fix ordering of runs (tlestach@redhat.com)
- introduce taskomatic reinit schedules (tlestach@redhat.com)

* Wed May 04 2011 Tomas Lestach <tlestach@redhat.com> 1.5.20-1
- 648640 - keep fineGrained option when changing number of custom items
  (tlestach@redhat.com)
- 648640 - introduce errata analyzer for rhn-search (tlestach@redhat.com)

* Wed May 04 2011 Miroslav Suchý 1.5.19-1
- sort inputs on the page
- 683200 - encode hostname to IDN in MonitoringConfig.do page

* Tue May 03 2011 Miroslav Suchý 1.5.18-1
- 682112 - correct displayed systems consuming channel entitlements
- 683200 - encode hostname to IDN in GeneralConfig.do page
- 683200 - encode hostname to IDN in BootstrapConfig.do page
- 683200 - encode hostname to IDN in systems/Search.do page
- 683200 - encode hostname to IDN in DuplicateHostName.do page

* Tue May 03 2011 Miroslav Suchý 1.5.17-1
- checkstyle - Line has trailing spaces (msuchy@redhat.com)

* Tue May 03 2011 Miroslav Suchý 1.5.16-1
- 673392 - alter channel subscriptions: display flex consumption

* Mon May 02 2011 Tomas Lestach <tlestach@redhat.com> 1.5.15-1
- removing unused imports (tlestach@redhat.com)

* Mon May 02 2011 Tomas Lestach <tlestach@redhat.com> 1.5.14-1
- 659138 - set start time for skipped queue jobs (tlestach@redhat.com)
- 659138 - style id support for repeat-task-picker (tlestach@redhat.com)
- 659138 - introduce WebUI interface for taskomatic schedule management
  (tlestach@redhat.com)

* Sat Apr 30 2011 Simon Lukasik <slukasik@redhat.com> 1.5.13-1
- Remove the static comps file mapping for RHEL 5.0 trees (slukasik@redhat.com)

* Fri Apr 29 2011 Milan Zazrivec <mzazrivec@redhat.com> 1.5.12-1
- remove unused imports

* Fri Apr 29 2011 Jan Pazdziora 1.5.11-1
- 683539 - system overview: display flex entitlement usage
  (mzazrivec@redhat.com)

* Thu Apr 28 2011 Jan Pazdziora 1.5.10-1
- 680176 - display unlimited subscriptions if applicable (mzazrivec@redhat.com)
- 699753 - use the primary IP address from the rhnServerNetwork table
  (tlestach@redhat.com)

* Mon Apr 25 2011 Jan Pazdziora 1.5.9-1
- 679009 - fixing the regular expression.

* Wed Apr 20 2011 Jan Pazdziora 1.5.8-1
- checkstyle fixes.

* Wed Apr 20 2011 Jan Pazdziora 1.5.7-1
- * added support for SUSE autoinstallation (kickstarts) and some cleanup
  (ug@suse.de)

* Mon Apr 18 2011 Michael Mraka <michael.mraka@redhat.com> 1.5.6-1
- postgresql can't order by column alias (PG)
- don't convert ids to strings
- fixing ErrataSearchActionTest.testExecute test
- fixing EditActionTest.testUpdateErrata test

* Fri Apr 15 2011 Jan Pazdziora 1.5.5-1
- generate weak-deps into primary.xml (mc@suse.de)
- A bunch of fixes in pt_BR translation. (mmello@redhat.com)

* Thu Apr 14 2011 Tomas Lestach <tlestach@redhat.com> 1.5.4-1
- fixing ErrataManagerTest.testCreate (tlestach@redhat.com)
- fixing ErrataSearchActionTest.testExecute (tlestach@redhat.com)
- fixing EditActionTest.testUpdateErrata (tlestach@redhat.com)
- adding jakarta-commons-io Require (tlestach@redhat.com)
- adding jakarta-commons-fileupload Require from spacewalk-java
  (tlestach@redhat.com)

* Thu Apr 14 2011 Tomas Lestach <tlestach@redhat.com> 1.5.3-1
- adding jakarta-commons-fileupload Require (tlestach@redhat.com)

* Wed Apr 13 2011 Tomas Lestach <tlestach@redhat.com> 1.5.2-1
- 644700 - do not return text file contents in case it contains xml invalid
  chars (tlestach@redhat.com)

* Wed Apr 13 2011 Jan Pazdziora 1.5.1-1
- 648640 - introduce fine grained search (tlestach@redhat.com)

* Fri Apr 08 2011 Jan Pazdziora 1.4.35-1
- errata_from and bug url added to errata pages (ug@suse.de)

* Fri Apr 08 2011 Jan Pazdziora 1.4.34-1
- 679009 - replace tab by spaces (tlestach@redhat.com)

* Fri Apr 08 2011 Miroslav Suchý 1.4.33-1
- 679009 - fixing checkstyle issue (line length) with the previous commit.
  (jpazdziora@redhat.com)
- 679009 - update noSSLServerURL option as well, for RHEL 3 and 4.
  (jpazdziora@redhat.com)

* Thu Apr 07 2011 Jan Pazdziora 1.4.32-1
- 694393 - provide original channel for cloned channels in
  channel.software.getDatails API (tlestach@redhat.com)

* Thu Apr 07 2011 Michael Mraka <michael.mraka@redhat.com> 1.4.31-1
- 688509 - generate errata cache when cloning channel via API
- fixed javax.servlet.ServletException: Cannot specify "styleId"

* Thu Apr 07 2011 Jan Pazdziora 1.4.30-1
- Removing packages.verifyAll capability; it was never used. (slukasik@redhat.com)
- The nvl2 is not supported by PostgreSQL, replacing by case when in
  non_managed_elaborator.
- 693994 - correct bogus Franch translation (msuchy@redhat.com)
- Merge branch 'master' into rhn-client-tools-deb2 (slukasik@redhat.com)
- Removing packages.verifyAll capability; it was never used.
  (slukasik@redhat.com)

* Wed Apr 06 2011 Jan Pazdziora 1.4.29-1
- 693889 - fix the update status icon not displayed in Chrome browser
  (mmello@redhat.com)
- SELECT UNIQUE is not supported by PostgreSQL, fixing.

* Mon Apr 04 2011 Miroslav Suchý 1.4.28-1
- when hostname is unknown print "unknown"
- 683200 - IDN.toUnicode does not allow null value

* Mon Apr 04 2011 Michael Mraka <michael.mraka@redhat.com> 1.4.27-1
- fixed queries on Virtual system Overview page
- correct form property
- Fix to remove message on entitlement consumption for virt guest subscribed to
  cloned channels

* Fri Apr 01 2011 Jan Pazdziora 1.4.26-1
- 627791 - extending child channel selection area (tlestach@redhat.com)
- Do not show success message when passwords don't match (jrenner@suse.de)

* Thu Mar 31 2011 Michael Mraka <michael.mraka@redhat.com> 1.4.25-1
- replaced check_probe synonym with original table

* Wed Mar 30 2011 Michael Mraka <michael.mraka@redhat.com> 1.4.24-1
- jakarta-commons-io is unused once jakarta-commons-fileupload is gone

* Wed Mar 30 2011 Miroslav Suchý 1.4.23-1
- 683200 - convert IDN hostname in webUI from Pune encoding

* Wed Mar 30 2011 Jan Pazdziora 1.4.22-1
- 664715 - catch exception, if no data found (tlestach@redhat.com)
- hibernate 3.3 needs provider_class to be set (michael.mraka@redhat.com)
- fix ChannelEditorTest.testAddRemovePackages test (tlestach@redhat.com)
- 690767 - check that the result has some elements.
- correct input attribute (mzazrivec@redhat.com)

* Thu Mar 24 2011 Jan Pazdziora 1.4.21-1
- automatically set focus on filter input field (msuchy@redhat.com)
- implement common access keys (msuchy@redhat.com)

* Wed Mar 23 2011 Tomas Lestach <tlestach@redhat.com> 1.4.20-1
- make sure we work with long ids when removing packages (tlestach@redhat.com)

* Tue Mar 22 2011 Michael Mraka <michael.mraka@redhat.com> 1.4.19-1
- no class from commons-fileupload is used
- notice also non-existing packages when adding them to a channel

* Wed Mar 16 2011 Miroslav Suchý <msuchy@redhat.com> 1.4.18-1
- 644880 - fix the condition (tlestach@redhat.com)

* Fri Mar 11 2011 Tomas Lestach <tlestach@redhat.com> 1.4.17-1
- 644880 - fix Long comparism (tlestach@redhat.com)
- 644880 - fix permission check to packages (tlestach@redhat.com)
- Casting compare in rhn_probe to string. (jpazdziora@redhat.com)
- Adding the AS keyword to column aliases (for PostgreSQL).
  (jpazdziora@redhat.com)

* Thu Mar 10 2011 Tomas Lestach <tlestach@redhat.com> 1.4.16-1
- 644880 - speed up channel.software.addPackages API (tlestach@redhat.com)
- Subquery in FROM must have an alias in PostgreSQL. (jpazdziora@redhat.com)
- reprovisioning should not fail completely if python modules are missing
  (michael.mraka@redhat.com)

* Mon Mar 07 2011 Jan Pazdziora 1.4.15-1
- 682258 - fix unit test (mzazrivec@redhat.com)
- 682258 - removed unused imports (mzazrivec@redhat.com)
- 682258 - createDisplayMap should be private (mzazrivec@redhat.com)
- 682258 - java docs (mzazrivec@redhat.com)
- 682258 - removed unused imports (mzazrivec@redhat.com)
- 682258 - removed unused imports (mzazrivec@redhat.com)
- 682258 - specify user locale when creating new user (mzazrivec@redhat.com)
- Fixed pt_BR translations issues at Kickstart Create. (mmello@redhat.com)
- fixing previous typo in all StringResource files (tlestach@redhat.com)
- fixed typo in kickstart.script.summary and post.jsp.summary
  (tlestach@redhat.com)
- Fixed some pt_BR translations issues (mmello@redhat.com)

* Wed Mar 02 2011 Tomas Lestach <tlestach@redhat.com> 1.4.14-1
- 639134 - consider also package arch when searching systems according to a
  package (tlestach@redhat.com)
- 640958 - fixing NullPointerException (tlestach@redhat.com)
- do not show delete link on creation of notes (bnc#672090) (jrenner@suse.de)

* Mon Feb 28 2011 Jan Pazdziora 1.4.13-1
- No need to convert numeric values to upper.
- Fixing affected_by_errata for PostgreSQL.

* Mon Feb 28 2011 Jan Pazdziora 1.4.12-1
- For PostgreSQL and setAlreadyCloned, we need to accept also Integer and cast
  it to Long.
- Small fix on pt_BR translations (mmello@redhat.com)

* Fri Feb 25 2011 Jan Pazdziora 1.4.11-1
- Fix SSM buttons translation. (jfenal@redhat.com)
- 680375 - we do not want the locked status (icon) to hide the the other
  statuses, we add separate padlock icon.
- The /network/systems/details/hardware.pxt was replaced by
  /rhn/systems/details/SystemHardware.do.
- We want to show the bios information if it is *not* empty.
- 673394 - correct entitlement logic when altering channel subscriptions
  (mzazrivec@redhat.com)

* Thu Feb 24 2011 Michael Mraka <michael.mraka@redhat.com> 1.4.10-1
- always generate new session after login
- set timeout after unsuccessful login

* Wed Feb 23 2011 Tomas Lestach <tlestach@redhat.com> 1.4.9-1
- 679374 - clone also "Don't install @Base package group" and "Ignore missing
  packages" kickstart profile atributes (tlestach@redhat.com)
- remove dead code (tlestach@redhat.com)
- replace servletapi5 require by tomcatX-servlet-2.X-api (tlestach@redhat.com)

* Tue Feb 22 2011 Tomas Lestach <tlestach@redhat.com> 1.4.8-1
- replace jasper5 with tomcat6-lib for tomcat6 (tlestach@redhat.com)
- removing dead code (tlestach@redhat.com)
- selectedChannel is always null at this place (tlestach@redhat.com)
- fix CreateCommandTest.testVerifyChannelName test (tlestach@redhat.com)
- fix SystemHandlerTest.testGetSubscribedBaseChannel test (tlestach@redhat.com)

* Mon Feb 21 2011 Jan Pazdziora 1.4.7-1
- Typo in the log message (luc@delouw.ch)
- fix testGetSubscribedBaseChannel test (tlestach@redhat.com)
- 658533 - enable sorting according all the columns except of score on
  SystemCurrency.do page (tlestach@redhat.com)
- 657548 - do not allow channel names to begin with a digit
  (tlestach@redhat.com)

* Fri Feb 18 2011 Jan Pazdziora 1.4.6-1
- Check upon build time that we did not get the @@PRODUCT_NAME@@ template
  translated.
- 678583 - The @@PRODUCT_NAME@@ template must not be translated (pt_BR, ja).
- 652788 - do not return null via xmlrpc, if a system has no base channel
  (tlestach@redhat.com)

* Thu Feb 17 2011 Tomas Lestach <tlestach@redhat.com> 1.4.5-1
- remove ehcache from java/ivy.xml (tlestach@redhat.com)
- remove ehcache from java/buildconf/build-props.xml (tlestach@redhat.com)
- removing ehcache buildrequire (tlestach@redhat.com)
- 601524 updating kickstart.profile.setAdvancedOptions apidoc
  (tlestach@redhat.com)
- 601524 - fixing allowed kickstart advanced options (pmutha@redhat.com)
- 669167 - add apidoc for activationkey.setDetails parameters
  (tlestach@redhat.com)
- Extend the copyright year to 2011. (jpazdziora@redhat.com)

* Fri Feb 11 2011 Tomas Lestach <tlestach@redhat.com> 1.4.4-1
- 645391 - fixing improper actions, when adding virtualization entitlement to
  the activation key (tlestach@redhat.com)
- 676581 - navigate to a different jsp, when logging in with a wrong
  username/password (cherry picked from commit
  0405f53a84f2acc9b1dd5d189706e689f2f45809) (tlestach@redhat.com)

* Thu Feb 10 2011 Tomas Lestach <tlestach@redhat.com> 1.4.3-1
- let spacewalk-java require msv-workaround on RHEL6 (tlestach@redhat.com)

* Wed Feb 09 2011 Michael Mraka <michael.mraka@redhat.com> 1.4.2-1
- fix outer join syntax in Channel.accessibleChildChannelIds

* Mon Feb 07 2011 Michael Mraka <michael.mraka@redhat.com> 1.4.1-1
- fixed javax.servlet.ServletException: Cannot specify "styleId" when in XHTML
  mode as the HTML "id" attribute is already used to store the bean name
- Fixing type (removing extra comma, left there by

* Thu Jan 27 2011 Tomas Lestach <tlestach@redhat.com> 1.3.52-1
- Password with less than minlength characters accepted (jrenner@suse.de)

* Thu Jan 27 2011 Tomas Lestach <tlestach@redhat.com> 1.3.51-1
- Revert "671450 - do not set null for maxFlex and maxMembers ChannelOverview
  attributes" (tlestach@redhat.com)

* Thu Jan 27 2011 Tomas Lestach <tlestach@redhat.com> 1.3.50-1
- removing remains of RhnDaemonState table (tlestach@redhat.com)
- Improving spelling script and adding few ignore words (lzap+git@redhat.com)
- Automatic detection of tomcat Ant property (lzap+git@redhat.com)
- 671450 - do not set null for maxFlex and maxMembers ChannelOverview
  attributes (tlestach@redhat.com)

* Wed Jan 26 2011 Tomas Lestach <tlestach@redhat.com> 1.3.49-1
- 460356 - time not needed on errata search (tlestach@redhat.com)
- fixed channel list in create kickstart profile (PG)
  (michael.mraka@redhat.com)

* Fri Jan 21 2011 Tomas Lestach <tlestach@redhat.com> 1.3.48-1
- fixing ISE when deleting software channel from the
  rhn/channels/manage/Repositories.do page (tlestach@redhat.com)
- unschedule eventual repo sync schedules, when deleting channel
  (tlestach@redhat.com)

* Wed Jan 12 2011 Tomas Lestach <tlestach@redhat.com> 1.3.47-1
- asm requires different handling on fedoras and rhels (tlestach@redhat.com)
- replace jakarta-commons-logging with apache-commons-logging on F14
  (tlestach@redhat.com)

* Wed Jan 12 2011 Lukas Zapletal 1.3.46-1
- Using objectweb-asm symlink on Fedoras
- 522251 - no post_install_network_config snippet on s390(x)

* Tue Jan 11 2011 Tomas Lestach <tlestach@redhat.com> 1.3.45-1
- change taskomatic library path to use oracle-instantclient11.x
  (tlestach@redhat.com)
- removing spacewalk-asm.jar symlink (tlestach@redhat.com)

* Tue Jan 11 2011 Lukas Zapletal 1.3.44-1
- Removed unnecessary require in spw-java

* Mon Jan 10 2011 Tomas Lestach <tlestach@redhat.com> 1.3.43-1
- 668539 - make possible to clone Red Hat errata even if you specify the
  "Channel Version" (tlestach@redhat.com)
- 663403 - correctly escape updateinfo.xml (tlestach@redhat.com)

* Mon Jan 10 2011 Lukas Zapletal 1.3.42-1
- Solving asm CNF exception in Hudson

* Sat Jan 08 2011 Lukas Zapletal 1.3.41-1
- Correcting symlink for Fedoras (jfreechart)

* Sat Jan 08 2011 Lukas Zapletal 1.3.40-1
- Adding missing struts-taglib require into the spec file and asm/jfreechart

* Fri Jan 07 2011 Miroslav Suchý <msuchy@redhat.com> 1.3.39-1
- do not cast to string, when db expect number (msuchy@redhat.com)

* Fri Jan 07 2011 Lukas Zapletal 1.3.38-1
- Building spacewalk-java.spec on RHEL6

* Thu Jan 06 2011 Tomas Lestach <tlestach@redhat.com> 1.3.37-1
- 628755 - fix searching for the primary network interface
  (tlestach@redhat.com)
- remove MigrationManagerTest.testRemoveVirtualGuestAssociations test
  (tlestach@redhat.com)

* Thu Jan 06 2011 Tomas Lestach <tlestach@redhat.com> 1.3.36-1
- removing unused import (tlestach@redhat.com)

* Wed Jan 05 2011 Tomas Lestach <tlestach@redhat.com> 1.3.35-1
- 663490 - identify, when package is too large to download via API
  (tlestach@redhat.com)
- temporary allow 2010 and 2011 headers (tlestach@redhat.com)
- 667432 - don't untie host from guests during host migration
  (mzazrivec@redhat.com)
- 661212 - setting probe suite name for ProbeSuiteListProbes.do
  (tlestach@redhat.com)

* Mon Jan 03 2011 Jan Pazdziora 1.3.34-1
- display also error parameters when throwing InvalidKickstartTreeException
  (tlestach@redhat.com)
- Correct the Filename tag in Packages.gz (slukasik@redhat.com)

* Thu Dec 23 2010 Aron Parsons <aparsons@redhat.com> 1.3.33-1
- add package ID to array returned by system.listPackages API call

* Wed Dec 22 2010 Tomas Lestach <tlestach@redhat.com> 1.3.32-1
- 640928 - convert List<Integer> serverIds to List<Long> (tlestach@redhat.com)

* Tue Dec 21 2010 Jan Pazdziora 1.3.31-1
- Rewrite remove_unowned_errata and remove_nonrhn_unowned_errata not to use
  rowid.
- No need to subselect from dual.
- 642926 - offer correct Channel and Channel Version for child channel errata
  listings (tlestach@redhat.com)
- 664717 - removing unused ks install type translations (tlestach@redhat.com)
- 664717 - adding RHEL6 dist channel map translations (tlestach@redhat.com)

* Mon Dec 20 2010 Tomas Lestach <tlestach@redhat.com> 1.3.30-1
- 662981 - change warnings to errors, if required channels not found when
  adding virt entitlement (tlestach@redhat.com)
- 662981 - fix ISE, when adding virt entitlement and current org has no access
  to the VT channel (tlestach@redhat.com)

* Mon Dec 20 2010 Tomas Lestach <tlestach@redhat.com> 1.3.29-1
- 640958 - do not zero (non)flex entitlements, when updating the others
  (tlestach@redhat.com)

* Thu Dec 16 2010 Aron Parsons <aparsons@redhat.com> 1.3.28-1
- fix testSystemSearch JUnit test (aparsons@redhat.com)

* Tue Dec 14 2010 Jan Pazdziora 1.3.27-1
- Checkstyle: bumping up the max method length to 180 lines.
- checkstyle fix (aparsons@redhat.com)
- 661263 - fixing issue where private channels in one org could be seen by
  other orgs.  Please note that this only fixes newly created orgs, existing
  orgs with the problem will continue to experience it (jsherril@redhat.com)

* Fri Dec 10 2010 Aron Parsons <aparsons@redhat.com> 1.3.26-1
- added API call system.getUuid (aparsons@redhat.com)
- added API call system.search.uuid (aparsons@redhat.com)
- add support for searching by system UUID to the web interface
  (aparsons@redhat.com)
- add support for searching for systems by UUID (aparsons@redhat.com)

* Fri Dec 10 2010 Tomas Lestach <tlestach@redhat.com> 1.3.25-1
- add tomcat require for spacewalk-java-oracle and -postgres
  (tlestach@redhat.com)

* Thu Dec 09 2010 Michael Mraka <michael.mraka@redhat.com> 1.3.24-1
- 646488 - fixed systemGroups.jsp according to new query
- removed unused code
- removed unused overview query

* Wed Dec 08 2010 Tomas Lestach <tlestach@redhat.com> 1.3.23-1
- change default owner:group of ojdbc14.jar and postgresql-jdbc.jar
  (tlestach@redhat.com)

* Wed Dec 08 2010 Lukas Zapletal 1.3.22-1
- Revert "spacewalk-java.spec change - jasper was merged into tomcat-lib"

* Tue Dec 07 2010 Tomas Lestach <tlestach@redhat.com> 1.3.21-1
- adding cleanup-packagechangelog-data translation key (tlestach@redhat.com)
- add example of usage of DateTime in python API scripts (msuchy@redhat.com)

* Tue Dec 07 2010 Lukas Zapletal 1.3.20-1
- 642988 - ISE when setting Software Channel Entitlements

* Mon Dec 06 2010 Tomas Lestach <tlestach@redhat.com> 1.3.19-1
- 581832 - return correct package info according to the comparism result
  (tlestach@redhat.com)
- 658653 - fixing dupliclates from showing up on eligible flex guests page
  (jsherril@redhat.com)
- 620578 - just fix the exception handling (tlestach@redhat.com)
- 620578 - introduce errata.publishAccordingToParents API (tlestach@redhat.com)
- fixing VirtualizationEntitlementsManagerTest.testConvertToFlex
  (tlestach@redhat.com)
- spacewalk-java.spec change - jasper was merged into tomcat-lib
  (lzap+git@redhat.com)
- 659364 - fix syntax error (mzazrivec@redhat.com)
- 659364 - allow files without checksums in the file list
  (mzazrivec@redhat.com)
- 658653 - converting flex entitlement pages under "Virt Entitlements" to use
  the normal list tag instead of the fancy new tree tag,  This enables the page
  to be usable where there are hundreds of children for each channel family
  (jsherril@redhat.com)

* Wed Dec 01 2010 Jan Pazdziora 1.3.18-1
- 658167 - fix cases, when quartz triggers a job earlier, than the job info
  lands in the DB (tlestach@redhat.com)
- 516570 - just unify channel dates format (tlestach@redhat.com)
- comment unused query in Task_queries (tlestach@redhat.com)
- remove dead queries from User_queries (tlestach@redhat.com)
- remove dead queries from test_queries (tlestach@redhat.com)
- remove dead queries from System_queries (tlestach@redhat.com)
- remove dead query from Org_queries (tlestach@redhat.com)
- remove dead queries from General_queries (tlestach@redhat.com)
- remove dead queries from Channel_queries (tlestach@redhat.com)
- remove dead query from Action_queries (tlestach@redhat.com)
- 642285 - remove old TaskStatus related code (tlestach@redhat.com)
- removing unused SetItemSelected action (tlestach@redhat.com)

* Thu Nov 25 2010 Tomas Lestach <tlestach@redhat.com> 1.3.17-1
- 642285 - introducing disabled TaskStatus page (tlestach@redhat.com)

* Thu Nov 25 2010 Lukas Zapletal 1.3.16-1
- Bug 657259 - Enable Spacewalk Configuration Management fails

* Wed Nov 24 2010 Lukas Zapletal 1.3.15-1
- 615026 - [Multi-Org] Grants for channel permission edits throws ISE
- 642226 - do not look for the VT channel in case of RHEL6 base channels
- adding last_modified attribute to the ChannelSerializer

* Tue Nov 23 2010 Lukas Zapletal 1.3.14-1
- 646817 - System health indicator in "Systems" related pages not displayed

* Mon Nov 22 2010 Michael Mraka <michael.mraka@redhat.com> 1.3.13-1
- PE2.evr.as_vre_simple() -> evr_t_as_vre_simple(PE2.evr) (PG)
- removed rowid from query (PG)
- 646401 - setting missing RhnSetDecl

* Mon Nov 22 2010 Lukas Zapletal 1.3.12-1
- Fixing two queries in system overview (monitoring)
- Replacing DECODE with ANSI compatible CASE-WHEN
- Adding missing monitoring state (UNKNOWN)

* Mon Nov 22 2010 Michael Mraka <michael.mraka@redhat.com> 1.3.11-1
- 655519 - PE2.evr.as_vre_simple() -> evr_t_as_vre_simple(PE2.evr) (PG)
- 655515 - changed DECODE to ANSI CASE (PG)
- fixing several issues in system_overview query

* Fri Nov 19 2010 Michael Mraka <michael.mraka@redhat.com> 1.3.10-1
- fixed wrongly rendered API doc

* Fri Nov 19 2010 Lukas Zapletal 1.3.9-1
- Fixing JOIN in monitoring status query (System_queries.xml)

* Fri Nov 19 2010 Lukas Zapletal 1.3.8-1
- Removing from SQL clause (System_queries) causing bugs in monitoring

* Fri Nov 19 2010 Michael Mraka <michael.mraka@redhat.com> 1.3.7-1
- fixed outer joins

* Thu Nov 18 2010 Lukas Zapletal 1.3.6-1
- Replacing DECODE function with CASE-SWITCH (multiple times)
- 642599 use redhat_management_server insted of http_server in reactivation
  snippet 

* Thu Nov 18 2010 Tomas Lestach <tlestach@redhat.com> 1.3.5-1
- 654275 - make repo generation faster in the RHN way (tlestach@redhat.com)
- checkstyle fix (tlestach@redhat.com)
- fix CreateProfileWizardTest.testSuccess test (tlestach@redhat.com)
- store null as empty argumets (instead of empty string) (tlestach@redhat.com)
- fix DataSourceParserTest.testNullParam (tlestach@redhat.com)
- check for parameter presence in the CachedStatement (tlestach@redhat.com)

* Tue Nov 16 2010 Lukas Zapletal 1.3.4-1
- Replacing sysdate in SQL INSERT with current_timestamp

* Tue Nov 16 2010 Lukas Zapletal 1.3.3-1
- Adding one jar ignore to spacewalk-java.spec for F14 
- Turning off checkstyle in the java spec for F14 
- Adding requires for F14 in spacewalk-java.spec 

* Tue Nov 16 2010 Lukas Zapletal 1.3.2-1
- No longer distributing jar symlinks with version numbers
- use an existing column name in ORDER BY statements 
- Revert "Implement new API call packages.getPackageIdFromPath"
- Implement new API call packages.getPackageIdFromPath 
- allow setting null value as paramter 
- fix TaskManagerTest.testGetCurrentDBTime test 
- 645694 - introducing cleanup-packagechangelog-data task 

* Mon Nov 15 2010 Tomas Lestach <tlestach@redhat.com> 1.3.1-1
- checkstyle fix (tlestach@redhat.com)
- Bumping package versions for 1.3. (jpazdziora@redhat.com)

* Mon Nov 15 2010 Jan Pazdziora 1.2.111-1
- 653305 - do not access the login information, if the user is null
  (tlestach@redhat.com)

* Sat Nov 13 2010 Tomas Lestach <tlestach@redhat.com> 1.2.110-1
- better call stored functions with correct parameter order
  (tlestach@redhat.com)
- fix daily-summary task(PG) (tlestach@redhat.com)
- comapre chars with chars(PG) (tlestach@redhat.com)
- Restore 'yumrepo_last_sync' (colin.coe@gmail.com)
- Update the ChannelSerializer to show all associated repos
  (colin.coe@gmail.com)
- removing old changelog hibernate stuff that no longer works now that things
  are stored differently (jsherril@redhat.com)

* Fri Nov 12 2010 Lukas Zapletal 1.2.109-1
- Deletion from base table and not from view (PG)

* Fri Nov 12 2010 Tomas Lestach <tlestach@redhat.com> 1.2.108-1
- replace the rest of (+)s in config_queries.xml (tlestach@redhat.com)
- replace the rest of NVL functions in config_queries.xml (tlestach@redhat.com)
- enable comparism of sandbox other files(PG) (tlestach@redhat.com)
- enable config file deployment(PG) (tlestach@redhat.com)
- enable config target systems page (tlestach@redhat.com)
- enable config subscribed systems page (tlestach@redhat.com)
- enable deply file page(PG) (tlestach@redhat.com)
- enable "Manage Revisions" page (tlestach@redhat.com)
- store NULL if selinuxCtx is empty (tlestach@redhat.com)
- enable listing of config managed systems(PG) (tlestach@redhat.com)
- list centrally managed congif files(PG) (tlestach@redhat.com)
- enable listing of config files(PG) (tlestach@redhat.com)
- enable upload of config files(PG) (tlestach@redhat.com)
- do not set null value of type Types.VARCHAR for prepared statements
  (tlestach@redhat.com)
- enable (un)subscription to config channels via SSM(PG) (tlestach@redhat.com)
- replacing another MINUS by OUTER JOIN(PG) (tlestach@redhat.com)
- replacing NVL by COALESCE(PG) (tlestach@redhat.com)
- rewriting MINUS to OUTER JOIN(PG) (tlestach@redhat.com)
- enable creation of config channels(PG) (tlestach@redhat.com)

* Fri Nov 12 2010 Lukas Zapletal 1.2.107-1
- Revert "Removing commons-discovery jar from spacewalk-java.spec"
- Add missing file from previous commit 
- Implement getRepoDetails API calls 
- Correct the xmlrpc.doc 
- 647806 - Implement API calls for external repos 
- 652626 - correct typo in named query 

* Fri Nov 12 2010 Lukas Zapletal 1.2.106-1
- Removing jasper5-compiler jar from spacewalk-java.spec 
- Removing commons-discovery jar from spacewalk-java.spec 

* Fri Nov 12 2010 Lukas Zapletal 1.2.105-1
- Adding missing jakarta-commons-discovery require for RHEL6+/FC13+

* Thu Nov 11 2010 Lukas Zapletal 1.2.104-1
- Removing extra slash after RPM_BUILD_ROOT 
- We do not distribute jspapi.jar now - according to Servlet Spec 2.3
- Add missing ssm.migrate.systems.notrust to StringResource
- Implement channel.software.listUserRepos API call 

* Thu Nov 11 2010 Lukas Zapletal 1.2.103-1
- Replacing one more NVL with COALESCE function 
- Replacing NVL with COALESCE function 

* Thu Nov 11 2010 Lukas Zapletal 1.2.102-1
- Correcting one more ANSI JOIN syntax in channel queries (PG)
- Correcting ANSI JOIN syntax in channel queries 
- Correcting spaces in channel queries xml file 
- Making two server group portable 
- Correcting NULL values in channel manager repo gen 

* Thu Nov 11 2010 Lukas Zapletal 1.2.101-1
- Correcting spacewalk-java.spec - removing doubled files

* Thu Nov 11 2010 Lukas Zapletal 1.2.100-1
- Correcting spacewalk-java.spec - JDBC driver links

* Wed Nov 10 2010 Lukas Zapletal 1.2.99-1
- Fixing table aliases for DISTINCT queries (PG)

* Wed Nov 10 2010 Tomas Lestach <tlestach@redhat.com> 1.2.98-1
- updating alias to match the dto object attribute (tlestach@redhat.com)
- setting an alias for subquery(PG) (tlestach@redhat.com)
- enable SSM Package upgrade process(PG) (tlestach@redhat.com)
- fix OUTER JOIN from recent commit (tlestach@redhat.com)
- fix OUTER JOIN from recent commit (tlestach@redhat.com)
- fix OUTER JOIN from recent commit (tlestach@redhat.com)
- fixing queries, where rhnServer was unexpectedly joined to the query
  (tlestach@redhat.com)
- fixing broken queries (due to ORDER BY statements) (tlestach@redhat.com)
- setting action name for package verification (tlestach@redhat.com)

* Wed Nov 10 2010 Lukas Zapletal 1.2.97-1
- Correcting spec for spacewalk-java (JAR symlinks)

* Tue Nov 09 2010 Tomas Lestach <tlestach@redhat.com> 1.2.96-1
- enable SSM Package remove process(PG) (tlestach@redhat.com)
- enable SSM Package install process(PG) (tlestach@redhat.com)
- enable SSM Package upgrade page(PG) (tlestach@redhat.com)
- enable SSM Package remove page(PG) (tlestach@redhat.com)
- enable SSM Package install page(PG) (tlestach@redhat.com)
- enable Virtual Systems page(PG) (tlestach@redhat.com)

* Mon Nov 08 2010 Tomas Lestach <tlestach@redhat.com> 1.2.95-1
- fix creating of groups(PG) (tlestach@redhat.com)
- do not pass string params, when numeric are expected(PG)
  (tlestach@redhat.com)
- reduced logging of RpmRepositoryWriter (tlestach@redhat.com)
- create setters with byte[] param(PG) for repo generation code
  (tlestach@redhat.com)
- updating logging of ChannelRepodataWorker (tlestach@redhat.com)
- updated logging of ChannelRepodataDriver (tlestach@redhat.com)
- adding extra logging to KickstartFileSyncTask (tlestach@redhat.com)
- removing unused code from KickstartFileSyncTask (tlestach@redhat.com)

* Fri Nov 05 2010 Tomas Lestach <tlestach@redhat.com> 1.2.94-1
- removing insert of NULL value(PG) (tlestach@redhat.com)

* Fri Nov 05 2010 Lukas Zapletal 1.2.93-1
- Two config queries are ported to PostgreSQL 
- rewriting INSERT ALL in insert_channel_packages_in_set (PG)

* Thu Nov 04 2010 Lukas Zapletal 1.2.92-1
- Replacing 4 occurances of NVL with ANSI COALESCE 
- 645842 - return macro delims for config files 

* Thu Nov 04 2010 Miroslav Suchý <msuchy@redhat.com> 1.2.91-1
- fixing build errors (msuchy@redhat.com)

* Thu Nov 04 2010 Miroslav Suchý <msuchy@redhat.com> 1.2.90-1
- fixing build errors (msuchy@redhat.com)

* Wed Nov 03 2010 Miroslav Suchý <msuchy@redhat.com> 1.2.89-1
- 647099 - add API call isMonitoringEnabledBySystemId (msuchy@redhat.com)

* Wed Nov 03 2010 Tomas Lestach <tlestach@redhat.com> 1.2.88-1
- 649319 - enable upload of binary files (tlestach@redhat.com)
- removing dead code (tlestach@redhat.com)
- use public static string instead of directly calling query name
  (tlestach@redhat.com)
- migrating change log to java, and making it use the rpm itself instead of the
  database (jsherril@redhat.com)

* Wed Nov 03 2010 Lukas Zapletal 1.2.87-1
- Using general nextval function in ssm operation queries 
- fixing some fedora 14 provisioning issues 

* Tue Nov 02 2010 Lukas Zapletal 1.2.86-1
- Removing unnecessary JSPF fragment file 

* Tue Nov 02 2010 Lukas Zapletal 1.2.85-1
- Fixing unambiguous column 'name' for PostgreSQL 
- 645829 - make it possile to update macro delimiters 
- 645829 - do not trim curly brackets in macro delimiters 
- removing unnecessary condition 

* Tue Nov 02 2010 Lukas Zapletal 1.2.84-1
- Changing the way how taskomatic connects to PostgreSQL db
- Replacing some constants with ConfigDefaults in java codebase

* Tue Nov 02 2010 Jan Pazdziora 1.2.83-1
- Typo in a java resource (lzap+git@redhat.com)
- Spelling java resource script correction + retab (lzap+git@redhat.com)
- ErrataMailer improvements (tlestach@redhat.com)
- bumping API version to identify new API call availability
  (tlestach@redhat.com)

* Tue Nov 02 2010 Lukas Zapletal 1.2.82-1
- Renaming two ignored unit tests properly 
- Removing unused methods from java db manager 
- Removing unused class from java db manager 
- Removing unused class - Worker 
- Removing dead code in two tests 
- Fixing table name aliases 
- Two classes were not serializabled while putting them into HttpSession
- Fixing date diff in alerts 
- making kickstart channel list sorted alphabetically 
- sorting activation key base channel drop down by alphabetical order
- 648470 - changing manage package page to sort channels by name
- 644880 - check for arch compatibility when adding packages into a channel
- 647099 - introducing satellite.isMonitoringEnabled API 
- replace web.is_monitoring_backend with
  ConfigDefaults.WEB_IS_MONITORING_BACKEND 
- fixing ISE on package deletion due to RHNSAT.RHN_PFDQUEUE_PATH_UQ violation

* Mon Nov 01 2010 Tomas Lestach <tlestach@redhat.com> 1.2.81-1
- updating logging of SessionCleanup task (tlestach@redhat.com)
- checkstyle fix (tlestach@redhat.com)

* Mon Nov 01 2010 Tomas Lestach <tlestach@redhat.com> 1.2.80-1
- adding new TimeSeriesCleanUp taskomatic task (tlestach@redhat.com)
- Fixing system_available_packages -- the order by got lost in previous
  commits, and the name_upper is still there. (jpazdziora@redhat.com)

* Mon Nov 01 2010 Tomas Lestach <tlestach@redhat.com> 1.2.79-1
- 645702 - remove rhnPaidErrataTempCache temporary table (tlestach@redhat.com)

* Fri Oct 29 2010 Miroslav Suchý <msuchy@redhat.com> 1.2.78-1
- removing unused imports

* Fri Oct 29 2010 Jan Pazdziora 1.2.77-1
- removed unused Spacewalk (Certificate Signing Key) <jmrodri@nc.rr.com> key
  from keyring (michael.mraka@redhat.com)
- Operations on rhnSatelliteChannelFamily are not longer called, removing the
  queries.
- Method deactivateSatellite not used (presumably hosted only), removing.
- Queries channel_download_categories_by_type and
  satellite_channel_download_categories_by_type not used after previous
  removal, removing.
- ISOCategory not referenced, removing.
- The listDownloadCategories is not used, removing.

* Fri Oct 29 2010 Lukas Zapletal 1.2.76-1
- Making DISTINCT-ORDER BY package/system queries portable
- Removing unnecessary subselect 
- Simplifying ORDER BY clauses in package queries 
- Revert "Reverting "Removed unnecessary ORDER BY" commits and fixing"
  

* Wed Oct 27 2010 Shannon Hughes <shughes@redhat.com> 1.2.75-1
- fix for checkstyle (shughes@redhat.com)

* Wed Oct 27 2010 Lukas Zapletal 1.2.74-1
- Fixing missing brace in Taskomatic query 
- Addressing issue in system overview 
- PostgreSQL needs FROM keyword in DELETE 
- Adding missing interval keyword to Taskomatic 
- Protocol config value is now used in Taskomatic 
- Getting taskomatic working on PostgreSQL 
- removing unneeded insmod on kickstart %%pre script, since they are already
  loaded 
- fixing query to run correctly, c.id was not valid because the join did not
  come directly after rhnChannel c 
- adding missing import 
- 646892 - fixing issue where kickstart expiration would occur after current
  date and not scheduled date of kickstart 
- removing need of setNvreUpper method in PackageOverview 
- fixing broken if statement in snippet 
- fixing broken query used by SSM System delete 

* Mon Oct 25 2010 Lukas Zapletal 1.2.73-1
- Fixing Taskomatic blob handling (now binary)
- Support for PostgreSQL driver in Taskomatic
- Implement API calls for System Currency

* Mon Oct 25 2010 Lukas Zapletal 1.2.72-1
- Addressing subquery in FROM must have an alias issue (fix)
- Sorting fix in packages for PostgreSQL
- Reverting "Removed unnecessary ORDER BY" commits and fixing
- Default cast fix for PostgreSQL
- Use the { call ... } syntax instead of the direct PL/SQL.

* Mon Oct 25 2010 Jan Pazdziora 1.2.71-1
- 639999 - adding %%end tags to generated kickstart files if os is fedora or
  RHEL 6 (jsherril@redhat.com)

* Thu Oct 21 2010 Jan Pazdziora 1.2.70-1
- Fix checkstyle errors (colin.coe@gmail.com)

* Thu Oct 21 2010 Lukas Zapletal 1.2.69-1
- Fixed all LEFT OUTER JOINs in Channels 
- Fixed LEFT OUTER JOIN for PostgreSQL in Software Channels
- Removed unnecessary ORDER BY in DISTINCT query. 
- Simplified SQL query with evr_t_as_vre_simple function. 
- Fixed composite type accessing for PostgreSQL for all packages
- Simplified SQL query with evr_t_as_vre_simple function. 
- Fixed composite type accessing for PostgreSQL 
- Sorting fix in packages for PostgreSQL 
- Fix of evr_t_as_vre_simple PostgreSQL function 
- ANSI JOIN syntax fix for PostgreSQL in system update 
- PostgreSQL fix in package search 
- Integer-Long fix in channel subscribers for PostgreSQL 
- Update System Currency to use rhn.cfg file 

* Wed Oct 20 2010 Lukas Zapletal 1.2.68-1
- Rewrite of LEFT OUTER JOIN into ANSI syntax 
- Function evr_t_as_vre_simple in all package queries now general
- Using date time function instead of arithmetics 
- Sysdate replaced with current_timestamp 
- Removed unnecessary ORDER BY in SELECT COUNT
- Use the global function evr_t_as_vre_simple in package_ids_in_set instead of
  method .as_vre_simple; this works on PostgreSQL as well.

* Wed Oct 20 2010 Jan Pazdziora 1.2.67-1
- Delete from rhnPackageChangeLogRec, not from the view.
- Fix ISE in AK child channel page (colin.coe@gmail.com)

* Wed Oct 20 2010 Lukas Zapletal 1.2.66-1
- Removed unnecessary ORDER BY 
- Using date time function instead of arithmetics 
- Added setHasSubscription for Integer 
- Using date time function instead of arithmetics 
- Fix in PostgreSQL (ORDER BY) in Out Of Date system list.
- Fixed comma in ANSI JOIN syntax from previous commit 
- Left join now in ANSI syntax for virtual system list. 
- Fix in PostgreSQL plus NVL fix
- All DECODE functions replaced with CASE-WHEN in System_queries
- Fixing system overview list for PostgreSQL 

* Tue Oct 19 2010 Tomas Lestach <tlestach@redhat.com> 1.2.65-1
- removing unused imports (tlestach@redhat.com)
- 644361 - use cache instead of view for update check (tlestach@redhat.com)
- Port /network/systems/groups/create.pxt, part 2 (colin.coe@gmail.com)
- Port /network/systems/groups/create.pxt (colin.coe@gmail.com)
- Port /network/systems/details/custominfo/new_value.pxt (colin.coe@gmail.com)
- Port /network/systems/details/custominfo/remove_value_conf.pxt
  (colin.coe@gmail.com)
- More checkstyle fixes (colin.coe@gmail.com)
- Fix checkstyle errors (colin.coe@gmail.com)
- Fix missing links (colin.coe@gmail.com)
- Fix /rhn/systems/details/UpdateCustomData.do (colin.coe@gmail.com)
- Port /network/systems/details/custominfo/edit.pxt (colin.coe@gmail.com)
- Fix NPE when lastModifier is null (colin.coe@gmail.com)
- Port /network/systems/details/custominfo/index.pxt (colin.coe@gmail.com)
- Fix page not updating description (colin.coe@gmail.com)
- Checkstyle fixes (colin.coe@gmail.com)
- Port /network/systems/custominfo/edit.pxt (colin.coe@gmail.com)
- 644349 - remove hasProcessedErrata method (tlestach@redhat.com)
- 644349 - extend ErrataMailer logging (tlestach@redhat.com)
- 644349 - do not update/delete all errata entries when the erratum affects
  multiple channels (tlestach@redhat.com)
- 644349 - do not list one system several times in the errata notification
  e-mail (tlestach@redhat.com)

* Tue Oct 19 2010 Lukas Zapletal 1.2.64-1
- Fixing system list for Oracle

* Mon Oct 18 2010 Jan Pazdziora 1.2.63-1
- fixing broken tag

* Mon Oct 18 2010 Lukas Zapletal 1.2.62-1
- DECODE replaced with ANSI compatible CASE WHEN

* Mon Oct 18 2010 Jan Pazdziora 1.2.61-1
- Better exception logging in cached statement (lzap+git@redhat.com)
- System list now working on Postgresql (lzap+git@redhat.com)

* Fri Oct 15 2010 Lukas Zapletal 1.2.60-1
- Checkstyle fixes 
- Checkstyle testing report now part of java spec 
- Removed unused query 
- Made the list tag dataset manipulator handle maps 

* Wed Oct 13 2010 Tomas Lestach <tlestach@redhat.com> 1.2.59-1
- 642519 - associate only unique keywords with an erratum (tlestach@redhat.com)
- 642203- Removed the Task Status page for it needs a serious work over with
  our new configs (paji@redhat.com)

* Tue Oct 12 2010 Tomas Lestach <tlestach@redhat.com> 1.2.58-1
- 630884 - send email notification when errata get synced (tlestach@redhat.com)
- Checkstyle fixes (colin.coe@gmail.com)
- Port /network/systems/custominfo/delete.pxt (colin.coe@gmail.com)
- Port /network/systems/details/delete_confirm.pxt (colin.coe@gmail.com)
- Move the cobbler requirement to version 2.0.0. (jpazdziora@redhat.com)

* Mon Oct 11 2010 Lukas Zapletal 1.2.57-1
- Added Hibernate empty varchar interceptor
- Fixed empty varchars during admin registration

* Fri Oct 08 2010 Jan Pazdziora 1.2.56-1
- PostgreSQL does not like to ORDER BY by something which is not in DISTINCT.
- Since query Channel.findAllBaseChannels was replaced with sql-query, removing
  the query.
- The query visible_to_user_ids-back does not seem to be referenced from
  anywhere, removing.
- Moving the quartz-oracle Requires from spacewalk-taskomatic to spacewalk-
  oracle.
- Replace nvl with coalesce in user_permissions.
- Removing unused import and fixed checkstyle. (slukasik@redhat.com)
- Added missing javadoc (internal class) (lzap+git@redhat.com)

* Thu Oct 07 2010 Jan Pazdziora 1.2.55-1
- Use current_timestamp instead of the Oracle-specific sysdate in
  schedule_pkg_for_delete_from_set.
- PostgreSQL NVL2 function (CASE WHERE) typo fix. (lzap+git@redhat.com)
- Removed unnecessary rhn.jar Ant dependency in a unit test
  (lzap+git@redhat.com)
- Replace Oracle outer join syntax with ANSI syntax for
  Channel.findCustomBaseChannels (lzap+git@redhat.com)
- Need to make the select a subselect, to be able to use the column alias in
  order by.
- Use the global function evr_t_as_vre_simple in package_ids_in_set instead of
  method .as_vre_simple; this works on PostgreSQL as well.

* Thu Oct 07 2010 Tomas Lestach <tlestach@redhat.com> 1.2.54-1
- 640520 - removing default/rhn_taskomatic.conf file (tlestach@redhat.com)

* Thu Oct 07 2010 Lukas Zapletal 1.2.53-1
- 640926 - commons-logging library is now explicitly configured in Jasper2
- PostgreSQL does not have NVL2 function and we have to use CASE WHERE.

* Wed Oct 06 2010 Jan Pazdziora 1.2.52-1
- Use the global function evr_t_as_vre_simple instead of method .as_vre_simple;
  this works on PostgreSQL as well.
- Remove all from cache, not only rpm specific metadata. (slukasik@redhat.com)
- Implement isChannelRepodataStale for debian channels. (slukasik@redhat.com)
- Rpm and Deb metadata creation differs, moving to separate classes.
  (slukasik@redhat.com)

* Wed Oct 06 2010 Tomas Lestach <tlestach@redhat.com> 1.2.51-1
- 640520 - removing old taskomatic static configuration (tlestach@redhat.com)

* Tue Oct 05 2010 Jan Pazdziora 1.2.50-1
- Replace Oracle outer join syntax with ANSI syntax for
  Channel.findAllBaseChannels and Channel.findByIdAndUserId.
- Use current_timestamp instead of the Oracle-specific sysdate in
  request_repo_regen.
- Avoid using rhn_repo_regen_queue_id_seq.nextval Oracle syntax in
  request_repo_regen.
- spacewalk-java.spec now check for spelling errors in build time.
  (lzap+git@redhat.com)

* Mon Oct 04 2010 Justin Sherrill <jsherril@redhat.com> 1.2.49-1
- 639999 - removing management entitlement requirment from a bunch of user
  pages (jsherril@redhat.com)
- 639134 - use proper function when searching package using id
  (tlestach@redhat.com)
- Port /network/account/activation_keys/child_channels.pxt
  (coec@war.coesta.com)
- Create cache directory for both rpm and deb channels. (slukasik@redhat.com)
- Use US spelling of 'organisation' (coec@war.coesta.com)
- Port /network/systems/ssm/system_list.pxt (coec@war.coesta.com)
- SSM System migration (coec@war.coesta.com)
- distinguish spacewalk and satellite email body, when certificate expires
  (tlestach@redhat.com)
- Hardware Refresh - Create only one action (coec@war.coesta.com)
- Package Refresh - Create only one action (coec@war.coesta.com)
- Port SSM Package Refresh Page (coec@war.coesta.com)
- Port /network/systems/ssm/index.pxt (colin.coe@gmail.com)
- Implement schedule.archiveActions (coec@war.coesta.com)

* Thu Sep 30 2010 Lukas Zapletal 1.2.48-1
- jspf pages are now precompiled too
- deleted jpsf that was no longer in use
- known error (628555) is solved by jspf precompilation

* Wed Sep 29 2010 Shannon Hughes <shughes@redhat.com> 1.2.47-1
- fix incorrect adding of trust set for system migrate (shughes@redhat.com)

* Tue Sep 28 2010 Shannon Hughes <shughes@redhat.com> 1.2.46-1
- checkstyle fixes (shughes@redhat.com)
- 636610 alternative set add due to ibm jvm issue (shughes@redhat.com)
- fixing possible ISE where a cobbler system record already exists, but is not
  associated to a system when re-provisioning is initiated
  (jsherril@redhat.com)
- fixing issue where kickstarts woudl not show up for provisioning if the
  distro was created since the last tomcat restart (jsherril@redhat.com)
- adding ext4 support for duplicate systems (jsherril@redhat.com)
- 637696 - fixing issue where kickstart could hang, either because of a rhel
  5.5 kernel panic, or because RHEL 6 does not allow pre-scripts to continue
  running in the background (jsherril@redhat.com)

* Mon Sep 27 2010 Miroslav Suchý <msuchy@redhat.com> 1.2.45-1
- Revert "591291 - added new API calls
  channel.software.mergeErrataWithPackages" (aparsons@redhat.com)
- fixing unit tests (jsherril@redhat.com)
- fixing some strings associated with repo syncing (jsherril@redhat.com)
- 636442 - fixing issue where calling packages.removePackage() api call could
  result in a unique constraint exception (jsherril@redhat.com)
- Fixed mroe checkstyle errors (paji@redhat.com)
- Fixed a checkstyle error (paji@redhat.com)
- 634230 - fixing issue where errata mailer would run continuously and never
  mark the notification queue as being finished (jsherril@redhat.com)
- 636610 - Small fix for the migration jsp bug (paji@redhat.com)
- redundancy is the spice of life, adding back rhnServer to table joins since
  its not so redundant.  Reverts 9f09cf8bb9854c9f8bc6f4e497a49abec3affee2
  (jsherril@redhat.com)
- 629971 - added two county codes, better Localizer error message
  (lzap+git@redhat.com)

* Thu Sep 23 2010 Michael Mraka <michael.mraka@redhat.com> 1.2.44-1
- fixed erratamailer_fill_work_queue
- resource spelling script and several typo corrections

* Thu Sep 23 2010 Lukas Zapletal 1.2.43-1
- 636740 - asterisks in package search fixed
- 636120 - fixed an ISE in the org.listSystemEntitlements call to deal with null
  Used/Allocated entitlements
- 630877 - XMLRPC Documentation fix
- 634230 - fixing slowness in email sending
- 636587- Fixed a query showing the system counts in the Software Entitleements
  page
- 630585 - about-chat string correction
- 634263 - Fix to allow guests to register across orgs + UI fixes for the
  Virtual systems page

* Tue Sep 21 2010 Aron Parsons <aparsons@redhat.com> 1.2.42-1
- added new API call channel.software.removeErrata (aparsons@redhat.com)
- 591291 - added new API calls channel.software.mergeErrataWithPackages
  (aparsons@redhat.com)
- added a new variation of channel.software.mergeErrata API call that allows
  the user to pass in a list of advisory names (aparsons@redhat.com)
- 630585 - about-chat now points to proper channel (branding)
  (lzap+git@redhat.com)
- 634834 - fixing ISE when putting in invalid day of week (jsherril@redhat.com)
- 634910 - fixing permission denied error on manage channel errata that should
  not have been denied (jsherril@redhat.com)
- checkstyle fix for previous commit (lzap+git@redhat.com)
- various checkstyle fixes for previous commit (lzap+git@redhat.com)
- 634884 - managing repositories within channels through XMLRPC API disabled
  (lzap+git@redhat.com)
- fixed NPE when spacewalk_reposync_logpath is set to nonexisting dir
  (lzap+git@redhat.com)
- 633956 -fixing error popup on YourRhn when a warning or critical probe exists
  (jsherril@redhat.com)

* Thu Sep 16 2010 Lukas Zapletal 1.2.41-1
- 595500 - added contents_enc64 param to createOrUpdatePath XMLAPI
- making taskmoatic work with the rkbloom driver
- 633535 - added RHEL 5 subrepos as well as stopped showing repos not valid for
  a particular release
- adding configchannel.lookupFileInfo() taking a revision id
- implement <label> for form fields - systems/probes/edit.jsp
- implement <label> for form fields - systems/systemsearch.jsp
- 627920 - Added a larger config file icon for symlinks. Thanks to Joshua Roys.

* Tue Sep 14 2010 Justin Sherrill <jsherril@redhat.com> 1.2.40-1
- 630980 - fixing ise on package details page (jsherril@redhat.com)

* Tue Sep 14 2010 Michael Mraka <michael.mraka@redhat.com> 1.2.39-1
- 632561 - two typos in string resource xml (en_US)
- 580998 - making deprecatedVersion become deprecatedReason
- don't fail if service is already running

* Fri Sep 10 2010 Tomas Lestach <tlestach@redhat.com> 1.2.38-1
- 606555 - provide more information into the XmlRpcFault when method not found
  (tlestach@redhat.com)

* Thu Sep 09 2010 Partha Aji <paji@redhat.com> 1.2.37-1
- 625730 - Fixed the create config file/dir javascript to work with google
  chrome (paji@redhat.com)

* Thu Sep 09 2010 Partha Aji <paji@redhat.com> 1.2.36-1
- 627874 - Quick fix to disable Macro Delims for Config Directories
  (paji@redhat.com)
- 629974 - fixing ISE on select all on the channel repos page
  (jsherril@redhat.com)
- 630595 - fixing issue where a taskomatic restart was required for distros to
  be synced (jsherril@redhat.com)
- widening text file upon user request (jsherril@redhat.com)
- 623447 - improving speed of providing_channles call, which is only used
  through the api, and so its ok to just use org id and not go through the
  rhNAvailableChannels view which seems very slow for large satellites.  We
  should improve this in the future (jsherril@redhat.com)
- let sandbox task log when removing some files/channels (tlestach@redhat.com)
- 570393 - return empty map as DMI in case no hardware info is available
  (tlestach@redhat.com)
- 570393 - return empty map as CPU in case no hardware info is available
  (tlestach@redhat.com)

* Thu Sep 09 2010 Tomas Lestach <tlestach@redhat.com> 1.2.35-1
- add None as channel checksum type option on the webUI (tlestach@redhat.com)

* Wed Sep 08 2010 Shannon Hughes <shughes@redhat.com> 1.2.34-1
- bug fixes for audit tab and proxy installer additions (shughes@redhat.com)
- 630876 - fixing ISE if viewing the hardware of a system registered with no
  hardware (jsherril@redhat.com)

* Wed Sep 08 2010 Shannon Hughes <shughes@redhat.com> 1.2.33-1
- 589728 hide audit functionality for satellite product (shughes@redhat.com)

* Wed Sep 08 2010 Partha Aji <paji@redhat.com> 1.2.32-1
- 630877 - Updated a couple of documentation comments in the get/setVariables
  XMLRPC call (paji@redhat.com)

* Wed Sep 08 2010 Partha Aji <paji@redhat.com> 1.2.31-1
- 630877 - Improved the documentation on get/set Variables call
  (paji@redhat.com)
- 617044 - enabling reprovisioning for KVM and fully virt XEN guests
  (jsherril@redhat.com)
- xliff fixes for previous translations commit (enUS) (shughes@redhat.com)
- checkstyle fixes,  hit 150 line limit on a method, got around it, but we
  should either change the limit or refactor this method (jsherril@redhat.com)
- fixing common typo pacakges -> packages (tlestach@redhat.com)
- translated xliff string update (shughes@redhat.com)
- handle repo generation when channel checksum not set (tlestach@redhat.com)

* Tue Sep 07 2010 Michael Mraka <michael.mraka@redhat.com> 1.2.30-1
- fixed errataqueue_find_autoupdate_servers
- removign srcjars from java
- fix latest errata cache changes

* Tue Sep 07 2010 Tomas Lestach <tlestach@redhat.com> 1.2.29-1
- update method name to make the code compilable (tlestach@redhat.com)

* Tue Sep 07 2010 Michael Mraka <michael.mraka@redhat.com> 1.2.28-1
- 573630 - reused pl/sql implementation of update_needed_cache in java
- newPackages() is dead since update_needed_cache move to pl/sql
- improved errataqueue_find_autoupdate_servers

* Mon Sep 06 2010 Tomas Lestach <tlestach@redhat.com> 1.2.27-1
- removing hibernate commit from the populateWorkQueue (tlestach@redhat.com)
- fix query for errata mailer (tlestach@redhat.com)

* Mon Sep 06 2010 Michael Mraka <michael.mraka@redhat.com> 1.2.26-1
- fixed imports

* Mon Sep 06 2010 Michael Mraka <michael.mraka@redhat.com> 1.2.25-1
- 573630 - reuse pl/sql implementation of update_needed_cache in java
- file attribute was removed from the wrong method in PackageHelper
- 614918 - Made SSM Select Systems to work with I18n languages
- 598845 - fixing issue where syncing errata would fail with a Hibernate
  NonUniqueObjectException because keywords on errata were being duplicated
  durign sync

* Fri Sep 03 2010 Tomas Lestach <tlestach@redhat.com> 1.2.24-1
- 567178 - adding Pacific/Auckland time zone (tlestach@redhat.com)
- 495973 - adding America/Regina time zone (tlestach@redhat.com)
- 623447 - making errata.listPackages maintain api compatibility since it is to
  be backported to 5.3 (jsherril@redhat.com)
- 623447 - speeding up errata.listPackages api call (jsherril@redhat.com)
- 591291 - do not touch packages in mergeErrata api call (tlestach@redhat.com)
- make null checks for cron expressions (tlestach@redhat.com)
- add sanity check for predefined tasks (tlestach@redhat.com)
- check only active schedules when checking DB for initialization
  (tlestach@redhat.com)

* Wed Sep 01 2010 Partha Aji <paji@redhat.com> 1.2.23-1
- 518664 - Made spacewalk search deal with other locales (paji@redhat.com)
- checkstyle fix (jsherril@redhat.com)
- 616570 - adding support for looking up debuginfo rpms if they are located on
  the satellite itself (jsherril@redhat.com)
- fixing kickstart %%post script logging to actually work and not break
  kickstarts (jsherril@redhat.com)
- fix ClearLogHistory (tlestach@redhat.com)

* Wed Sep 01 2010 Tomas Lestach <tlestach@redhat.com> 1.2.22-1
- 627905 - taskomatic requires jakarta-commons-dbcp (tlestach@redhat.com)

* Tue Aug 31 2010 Partha Aji <paji@redhat.com> 1.2.21-1
- 577921 - Removed references to redhat-release package (paji@redhat.com)

* Tue Aug 31 2010 Partha Aji <paji@redhat.com> 1.2.20-1
- 628097 - Removed kickstart partition validation logic (paji@redhat.com)

* Tue Aug 31 2010 Tomas Lestach <tlestach@redhat.com> 1.2.19-1
- 626741 - do not allow two repos with same label or repository url
  (tlestach@redhat.com)
- As 00-spacewalk-mod_jk.conf which referenced workers.properties is gone,
  remove it now as well. (jpazdziora@redhat.com)

* Mon Aug 30 2010 Partha Aji <paji@redhat.com> 1.2.18-1
- 628100 - fix for Activation Keys - Config channels issue (paji@redhat.com)
- cleaned up KickstartData object a bit (paji@redhat.com)
- 591291 - list errata packages only associated to the given channel
  (tlestach@redhat.com)
- checkstyle fix (tlestach@redhat.com)
- 627149 - do not return installtime via xmlrpc when not defined
  (tlestach@redhat.com)
- better create a separate method than override an existing in this case
  (tlestach@redhat.com)
- do not log if queue is empty for queue tasks (tlestach@redhat.com)
- 529232 - add 'no base' and 'ignore missing' options to kickstart
  (coec@war.coesta.com)
- Removed unnecessary NVLs from a config query (paji@redhat.com)
- 624377 - restore original functionality and information (coec@war.coesta.com)
- Fix hardware page (colin.coe@gmail.com)

* Fri Aug 27 2010 Tomas Lestach <tlestach@redhat.com> 1.2.17-1
- add repo type to the RepoSyncTask (tlestach@redhat.com)
- fix user email notification (tlestach@redhat.com)
- fix ChannelSoftwareHandlerTest.testMergeErrataByDate test
  (tlestach@redhat.com)
- 484895 - Stop the release link giving a 404 (colin.coe@gmail.com)

* Thu Aug 26 2010 Tomas Lestach <tlestach@redhat.com> 1.2.16-1
- 591291 - faster handling of mergeErrata API call (tlestach@redhat.com)
- fix ErrataQueueTest unit test (tlestach@redhat.com)
- 580939 - fixing invalid html with alter channels page (jsherril@redhat.com)
- unit test fix (jsherril@redhat.com)
- Fixed struts form bloopered entry (paji@redhat.com)
- making taskoamtic api handler be ignored by the api doc generation
  (jsherril@redhat.com)
- a bunch of unit test fixes (jsherril@redhat.com)

* Tue Aug 24 2010 Partha Aji <paji@redhat.com> 1.2.15-1
- checkstyle error fix (jsherril@redhat.com)
- Making repo sync screen display an error if taskomatic isnt up, and disable
  the buttons (jsherril@redhat.com)
- removing serializer entry for removed serializer (jsherril@redhat.com)

* Tue Aug 24 2010 Partha Aji <paji@redhat.com> 1.2.14-1
- 593896 - Moved Kickstart Parition UI logic (paji@redhat.com)
- remove updateSchedule method (tlestach@redhat.com)
- rename mathod names to match taskomatic terms (tlestach@redhat.com)
- reschedule = unschedule + schedule (tlestach@redhat.com)
- fix just log formatting (tlestach@redhat.com)
- do not email when tasko job get skipped (tlestach@redhat.com)
- adding the rest of the recurring event picker to the reposync stuff
  (jsherril@redhat.com)
- more work on reposync/taskomatic UI (jsherril@redhat.com)
- fixing path for chrooted post script log file (jsherril@redhat.com)
- introduce interface to get active schedules by bunch name
  (tlestach@redhat.com)
- change log info for skipped queue tasks (tlestach@redhat.com)
- change path for taskomatic logs (tlestach@redhat.com)
- enable repo sync schedule from web ui (tlestach@redhat.com)
- rewrite RepoSyncTask (tlestach@redhat.com)
- adding missing import (tlestach@redhat.com)
- checking in some missing files (jsherril@redhat.com)
- making the sync repos page do different things depending on the button
  (jsherril@redhat.com)
- Fixed a compile error (paji@redhat.com)
- Removed a bunch of duplicate dynaforms to use no_scrub and no_paren_scrub
  (paji@redhat.com)
- adding early draft of recurring event picker (jsherril@redhat.com)

* Thu Aug 19 2010 Tomas Lestach <tlestach@redhat.com> 1.2.13-1
- Fix typo (joshua.roys@gtri.gatech.edu)
- 601656 - fix user permission check for errata.create call
  (tlestach@redhat.com)

* Thu Aug 19 2010 Tomas Lestach <tlestach@redhat.com> 1.2.12-1
- return only information, run has /(not) a log (provide no file path)
  (tlestach@redhat.com)
- just call satellite-sync without sudo (tlestach@redhat.com)
- fix comparism of log outputs (tlestach@redhat.com)
- fix check whether a run is associated with the given org
  (tlestach@redhat.com)
- enable taskomatic logging in the correct file (tlestach@redhat.com)
- better uncomment used code (tlestach@redhat.com)

* Wed Aug 18 2010 Partha Aji <paji@redhat.com> 1.2.11-1
- 623683-Fixed a dupes bug where config channels were not getting shown..
  (paji@redhat.com)

* Wed Aug 18 2010 Tomas Lestach <tlestach@redhat.com> 1.2.10-1
- requires simple-core instead of obsolete (tlestach@redhat.com)

* Wed Aug 18 2010 Tomas Lestach <tlestach@redhat.com> 1.2.9-1
- status has to be saved (tlestach@redhat.com)
- fix check if a run belong to a certain org (tlestach@redhat.com)

* Wed Aug 18 2010 Tomas Lestach <tlestach@redhat.com> 1.2.8-1
- serialize dataMap even if empty (tlestach@redhat.com)
- enable task logging to files (tlestach@redhat.com)

* Tue Aug 17 2010 Partha Aji <paji@redhat.com> 1.2.7-1
- Added API calls to create/update symlinks (paji@redhat.com)
- Fixed the manage config file page to not show 'upload' for symlinks
  (paji@redhat.com)

* Tue Aug 17 2010 Tomas Lestach <tlestach@redhat.com> 1.2.6-1
- rename, update and schedule ClearLogHistory (tlestach@redhat.com)
- email support (tlestach@redhat.com)
- Fix missing functionality on System Hardware page (colin.coe@gmail.com)

* Mon Aug 16 2010 Tomas Lestach <tlestach@redhat.com> 1.2.5-1
- fix ErrataQueueTest unit test (tlestach@redhat.com)
- do not print stacktrace, when logging disabled (tlestach@redhat.com)
- do not use TaskoFactory inside of the start() and finish() methods
  (tlestach@redhat.com)
- load errata after closing session to be used later on (tlestach@redhat.com)
- add simple-core dependecies (tlestach@redhat.com)
- chekstyle fix (tlestach@redhat.com)

* Sun Aug 15 2010 Tomas Lestach <tlestach@redhat.com> 1.2.4-1
- taskomatic enhancements (tlestach@redhat.com)
- 620149 - Restore Users tab for Org Admins (colin.coe@gmail.com)
- System Notes pages PXT to java (colin.coe@gmail.com)

* Thu Aug 12 2010 Justin Sherrill <jsherril@redhat.com> 1.2.3-1
- fixing compile errors (jsherril@redhat.com)

* Wed Aug 11 2010 Partha Aji <paji@redhat.com> 1.2.2-1
- 562555 - Added code to scrub activation key names and descriptions
  (paji@redhat.com)
- Removed a stupid class that was unused (paji@redhat.com)

* Tue Aug 10 2010 Partha Aji <paji@redhat.com> 1.2.1-1
- 622715 - Fixed dups profile bug where unentitled systems were being wrongly
  reported as entitled (paji@redhat.com)
- 620463 - Fixed a KS bug (paji@redhat.com)
- fixing issue where "guests consuming regular entitlement page" would show
  guests that were recieving free entitlements because their host had a virt
  entitlement (jsherril@redhat.com)
- bumping package versions for 1.2 (mzazrivec@redhat.com)

* Tue Aug 10 2010 Milan Zazrivec <mzazrivec@redhat.com> 1.1.50-1
- 621528 - Fixed dupes sys compare page to deal with unentitled systems

* Mon Aug 09 2010 Partha Aji <paji@redhat.com> 1.1.49-1
- 620341 - Fixed a dupes query (paji@redhat.com)
- 576779 - fixing issue where selecting systems to apply a single errata to
  would only work on the first page ful (jsherril@redhat.com)
- 619301 - Fixed a ypo in a i18n string (paji@redhat.com)

* Mon Aug 09 2010 Milan Zazrivec <mzazrivec@redhat.com> 1.1.48-1
- Massaged the sys ents page a little more (paji@redhat.com)
- Added some tool tips on the Multi Org System Entitlements page
  (paji@redhat.com)
- fixing unit test that was written incorrectly to start with
  (jsherril@redhat.com)
- I18nized Manage and Clear (paji@redhat.com)

* Thu Aug 05 2010 Partha Aji <paji@redhat.com> 1.1.47-1
- 621520 - Fixed a bug where the 'clear' box ignored extra request parameters
  (paji@redhat.com)
- Fixed a couple of dup queries to use having (paji@redhat.com)
- making the editarea not highlight by default (jsherril@redhat.com)
- 616041 - fixing issue where deploying config files for multiple servers
  scheduled multiple actions instead of one (jsherril@redhat.com)
- 596831 - fixing issue where non-internationalized strings were stored and
  displayed for the SSM operations pages (jsherril@redhat.com)

* Thu Aug 05 2010 Milan Zazrivec <mzazrivec@redhat.com> 1.1.46-1
- 616785 - fixing issue where selecting "update Properties" on the system
  details edit page would set "Auto Update Errata" to no, even if it had been
  previously set to yes
- 601058 - fixing issue where hitting update on the kickstart operating system
  tab would overwrite the custom url
- 575981 - fixing issue where non-user scheduled actions wouldnt show up in the
  scheduled list
- convert hardware.pxt to Java

* Tue Aug 03 2010 Partha Aji <paji@redhat.com> 1.1.45-1
- Fixed byte[] -> string conversion bugs that were created during the
  blob->binary commit (paji@redhat.com)

* Tue Aug 03 2010 Shannon Hughes <shughes@redhat.com> 1.1.44-1
- we need to use epoch of 1 for 1.6.0 and greater according to fedora java package rules (shughes@redhat.com)

* Mon Aug 02 2010 Milan Zazrivec <mzazrivec@redhat.com> 1.1.43-1
- use objectweb-asm for Fedora-13 and beyond

* Mon Aug 02 2010 Milan Zazrivec <mzazrivec@redhat.com> 1.1.42-1
- point taskomatic to slf4j jars

* Fri Jul 30 2010 Justin Sherrill <jsherril@redhat.com> 1.1.41-1
- 619381 - fixing issue where reprovisioning a system would cause registration
  to fail in the %%post section resulting in the system not being registered at
  all. (jsherril@redhat.com)

* Fri Jul 30 2010 Shannon Hughes <shughes@redhat.com> 1.1.40-1
- modify build requires java for epoc 1:1.6.0

* Fri Jul 30 2010 Justin Sherrill <jsherril@redhat.com> 1.1.39-1
- few more changes for asm vs objectweb-asm detection (jsherril@redhat.com)

* Fri Jul 30 2010 Justin Sherrill <jsherril@redhat.com> 1.1.38-1
- taking a stab at alternating between asm.jar and objectweb-asm/asm.jar to
  handle errors with taskomatic on fedora13 (jsherril@redhat.com)

* Thu Jul 29 2010 Partha Aji <paji@redhat.com> 1.1.37-1
- Config Management schema update + ui + symlinks (paji@redhat.com)
- 603133 - fixing issue where system within a group that were unentitled would
  still factor into whether the group would show up with an exclamation point
  (jsherril@redhat.com)
- Symlink /var/www/html/pub in devel environment (coec@spacey.coesta.com)
- Fix checkstyle errors (coec@spacey.coesta.com)
- 563797 - changing behavior of lookup exceptions to print a smaller error as
  well as not send an email by default (jsherril@redhat.com)
- 533190 - fixing issue where deleting more than 1000 errata would throw a
  database error (jsherril@redhat.com)
- 514426 - changing list tag behavior to show fliter box even if the user has
  filtered something and got no results (jsherril@redhat.com)
- 595524 - changing improper accesses to /ks/dist to return a file not found
  (jsherril@redhat.com)
- getting rid of tabs (jsherril@redhat.com)
- 591863 - making pre and post logging work for scripts that are not bash
  scripts (jsherril@redhat.com)
- fixing missing escaped command that broke kickstart rendering
  (jsherril@redhat.com)
- System currency phase 2 (coec@spacey.coesta.com)
- Fix 'Duplicate message key found in XML Resource file' message
  (coec@spacey.coesta.com)
- added new API functions system.listPackageProfiles and
  system.deletePackageProfile (aparsons@redhat.com)
- fixed the system counts in the *_action_list queries (aparsons@redhat.com)
- 580086 - cleaning up some code related with system group intersection and
  fixing one possible cause of not calculating the intersection correctly
  (jsherril@redhat.com)
- checkstyle fixes (jsherril@redhat.com)
- checkstyle fixes (jsherril@redhat.com)
- 582085 - fixing issue where renaming an errata with keywords would fail
  (jsherril@redhat.com)
- 582995 - fixing the automatic escaping of dollar signs within a raw kickstart
  (jsherril@redhat.com)
- removing mistakenly included debug message (jsherril@redhat.com)
- 616267 - fixing issue where system.listPackages api call would return nothing
  if the client had not uploaded the arch for the installed packages (older
  rhel 4 clients) (jsherril@redhat.com)

* Mon Jul 26 2010 Tomas Lestach <tlestach@redhat.com> 1.1.36-1
- alter the return type of system.listLatestAvailablePackage
  (aparsons@redhat.com)
- added new API call system.listLatestAvailablePackage that will list the
  latest available version of a package for each system in the list
  (aparsons@redhat.com)
- add counts for the number of completed/failed/inprogress systems to the
  ScheduledAction DTO and schedule.list*Actions API calls (aparsons@redhat.com)
- added new API call schedule.rescheduleActions (aparsons@redhat.com)

* Fri Jul 23 2010 Michael Mraka <michael.mraka@redhat.com> 1.1.35-1
- fixing new connection stuff to allow for the thin client
- Add system migration to webUI

* Thu Jul 22 2010 Michael Mraka <michael.mraka@redhat.com> 1.1.34-1
- modified java to use global database information
- fixed asm for Fedora 13

* Tue Jul 20 2010 Justin Sherrill <jsherril@redhat.com> 1.1.33-1
- Initial set of changes to show the 'files' include info on dirs and symlinks
  (paji@redhat.com)
- Making spacewalk-java build correctly for fedora 13 (jsherril@redhat.com)
* Tue Jul 20 2010 Justin Sherrill <jsherril@redhat.com> 1.1.32-1
- fixing java build scripts to use objectweb-asm library if it exists versus
  the normal asm (jsherril@redhat.com)
- add path to oracle xe library for taskomatic (msuchy@redhat.com)
- converting hibernate blobs to binary data types to hopefully work better in
  postgresql (jsherril@redhat.com)

* Tue Jul 20 2010 Tomas Lestach <tlestach@redhat.com> 1.1.31-1
- checkstyle fix (tlestach@redhat.com)
- 584860 - do not return empty partition strings (tlestach@redhat.com)
- 584860 - kickstart.profile.system.getPartitioningScheme does not return
  include statements (aparsons@redhat.com)
- 584864 - added API method kickstart.profile.downloadRenderedKickstart
  (aparsons@redhat.com)
- 584852 - added API configchannel.listSubscribedSystems (aparsons@redhat.com)
- Added a nice org updated message for the org config page (paji@redhat.com)
- 599612 - making the SSM able to subscripe systems to shared channels
  (jsherril@redhat.com)
- checkstyle fix (jsherril@redhat.com)
- making kickstarts not fail if multiple of the same NVREA are in the same
  channel (jsherril@redhat.com)
- 600502 - speeding up system.getId() api call (jsherril@redhat.com)

* Mon Jul 19 2010 Milan Zazrivec <mzazrivec@redhat.com> 1.1.30-1
- use db_* options from rhn.conf to retrieve database connection info
- Added unit tests for SystemHandlerTest.convertToFlex
- unit test fix
- fixing un-escaped dollar sign in %%post script that deals with rewriting
  /etc/sysconfig/rhn/up2date

* Fri Jul 16 2010 Justin Sherrill <jsherril@redhat.com> 1.1.29-1
- fixing compile breakage (jsherril@redhat.com)

* Fri Jul 16 2010 Partha Aji <paji@redhat.com> 1.1.28-1
- Forgot to add Exception Message ... (paji@redhat.com)

* Fri Jul 16 2010 Milan Zazrivec <mzazrivec@redhat.com> 1.1.27-1
- fixed typo in system_currency query
- Added a convert to flex api call and misc improvements on unit tests

* Thu Jul 15 2010 Justin Sherrill <jsherril@redhat.com> 1.1.26-1
- adding a couple of temp jars back for build system builds
  (jsherril@redhat.com)

* Thu Jul 15 2010 Justin Sherrill <jsherril@redhat.com> 1.1.25-1
* Thu Jul 15 2010 Justin Sherrill <jsherril@redhat.com> 1.1.24-1
- moving temp jars to ivy, and adding needed slf4j jars for quartz unit tests
  (jsherril@redhat.com)
- fix checksum info across mulitorg grant actions (shughes@redhat.com)
- fixed system_currency query (michael.mraka@redhat.com)

* Thu Jul 15 2010 Tomas Lestach <tlestach@redhat.com> 1.1.23-1
- [PATCH] allow multiple systems to be scheduled for an erratum via the API
  (aron@redhat.com)
- checkstyle fixes (tlestach@redhat.com)
- [PATCH] alter system.scheduleRunScript API call to schedule multiple systems
  (aron@redhat.com)
- removed dead file not used anywhere (michael.mraka@redhat.com)
- oracle client has been removed from /opt/oracle ages ago
  (michael.mraka@redhat.com)
- Add system currency report (colin.coe@gmail.com)
- Added API to list flex guests and eligible flex guests (paji@redhat.com)
- Added a Configuration page to Orgs to handle maintenance windows
  (paji@redhat.com)
- Added the lookupAndBind org to RequestContext so it could be used in various
  actions (paji@redhat.com)
- added a simple test to check for stagin content (paji@redhat.com)
- adding flex guest support for some of the org-entitlement apis
  (jsherril@redhat.com)
- making Channel package add page much faster (jsherril@redhat.com)
- Cleaned up web_customer, rhnPaidOrgs, and rhnDemoOrgs inaddition to moving
  OrgImpl- Org. These are unused tables/views/columns.. Added upgrade scripts
  accordingly (paji@redhat.com)
- fixed a goof up on preferences jspf that didn;t escape content
  (paji@redhat.com)
- fixed a comment typo (paji@redhat.com)
- Added an extra column mapping to OrgImpl object (paji@redhat.com)
- updating api doc for system.getScriptResults (adding serverId)
  (tlestach@redhat.com)
- add serverId to structure returned by system.getScriptResults() API call
  (aparsons@redhat.com)
- Corrected a couple of jsp pages where 'label for' was not used
  (paji@redhat.com)
- Fix checkstyle errors (colin.coe@gmail.com)
- Use correct tomcat version (colin.coe@gmail.com)
- Remove println used in testing (colin.coe@gmail.com)
- Display calina.out in admin tab, part 2 (colin.coe@gmail.com)
- Display calina.out in admin tab (colin.coe@gmail.com)

* Fri Jul 09 2010 Justin Sherrill <jsherril@redhat.com> 1.1.22-1
- 576139 - fixing issue where auto-application of errata would be triggered
  before the new repodata was generated. (jsherril@redhat.com)

* Thu Jul 08 2010 Shannon Hughes <shughes@redhat.com> 1.1.21-1
- removing log5j until we get fedora approval; removed velocity since its in
  tempjars; adding new versions of quartz for cron taskomatic scheduler
  (shughes@redhat.com)

* Thu Jul 08 2010 Justin Sherrill <jsherril@redhat.com> 1.1.20-1
- 603258 - fixing issue where channel.software.mergeErrata and mergePackages
  would not populate the errata/package cache corerctly (jsherril@redhat.com)

* Thu Jul 08 2010 Tomas Lestach <tlestach@redhat.com> 1.1.19-1
- CobblerSyncTask fix (tlestach@redhat.com)
- Made entitlement logic handle flex guests when the host is virt (un)entitled
  (paji@redhat.com)
- 608811 - fixing issue where virt guest creation would not create the guests
  to use a virtual bridge. (jsherril@redhat.com)

* Fri Jul 02 2010 Jan Pazdziora 1.1.18-1
- Use the { call ... } syntax instead of the direct PL/SQL.
- fix broken repo sync download log file logic (shughes@redhat.com)
- fixed a couple of issues with the sat scrubber test (paji@redhat.com)

* Thu Jul 01 2010 Tomas Lestach <tlestach@redhat.com> 1.1.17-1
- replacing ExceptionTranslator for SqlExceptionTranslator and its convert()
  method for sqlException() (tlestach@redhat.com)
- Added a sat scrubber test that wipes out old test artifactsw
  (paji@redhat.com)
- Added an automatic db test cleanup script as a part of tests
  (paji@redhat.com)
- fix bug Validation i18n key (shughes@redhat.com)
- bug fixing for reposync (shughes@redhat.com)
- junit modification for repo sync (shughes@redhat.com)
- checkstyle fix, extra java import (shughes@redhat.com)
- hook to call create repo sync task in taskomatic (shughes@redhat.com)
- remove call to repo task from the channel edit/update cmds
  (shughes@redhat.com)
- add last log repo sync to edit channel (shughes@redhat.com)
- remove old repo fields from channel edit page, clean up i18n strings
  (shughes@redhat.com)
- making links between repo objects and taskomatic (shughes@redhat.com)
- lots of checkstyle fixes (shughes@redhat.com)
- add channel count access for repo objects (shughes@redhat.com)
- general repo cleanup, bugfixing (shughes@redhat.com)
- new page: list of repos to sync (session sets) (shughes@redhat.com)
- struts support for repo sync action (shughes@redhat.com)
- adding new sync nav, moving add/remove to new tab (shughes@redhat.com)
- remove debug messages, add extra i18n update string (shughes@redhat.com)
- db mapping logic for channel repos (shughes@redhat.com)
- preselect set channel repo logic (shughes@redhat.com)
- initial jsp support for channel to repo mapping (shughes@redhat.com)
- change from rhnset to sessionset for repo maps (shughes@redhat.com)
- intial strut action for channel repository mapping (shughes@redhat.com)
- strut support for channel repository mapping (shughes@redhat.com)
- channel nav support for repository mapping (shughes@redhat.com)
- modify verbage for repo list summary (shughes@redhat.com)
- logic to delete content sources from db (shughes@redhat.com)
- minor syntax issue with i18n repo delete strings (shughes@redhat.com)
- initial files to support Repo delete (shughes@redhat.com)
- bug fixes for EditRepo, strut path fixes (shughes@redhat.com)
- RepoEdit page cleanup, jsp fixes (shughes@redhat.com)
- fix hibernate content obj named queries for Edit Repo (shughes@redhat.com)
- starting checking content objects off id and org for security; also fix query
  for taskomatic (shughes@redhat.com)
- commit before master merge (shughes@redhat.com)
- adding repo edit commands (shughes@redhat.com)
- refactoring repo commands to use base class (shughes@redhat.com)
- more repo content obj clean up (shughes@redhat.com)
- fix link for repo edit (shughes@redhat.com)
- quick fix to remove sync query from content source obj (shughes@redhat.com)
- update channel to handle sync date; remove from content source
  (shughes@redhat.com)
- fix incorrect reference to sync column of content source (shughes@redhat.com)
- adding org id mapping to content source objects (shughes@redhat.com)
- ise fixes for repo create (shughes@redhat.com)
- adding url field to repo details form/jsp (shughes@redhat.com)
- pushing changes to prepare for master merge (shughes@redhat.com)
- fixed incorrect url syntax for repocreate (shughes@redhat.com)
- adding repo domain creation logic to manager/action layer
  (shughes@redhat.com)
- pushing minor changes before master merge (shughes@redhat.com)
- repo struts action fnd jsp or creating repo objects. (shughes@redhat.com)
- support classes for adding a Repo object (shughes@redhat.com)
- repo validation xsd schema (shughes@redhat.com)
- adding nav entries for repo create and edit (shughes@redhat.com)
- struts entries for repo create and edit pages (shughes@redhat.com)
- adding dynaform for content source creation (shughes@redhat.com)
- fixing toolbar syntax for repo (shughes@redhat.com)
- minor tweaks to struts url path and hibernate fix (shughes@redhat.com)
- adding repolist page to struts (shughes@redhat.com)
- datasource queries for repolist listtag page (shughes@redhat.com)
- adding ContentSource DTO object for repo listtags (shughes@redhat.com)
- setting up ContentSource queries (shughes@redhat.com)
- fixing compile errors on RepoLister (shughes@redhat.com)
- initial classes for Repolisting (shughes@redhat.com)
- adding repo list jsp page (shughes@redhat.com)
- Revert "fixing accidental branch creation, removing cobbler stubs"
  (shughes@redhat.com)
- fixing accidental branch creation, removing cobbler stubs
  (shughes@redhat.com)
- new jsp for the repo list (shughes@redhat.com)
- adding nav menu for external repo management (shughes@redhat.com)
- minor changes to tests (shughes@redhat.com)
- more compiliation fixes to support many2many (shughes@redhat.com)
- fixing breakage after adding many2many objects for yum repo sync
  (shughes@redhat.com)
- minor updates to Channel object to add repos (shughes@redhat.com)
- initial hibernate changes to support many2many relationships of channel to
  repos (shughes@redhat.com)
- hibernate changes for existing content source objects (shughes@redhat.com)
- Fixed some checkstyle errors (paji@redhat.com)
- 605383 - fixing issue where adding errata to a channel with 'package
  association' unchecked wouldn't handle arches correctly (jsherril@redhat.com)

* Wed Jun 30 2010 Tomas Lestach <tlestach@redhat.com> 1.1.16-1
- 591291 - fix also mergeErrata with given start and end date
  (tlestach@redhat.com)
- remove exceptions from method definitions that aren't thrown
  (tlestach@redhat.com)
- More unit test fixes (paji@redhat.com)
- Cleared more unit test (paji@redhat.com)
- Fixed another checkstyle issue (paji@redhat.com)
- Speeded up a unit test .... (paji@redhat.com)
- Fixed a checkstyle issue (paji@redhat.com)
- Fixed fve unit tests Hopefully... (paji@redhat.com)
- Fixed a dupe key issue (paji@redhat.com)
- if file is rpm package, use checksum from db, otherwise read whole file
  (msuchy@redhat.com)
- Fixed a compile error.... (paji@redhat.com)
- Added more tests on Orphaned gets entitlements (paji@redhat.com)
- Added unit tests for VirtEntitlementsManager (paji@redhat.com)
- Fixed some typos (paji@redhat.com)
- Added page sizes to flex multiorg pages (paji@redhat.com)
- fixed a line typo where I forgot to clear the map create in session
  (paji@redhat.com)
- Added sorting to channel family-> orgs page (paji@redhat.com)
- Added flex magic to ChannelFamily -> Orgs page (paji@redhat.com)
- Added alphabar columns for the mutli org pages (paji@redhat.com)
- More verbiage on software entitlements page (paji@redhat.com)
- Updated the software entitlements page to deal with FVE (paji@redhat.com)
- Added a couple of enhancements on the Org software subs pager
  (paji@redhat.com)
- Fixed checkstyle errors (paji@redhat.com)
- Added code to get multiorgs org -> software channel ents page work with flex
  entitlements (paji@redhat.com)
- Forgot to commit EligibleFlexGuestAction (paji@redhat.com)
- Added the convert to flex plsql operation (paji@redhat.com)
- More updates to the UI (paji@redhat.com)
- More UI updates on the Flex Guest Pages added Nav stuff (paji@redhat.com)
- Made the Flexguest page show entitlements (paji@redhat.com)
- Initial cut to list eligible flex guests page (paji@redhat.com)
- Slight refactoring of Virtual Enttitlements (paji@redhat.com)
- Initial cut of the Flex Guests Page (paji@redhat.com)
- adding flex guest entitlement columns on the org entitlments page
  (jsherril@redhat.com)
- updating rhn_entitlement package for cert activation (jsherril@redhat.com)
- having setters do the right thing (jsherril@redhat.com)
- matching hosteds column names for flex guests (jsherril@redhat.com)
- adding hibernate mapping for flex guests (jsherril@redhat.com)

* Wed Jun 23 2010 Jan Pazdziora 1.1.15-1
- Fixed a couple of checkstyle errors (paji@redhat.com)

* Mon Jun 21 2010 Jan Pazdziora 1.1.14-1
- updating rhnPackageRepodata table to not use a reserved word.
  (jsherril@redhat.com)
- Fixed a typo in the previous commit (paji@redhat.com)
- Good Bye Channel License Code (paji@redhat.com)

* Fri Jun 18 2010 Miroslav Suchý <msuchy@redhat.com> 1.1.13-1
- implement <label> for form fields - sdc/details.jsp (msuchy@redhat.com)
- implement <label> for form fields - user/create/usercreate.jsp
  (msuchy@redhat.com)
- implement <label> for form fields - activationkeys/details.jspf
  (msuchy@redhat.com)
- implement <label> for form fields - edit.jsp (msuchy@redhat.com)
- implement <label> for form fields - orgcreate.jsp (msuchy@redhat.com)
- implement <label> for form fields - probe-edit.jsp (msuchy@redhat.com)
- implement <label> for form fields - filter-form.jspf (msuchy@redhat.com)
- implement <label> for form fields - restart.jsp (msuchy@redhat.com)
- implement <label> for form fields - monitoring.jsp (msuchy@redhat.com)
- implement <label> for form fields - bootstrap.jsp (msuchy@redhat.com)
- implement <label> for form fields - general.jsp (msuchy@redhat.com)
- 585176 - changing the behavior of the SSM package upgrade screen to handle
  system and their packages for upgrade invidually, so only packages needed on
  a system will be installed.  This means that each system is scheduled
  individually, but at least it is correct (jsherril@redhat.com)

* Thu Jun 17 2010 Miroslav Suchý <msuchy@redhat.com> 1.1.12-1
- Made the duplicate compares page do confirm delete differently
  (paji@redhat.com)
- Added a sort of 'confirm' logic for delete systems in dup compares page
  (paji@redhat.com)
- 602591 - "Content-Length" added to response header for different download
  contents (tlestach@redhat.com)
- 603890 - fix/rewrite system.listSubscribableBaseChannels API
  (tlestach@redhat.com)
- 576314 - fix for errata being added to the email queue multiple times before
  it can be run (jsherril@redhat.com)
- bumping up heap to 512m for jsp compiles (shughes@redhat.com)
- bumping up build heap to 512m (shughes@redhat.com)
- Removed an unnecessary abstraction for VirtEntitlements (paji@redhat.com)
- 591291 - associate packages also (when mergeing errata) (tlestach@redhat.com)
- 601656 - fix channel permission check for errata.clone (tlestach@redhat.com)
- 601656 - fix channel permission check for channel.software.mergePackages
  (tlestach@redhat.com)
- fixing issue where package summary could be null, causing NPE
  (jsherril@redhat.com)
- 601656 - fix channel permission check (tlestach@redhat.com)
- 591291 - clone errata instead of associating them to custom channels
  (tlestach@redhat.com)
- fixing hashCode for Errata (tlestach@redhat.com)
- 529359: Fixed a couple of bugs related to Remote Command Package upgrade
  (paji@redhat.com)
- 595473 525588 - fixing small query issue and moving the ssm operation
  creation to before the (jsherril@redhat.com)
- 595473 525588 - fixing issue where child channel subscription changes would
  not use the stored procedure and would instead update rhnServerChannel table
  directly, bypassing all entitelment logic (jsherril@redhat.com)
- 525588 - changing SSM child channel subscription page to not use hibernate
  when doing subscribng (jsherril@redhat.com)
- Correct 'checkstyle' errors (colin.coe@gmail.com)
- checkstyle fixes (jsherril@redhat.com)
- Update errata.setDetails to allow setting CVEs (colin.coe@gmail.com)
- Allow CVEs to be set on unpublished errata (colin.coe@gmail.com)
- 585176 - fixing issue where packages were excluded from update on SSM
  upgradable packages page when the packages had multiple arches
  (jsherril@redhat.com)
- 585965 - fixing issue with multilib packages and errata-cache generation,
  where updating one arch of a package would indicate that the other one was
  updated as well (jsherril@redhat.com)
- 563859 - fixing issue where adding errata to x86_64 channels would only get
  packages of one arch, even if the errata had two (lib packages)
  (jsherril@redhat.com)
- unit test fix (jsherril@redhat.com)
- Adding the correct checkstyle for inactive systems (paji@redhat.com)
- 576953 - fixing errata search case sensitivity and not searching on partial
  cve name (jsherril@redhat.com)
- 588367 - introducing systemgroup.scheduleApplyErrataToActive API call
  (tlestach@redhat.com)
- 588367 move applyErrataHelper to ErrataManager (tlestach@redhat.com)
- Added the dupe compare css and javascript magic (paji@redhat.com)
- 590204 - fixing issue where pagination wasnt working properly on normal user
  list page (jsherril@redhat.com)
- Made the default dups compare page preselect a bunch of items
  (paji@redhat.com)
- Improved a error message on Dups systems page (paji@redhat.com)
- Fix style of commit c4e387bbb1c5cf16f54a2fa968a5613121bc1d7a
  (lukas.durfina@gmail.com)
- A more functional dupes compare page (paji@redhat.com)
- adding distro deletion to cleanup script (jsherril@redhat.com)
- Removed a no white space after a type cast check since we are not enforcing
  it anywhere (paji@redhat.com)
- unit test fix (jsherril@redhat.com)
- Generate Debian repository (lukas.durfina@gmail.com)
- Fixed broken unit tests (paji@redhat.com)
- checkstyle fix (joshua.roys@gtri.gatech.edu)
- Updated a typo in the  string (paji@redhat.com)
- Updated a resource string (paji@redhat.com)
- Added i18n strings for the systemdetails page (paji@redhat.com)
- Limit automatic config comparisons to diff enabled systems
  (joshua.roys@gtri.gatech.edu)

* Mon May 10 2010 Partha Aji <paji@redhat.com> 1.1.11-1
- Added an option to selectively delete instead of reactivate when a system is
  being reprovisioned (paji@redhat.com)
- Made ssm operations use OperationDetailsDto instead of just dealing with
  plain maps and random attributes (paji@redhat.com)
- unit tset fix (jsherril@redhat.com)
- 528884 - fixing issue where cloning ks profiles wouldnt clone virt info
  (jsherril@redhat.com)
- Added stubs for the duplicate profiles compare page (paji@redhat.com)
- Fixed a hibernate bug on capabilities object. Removed created and modified
  from mapping (paji@redhat.com)
- 568962 - get correct set of errata to merge (tlestach@redhat.com)
- Fix a NPE in the Audit code (joshua.roys@gtri.gatech.edu)
- Added the import tree.js part to the expansion decorator so its used on a
  need to use bases (paji@redhat.com)
- Added the logic to handle Delete from the Dup Systems page (paji@redhat.com)
- Made the dup systems page use ssm (paji@redhat.com)
- Made the expansion decorator show the show all|hide all correctly
  (paji@redhat.com)
- queuing channel repo generation for new channels (jsherril@redhat.com)
- Fixed a pagination issue that occurred on first page load (paji@redhat.com)
- ignoring virt bonded interfaces, changing dups page to not sure the same set,
  and fixing inactive counts on mac and hostname pages (jsherril@redhat.com)
- 585901 - add an extra null condition (tlestach@redhat.com)
- Added a form var to keep track of inactive count (paji@redhat.com)
- Added logic for all the 3 tabs to use the same set as they refer to the same
  list (paji@redhat.com)
- Added Nav Tabs + hostname /mac address functionality + cleaned up the i18n
  Strings (paji@redhat.com)
- adding inactive drop down box and select inactive button
  (jsherril@redhat.com)
- Changed the tree behaviour to always expand (paji@redhat.com)
- Fixed checkstyle (paji@redhat.com)
- Commiting the Select All magic stuff (paji@redhat.com)
- 588901 - fix to_package_id (joshua.roys@gtri.gatech.edu)

* Wed May 05 2010 Tomas Lestach <tlestach@redhat.com> 1.1.10-1
- 585901 - recursive comps search (tlestach@redhat.com)
- More work on select all magic (paji@redhat.com)
- 588901 - Fix listLatestUpgradablePackages API results
  (joshua.roys@gtri.gatech.edu)
- Fixed an accidental compile error that occurred due to a previous commit
  (paji@redhat.com)
- Added some magic to show the system names and url instead of ids in the dups
  page (paji@redhat.com)
- added an nbsp to space the text better (paji@redhat.com)
- Added a new tag attribute to filter by ip address (paji@redhat.com)
- More list tag enhancements (paji@redhat.com)
- Updated the list tag to deal with parent vs child filtering (paji@redhat.com)
- More changes to properly handle selection javascript magic (paji@redhat.com)
- Needed to add more JS magic to get selections to work (paji@redhat.com)
- Quick fix to deal with a null pointer that would ve occued on a logdebg
  (paji@redhat.com)
- Added code to get checkbox grouping to work (paji@redhat.com)
- Got the tree filters working (paji@redhat.com)
- Fixed a checkstyle error (paji@redhat.com)
- fixing RowRenderer, to do coloring more like the mockups
  (jsherril@redhat.com)
- Made the post reactivation key logic more fail safe.. (paji@redhat.com)

* Thu Apr 29 2010 Partha Aji <paji@redhat.com> 1.1.9-1
- Added new cobbler snippets to enable sytem reactivation on bare metal reprovisioning
  (paji@redhat.com)
- Added code to show general snippets created in spacewalk.
- Remove spammy audit types from default search (joshua.roys@gtri.gatech.edu)

* Thu Apr 29 2010 Tomas Lestach <tlestach@redhat.com> 1.1.8-1
- introducing DistChannelHandler (tlestach@redhat.com)
- add 2 new DistChannelMap related queries with appropriate methods
  (tlestach@redhat.com)
- rename {lookup,find}ByOsReleaseAndChannelArch ->
  ByProductNameReleaseAndChannelArch (tlestach@redhat.com)
- Added all the javascript macgic needed to show and hide stuff
  (paji@redhat.com)
- Fixed a Compile typo to work with 1.5 compiler (paji@redhat.com)

* Wed Apr 28 2010 Jan Pazdziora 1.1.7-1
- Added new expandable and non-expandable columns. Also UI improvements
  (paji@redhat.com)
- adding expandable row renderer and adding it to duplicate page
  (jsherril@redhat.com)
- Added an 'expandable' tag function to differentiate between parent/child
  (paji@redhat.com)
- Got the new treeable list tag in a more stable state (paji@redhat.com)
- Better looking Duplicate Ips page (paji@redhat.com)
- The relativeFilename in rhnChannelComps is really relative, need to join with
  slash.
- converting Duplicate dtos to use new expandable interface
  (jsherril@redhat.com)
- Added initial entry point for duplicate ip page (paji@redhat.com)
- Added initial mods to list tag to deal with simple trees (paji@redhat.com)
- adding row renderer (jsherril@redhat.com)
- creating RowRenderer to provide alternate ways to render the styles of each
  row (jsherril@redhat.com)
- remove @Override, since it is not an Override (tlestach@redhat.com)
- Change from nested select to inner join (colin.coe@gmail.com)
- Got the delete systems  confirm page completed. (paji@redhat.com)
- Make bash the default for syntax highlighting (colin.coe@gmail.com)

* Fri Apr 23 2010 Justin Sherrill <jsherril@redhat.com> 1.1.6-1
- adding duplicate system manager layer and api calls (jsherril@redhat.com)
- adding server delete event for duplicate profiles (shughes@redhat.com)
- Moved SSM System DeleteConfirm page to java to facilitate Deletion using the
  message queue infrastructure (paji@redhat.com)
- allowing the period character is cobbler system records (jsherril@redhat.com)

* Wed Apr 21 2010 Justin Sherrill <jsherril@redhat.com> 1.1.5-1
- adding feature to preselect a kickstart profile for provisioning if the
  cobbler system record for that system has it selected (jsherril@redhat.com)
- 580927 - sorting advanced options (jsherril@redhat.com)
- fixing broken unit tests and properly picking the right exception
  (jsherril@redhat.com)
- Addition of channel.software.getChannelLastBuildById API call
  (james.hogarth@gmail.com)

* Mon Apr 19 2010 Michael Mraka <michael.mraka@redhat.com> 1.1.4-1
- 576211 - fixed server name replacement pattern
- removing log5j stuff
- fix issue with PSQLException

* Fri Apr 16 2010 Justin Sherrill <jsherril@redhat.com> 1.1.2-1
- bumping spec files to future 1.1 packages (shughes@redhat.com)
- 516983 - making it clearer that a distro cannot be deleted if profiles are
  associated with it. Also fixing the nav for that page (jsherril@redhat.com)
- Fix the SELinux regex to handle MLS categories better
  (joshua.roys@gtri.gatech.edu)
- Fix SSM 'Select All' button on configuration pages
  (joshua.roys@gtri.gatech.edu)
- xmlrpc: Put the symlink target in 'contents' (joshua.roys@gtri.gatech.edu)
- adding velocity dep (jsherril@redhat.com)
- Add 'arch' to channel.list*Channels (colin.coe@gmail.com)
- Fix xmlrpc file-type for symlinks (joshua.roys@gtri.gatech.edu)
- adding log5j to ivy stuff, and moving the repo to parthas fedorapeople
  account (jsherril@redhat.com)
- 576907 - making same display changes for system sync (tlestach@redhat.com)
- Move systemlogs directory out of /var/satellite (joshua.roys@gtri.gatech.edu)
- 580227 - displaying dates in the same format (tlestach@redhat.com)
<|MERGE_RESOLUTION|>--- conflicted
+++ resolved
@@ -208,13 +208,9 @@
 BuildRequires: java-devel >= 1.6.0
 BuildRequires: jcommon
 BuildRequires: jdom
-<<<<<<< HEAD
-BuildRequires: jfreechart >= 1.0.9
 %if 0%{?suse_version}
 BuildRequires: pam-modules
 %else
-=======
->>>>>>> 40a6f3f6
 BuildRequires: jpam
 %endif
 BuildRequires: jta
@@ -367,13 +363,7 @@
 # for RHEL6 we need to filter out several package versions
 %if  0%{?rhel} && 0%{?rhel} >= 6
 # cglib is not compatible with hibernate and asm from RHEL6
-<<<<<<< HEAD
 Requires: cglib < 2.2
-# we dont want jfreechart from EPEL because it has different symlinks
-Requires: jfreechart < 1.0.13
-=======
-Requires: cglib < 0:2.2
->>>>>>> 40a6f3f6
 %else
 Requires: cglib
 %endif
@@ -874,21 +864,6 @@
 #%{jardir}/asmasm-xml.jar
 #%{jardir}/asmkasm.jar
 
-<<<<<<< HEAD
-%if 0%{?fedora}
-# jfreechart-1.0.10-4.fc13.noarch (F13)
-# jfreechart-1.0.13-1.fc14.noarch (F14)
-%{jardir}/jfreechart_jfreechart.jar
-%endif
-
-%if (0%{?rhel} && 0%{?rhel} >= 5) || 0%{?suse_version}
-# jfreechart-1.0.10-1.el5.noarch (EL5)
-# jfreechart-1.0.9-4.jpp5.noarch (EL6)
-%{jardir}/jfreechart.jar
-%endif
-
-=======
->>>>>>> 40a6f3f6
 # EL5 = Struts 1.2 and Tomcat 5, EL6+/recent Fedoras = 1.3 and Tomcat 6
 %if 0%{?rhel} && 0%{?rhel} < 6 || 0%{suse_version}
 %{jardir}/struts.jar
