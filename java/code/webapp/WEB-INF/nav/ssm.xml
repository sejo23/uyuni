<?xml version="1.0"?>
<rhn-navi-tree label="ssm" invisible="1" title-depth="1">
    <rhn-tab name="Overview" url="/rhn/ssm/index.do" />
    <rhn-tab name="Systems">
        <rhn-tab-url>/rhn/systems/ssm/ListSystems.do</rhn-tab-url>
    </rhn-tab>
    <rhn-tab name="Patches" acl="no_bootstrap_systems_in_set()">
        <rhn-tab-url>/rhn/systems/ssm/ListErrata.do</rhn-tab-url>
    </rhn-tab>

   <rhn-tab name="Packages" acl="no_bootstrap_systems_in_set()">
            <rhn-tab-url>/rhn/ssm/Packages.do</rhn-tab-url>
            <rhn-tab name="Install">
                <rhn-tab-url>/rhn/ssm/PackageInstall.do</rhn-tab-url>
            </rhn-tab>
            <rhn-tab name="Remove">
                <rhn-tab-url>/rhn/ssm/PackageRemove.do</rhn-tab-url>
            </rhn-tab>
            <rhn-tab name="Upgrade">
                <rhn-tab-url>/rhn/ssm/PackageUpgrade.do</rhn-tab-url>
            </rhn-tab>
            <rhn-tab name="Verify">
                <rhn-tab-url>/rhn/ssm/PackageVerify.do</rhn-tab-url>
            </rhn-tab>
   </rhn-tab>

<<<<<<< HEAD
<!-- FIXME: check in SUSE Manager if Groups exists -->
	<rhn-tab name="Groups" acl="user_role(org_admin); no_bootstrap_systems_in_set()">
		<rhn-tab-url>/network/systems/ssm/groups/index.pxt</rhn-tab-url>
		<rhn-tab-url>/network/systems/ssm/groups/alter_membership_conf.pxt</rhn-tab-url>
                <rhn-tab-url>/network/systems/ssm/groups/create.pxt</rhn-tab-url>
	</rhn-tab>

	<rhn-tab name="Channels" acl="no_bootstrap_systems_in_set()">
=======
        <rhn-tab name="Channels">
>>>>>>> a165cfa9
            <rhn-tab-url>/rhn/channel/ssm/ChildSubscriptions.do</rhn-tab-url>
            <rhn-tab name="Base Channels">
                <rhn-tab-url>/rhn/channel/ssm/BaseChannelSubscribe.do</rhn-tab-url>
            </rhn-tab>
            <rhn-tab name="Child Channels">
                <rhn-tab-url>/rhn/channel/ssm/ChildSubscriptions.do</rhn-tab-url>
                <rhn-tab-url>/rhn/channel/ssm/ChildSubscriptionsConfirm.do</rhn-tab-url>
            </rhn-tab>
        </rhn-tab>

<<<<<<< HEAD
	<rhn-tab name="ssm.nav.config" url="/rhn/systems/ssm/config/Deploy.do"
	         acl="org_entitlement(rhn_provisioning); no_bootstrap_systems_in_set()">
	  <rhn-tab-directory>/rhn/systems/ssm/config</rhn-tab-directory>
	  <rhn-tab name="ssm.nav.config.deploy" url="/rhn/systems/ssm/config/Deploy.do">
	    <rhn-tab-url>/rhn/systems/ssm/config/DeploySubmit.do</rhn-tab-url>
	    <rhn-tab-url>/rhn/systems/ssm/config/DeployConfirm.do</rhn-tab-url>
	    <rhn-tab-url>/rhn/systems/ssm/config/DeployConfirmSubmit.do</rhn-tab-url>
	  </rhn-tab>
	  <rhn-tab name="ssm.nav.config.diff" url="/rhn/systems/ssm/config/Diff.do">
	    <rhn-tab-url>/rhn/systems/ssm/config/DiffSubmit.do</rhn-tab-url>
	    <rhn-tab-url>/rhn/systems/ssm/config/DiffConfirm.do</rhn-tab-url>
	    <rhn-tab-url>/rhn/systems/ssm/config/DiffConfirmSubmit.do</rhn-tab-url>
	  </rhn-tab>
	  <rhn-tab name="ssm.nav.config.subscribe" url="/rhn/systems/ssm/config/Subscribe.do"
	           acl="user_role(config_admin)">
=======
        <rhn-tab name="ssm.nav.config" url="/rhn/systems/ssm/config/Deploy.do"
                 acl="org_entitlement(rhn_provisioning)">
          <rhn-tab-directory>/rhn/systems/ssm/config</rhn-tab-directory>
          <rhn-tab name="ssm.nav.config.deploy" url="/rhn/systems/ssm/config/Deploy.do">
            <rhn-tab-url>/rhn/systems/ssm/config/DeploySubmit.do</rhn-tab-url>
            <rhn-tab-url>/rhn/systems/ssm/config/DeployConfirm.do</rhn-tab-url>
            <rhn-tab-url>/rhn/systems/ssm/config/DeployConfirmSubmit.do</rhn-tab-url>
          </rhn-tab>
          <rhn-tab name="ssm.nav.config.diff" url="/rhn/systems/ssm/config/Diff.do">
            <rhn-tab-url>/rhn/systems/ssm/config/DiffSubmit.do</rhn-tab-url>
            <rhn-tab-url>/rhn/systems/ssm/config/DiffConfirm.do</rhn-tab-url>
            <rhn-tab-url>/rhn/systems/ssm/config/DiffConfirmSubmit.do</rhn-tab-url>
          </rhn-tab>
          <rhn-tab name="ssm.nav.config.subscribe" url="/rhn/systems/ssm/config/Subscribe.do"
                   acl="user_role(config_admin)">
>>>>>>> a165cfa9
        <rhn-tab-url>/rhn/systems/ssm/config/SubscribeSubmit.do</rhn-tab-url>
            <rhn-tab-url>/rhn/systems/ssm/config/Rank.do</rhn-tab-url>
            <rhn-tab-url>/rhn/systems/ssm/config/SubscribeConfirm.do</rhn-tab-url>
          </rhn-tab>
          <rhn-tab name="ssm.nav.config.unsubscribe" url="/rhn/systems/ssm/config/Unsubscribe.do">
        <rhn-tab-url>/rhn/systems/ssm/config/UnsubscribeSubmit.do</rhn-tab-url>
            <rhn-tab-url>/rhn/systems/ssm/config/UnsubscribeConfirm.do</rhn-tab-url>
          </rhn-tab>
          <rhn-tab name="ssm.nav.config.enable" url="/rhn/systems/ssm/config/Enable.do">
            <rhn-tab-url>/rhn/systems/ssm/config/EnableSubmit.do</rhn-tab-url>
            <rhn-tab-url>/rhn/systems/ssm/config/EnableSummary.do</rhn-tab-url>
          </rhn-tab>
        </rhn-tab>

        <rhn-tab name="Provisioning" acl="org_entitlement(rhn_provisioning);" url="/rhn/systems/ssm/kickstart/KickstartableSystems.do">
          <rhn-tab name="Kickstart" url="/rhn/systems/ssm/kickstart/KickstartableSystems.do" >
                <rhn-tab-url>/rhn/systems/ssm/kickstart/ScheduleByProfile.do</rhn-tab-url>
                <rhn-tab-url>/rhn/systems/ssm/kickstart/ScheduleByIp.do</rhn-tab-url>
          </rhn-tab>
<<<<<<< HEAD
	  <rhn-tab name="Tag Systems" url="/rhn/systems/ssm/provisioning/TagSystems.do" acl="no_bootstrap_systems_in_set()" />
          <rhn-tab name="Rollback" url="/rhn/systems/ssm/provisioning/Rollback.do" acl="no_bootstrap_systems_in_set()">
=======
          <rhn-tab name="Tag Systems" url="/rhn/systems/ssm/provisioning/TagSystems.do" />
          <rhn-tab name="Rollback" url="/rhn/systems/ssm/provisioning/Rollback.do">
>>>>>>> a165cfa9
            <rhn-tab-url>/rhn/systems/ssm/provisioning/RollbackToTag.do</rhn-tab-url>
          </rhn-tab>
          <rhn-tab name="Remote Command" url="/rhn/systems/ssm/provisioning/RemoteCommand.do" acl="no_bootstrap_systems_in_set()">
              <rhn-tab-url>/rhn/systems/ssm/provisioning/RemoteCommand.do</rhn-tab-url>
          </rhn-tab>
          <rhn-tab name="Power Management Configuration" url="/rhn/systems/ssm/provisioning/PowerManagementConfiguration.do">
            <rhn-tab-url>/rhn/systems/ssm/provisioning/PowerManagementConfiguration.do</rhn-tab-url>
          </rhn-tab>
          <rhn-tab name="Power Management Operations" url="/rhn/systems/ssm/provisioning/PowerManagementOperations.do">
            <rhn-tab-url>/rhn/systems/ssm/provisioning/PowerManagementOperations.do</rhn-tab-url>
          </rhn-tab>
        </rhn-tab>

<<<<<<< HEAD
	<rhn-tab name="Audit" acl="no_bootstrap_systems_in_set()">
		<rhn-tab-url>/rhn/systems/ssm/audit/ScheduleXccdf.do</rhn-tab-url>
		<rhn-tab-url>/rhn/systems/ssm/audit/ScheduleXccdfSubmit.do</rhn-tab-url>
	</rhn-tab>

	<rhn-tab name="Misc" url="/rhn/systems/ssm/misc/Index.do" acl="no_bootstrap_systems_in_set()">
=======
        <rhn-tab name="Audit">
                <rhn-tab-url>/rhn/systems/ssm/audit/ScheduleXccdf.do</rhn-tab-url>
                <rhn-tab-url>/rhn/systems/ssm/audit/ScheduleXccdfSubmit.do</rhn-tab-url>
        </rhn-tab>

        <rhn-tab name="Misc" url="/rhn/systems/ssm/misc/Index.do">
>>>>>>> a165cfa9
            <rhn-tab name="ssm.misc.index.tabs.hardware" url="/rhn/systems/ssm/misc/HardwareRefresh.do"/>
            <rhn-tab name="ssm.misc.index.tabs.software" url="/rhn/systems/ssm/misc/SoftwareRefresh.do"/>
            <rhn-tab name="ssm.misc.index.tabs.migrate" url="/rhn/systems/ssm/MigrateSystems.do"/>
            <rhn-tab name="ssm.misc.index.tabs.lockunlock" url="/rhn/systems/ssm/misc/LockUnlockSystem.do"/>
            <rhn-tab name="ssm.misc.index.tabs.reboot" url="/rhn/systems/ssm/misc/RebootSystem.do" />
            <rhn-tab name="ssm.misc.index.tabs.delete" url="/rhn/systems/ssm/DeleteConfirm.do"/>
            <rhn-tab-url>/rhn/systems/ssm/misc/ConfirmSystemPreferences.do</rhn-tab-url>
            <rhn-tab-url>/rhn/systems/ssm/DeleteConfirm.do</rhn-tab-url>
<<<<<<< HEAD
	</rhn-tab>

  <rhn-tab name="Misc" url="/rhn/systems/ssm/MigrateSystems.do" acl="not no_bootstrap_systems_in_set()">
    <rhn-tab name="ssm.misc.index.tabs.migrate" url="/rhn/systems/ssm/MigrateSystems.do"/>
    <rhn-tab name="ssm.misc.index.tabs.delete" url="/rhn/systems/ssm/DeleteConfirm.do"/>
  </rhn-tab>
=======
        </rhn-tab>
>>>>>>> a165cfa9
</rhn-navi-tree><|MERGE_RESOLUTION|>--- conflicted
+++ resolved
@@ -24,7 +24,6 @@
             </rhn-tab>
    </rhn-tab>
 
-<<<<<<< HEAD
 <!-- FIXME: check in SUSE Manager if Groups exists -->
 	<rhn-tab name="Groups" acl="user_role(org_admin); no_bootstrap_systems_in_set()">
 		<rhn-tab-url>/network/systems/ssm/groups/index.pxt</rhn-tab-url>
@@ -33,9 +32,6 @@
 	</rhn-tab>
 
 	<rhn-tab name="Channels" acl="no_bootstrap_systems_in_set()">
-=======
-        <rhn-tab name="Channels">
->>>>>>> a165cfa9
             <rhn-tab-url>/rhn/channel/ssm/ChildSubscriptions.do</rhn-tab-url>
             <rhn-tab name="Base Channels">
                 <rhn-tab-url>/rhn/channel/ssm/BaseChannelSubscribe.do</rhn-tab-url>
@@ -46,25 +42,8 @@
             </rhn-tab>
         </rhn-tab>
 
-<<<<<<< HEAD
-	<rhn-tab name="ssm.nav.config" url="/rhn/systems/ssm/config/Deploy.do"
-	         acl="org_entitlement(rhn_provisioning); no_bootstrap_systems_in_set()">
-	  <rhn-tab-directory>/rhn/systems/ssm/config</rhn-tab-directory>
-	  <rhn-tab name="ssm.nav.config.deploy" url="/rhn/systems/ssm/config/Deploy.do">
-	    <rhn-tab-url>/rhn/systems/ssm/config/DeploySubmit.do</rhn-tab-url>
-	    <rhn-tab-url>/rhn/systems/ssm/config/DeployConfirm.do</rhn-tab-url>
-	    <rhn-tab-url>/rhn/systems/ssm/config/DeployConfirmSubmit.do</rhn-tab-url>
-	  </rhn-tab>
-	  <rhn-tab name="ssm.nav.config.diff" url="/rhn/systems/ssm/config/Diff.do">
-	    <rhn-tab-url>/rhn/systems/ssm/config/DiffSubmit.do</rhn-tab-url>
-	    <rhn-tab-url>/rhn/systems/ssm/config/DiffConfirm.do</rhn-tab-url>
-	    <rhn-tab-url>/rhn/systems/ssm/config/DiffConfirmSubmit.do</rhn-tab-url>
-	  </rhn-tab>
-	  <rhn-tab name="ssm.nav.config.subscribe" url="/rhn/systems/ssm/config/Subscribe.do"
-	           acl="user_role(config_admin)">
-=======
         <rhn-tab name="ssm.nav.config" url="/rhn/systems/ssm/config/Deploy.do"
-                 acl="org_entitlement(rhn_provisioning)">
+                 acl="org_entitlement(rhn_provisioning); no_bootstrap_systems_in_set()">
           <rhn-tab-directory>/rhn/systems/ssm/config</rhn-tab-directory>
           <rhn-tab name="ssm.nav.config.deploy" url="/rhn/systems/ssm/config/Deploy.do">
             <rhn-tab-url>/rhn/systems/ssm/config/DeploySubmit.do</rhn-tab-url>
@@ -78,7 +57,6 @@
           </rhn-tab>
           <rhn-tab name="ssm.nav.config.subscribe" url="/rhn/systems/ssm/config/Subscribe.do"
                    acl="user_role(config_admin)">
->>>>>>> a165cfa9
         <rhn-tab-url>/rhn/systems/ssm/config/SubscribeSubmit.do</rhn-tab-url>
             <rhn-tab-url>/rhn/systems/ssm/config/Rank.do</rhn-tab-url>
             <rhn-tab-url>/rhn/systems/ssm/config/SubscribeConfirm.do</rhn-tab-url>
@@ -98,13 +76,8 @@
                 <rhn-tab-url>/rhn/systems/ssm/kickstart/ScheduleByProfile.do</rhn-tab-url>
                 <rhn-tab-url>/rhn/systems/ssm/kickstart/ScheduleByIp.do</rhn-tab-url>
           </rhn-tab>
-<<<<<<< HEAD
-	  <rhn-tab name="Tag Systems" url="/rhn/systems/ssm/provisioning/TagSystems.do" acl="no_bootstrap_systems_in_set()" />
+          <rhn-tab name="Tag Systems" url="/rhn/systems/ssm/provisioning/TagSystems.do" acl="no_bootstrap_systems_in_set()" />
           <rhn-tab name="Rollback" url="/rhn/systems/ssm/provisioning/Rollback.do" acl="no_bootstrap_systems_in_set()">
-=======
-          <rhn-tab name="Tag Systems" url="/rhn/systems/ssm/provisioning/TagSystems.do" />
-          <rhn-tab name="Rollback" url="/rhn/systems/ssm/provisioning/Rollback.do">
->>>>>>> a165cfa9
             <rhn-tab-url>/rhn/systems/ssm/provisioning/RollbackToTag.do</rhn-tab-url>
           </rhn-tab>
           <rhn-tab name="Remote Command" url="/rhn/systems/ssm/provisioning/RemoteCommand.do" acl="no_bootstrap_systems_in_set()">
@@ -118,21 +91,12 @@
           </rhn-tab>
         </rhn-tab>
 
-<<<<<<< HEAD
 	<rhn-tab name="Audit" acl="no_bootstrap_systems_in_set()">
 		<rhn-tab-url>/rhn/systems/ssm/audit/ScheduleXccdf.do</rhn-tab-url>
 		<rhn-tab-url>/rhn/systems/ssm/audit/ScheduleXccdfSubmit.do</rhn-tab-url>
 	</rhn-tab>
 
 	<rhn-tab name="Misc" url="/rhn/systems/ssm/misc/Index.do" acl="no_bootstrap_systems_in_set()">
-=======
-        <rhn-tab name="Audit">
-                <rhn-tab-url>/rhn/systems/ssm/audit/ScheduleXccdf.do</rhn-tab-url>
-                <rhn-tab-url>/rhn/systems/ssm/audit/ScheduleXccdfSubmit.do</rhn-tab-url>
-        </rhn-tab>
-
-        <rhn-tab name="Misc" url="/rhn/systems/ssm/misc/Index.do">
->>>>>>> a165cfa9
             <rhn-tab name="ssm.misc.index.tabs.hardware" url="/rhn/systems/ssm/misc/HardwareRefresh.do"/>
             <rhn-tab name="ssm.misc.index.tabs.software" url="/rhn/systems/ssm/misc/SoftwareRefresh.do"/>
             <rhn-tab name="ssm.misc.index.tabs.migrate" url="/rhn/systems/ssm/MigrateSystems.do"/>
@@ -141,14 +105,10 @@
             <rhn-tab name="ssm.misc.index.tabs.delete" url="/rhn/systems/ssm/DeleteConfirm.do"/>
             <rhn-tab-url>/rhn/systems/ssm/misc/ConfirmSystemPreferences.do</rhn-tab-url>
             <rhn-tab-url>/rhn/systems/ssm/DeleteConfirm.do</rhn-tab-url>
-<<<<<<< HEAD
 	</rhn-tab>
 
-  <rhn-tab name="Misc" url="/rhn/systems/ssm/MigrateSystems.do" acl="not no_bootstrap_systems_in_set()">
-    <rhn-tab name="ssm.misc.index.tabs.migrate" url="/rhn/systems/ssm/MigrateSystems.do"/>
-    <rhn-tab name="ssm.misc.index.tabs.delete" url="/rhn/systems/ssm/DeleteConfirm.do"/>
-  </rhn-tab>
-=======
+        <rhn-tab name="Misc" url="/rhn/systems/ssm/MigrateSystems.do" acl="not no_bootstrap_systems_in_set()">
+            <rhn-tab name="ssm.misc.index.tabs.migrate" url="/rhn/systems/ssm/MigrateSystems.do"/>
+            <rhn-tab name="ssm.misc.index.tabs.delete" url="/rhn/systems/ssm/DeleteConfirm.do"/>
         </rhn-tab>
->>>>>>> a165cfa9
 </rhn-navi-tree>