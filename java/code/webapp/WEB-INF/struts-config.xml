<!DOCTYPE struts-config PUBLIC
  "-//Apache Software Foundation//DTD Struts Configuration 1.1//EN"
  "http://jakarta.apache.org/struts/dtds/struts-config_1_2.dtd">

<struts-config>

    <form-beans>
        <form-bean name="loginForm"
            type="org.apache.struts.action.DynaActionForm">
            <form-property name="username" type="java.lang.String"/>
            <form-property name="password" type="java.lang.String"/>
            <form-property name="url_bounce" type="java.lang.String"/>
            <form-property name="request_method" type="java.lang.String"/>
        </form-bean>
      <form-bean name="activationKeyForm"
           type="com.redhat.rhn.frontend.struts.ScrubbingDynaActionForm">
           <form-property name="description" type="java.lang.String"/>
           <form-property name="key" type="java.lang.String"/>
           <form-property name="usageLimit" type="java.lang.String"/>
           <form-property name="selectedChannel" type="java.lang.Long"/>
           <form-property name="selectedEntitlements" type="java.lang.String[]"/>
           <form-property name="universal" type="java.lang.Boolean"/>
           <form-property name="autoDeploy" type="java.lang.Boolean"/>
           <form-property name="contactMethodId" type="java.lang.Long"/>
           <form-property name="submitted" type="java.lang.Boolean"/>
       </form-bean>
       <form-bean name="activationKeyPackagesForm"
           type="com.redhat.rhn.frontend.struts.ScrubbingDynaActionForm">
           <form-property name="packages" type="java.lang.String"/>
           <form-property name="submitted" type="java.lang.Boolean"/>
       </form-bean>
       <form-bean name="activationKeyChildChannelForm"
           type="com.redhat.rhn.frontend.struts.ScrubbingDynaActionForm">
           <form-property name="channels" type="java.util.ArrayList"/>
           <form-property name="childChannels" type="java.lang.String[]"/>
           <form-property name="submitted" type="java.lang.Boolean"/>
       </form-bean>
       <form-bean name="storedProfileForm"
           type="com.redhat.rhn.frontend.struts.ScrubbingDynaActionForm">
           <form-property name="name" type="java.lang.String"/>
           <form-property name="description" type="java.lang.String"/>
           <form-property name="submitted" type="java.lang.Boolean"/>
       </form-bean>
        <form-bean name="createSatelliteForm"
            type="com.redhat.rhn.frontend.struts.ScrubbingDynaActionForm">
            <form-property name="account_type" type="java.lang.String"/>
            <form-property name="address1" type="java.lang.String"/>
            <form-property name="address2" type="java.lang.String"/>
            <form-property name="city" type="java.lang.String"/>
            <form-property name="contact_email" type="java.lang.Boolean"/>
            <form-property name="contact_mail" type="java.lang.Boolean"/>
            <form-property name="contact_call" type="java.lang.Boolean"/>
            <form-property name="contact_fax" type="java.lang.Boolean"/>
            <form-property name="contact_partner" type="java.lang.Boolean"/>
            <form-property name="company" type="java.lang.String"/>
            <form-property name="country" type="java.lang.String"/>
            <form-property name="email" type="java.lang.String"/>
            <form-property name="fax" type="java.lang.String"/>
            <form-property name="firstNames" type="java.lang.String"/>
            <form-property name="lastName" type="java.lang.String"/>
            <form-property name="login" type="java.lang.String"/>
            <form-property name="desiredpassword" type="java.lang.String"/>
            <form-property name="desiredpasswordConfirm" type="java.lang.String"/>
            <form-property name="phone" type="java.lang.String"/>
            <form-property name="prefix" type="java.lang.String"/>
            <form-property name="state" type="java.lang.String"/>
            <form-property name="title" type="java.lang.String"/>
            <form-property name="zip" type="java.lang.String"/>
            <form-property name="usepam" type="java.lang.Boolean"/>
            <form-property name="no_scrub" type="java.lang.String"
                             initial="desiredpassword, desiredpasswordConfirm"/>
            <form-property name="preferredLocale" type="java.lang.String" />
            <form-property name="timezone" type="java.lang.Integer"/>
        </form-bean>
        <form-bean name="userCreateForm"
            type="com.redhat.rhn.frontend.struts.ScrubbingDynaActionForm">
            <form-property name="account_type" type="java.lang.String"/>
            <form-property name="address1" type="java.lang.String"/>
            <form-property name="address2" type="java.lang.String"/>
            <form-property name="city" type="java.lang.String"/>
            <form-property name="contact_email" type="java.lang.Boolean"/>
            <form-property name="contact_mail" type="java.lang.Boolean"/>
            <form-property name="contact_call" type="java.lang.Boolean"/>
            <form-property name="contact_fax" type="java.lang.Boolean"/>
            <form-property name="contact_partner" type="java.lang.Boolean"/>
            <form-property name="company" type="java.lang.String"/>
            <form-property name="country" type="java.lang.String"/>
            <form-property name="email" type="java.lang.String"/>
            <form-property name="fax" type="java.lang.String"/>
            <form-property name="firstNames" type="java.lang.String"/>
            <form-property name="lastName" type="java.lang.String"/>
            <form-property name="login" type="java.lang.String"/>
            <form-property name="desiredpassword" type="java.lang.String"/>
            <form-property name="desiredpasswordConfirm" type="java.lang.String"/>
            <form-property name="phone" type="java.lang.String"/>
            <form-property name="prefix" type="java.lang.String"/>
            <form-property name="state" type="java.lang.String"/>
            <form-property name="title" type="java.lang.String"/>
            <form-property name="zip" type="java.lang.String"/>
            <form-property name="usepam" type="java.lang.Boolean"/>
            <form-property name="no_scrub" type="java.lang.String"
                            initial="desiredpassword, desiredpasswordConfirm"/>
        </form-bean>
        <form-bean name="userDetailsForm"
            type="com.redhat.rhn.frontend.struts.ScrubbingDynaActionForm">
            <form-property name="uid" type="java.lang.Long"/>
            <form-property name="firstNames" type="java.lang.String"/>
            <form-property name="lastName" type="java.lang.String"/>
            <form-property name="title" type="java.lang.String"/>
            <form-property name="prefix" type="java.lang.String"/>
            <form-property name="desiredpassword" type="java.lang.String"/>
            <form-property name="desiredpasswordConfirm" type="java.lang.String"/>
            <form-property name="possibleRoles"
                           type="org.apache.struts.util.LabelValueBean[]"/>
            <form-property name="selectedRoles" type="java.lang.String[]"/>
            <form-property name="usersRoles" type="java.lang.String[]"/>
            <form-property name="usepam" type="java.lang.Boolean"/>
            <form-property name="no_scrub" type="java.lang.String" initial="desiredpassword, desiredpasswordConfirm"/>
        </form-bean>
        <form-bean name="orgCreateForm"
            type="com.redhat.rhn.frontend.struts.ScrubbingDynaActionForm">
            <form-property name="orgName" type="java.lang.String"/>
            <form-property name="login" type="java.lang.String"/>
            <form-property name="email" type="java.lang.String"/>
            <form-property name="desiredpassword" type="java.lang.String"/>
            <form-property name="desiredpasswordConfirm" type="java.lang.String"/>
            <form-property name="prefix" type="java.lang.String"/>
            <form-property name="firstNames" type="java.lang.String"/>
            <form-property name="lastName" type="java.lang.String"/>
            <form-property name="usepam" type="java.lang.Boolean"/>
            <form-property name="submitted" type="java.lang.Boolean" />
            <form-property name="no_scrub" type="java.lang.String"
                            initial="desiredpassword, desiredpasswordConfirm"/>
        </form-bean>
        <form-bean name="orgDetailsForm"
            type="com.redhat.rhn.frontend.struts.ScrubbingDynaActionForm">
            <form-property name="orgName" type="java.lang.String"/>
            <form-property name="id" type="java.lang.String"/>
            <form-property name="users" type="java.lang.String"/>
            <form-property name="systems" type="java.lang.String"/>
            <form-property name="groups" type="java.lang.String"/>
            <form-property name="actkeys" type="java.lang.String"/>
            <form-property name="ksprofiles" type="java.lang.String"/>
            <form-property name="cfgchannels" type="java.lang.String"/>
            <form-property name="submitted" type="java.lang.Boolean" />
        </form-bean>
        <form-bean name="orgSystemSubscriptionsForm"
            type="com.redhat.rhn.frontend.struts.ScrubbingDynaActionForm">
            <form-property name="enterprise_entitled" type="java.lang.String"/>
            <form-property name="provisioning_entitled" type="java.lang.String"/>
            <form-property name="monitoring_entitled" type="java.lang.String"/>
            <form-property name="virtualization_host" type="java.lang.String"/>
            <form-property name="virtualization_host_platform" type="java.lang.String"/>
            <form-property name="submitted" type="java.lang.Boolean" />
        </form-bean>
        <form-bean name="orgSysEntitlementsForm"
            type="com.redhat.rhn.frontend.struts.ScrubbingDynaActionForm">
            <form-property name="proposed_count" type="java.lang.String"/>
            <form-property name="orgId" type="java.lang.Long"/>
            <form-property name="entName" type="java.lang.String"/>
            <form-property name="submitted" type="java.lang.Boolean"/>
        </form-bean>
        <form-bean name="softwareEntitlementSubsForm"
            type="com.redhat.rhn.frontend.struts.ScrubbingDynaActionForm">
            <form-property name="submitted" type="java.lang.Boolean" />
        </form-bean>
        <form-bean name="userPrefForm"
            type="com.redhat.rhn.frontend.struts.ScrubbingDynaActionForm">
            <form-property name="uid" type="java.lang.Long"/>
            <form-property name="email" type="java.lang.Boolean"/>
            <form-property name="emailNotif" type="java.lang.Boolean"/>
            <form-property name="call" type="java.lang.Boolean"/>
            <form-property name="fax" type="java.lang.Boolean"/>
            <form-property name="mail" type="java.lang.Boolean"/>
            <form-property name="pagesize" type="java.lang.Integer"/>
            <form-property name="possiblePanes"
                           type="org.apache.struts.util.LabelValueBean[]"/>
            <form-property name="selectedPanes" type="java.lang.String[]"/>
            <form-property name="csvSeparator" type="java.lang.Character"/>
        </form-bean>
        <form-bean name="assignedDefSysGrpForm"
                   type="com.redhat.rhn.frontend.struts.ScrubbingDynaActionForm">
            <form-property name="uid" type="java.lang.Long"/>
            <form-property name="cid" type="java.lang.String[]"/>
            <form-property name="selectedGroups" type="java.lang.String[]"/>
            <form-property name="defaultGroups" type="java.lang.String[]"/>
        </form-bean>
        <form-bean name="changeEmailForm"
                   type="com.redhat.rhn.frontend.struts.ScrubbingDynaActionForm">
            <form-property name="uid" type="java.lang.Long"/>
            <form-property name="email" type="java.lang.String"/>
        </form-bean>
        <form-bean name="editAddressForm"
            type="com.redhat.rhn.frontend.struts.ScrubbingDynaActionForm">
            <form-property name="uid" type="java.lang.Long"/>
            <form-property name="type" type="java.lang.String"/>
            <form-property name="typedisplay" type="java.lang.String"/>
            <form-property name="phone" type="java.lang.String"/>
            <form-property name="fax" type="java.lang.String"/>
            <form-property name="address1" type="java.lang.String"/>
            <form-property name="address2" type="java.lang.String"/>
            <form-property name="city" type="java.lang.String"/>
            <form-property name="state" type="java.lang.String"/>
            <form-property name="zip" type="java.lang.String"/>
            <form-property name="country" type="java.lang.String"/>
        </form-bean>
        <form-bean name="channelPermsForm"
                   type="com.redhat.rhn.frontend.struts.ScrubbingDynaActionForm">
            <form-property name="uid" type="java.lang.Long"/>
            <form-property name="cid" type="java.lang.String[]"/>
            <form-property name="selectedChannels" type="java.lang.String[]"/>
            <form-property name="role" type="java.lang.String"/>
            <form-property name="filter_value" type="java.lang.String"/>
            <form-property name="prev_filter_value" type="java.lang.String"/>
        </form-bean>
        <form-bean name="auditSearchForm"
                   type="com.redhat.rhn.frontend.struts.ScrubbingDynaActionForm">
            <form-property name="machine" type="java.lang.String" />
            <form-property name="startMilli" type="java.lang.Long" />
            <form-property name="endMilli" type="java.lang.Long" />
            <form-property name="autypes" type="java.lang.String[]" />
            <form-property name="seqno" type="java.lang.Long" />
            <form-property name="unreviewable" type="java.lang.Boolean" />
            <form-property name="parseDates" type="java.lang.Boolean" />
            <form-property name="start_year" type="java.lang.Integer" />
            <form-property name="start_month" type="java.lang.Integer" />
            <form-property name="start_day" type="java.lang.Integer" />
            <form-property name="start_hour" type="java.lang.Integer" />
            <form-property name="start_minute" type="java.lang.Integer" />
            <form-property name="start_am_pm" type="java.lang.Integer" />
            <form-property name="end_year" type="java.lang.Integer" />
            <form-property name="end_month" type="java.lang.Integer" />
            <form-property name="end_day" type="java.lang.Integer" />
            <form-property name="end_hour" type="java.lang.Integer" />
            <form-property name="end_minute" type="java.lang.Integer" />
            <form-property name="end_am_pm" type="java.lang.Integer" />
        </form-bean>
        <form-bean name="xccdfSearchForm"
                   type="com.redhat.rhn.frontend.struts.ScrubbingDynaActionForm">
            <form-property name="search_string" type="java.lang.String"/>
            <form-property name="whereToSearch" type="java.lang.String"/>
            <form-property name="submitted" type="java.lang.Boolean" />
            <form-property name="result_filter" type="java.lang.String"/>
            <form-property name="show_as" type="java.lang.String"/>
            <form-property name="optionScanDateSearch" type="java.lang.Boolean" />
            <form-property name="start_year" type="java.lang.Integer"/>
            <form-property name="start_month" type="java.lang.Integer"/>
            <form-property name="start_day" type="java.lang.Integer"/>
            <form-property name="start_hour" type="java.lang.Integer"/>
            <form-property name="start_minute" type="java.lang.Integer"/>
            <form-property name="start_am_pm" type="java.lang.Integer"/>
            <form-property name="end_year" type="java.lang.Integer"/>
            <form-property name="end_month" type="java.lang.Integer"/>
            <form-property name="end_day" type="java.lang.Integer"/>
            <form-property name="end_hour" type="java.lang.Integer"/>
            <form-property name="end_minute" type="java.lang.Integer"/>
            <form-property name="end_am_pm" type="java.lang.Integer"/>
        </form-bean>
        <form-bean name="xccdfDiff"
                   type="com.redhat.rhn.frontend.struts.ScrubbingDynaActionForm">
            <form-property name="first" type="java.lang.Long"/>
            <form-property name="second" type="java.lang.Long"/>
        </form-bean>
        <form-bean name="errataSearchForm"
                   type="com.redhat.rhn.frontend.struts.ScrubbingDynaActionForm">
            <form-property name="search_string" type="java.lang.String"/>
            <form-property name="view_mode" type="java.lang.String"/>
            <form-property name="submitted" type="java.lang.Boolean" />
            <form-property name="errata_type_bug" type="java.lang.Boolean" />
            <form-property name="errata_type_security" type="java.lang.Boolean" />
            <form-property name="errata_type_enhancement" type="java.lang.Boolean"/>
            <form-property name="optionIssueDateSearch" type="java.lang.Boolean" />
            <form-property name="start_year"  type="java.lang.Integer"/>
            <form-property name="start_month" type="java.lang.Integer"/>
            <form-property name="start_day"   type="java.lang.Integer"/>
            <form-property name="start_hour"  type="java.lang.Integer"/>
            <form-property name="start_minute"  type="java.lang.Integer"/>
            <form-property name="start_am_pm" type="java.lang.Integer"/>
            <form-property name="end_year"    type="java.lang.Integer"/>
            <form-property name="end_month"   type="java.lang.Integer"/>
            <form-property name="end_day"     type="java.lang.Integer"/>
            <form-property name="end_hour"    type="java.lang.Integer"/>
            <form-property name="end_minute"  type="java.lang.Integer"/>
            <form-property name="end_am_pm"   type="java.lang.Integer"/>
            <form-property name="fineGrained" type="java.lang.Boolean"/>

        </form-bean>
        <form-bean name="errataCreateForm"
                   type="com.redhat.rhn.frontend.struts.ScrubbingDynaActionForm">
            <form-property name="synopsis" type="java.lang.String"/>
            <form-property name="advisoryName" type="java.lang.String"/>
            <form-property name="advisoryRelease" type="java.lang.String"/>
            <form-property name="advisoryType" type="java.lang.String"/>
            <form-property name="advisoryTypeLabels" type="java.util.List"/>
            <form-property name="product" type="java.lang.String"/>
            <form-property name="errataFrom" type="java.lang.String"/>
            <form-property name="buglistId" type="java.lang.String"/>
            <form-property name="buglistSummary" type="java.lang.String"/>
            <form-property name="buglistUrl" type="java.lang.String"/>
            <form-property name="topic" type="java.lang.String"/>
            <form-property name="description" type="java.lang.String"/>
            <form-property name="solution" type="java.lang.String"/>
            <form-property name="keywords" type="java.lang.String"/>
            <form-property name="refersTo" type="java.lang.String"/>
            <form-property name="notes" type="java.lang.String"/>
        </form-bean>
        <form-bean name="errataEditForm"
                   type="com.redhat.rhn.frontend.struts.ScrubbingDynaActionForm">
            <form-property name="synopsis" type="java.lang.String"/>
            <form-property name="advisoryName" type="java.lang.String"/>
            <form-property name="advisoryRelease" type="java.lang.String"/>
            <form-property name="advisoryType" type="java.lang.String"/>
            <form-property name="advisoryTypeLabels" type="java.util.List"/>
            <form-property name="product" type="java.lang.String"/>
            <form-property name="errataFrom" type="java.lang.String"/>
            <form-property name="topic" type="java.lang.String"/>
            <form-property name="description" type="java.lang.String"/>
            <form-property name="solution" type="java.lang.String"/>
            <form-property name="keywords" type="java.lang.String"/>
            <form-property name="refersTo" type="java.lang.String"/>
            <form-property name="notes" type="java.lang.String"/>
        </form-bean>
        <form-bean name="packageSearchForm"
                   type="com.redhat.rhn.frontend.struts.ScrubbingDynaActionForm">
            <form-property name="search_string" type="java.lang.String"/>
            <form-property name="view_mode" type="java.lang.String"/>
            <form-property name="channel_arch" type="java.lang.String[]"/>
            <form-property name="channel_filter" type="java.lang.String"/>
            <form-property name="filter_value" type="java.lang.String"/>
            <form-property name="prev_filter_value" type="java.lang.String"/>
            <form-property name="relevant" type="java.lang.String" />
            <form-property name="fineGrained" type="java.lang.Boolean" />
            <form-property name="submitted" type="java.lang.Boolean" />
        </form-bean>

        <form-bean     name="systemSearchForm"
                    type="com.redhat.rhn.frontend.struts.ScrubbingDynaActionForm">
        <form-property name="search_string" type="java.lang.String" />
        <form-property name="view_mode" type="java.lang.String" />
        <form-property name="whereToSearch" type="java.lang.String" />
        <form-property name="invert" type="java.lang.Boolean" />
        <form-property name="fineGrained" type="java.lang.Boolean" />
        <form-property name="submitted" type="java.lang.Boolean" />
        <form-property name="no_scrub" type="java.lang.String"
                        initial="search_string"/>
        </form-bean>

        <form-bean  name="docsSearchForm"
                    type="com.redhat.rhn.frontend.struts.ScrubbingDynaActionForm">
        <form-property name="search_string" type="java.lang.String" />
        <form-property name="view_mode" type="java.lang.String" />
        <form-property name="submitted" type="java.lang.Boolean" />
        </form-bean>

        <form-bean name="searchForm"
                   type="com.redhat.rhn.frontend.struts.ScrubbingDynaActionForm">
        <form-property name="search_type" type="java.lang.String" />
        <form-property name="search_string" type="java.lang.String" />
        <form-property name="submitted" type="java.lang.Boolean" />
        </form-bean>

        <form-bean name="probeDetailsForm"
                   type="com.redhat.rhn.frontend.struts.ScrubbingDynaActionForm">
            <form-property name="start_year"  type="java.lang.Integer"/>
            <form-property name="start_month" type="java.lang.Integer"/>
            <form-property name="start_day"   type="java.lang.Integer"/>
            <form-property name="start_hour"  type="java.lang.Integer"/>
            <form-property name="start_minute"  type="java.lang.Integer"/>
            <form-property name="start_am_pm" type="java.lang.Integer"/>
            <form-property name="end_year"    type="java.lang.Integer"/>
            <form-property name="end_month"   type="java.lang.Integer"/>
            <form-property name="end_day"     type="java.lang.Integer"/>
            <form-property name="end_hour"    type="java.lang.Integer"/>
            <form-property name="end_minute"  type="java.lang.Integer"/>
            <form-property name="end_am_pm"   type="java.lang.Integer"/>
            <form-property name="show_graph"  type="java.lang.Boolean"/>
            <form-property name="show_log"    type="java.lang.Boolean"/>
            <form-property name="metrics"          type="org.apache.struts.util.LabelValueBean[]"/>
            <form-property name="selected_metrics" type="java.lang.String[]"/>
            <form-property name="submitted"  type="java.lang.Boolean"/>
        </form-bean>


        <form-bean name="probeEditForm"
                   type="com.redhat.rhn.frontend.struts.ScrubbingDynaActionForm">
            <form-property name="description"  type="java.lang.String"/>
            <form-property name="notification" type="java.lang.Boolean"/>
            <form-property name="notification_interval_min" type="java.lang.Long"/>
            <form-property name="check_interval_min" type="java.lang.Long"/>
            <form-property name="contact_group_id" type="java.lang.Long"/>
            <form-property name="submitted"  type="java.lang.Boolean"/>
        </form-bean>

        <form-bean name="probeCreateForm"
                   type="com.redhat.rhn.frontend.struts.ScrubbingDynaActionForm">
            <form-property name="command_group" type="java.lang.String"/>
            <form-property name="command"      type="java.lang.String"/>
            <form-property name="sat_cluster_id" type="java.lang.Long"/>
            <form-property name="description"  type="java.lang.String"/>
            <form-property name="old_description"  type="java.lang.String"/>
            <form-property name="notification" type="java.lang.Boolean"/>
            <form-property name="notification_interval_min" type="java.lang.Long"/>
            <form-property name="check_interval_min" type="java.lang.Long"/>
            <form-property name="contact_group_id" type="java.lang.Long"/>
            <form-property name="submitted"  type="java.lang.Boolean"/>
        </form-bean>

        <form-bean name="probeDeleteForm"
                   type="com.redhat.rhn.frontend.struts.ScrubbingDynaActionForm">
            <form-property name="submitted"  type="java.lang.Boolean"/>
        </form-bean>

        <form-bean name="orgDeleteForm"
                   type="com.redhat.rhn.frontend.struts.ScrubbingDynaActionForm">
            <form-property name="submitted"  type="java.lang.Boolean"/>
        </form-bean>

        <form-bean name="probeSuiteEditForm"
                   type="com.redhat.rhn.frontend.struts.ScrubbingDynaActionForm">
            <form-property name="description"  type="java.lang.String"/>
            <form-property name="suite_name" type="java.lang.String"/>
            <form-property name="submitted"  type="java.lang.Boolean"/>
        </form-bean>

        <form-bean name="monitoringGeneralConfigForm"
                   type="com.redhat.rhn.frontend.struts.ScrubbingDynaActionForm">
            <form-property name="squelch"  type="java.lang.String"/>
            <form-property name="is_monitoring_scout"  type="java.lang.Boolean"/>
            <form-property name="submitted"  type="java.lang.Boolean"/>
            <form-property name="MDOM"  type="java.lang.String"/>
        </form-bean>

        <form-bean name="scheduleRemoteCmdForm"
                   type="com.redhat.rhn.frontend.struts.ScrubbingDynaActionForm">
            <form-property name="run_script" type="java.lang.String"/>
            <form-property name="username" type="java.lang.String"/>
            <form-property name="group" type="java.lang.String"/>
            <form-property name="timeout" type="java.lang.Long"/>
            <form-property name="script" type="java.lang.String"/>
            <form-property name="session_set_label" type="java.lang.String"/>
            <form-property name="submitted"  type="java.lang.Boolean"/>
            <form-property name="mode" type="java.lang.String"/>
            <!-- fields needed by datePicker -->
            <form-property name="use_date"  type="java.lang.Boolean"/>
            <form-property name="date_year"  type="java.lang.Integer"/>
            <form-property name="date_month"  type="java.lang.Integer"/>
            <form-property name="date_day"  type="java.lang.Integer"/>
            <form-property name="date_hour"  type="java.lang.Integer"/>
            <form-property name="date_minute"  type="java.lang.Integer"/>
            <form-property name="date_am_pm"  type="java.lang.Integer"/>
            <form-property name="no_scrub" type="java.lang.String"
                             initial="run_script, script"/>

        </form-bean>

        <form-bean name="errataPublishForm"
            type="com.redhat.rhn.frontend.struts.ScrubbingDynaActionForm">
            <form-property type="java.lang.Long" name="eid"/>
        </form-bean>

        <form-bean name="pkgProfileForm"
            type="com.redhat.rhn.frontend.struts.ScrubbingDynaActionForm">
            <form-property name="name" type="java.lang.String"/>
            <form-property name="description" type="java.lang.String"/>
            <form-property name="submitted" type="java.lang.Boolean"/>
        </form-bean>

        <form-bean name="compareProfileForm"
            type="com.redhat.rhn.frontend.struts.ScrubbingDynaActionForm">
            <form-property name="profile" type="java.lang.Long"/>
            <form-property name="server" type="java.lang.Long"/>
            <form-property name="submitted" type="java.lang.Boolean"/>
            <form-property name="compareProfilesBtn" type="java.lang.String"/>
            <form-property name="compareSystemsBtn" type="java.lang.String"/>
            <form-property name="createBtn" type="java.lang.String"/>
        </form-bean>

        <form-bean name="deleteProfileForm"
            type="com.redhat.rhn.frontend.struts.ScrubbingDynaActionForm">
            <form-property name="prid" type="java.lang.Long"/>
            <form-property name="sid" type="java.lang.Long"/>
            <form-property name="submitted" type="java.lang.Boolean"/>
        </form-bean>

        <form-bean name="deleteSatAdminRoleForm"
            type="com.redhat.rhn.frontend.struts.ScrubbingDynaActionForm">
            <form-property name="uid" type="java.lang.Long"/>
            <form-property name="submitted" type="java.lang.Boolean"/>
        </form-bean>

        <form-bean name="filterCreateForm"
                   type="com.redhat.rhn.frontend.struts.ScrubbingDynaActionForm">
            <form-property name="start_year"  type="java.lang.Integer"/>
            <form-property name="start_month" type="java.lang.Integer"/>
            <form-property name="start_day"   type="java.lang.Integer"/>
            <form-property name="start_hour"  type="java.lang.Integer"/>
            <form-property name="start_minute" type="java.lang.Integer"/>
            <form-property name="start_am_pm" type="java.lang.Integer"/>
            <form-property name="end_year"    type="java.lang.Integer"/>
            <form-property name="end_month"   type="java.lang.Integer"/>
            <form-property name="end_day"     type="java.lang.Integer"/>
            <form-property name="end_hour"    type="java.lang.Integer"/>
            <form-property name="end_minute"  type="java.lang.Integer"/>
            <form-property name="end_am_pm"   type="java.lang.Integer"/>
            <form-property name="recurring"  type="java.lang.Boolean"/>
            <form-property name="recurring_frequency"  type="java.lang.Long"/>
            <form-property name="recurring_duration"  type="java.lang.String"/>
            <form-property name="duration_type"  type="java.lang.Long"/>
            <form-property name="description"  type="java.lang.String"/>
            <form-property name="filterType"  type="java.lang.String"/>
            <form-property name="destination"  type="java.lang.String"/>
            <form-property name="scope"       type="java.lang.String"/>
            <form-property name="scout"      type="java.lang.String[]"/>
            <form-property name="probe"      type="java.lang.String[]"/>
            <form-property name="org"      type="java.lang.String[]"/>
            <form-property name="states"      type="java.lang.String[]"/>
            <form-property name="contact_groups" type="java.lang.String[]"/>
            <form-property name="output_match" type="java.lang.String"/>
            <form-property name="output_match_case"  type="java.lang.Boolean"/>
            <form-property name="submitted"  type="java.lang.Boolean"/>
        </form-bean>

        <form-bean name="syncProfilesForm"
                   type="com.redhat.rhn.frontend.struts.ScrubbingDynaActionForm">
            <form-property name="use_date"  type="java.lang.Boolean"/>
            <form-property name="date_year"  type="java.lang.Integer"/>
            <form-property name="date_month"  type="java.lang.Integer"/>
            <form-property name="date_day"  type="java.lang.Integer"/>
            <form-property name="date_hour"  type="java.lang.Integer"/>
            <form-property name="date_minute"  type="java.lang.Integer"/>
            <form-property name="date_am_pm"  type="java.lang.Integer"/>
        </form-bean>

        <form-bean name="applyErrataConfirmForm"
                   type="com.redhat.rhn.frontend.struts.ScrubbingDynaActionForm">
            <form-property name="use_date"  type="java.lang.Boolean"/>
            <form-property name="date_year"  type="java.lang.Integer"/>
            <form-property name="date_month"  type="java.lang.Integer"/>
            <form-property name="date_day"  type="java.lang.Integer"/>
            <form-property name="date_hour"  type="java.lang.Integer"/>
            <form-property name="date_minute"  type="java.lang.Integer"/>
            <form-property name="date_am_pm"  type="java.lang.Integer"/>
        </form-bean>

        <form-bean name="methodEditForm"
                   type="com.redhat.rhn.frontend.struts.ScrubbingDynaActionForm">
            <form-property name="name"  type="java.lang.String"/>
            <form-property name="email"  type="java.lang.String"/>
            <form-property name="type"  type="java.lang.String"/>
            <form-property name="submitted"  type="java.lang.Boolean"/>
        </form-bean>

        <form-bean name="generalConfigForm"
                   type="com.redhat.rhn.frontend.struts.ScrubbingDynaActionForm">
            <form-property name="traceback_mail"  type="java.lang.String"/>
            <form-property name="server|jabber_server"  type="java.lang.String"/>
            <form-property name="server|satellite|http_proxy"  type="java.lang.String"/>
            <form-property name="server|satellite|http_proxy_username"  type="java.lang.String"/>
            <form-property name="server|satellite|http_proxy_password"  type="java.lang.String"/>
            <form-property name="server|satellite|http_proxy_password_confirm"  type="java.lang.String"/>
            <form-property name="mount_point"  type="java.lang.String"/>
            <form-property name="web|ssl_available"  type="java.lang.Boolean"/>
            <form-property name="web|enable_solaris_support"  type="java.lang.Boolean"/>
            <form-property name="disconnected"  type="java.lang.Boolean"/>
            <form-property name="web|is_monitoring_backend"  type="java.lang.Boolean"/>
            <form-property name="submitted"  type="java.lang.Boolean"/>
            <form-property name="no_scrub" type="java.lang.String"
                        initial="server|satellite|http_proxy_password, server|satellite|http_proxy_password_confirm"/>

        </form-bean>

        <form-bean name="certificateConfigForm"
                type="com.redhat.rhn.frontend.struts.ScrubbingDynaActionForm">
            <form-property name="cert_file"  type="org.apache.struts.upload.FormFile"/>
            <form-property name="cert_text"  type="java.lang.String"/>
            <form-property name="submitted"  type="java.lang.Boolean"/>
            <form-property name="no_scrub" type="java.lang.String"
                        initial="cert_text"/>
        </form-bean>

        <form-bean name="bootstrapConfigForm"
                   type="com.redhat.rhn.frontend.struts.ScrubbingDynaActionForm">
            <form-property name="hostname"  type="java.lang.String"/>
            <form-property name="ssl-cert"  type="java.lang.String"/>
            <form-property name="ssl"  type="java.lang.Boolean"/>
            <form-property name="gpg"  type="java.lang.Boolean"/>
            <form-property name="allow-config-actions"  type="java.lang.Boolean"/>
            <form-property name="allow-remote-commands"  type="java.lang.Boolean"/>
            <form-property name="http-proxy"  type="java.lang.String"/>
            <form-property name="http-proxy-username"  type="java.lang.String"/>
            <form-property name="http-proxy-password"  type="java.lang.String"/>
            <form-property name="submitted"  type="java.lang.Boolean"/>
            <form-property name="no_scrub" type="java.lang.String"
                        initial="http-proxy-password"/>
        </form-bean>

        <form-bean name="restartForm"
                   type="com.redhat.rhn.frontend.struts.ScrubbingDynaActionForm">
            <form-property name="restart"  type="java.lang.Boolean"/>
            <form-property name="submitted"  type="java.lang.Boolean"/>
        </form-bean>

        <form-bean name="cryptoKeyForm"
                   type="com.redhat.rhn.frontend.struts.ScrubbingDynaActionForm">
            <form-property name="description"  type="java.lang.String"/>
            <form-property name="type"  type="java.lang.String"/>
            <form-property name="contents"  type="org.apache.struts.upload.FormFile"/>
            <form-property name="submitted"  type="java.lang.Boolean"/>
            <form-property name="no_scrub" type="java.lang.String" initial="contents"/>
        </form-bean>

        <form-bean name="cryptoKeyDeleteForm"
                   type="com.redhat.rhn.frontend.struts.ScrubbingDynaActionForm">
            <form-property name="description"  type="java.lang.String"/>
            <form-property name="type"  type="java.lang.String"/>
            <form-property name="submitted"  type="java.lang.Boolean"/>
        </form-bean>

        <form-bean name="fileListForm"
                   type="com.redhat.rhn.frontend.struts.ScrubbingDynaActionForm">
            <form-property name="label"  type="java.lang.String"/>
            <form-property name="files"  type="java.lang.String"/>
            <form-property name="submitted"  type="java.lang.Boolean"/>
        </form-bean>

        <form-bean name="cloneErrataForm"
                   type="com.redhat.rhn.frontend.struts.ScrubbingDynaActionForm">
            <form-property name="channel"  type="java.lang.String"/>
            <form-property name="showalreadycloned"  type="java.lang.Boolean"/>
            <form-property name="submitted"  type="java.lang.Boolean"/>
        </form-bean>

        <form-bean name="packagePushForm"
                   type="com.redhat.rhn.frontend.struts.ScrubbingDynaActionForm">
            <form-property name="cid" type="java.lang.Long"/>
            <form-property name="eid" type="java.lang.Long"/>
        </form-bean>

        <!-- Kickstart Form Beans -->
        <form-bean name="kickstartDetailsForm"
                   type="com.redhat.rhn.frontend.struts.ScrubbingDynaActionForm">
            <form-property name="label" type="java.lang.String"/>
            <form-property name="active" type="java.lang.Boolean" />
            <form-property name="post_log" type="java.lang.Boolean" />
            <form-property name="pre_log" type="java.lang.Boolean" />
            <form-property name="ksCfg" type="java.lang.Boolean" />
            <form-property name="org_default" type="java.lang.Boolean" />
            <form-property name="comments" type="java.lang.String" />
            <form-property name="submitted"  type="java.lang.Boolean"/>
            <form-property name="virtualizationTypes" type="java.util.List" />
            <form-property name="virtualizationTypeLabel" type="java.lang.String" />
            <form-property name="kernel_options" type="java.lang.String"/>
            <form-property name="post_kernel_options" type="java.lang.String"/>
             <form-property name="virt_disk_path" type="java.lang.String"/>
             <form-property name="virt_mem_mb"  type="java.lang.Integer"/>
             <form-property name="virt_cpus"  type="java.lang.Integer"/>
             <form-property name="virt_disk_size"  type="java.lang.Integer"/>
             <form-property name="virt_bridge" type="java.lang.String"/>

        </form-bean>

        <form-bean name="kickstartDeleteForm"
                   type="com.redhat.rhn.frontend.struts.ScrubbingDynaActionForm">
        <form-property name="submitted"  type="java.lang.Boolean"/>
        </form-bean>

        <form-bean name="kickstartSoftwareForm"
                   type="com.redhat.rhn.frontend.struts.ScrubbingDynaActionForm">
            <form-property name="channel" type="java.lang.Long"/>
            <form-property name="tree" type="java.lang.Long" />
            <form-property name="useNewestTree" type="java.lang.Boolean" />
            <form-property name="useNewestRHTree" type="java.lang.Boolean" />
            <form-property name="url" type="java.lang.String" />
            <form-property name="submitted"  type="java.lang.Boolean"/>
            <form-property name="fieldChanged" type="java.lang.String" />
            <form-property name="child_channels" type="java.lang.String[]"/>
            <form-property name="possibleRepos"
                           type="com.redhat.rhn.frontend.struts.LabelValueEnabledBean[]"/>
            <form-property name="selectedRepos" type="java.lang.String[]"/>

        </form-bean>

        <form-bean name="kickstartIpRangeForm"
                   type="com.redhat.rhn.frontend.struts.ScrubbingDynaActionForm">
            <form-property name="octet1a" type="java.lang.Long" />
            <form-property name="octet1b" type="java.lang.Long" />
            <form-property name="octet1c" type="java.lang.Long" />
            <form-property name="octet1d" type="java.lang.Long" />
            <form-property name="octet2a" type="java.lang.Long" />
            <form-property name="octet2b" type="java.lang.Long" />
            <form-property name="octet2c" type="java.lang.Long" />
            <form-property name="octet2d" type="java.lang.Long" />
            <form-property name="submitted"  type="java.lang.Boolean"/>
        </form-bean>

        <form-bean name="kickstartSystemDetailsForm"
                  type="com.redhat.rhn.frontend.struts.ScrubbingDynaActionForm">
            <form-property name="ksid" type="java.lang.Long" />
            <form-property name="kickstart" type="com.redhat.rhn.domain.kickstart.KickstartData" />
            <form-property name="selinuxMode" type="java.lang.String" />
            <form-property name="registrationType" type="java.lang.String" />
            <form-property name="configManagement" type="java.lang.String" />
            <form-property name="remoteCommands" type="java.lang.String" />
            <form-property name="rootPassword" type="java.lang.String" />
            <form-property name="rootPasswordConfirm" type="java.lang.String" />
            <form-property name="submitted" type="java.lang.Boolean" />
            <form-property name="no_scrub" type="java.lang.String"
                        initial="rootPassword, rootPasswordConfirm"/>

        </form-bean>

        <form-bean name="kickstartScriptForm"
                   type="com.redhat.rhn.frontend.struts.ScrubbingDynaActionForm">
            <form-property name="language" type="java.lang.String" />
            <form-property name="script_name" type="java.lang.String" />
            <form-property name="contents" type="java.lang.String" />
            <form-property name="type" type="java.lang.String" />
            <form-property name="nochroot" type="java.lang.Boolean" />
            <form-property name="erroronfail" type="java.lang.Boolean" />
            <form-property name="template" type="java.lang.Boolean" />
            <form-property name="submitted"  type="java.lang.Boolean"/>
            <form-property name="no_scrub" type="java.lang.String" initial="contents"/>
        </form-bean>

        <form-bean name="kickstartPackages"
                   type="org.apache.struts.action.DynaActionForm">
            <form-property name="ksid" type="java.lang.Long" />
            <form-property name="packageList" type="java.lang.String" />
            <form-property name="noBase" type="java.lang.Boolean" />
            <form-property name="ignoreMissing" type="java.lang.Boolean" />
            <form-property name="submitted" type="java.lang.Boolean" />
        </form-bean>

  <form-bean name="kickstartTroubleshootingForm"
       type="com.redhat.rhn.frontend.struts.ScrubbingDynaActionForm">
      <form-property name="bootloader" type="java.lang.String"/>
      <form-property name="kernelParams" type="java.lang.String"/>
      <form-property name="nonChrootPost" type="java.lang.Boolean"/>
      <form-property name="verboseUp2date" type="java.lang.Boolean"/>
      <form-property name="submitted" type="java.lang.Boolean"/>
  </form-bean>

  <form-bean name="kickstartLocaleForm"
       type="com.redhat.rhn.frontend.struts.ScrubbingDynaActionForm">
      <form-property name="timezone" type="java.lang.String"/>
      <form-property name="use_utc" type="java.lang.Boolean"/>
      <form-property name="submitted" type="java.lang.Boolean"/>
  </form-bean>

        <form-bean name="kickstartPartitionForm"
                   type="com.redhat.rhn.frontend.struts.ScrubbingDynaActionForm">
            <form-property name="partitions" type="java.lang.String" />
            <form-property name="submitted"  type="java.lang.Boolean"/>
            <form-property name="no_paren_scrub"  type="java.lang.String" initial="partitions"/>
        </form-bean>

      <form-bean name="kickstartVariableForm"
                   type="com.redhat.rhn.frontend.struts.ScrubbingDynaActionForm">
            <form-property name="variables" type="java.lang.String" />
            <form-property name="submitted"  type="java.lang.Boolean"/>
            <form-property name="netbootEnabled" type="java.lang.Boolean"/>
        </form-bean>

        <form-bean name="kickstartDownloadForm"
                   type="com.redhat.rhn.frontend.struts.ScrubbingDynaActionForm">
            <form-property name="filedata" type="java.lang.String" />
            <form-property name="submitted"  type="java.lang.Boolean"/>
        </form-bean>

        <form-bean name="kickstartFileForm"
                   type="com.redhat.rhn.frontend.struts.ScrubbingDynaActionForm">
            <form-property name="kickstartLabel" type="java.lang.String" />
            <form-property name="kstrees" type="java.util.List" />
            <form-property name="kstreeId" type="java.lang.Long" />
            <form-property name="virtualizationTypes" type="java.util.List" />
            <form-property name="virtualizationTypeLabel" type="java.lang.String" />
        <form-property name="updateAll" type="java.lang.Boolean" />
        <form-property name="updateRedHat" type="java.lang.Boolean" />
            <form-property name="fileUpload"      type="org.apache.struts.upload.FormFile" />
            <form-property name="contents" type="java.lang.String" />
            <form-property name="org_default" type="java.lang.Boolean" />
            <form-property name="comments" type="java.lang.String" />
            <form-property name="active" type="java.lang.Boolean" />
            <form-property name="kernel_options" type="java.lang.String"/>
            <form-property name="post_kernel_options" type="java.lang.String"/>
            <form-property name="virt_disk_path" type="java.lang.String"/>
            <form-property name="virt_mem_mb"  type="java.lang.Integer"/>
            <form-property name="virt_cpus"  type="java.lang.Integer"/>
            <form-property name="virt_disk_size"  type="java.lang.Integer"/>
            <form-property name="virt_bridge" type="java.lang.String"/>
            <form-property name="no_scrub" type="java.lang.String" initial="contents"/>
        </form-bean>

        <form-bean name="kickstartCreateWizardForm"
                   type="com.redhat.rhn.frontend.struts.ScrubbingDynaActionForm">
            <form-property name="wizardStep" type="java.lang.String" />
            <form-property name="prevStep" type="java.lang.String" />
            <form-property name="nextStep" type="java.lang.String" />
            <form-property name="kickstartLabel" type="java.lang.String" />
            <form-property name="useNewestRHTree" type="java.lang.Boolean" />
            <form-property name="useNewestTree" type="java.lang.Boolean" />
            <form-property name="kstreeUpdateType" type="java.lang.String" />
            <form-property name="channels" type="java.util.Collection" />
            <form-property name="currentChannelId" type="java.lang.Long" />
            <form-property name="previousChannelId" type="java.lang.Long" />
            <form-property name="kstrees" type="java.util.List" />
            <form-property name="kstreeId" type="java.lang.Long" />
            <form-property name="defaultDownloadLocation" type="java.lang.String" />
            <form-property name="defaultDownload" type="java.lang.Boolean" />
            <form-property name="userDefinedDownload" type="java.lang.String" />
            <form-property name="rootPassword" type="java.lang.String" />
            <form-property name="rootPasswordConfirm" type="java.lang.String" />
            <form-property name="virtualizationTypes" type="java.util.List" />
            <form-property name="virtualizationTypeLabel" type="java.lang.String" />
            <form-property name="isRaw" type="java.lang.Boolean" />
            <form-property name="rawData" type="java.lang.String" />
            <form-property name="cffUpload"      type="org.apache.struts.upload.FormFile" />
            <form-property name="no_scrub" type="java.lang.String"
                        initial="rootPassword, rootPasswordConfirm"/>
        </form-bean>

        <form-bean name="kickstartScheduleWizardForm"
                   type="com.redhat.rhn.frontend.struts.ScrubbingDynaActionForm">
            <form-property name="sid" type="java.lang.Long" />
            <form-property name="ksid" type="java.lang.Long" />
            <form-property name="cobbler_id" type="java.lang.String" />
            <form-property name="wizardStep" type="java.lang.String" />
            <form-property name="prevStep" type="java.lang.String" />
            <form-property name="nextStep" type="java.lang.String" />
            <form-property name="scheduleAsap" type="java.lang.String" />
            <form-property name="scheduleDate" type="java.util.Date" />
            <form-property name="nextAction" type="java.lang.String" />
            <form-property name="proxyHost" type="java.lang.String" />
            <form-property name="proxyHostCname" type="java.lang.String" />
            <!--  Advanced Options Page -->
            <form-property name="bondType" type="java.lang.String" />
            <form-property name="bondInterface" type="java.lang.String" />
            <form-property name="bondSlaveInterfaces" type="java.lang.String[]" />
            <form-property name="hiddenBondSlaveInterfaces" type="java.lang.String" />
            <form-property name="bondStatic" type="java.lang.String" />
            <form-property name="bondAddress" type="java.lang.String" />
            <form-property name="bondNetmask" type="java.lang.String" />
            <form-property name="bondGateway" type="java.lang.String" />
            <form-property name="bondOptions" type="java.lang.String" />
            <form-property name="networkType" type="java.lang.String" />
            <form-property name="networkInterface" type="java.lang.String" />
            <form-property name="useIpv6Gateway" type="java.lang.String"/>
            <form-property name="kernelParamsType" type="java.lang.String" />
            <form-property name="kernelParams" type="java.lang.String" />
            <form-property name="postKernelParamsType" type="java.lang.String" />
            <form-property name="postKernelParams" type="java.lang.String" />
            <form-property name="targetProfileType" type="java.lang.String" />
            <form-property name="targetProfile" type="java.lang.Long" />
            <form-property name="targetServerProfile" type="java.lang.Long" />
            <form-property name="syncPackages" type="java.util.List" />
            <form-property name="syncSystems" type="java.util.List" />
            <form-property name="date_year" type="java.lang.Integer" />
            <form-property name="date_month" type="java.lang.Integer" />
            <form-property name="date_day" type="java.lang.Integer" />
            <form-property name="date_hour" type="java.lang.Integer" />
            <form-property name="date_minute" type="java.lang.Integer" />
            <form-property name="date_am_pm" type="java.lang.Integer" />
            <!-- Needed for scheduling Virtualization stuff-->
            <form-property name="memoryAllocation" type="java.lang.String" />
            <form-property name="virtualCpus" type="java.lang.String" />
            <form-property name="virtBridge" type="java.lang.String" />
            <form-property name="macAddress" type="java.lang.String" />
            <form-property name="diskPath" type="java.lang.String" />
            <form-property name="storageType" type="java.lang.String" />
            <form-property name="localStorageGigabytes" type="java.lang.String" />
            <form-property name="guestName" type="java.lang.String" />
            <form-property name="destroyDisks" type="java.lang.String" />


        </form-bean>

        <form-bean name="kickstartCloneForm"
                   type="com.redhat.rhn.frontend.struts.ScrubbingDynaActionForm">
            <form-property name="label" type="java.lang.String"/>
            <form-property name="name" type="java.lang.String" />
            <form-property name="submitted"  type="java.lang.Boolean"/>
        </form-bean>

        <form-bean name="kickstartSessionCancelForm"
                   type="com.redhat.rhn.frontend.struts.ScrubbingDynaActionForm">
            <form-property name="submitted"  type="java.lang.Boolean"/>
        </form-bean>

        <form-bean name="kickstartSessionAdvancedForm"
                   type="com.redhat.rhn.frontend.struts.ScrubbingDynaActionForm">
            <form-property name="profile"  type="java.lang.Long"/>
            <form-property name="submitted"  type="java.lang.Boolean"/>
        </form-bean>

        <form-bean name="treeEditForm"
                   type="com.redhat.rhn.frontend.struts.ScrubbingDynaActionForm">
            <form-property name="label" type="java.lang.String"/>
            <form-property name="installtype" type="java.lang.String"/>
            <form-property name="basepath" type="java.lang.String"/>
            <form-property name="bootimage" type="java.lang.String"/>
            <form-property name="channelid" type="java.lang.Long"/>
            <form-property name="submitted"  type="java.lang.Boolean"/>
            <form-property name="kernelopts" type="java.lang.String"/>
            <form-property name="postkernelopts" type="java.lang.String"/>
        </form-bean>

        <form-bean name="treeDeleteForm"
                   type="com.redhat.rhn.frontend.struts.ScrubbingDynaActionForm">
            <form-property name="submitted"  type="java.lang.Boolean"/>
            <form-property name="label" type="java.lang.String"/>
            <form-property name="installtype" type="java.lang.String"/>
            <form-property name="basepath" type="java.lang.String"/>
            <form-property name="bootimage" type="java.lang.String"/>
            <form-property name="channelid" type="java.lang.Long"/>
        </form-bean>

        <form-bean name="contentSourceForm"
                   type="com.redhat.rhn.frontend.struts.ScrubbingDynaActionForm">
            <form-property name="url" type="java.lang.String"/>
            <form-property name="sourceid" type="java.lang.Long" />
            <form-property name="label" type="java.lang.String"/>
            <form-property name="sslcryptokeys" type="java.util.List"/>
            <form-property name="sslcacert" type="java.lang.String"/>
            <form-property name="sslclientcert" type="java.lang.String"/>
            <form-property name="sslclientkey" type="java.lang.String"/>
            <form-property name="metadataSigned" type="java.lang.Boolean"/>
        </form-bean>

        <form-bean name="cobblerSnippetsForm"
                   type="com.redhat.rhn.frontend.struts.ScrubbingDynaActionForm">
            <form-property name="name" type="java.lang.String" />
            <form-property name="oldName" type="java.lang.String" />
            <form-property name="contents" type="java.lang.String" />
            <form-property name="no_scrub" type="java.lang.String" initial="contents"/>
        </form-bean>

        <form-bean name="systemEntitlementsForm"
           type="com.redhat.rhn.frontend.struts.ScrubbingDynaActionForm">
        <form-property name="addOnEntitlement" type="java.lang.String"/>
        </form-bean>
        <form-bean name="localePreferencesForm"
                   type="com.redhat.rhn.frontend.struts.ScrubbingDynaActionForm">
           <form-property name="preferredLocale" type="java.lang.String" />
           <form-property name="timezone" type="java.lang.Integer"/>
           <form-property name="submitted" type="java.lang.Boolean" />
           <form-property name="uid" type="java.lang.Long" />
        </form-bean>

        <form-bean name="deactivateSelfForm"
                   type="com.redhat.rhn.frontend.struts.ScrubbingDynaActionForm" >
            <form-property name="submitted" type="java.lang.Boolean" />
        </form-bean>

        <form-bean name="channelEditForm"
                   type="com.redhat.rhn.frontend.struts.ScrubbingDynaActionForm">
            <form-property name="submitted" type="java.lang.Boolean" />
            <form-property name="dispatch" type="java.lang.String" />
            <form-property name="deny" type="java.lang.String" />
            <form-property name="grant" type="java.lang.String" />
            <form-property name="name" type="java.lang.String" />
            <form-property name="label" type="java.lang.String" />
            <form-property name="parent" type="java.lang.String" />
            <form-property name="arch" type="java.lang.String" />
            <form-property name="arch_name" type="java.lang.String" />
            <form-property name="summary" type="java.lang.String" />
            <form-property name="description" type="java.lang.String" />
            <form-property name="maintainer_name" type="java.lang.String" />
            <form-property name="maintainer_email" type="java.lang.String" />
            <form-property name="maintainer_phone" type="java.lang.String" />
            <form-property name="support_policy" type="java.lang.String" />
            <form-property name="yum_repo" type="java.lang.String" />
            <form-property name="repo_label" type="java.lang.String" />
            <form-property name="sync_repo" type="java.lang.Boolean" />
            <form-property name="per_user_subscriptions" type="java.lang.String" />
            <form-property name="org_sharing" type="java.lang.String" />
            <form-property name="gpg_key_url" type="java.lang.String" />
            <form-property name="gpg_key_id" type="java.lang.String" />
            <form-property name="gpg_key_fingerprint" type="java.lang.String" />
            <form-property name="checksum" type="java.lang.String" />
            <form-property name="no_paren_scrub" type="java.lang.String" initial="name, support_policy, summary, description, maintainer_phone, maintainer_name"/>
        </form-bean>

       <form-bean name="channelDeleteForm"
           type="com.redhat.rhn.frontend.struts.ScrubbingDynaActionForm">
           <form-property name="cid" type="java.lang.Long"/>
           <form-property name="submitted" type="java.lang.Boolean"/>
       </form-bean>

    <!-- Audit forms -->
    <form-bean name="scheduleXccdfForm"
        type="com.redhat.rhn.frontend.struts.ScrubbingDynaActionForm">
        <form-property name="params" type="java.lang.String"/>
        <form-property name="path" type="java.lang.String"/>
        <form-property name="submitted" type="java.lang.Boolean"/>
        <!-- fields needed by datePicker -->
        <form-property name="use_date" type="java.lang.Boolean"/>
        <form-property name="date_year" type="java.lang.Integer"/>
        <form-property name="date_month" type="java.lang.Integer"/>
        <form-property name="date_day" type="java.lang.Integer"/>
        <form-property name="date_hour" type="java.lang.Integer"/>
        <form-property name="date_minute" type="java.lang.Integer"/>
        <form-property name="date_am_pm" type="java.lang.Integer"/>
    </form-bean>

    <!-- ConfigChannel forms -->
    <form-bean name="channelOverviewForm"
      type="com.redhat.rhn.frontend.struts.ScrubbingDynaActionForm" >
      <form-property name="cofName"        type="java.lang.String"/>
      <form-property name="cofLabel"       type="java.lang.String"/>
      <form-property name="cofDescription" type="java.lang.String"/>
      <form-property name="editing"        type="java.lang.Boolean"/>
      <form-property name="creating"       type="java.lang.Boolean"/>
      <form-property name="submitted"      type="java.lang.Boolean"/>
    </form-bean>

    <form-bean name="configFileForm"
      type="com.redhat.rhn.frontend.action.configuration.ConfigFileForm" >
      <form-property name="cffPath"        type="java.lang.String"/>
      <form-property name="cffUid"         type="java.lang.String"/>
      <form-property name="cffGid"         type="java.lang.String"/>
      <form-property name="cffSELinuxCtx"  type="java.lang.String"/>
      <form-property name="cffPermissions" type="java.lang.String"/>
      <form-property name="cffMacroStart"  type="java.lang.String"/>
      <form-property name="cffMacroEnd"    type="java.lang.String"/>
      <form-property name="cffUpload"      type="org.apache.struts.upload.FormFile" />
      <form-property name="contents"       type="java.lang.String"/>
      <form-property name="targetPath"       type="java.lang.String"/>
      <form-property name="filetype"       type="java.lang.String" />
      <form-property name="revnum"         type="java.lang.String" />
      <form-property name="binary"         type="java.lang.Boolean" />
      <form-property name="submitted"      type="java.lang.Boolean"/>
      <form-property name="no_scrub" type="java.lang.String"
                  initial="contents, cffMacroStart, cffMacroEnd"/>

    </form-bean>

    <form-bean name="virtualGuestsForm"
        type="com.redhat.rhn.frontend.action.systems.virtualization.VirtualGuestsForm">
        <form-property name="submitted" type="java.lang.Boolean"/>
        <form-property name="guestAction" type="java.lang.String"/>
        <form-property name="actionOptions" type="java.util.Set"/>
        <form-property name="guestSettingToModify" type="java.lang.String"/>
        <form-property name="guestSettingValue" type="java.lang.String"/>
    </form-bean>

    <form-bean name="channelRanksForm"
            type="com.redhat.rhn.frontend.struts.ScrubbingDynaActionForm">
            <form-property name="possibleChannels"
                           type="java.util.LinkedHashSet"/>
            <form-property name="selectedChannel" type="java.lang.String"/>
            <form-property name="submitted"   type="java.lang.Boolean" />
            <form-property name="priority" type="java.lang.String"/>
            <form-property name="rankedValues" type="java.lang.String"/>

    </form-bean>
    <!--END ConfigChannel forms -->

    <form-bean name="recentlyRegisteredSystemsForm"
               type="com.redhat.rhn.frontend.struts.ScrubbingDynaActionForm">
               <form-property name="threshold" type="java.lang.String"/>
               <form-property name="submitted" type="java.lang.Boolean"/>
    </form-bean>

    <form-bean name="systemCurrencyForm"
               type="com.redhat.rhn.frontend.struts.ScrubbingDynaActionForm">
               <form-property name="submitted" type="java.lang.Boolean"/>
    </form-bean>

    <form-bean name="systemHardwareForm"
               type="com.redhat.rhn.frontend.struts.ScrubbingDynaActionForm">
               <form-property name="sid" type="java.lang.Long"/>
               <form-property name="submitted" type="java.lang.Boolean"/>
                             <form-property name="primaryInterface" type="java.lang.String"/>
    </form-bean>

    <form-bean name="systemDetailsForm"
               type="com.redhat.rhn.frontend.struts.ScrubbingDynaActionForm">
      <form-property name="system_name" type="java.lang.String"/>
      <form-property name="base_entitlement" type="java.lang.String"/>
      <form-property name="submitted" type="java.lang.Boolean"/>
      <form-property name="provisioning_entitled" type="java.lang.Boolean"/>
      <form-property name="monitoring_entitled" type="java.lang.Boolean"/>
      <form-property name="virtualization_host" type="java.lang.Boolean"/>
      <form-property name="virtualization_host_platform" type="java.lang.Boolean"/>
      <form-property name="receive_notifications" type="java.lang.Boolean"/>
      <form-property name="include_in_daily_summary" type="java.lang.Boolean"/>
      <form-property name="auto_update" type="java.lang.Boolean"/>
      <form-property name="contact_method_id" type="java.lang.Long"/>
      <form-property name="description" type="java.lang.String"/>
      <form-property name="address1" type="java.lang.String"/>
      <form-property name="address2" type="java.lang.String"/>
      <form-property name="city" type="java.lang.String"/>
      <form-property name="state" type="java.lang.String"/>
      <form-property name="country" type="java.lang.String"/>
      <form-property name="building" type="java.lang.String"/>
      <form-property name="room" type="java.lang.String"/>
      <form-property name="rack" type="java.lang.String"/>
      <form-property name="no_paren_scrub" type="java.lang.String" initial="system_name, description, address1, address2, city, room, rack"/>
    </form-bean>

    <form-bean name="systemChannelsForm"
               type="com.redhat.rhn.frontend.struts.ScrubbingDynaActionForm">
      <form-property name="child_channels" type="java.lang.String[]"/>
      <form-property name="base_channels" type="org.apache.struts.util.LabelValueBean[]"/>
      <form-property name="new_base_channel_id" type="java.lang.Long"/>
      <form-property name="submitted" type="java.lang.Boolean"/>
    </form-bean>

    <form-bean name="systemMigrateForm"
               type="com.redhat.rhn.frontend.struts.ScrubbingDynaActionForm" >
      <form-property name="sid" type="java.lang.Long"/>
      <form-property name="to_org" type="java.lang.String"/>
      <form-property name="submitted" type="java.lang.Boolean"/>
    </form-bean>

    <form-bean name="ssmPreferencesForm"
               type="com.redhat.rhn.frontend.struts.ScrubbingDynaActionForm" >
      <form-property name="notify" type="java.lang.String"/>
      <form-property name="summary" type="java.lang.String"/>
      <form-property name="update" type="java.lang.String"/>
      <form-property name="submitted" type="java.lang.Boolean"/>
    </form-bean>

    <form-bean name="ssmMigrateForm"
               type="com.redhat.rhn.frontend.struts.ScrubbingDynaActionForm" >
      <form-property name="org" type="java.lang.String"/>
      <form-property name="submitted" type="java.lang.Boolean"/>
    </form-bean>

    <form-bean name="targetSystemsForm"
      type="com.redhat.rhn.frontend.struts.ScrubbingDynaActionForm" >
      <form-property name="use_date"  type="java.lang.Boolean"/>
      <form-property name="date_year"  type="java.lang.Integer"/>
      <form-property name="date_month"  type="java.lang.Integer"/>
      <form-property name="date_day"  type="java.lang.Integer"/>
      <form-property name="date_hour"  type="java.lang.Integer"/>
      <form-property name="date_minute"  type="java.lang.Integer"/>
      <form-property name="date_am_pm"  type="java.lang.Integer"/>
      <form-property name="submitted"   type="java.lang.Boolean" />
    </form-bean>

    <form-bean name="fileUploadForm"
      type="com.redhat.rhn.frontend.struts.ScrubbingDynaActionForm" >
      <form-property name="file"  type="org.apache.struts.upload.FormFile" />
  </form-bean>

    <form-bean name="datePickerForm"
      type="com.redhat.rhn.frontend.struts.ScrubbingDynaActionForm" >
      <form-property name="use_date"  type="java.lang.Boolean"/>
      <form-property name="date_year"  type="java.lang.Integer"/>
      <form-property name="date_month"  type="java.lang.Integer"/>
      <form-property name="date_day"  type="java.lang.Integer"/>
      <form-property name="date_hour"  type="java.lang.Integer"/>
      <form-property name="date_minute"  type="java.lang.Integer"/>
      <form-property name="date_am_pm"  type="java.lang.Integer"/>
      <form-property name="submitted"   type="java.lang.Boolean" />
    </form-bean>

    <form-bean name="createSystemGroupForm"
      type="com.redhat.rhn.frontend.struts.ScrubbingDynaActionForm" >
      <form-property name="name" type="java.lang.String" />
      <form-property name="description" type="java.lang.String" />
      <form-property name="submitted"   type="java.lang.Boolean" />
    </form-bean>

    <form-bean name="submittedForm"
      type="com.redhat.rhn.frontend.struts.ScrubbingDynaActionForm" >
      <form-property name="submitted"   type="java.lang.Boolean" />
    </form-bean>

    <form-bean name="scrollForm"
        type="org.apache.struts.action.DynaActionForm">
        <form-property name="xPosition" type="java.lang.Integer"/>
        <form-property name="yPosition" type="java.lang.Integer"/>
    </form-bean>

    <form-bean name="channelDetailForm"
               type="org.apache.struts.action.DynaActionForm">
      <form-property name="global" type="java.lang.String" />
      <form-property name="cid" type="java.lang.Long" />
      <form-property name="submitted" type="java.lang.Boolean" />
    </form-bean>

    <form-bean name="editNoteForm"
               type="com.redhat.rhn.frontend.struts.ScrubbingDynaActionForm" >
      <form-property name="subject" type="java.lang.String" />
      <form-property name="note" type="java.lang.String" />
      <form-property name="submitted" type="java.lang.Boolean" />
    </form-bean>

    <form-bean name="deleteNoteForm"
               type="com.redhat.rhn.frontend.struts.ScrubbingDynaActionForm" >
      <form-property name="sid" type="java.lang.Long" />
      <form-property name="subject" type="java.lang.String" />
      <form-property name="note" type="java.lang.String" />
      <form-property name="submitted" type="java.lang.Boolean" />
    </form-bean>

    <form-bean name="updateCustomKeyForm"
               type="com.redhat.rhn.frontend.struts.ScrubbingDynaActionForm" >
      <form-property name="cikid" type="java.lang.Long" />
      <form-property name="label" type="java.lang.String" />
      <form-property name="description" type="java.lang.String" />
      <form-property name="submitted" type="java.lang.Boolean" />
      <form-property name="no_scrub" type="java.lang.String" initial="description"/>
    </form-bean>

    <form-bean name="updateCustomDataForm"
               type="com.redhat.rhn.frontend.struts.ScrubbingDynaActionForm" >
      <form-property name="cikid" type="java.lang.Long" />
      <form-property name="label" type="java.lang.String" />
      <form-property name="value" type="java.lang.String" />
      <form-property name="submitted" type="java.lang.Boolean" />
      <form-property name="no_scrub" type="java.lang.String" initial="value"/>
    </form-bean>

    <form-bean name="updateTaskSchedule"
               type="com.redhat.rhn.frontend.struts.ScrubbingDynaActionForm" >
      <form-property name="schedulename" type="java.lang.String" />
      <form-property name="bunch" type="java.lang.String" />
      <form-property name="cronexpr" type="java.lang.String" />
      <form-property name="submitted" type="java.lang.Boolean" />
    </form-bean>

    <form-bean name="deployImageForm"
               type="com.redhat.rhn.frontend.struts.ScrubbingDynaActionForm">
      <form-property name="vcpus" type="java.lang.Long" />
      <form-property name="mem_mb" type="java.lang.Long" />
      <form-property name="bridge" type="java.lang.String" />
      <form-property name="proxy_server" type="java.lang.String" />
      <form-property name="proxy_user" type="java.lang.String" />
      <form-property name="proxy_pass" type="java.lang.String" />
    </form-bean>

    <form-bean name="servicePackMigrationForm"
               type="com.redhat.rhn.frontend.struts.ScrubbingDynaActionForm">
      <form-property name="step" type="java.lang.String" />
      <form-property name="baseProduct" type="java.lang.Long" />
      <form-property name="addonProducts" type="java.lang.Long[]" />
      <form-property name="baseChannel" type="java.lang.Long" />
      <form-property name="childChannels" type="java.lang.Long[]" />
      <form-property name="submitted" type="java.lang.Boolean" />
      <!-- Date picker fields -->
      <form-property name="use_date" type="java.lang.Boolean" />
      <form-property name="date_year" type="java.lang.Integer" />
      <form-property name="date_month" type="java.lang.Integer" />
      <form-property name="date_day" type="java.lang.Integer" />
      <form-property name="date_hour" type="java.lang.Integer" />
      <form-property name="date_minute" type="java.lang.Integer" />
      <form-property name="date_am_pm" type="java.lang.Integer" />
    </form-bean>

    <form-bean name="distChannelMapForm"
               type="com.redhat.rhn.frontend.struts.ScrubbingDynaActionForm">
      <form-property name="os" type="java.lang.String" />
      <form-property name="release" type="java.lang.String" />
      <form-property name="architecture" type="java.lang.String" />
      <form-property name="channel_label" type="java.lang.String" />
    </form-bean>

    <!--  ISS Admin forms -->
    <form-bean name="editSlaveForm"
               type="com.redhat.rhn.frontend.struts.ScrubbingDynaActionForm">
        <form-property name="id" type="java.lang.Long" />
        <form-property name="slave" type="java.lang.String" />
        <form-property name="enabled" type="java.lang.Boolean" />
        <form-property name="allowAllOrgs" type="java.lang.Boolean" />
        <form-property name="submitted" type="java.lang.Boolean"/>
    </form-bean>

    <form-bean name="editMasterForm"
               type="com.redhat.rhn.frontend.struts.ScrubbingDynaActionForm">
        <form-property name="id" type="java.lang.Long" />
        <form-property name="label" type="java.lang.String" />
        <form-property name="defaultMaster" type="java.lang.Boolean" />
        <form-property name="caCert" type="java.lang.String" />
        <form-property name="submitted" type="java.lang.Boolean"/>
    </form-bean>

<<<<<<< HEAD
    <form-bean name="cveAuditForm"
               type="com.redhat.rhn.frontend.struts.ScrubbingDynaActionForm">
      <form-property name="cveIdentifier" type="java.lang.String" />
      <form-property name="includeAffectedPatchInapplicable" type="java.lang.Boolean" />
      <form-property name="includeAffectedPatchApplicable" type="java.lang.Boolean" />
      <form-property name="includeUnknown" type="java.lang.Boolean" />
      <form-property name="includeNotAffected" type="java.lang.Boolean" />
      <form-property name="includePatched" type="java.lang.Boolean" />
      <form-property name="submitted" type="java.lang.Boolean" />
    </form-bean>
=======
    <form-bean name="SSMLockUnlockForm" type="com.redhat.rhn.frontend.struts.ScrubbingDynaActionForm">
      <form-property name="lock_reason" type="java.lang.String" />
      <form-property name="submitted" type="java.lang.Boolean" />
    </form-bean>

>>>>>>> 42590f47
  </form-beans>

  <global-exceptions>
    <exception type="com.redhat.rhn.common.hibernate.LookupException"
      path="/WEB-INF/pages/common/errors/lookup.jsp" key="date"
      handler="com.redhat.rhn.common.errors.LookupExceptionHandler"/>
    <exception type="com.redhat.rhn.frontend.action.common.BadParameterException"
      path="/WEB-INF/pages/common/errors/badparam.jsp" key="date"
      handler="com.redhat.rhn.common.errors.BadParameterExceptionHandler"/>
    <exception type="com.redhat.rhn.common.security.PermissionException"
      path="/WEB-INF/pages/common/errors/permission.jsp" key="frontend.actions.channels.manager.add.permsfailure"
      handler="com.redhat.rhn.common.errors.PermissionExceptionHandler"/>
    <exception type="com.redhat.rhn.frontend.xmlrpc.NoSuchKickstartException"
      path="/WEB-INF/pages/common/errors/nosuchkickstart.jsp" key="date"
      handler="com.redhat.rhn.common.errors.NoSuchKickstartExceptionHandler"/>
    <exception type="com.redhat.rhn.manager.MissingCapabilityException"
      path="/WEB-INF/pages/common/errors/missingcapability.jsp" key="date"
      handler="com.redhat.rhn.common.errors.SatelliteExceptionHandler"/>
  </global-exceptions>

  <!--
    almost all of our jsp's are protected by WEB-INF and use a
    model 2 controller to choose as views
  -->
  <global-forwards>
    <forward name="login" path="/Login.do" redirect="true" />
    <forward name="logout" path="/Logout.do" redirect="true" />
    <forward name="relogin" path="/ReLogin.do" />
    <forward name="user" path="/users/ActiveList.do" redirect="true" />
    <forward name="audit" path="/audit/Overview.do" redirect="true" />
    <forward name="errata" path="/errata/RelevantErrata.do" redirect="true" />
    <forward name="systems" path="/systems/Overview.do" redirect="true" />
    <forward name="schedule" path="/schedule/PendingActions.do" redirect="true" />
  </global-forwards>

  <!-- ===================================== -->
  <!-- =          ACTION MAPPINGS          = -->
  <!-- ===================================== -->
  <action-mappings>

    <action path="/ReLogin"
            name="loginForm"
            scope="request"
            input="/WEB-INF/pages/common/relogin.jsp"
            type="com.redhat.rhn.frontend.action.LoginSetupAction"
            className="com.redhat.rhn.frontend.struts.RhnActionMapping">
          <forward name="default" path="/WEB-INF/pages/common/relogin.jsp" />
          <forward name="needuser" path="/newlogin/CreateFirstUser.do" redirect="true"/>
          <forward name="loggedin" path="/YourRhn.do" redirect="true"/>
    </action>

    <action path="/ReLoginSubmit"
        name="loginForm"
        scope="request"
        validate="false"
        input="/WEB-INF/pages/common/relogin.jsp"
        type="com.redhat.rhn.frontend.action.LoginAction"
        className="com.redhat.rhn.frontend.struts.RhnActionMapping">
      <set-property property="postRequired" value="true" />
      <forward name="failure" path="/WEB-INF/pages/common/relogin.jsp" />
      <forward name="error" path="/WEB-INF/pages/common/errors/loginerror.jsp" />
    </action>

    <action path="/Login"
            scope="request"
            input="/WEB-INF/pages/common/login.jsp"
            type="com.redhat.rhn.frontend.action.LoginSetupAction"
            className="com.redhat.rhn.frontend.struts.RhnActionMapping">
          <forward name="default" path="/WEB-INF/pages/common/login.jsp" />
          <forward name="needuser" path="/newlogin/CreateFirstUser.do" redirect="true"/>
          <forward name="loggedin" path="/YourRhn.do" redirect="true"/>
    </action>

    <action path="/LoginSubmit"
        name="loginForm"
        scope="request"
        validate="false"
        input="/WEB-INF/pages/common/login.jsp"
        type="com.redhat.rhn.frontend.action.LoginAction"
        className="com.redhat.rhn.frontend.struts.RhnActionMapping">
      <set-property property="postRequired" value="true" />
      <forward name="failure" path="/WEB-INF/pages/common/relogin.jsp" />
      <forward name="loggedin" path="/YourRhn.do" redirect="true"/>
      <forward name="error" path="/WEB-INF/pages/common/errors/loginerror.jsp" />
    </action>

    <action path="/Logout"
        type="com.redhat.rhn.frontend.action.LogoutAction">
      <forward name="success" path="/" redirect="true" contextRelative="true" />
    </action>

    <action path="/users/CreateUser"
        name="userCreateForm"
        scope="request"
        validate="false"
        input="/WEB-INF/pages/user/create/usercreate.jsp"
        type="com.redhat.rhn.frontend.action.user.CreateUserSetupAction"
        className="com.redhat.rhn.frontend.struts.RhnActionMapping">
      <set-property property="acls"
                    value="user_role(org_admin)"/>
      <forward name="default" path="/WEB-INF/pages/user/create/usercreate.jsp" />
    </action>

    <action path="/newlogin/CreateFirstUser"
        name="createSatelliteForm"
        scope="request"
        validate="false"
        type="com.redhat.rhn.frontend.action.user.CreateUserSetupAction"
        className="com.redhat.rhn.frontend.struts.RhnActionMapping">
      <set-property property="acls"
                    value="need_first_user()"/>
      <forward name="default" path="/WEB-INF/pages/user/create/createsatellite.jsp" />
    </action>

    <action path="/newlogin/CreateFirstUserSubmit"
        name="createSatelliteForm"
        scope="request"
        validate="false"
        input="/WEB-INF/pages/user/create/usercreate.jsp"
        type="com.redhat.rhn.frontend.action.user.CreateUserAction"
        className="com.redhat.rhn.frontend.struts.RhnActionMapping">
      <set-property property="postRequired" value="true" />
      <forward name="success_sat" path="/YourRhn.do"
               redirect="true"/>
      <forward name="fail-sat" path="/newlogin/CreateFirstUser.do"/>
    </action>

    <action path="/newlogin/CreateSatelliteSubmit"
        name="createSatelliteForm"
        scope="request"
        validate="false"
        input="/WEB-INF/pages/user/create/usercreate.jsp"
        type="com.redhat.rhn.frontend.action.user.CreateUserAction"
        className="com.redhat.rhn.frontend.struts.RhnActionMapping">
      <set-property property="postRequired" value="true" />
      <forward name="existorgsuccess" path="/users/ActiveList.do"
               redirect="true"/>
      <forward name="failure" path="/users/CreateUser.do"/>
    </action>

    <action path="/YourRhn"
        scope="request"
        input="/WEB-INF/pages/yourrhn.jsp"
        type="com.redhat.rhn.frontend.action.YourRhnAction">
      <forward name="default" path="/WEB-INF/pages/yourrhn.jsp" />
    </action>

    <action path="/Search"
        name="searchForm"
        scope="request"
        type="com.redhat.rhn.frontend.action.SearchAction"
        className="com.redhat.rhn.frontend.struts.RhnActionMapping">
      <forward name="default" path="/YourRhn.do" />
      <forward name="error" path="/YourRhn.do" />
      <forward name="systems" path="/systems/Search.do" />
      <forward name="errata"  path="/errata/Search.do" />
      <forward name="packages" path="/channels/software/Search.do" />
      <forward name="docs" path="/help/Search.do" />
    </action>


    <action path="/users/UserDetails"
        name="userDetailsForm"
        scope="request"
        input="/WEB-INF/pages/admin/users/userdetails.jsp"
        type="com.redhat.rhn.frontend.action.user.UserEditSetupAction"
        className="com.redhat.rhn.frontend.struts.RhnActionMapping">
      <set-property property="acls"
                    value="user_role(org_admin)"/>
      <forward name="default" path="/WEB-INF/pages/admin/users/userdetails.jsp" />
    </action>

    <action path="/users/UserDetailsSubmit"
        name="userDetailsForm"
        scope="request"
        input="/WEB-INF/pages/admin/users/userdetails.jsp"
        type="com.redhat.rhn.frontend.action.user.AdminUserEditAction"
        className="com.redhat.rhn.frontend.struts.RhnActionMapping">
      <set-property property="postRequired" value="true" />
      <set-property property="acls"
                    value="user_role(org_admin)"/>
      <forward name="success" path="/users/UserDetails.do"
               redirect="true" />
      <!-- noaccess forward is used when a user takes roles away from himself and then
           doesn't have access to the UserDetails page anymore -->
      <forward name="noaccess" path="/account/UserDetails.do" redirect="true"/>
      <forward name="failure" path="/users/UserDetails.do" />
    </action>

    <action path="/account/UserDetails"
        name="userDetailsForm"
        scope="request"
        input="/WEB-INF/pages/user/edit/yourdetails.jsp"
        type="com.redhat.rhn.frontend.action.user.UserEditSetupAction">
      <forward name="default" path="/WEB-INF/pages/user/edit/yourdetails.jsp" />
    </action>

    <action path="/account/UserDetailsSubmit"
        name="userDetailsForm"
        scope="request"
        input="/WEB-INF/pages/user/edit/yourdetails.jsp"
        type="com.redhat.rhn.frontend.action.user.SelfEditAction"
        className="com.redhat.rhn.frontend.struts.RhnActionMapping">
      <set-property property="postRequired" value="true" />
      <forward name="success" path="/account/UserDetails.do"
               redirect="true" />
      <forward name="failure" path="/account/UserDetails.do" />
    </action>

<!-- ===============================================  User Preferences -->
    <action path="/users/UserPreferences"
        name="userPrefForm"
        scope="request"
        input="/WEB-INF/pages/admin/users/userpreferences.jsp"
        type="com.redhat.rhn.frontend.action.user.UserPrefSetupAction"
        className="com.redhat.rhn.frontend.struts.RhnActionMapping">
      <set-property property="acls"
                    value="user_role(org_admin)"/>
      <forward name="default" path="/WEB-INF/pages/admin/users/userpreferences.jsp" />
    </action>

    <action path="/users/LocalePreferences"
        name="localePreferencesForm"
        scope="request"
        input="/WEB-INF/pages/admin/users/userpreferences.jsp"
        type="com.redhat.rhn.frontend.action.user.UserLocalePrefAction"
        className="com.redhat.rhn.frontend.struts.RhnActionMapping">
      <set-property property="postRequiredIfSubmitted" value="true" />
      <set-property property="acls"
                    value="user_role(org_admin)"/>
      <forward name="default" path="/WEB-INF/pages/admin/users/localepreferences.jsp" />
      <forward name="display" path="/users/LocalePreferences.do" />
    </action>


    <action path="/account/UserPreferences"
        name="userPrefForm"
        scope="request"
        input="/WEB-INF/pages/user/edit/yourpreferences.jsp"
        type="com.redhat.rhn.frontend.action.user.UserPrefSetupAction">
      <forward name="default" path="/WEB-INF/pages/user/edit/yourpreferences.jsp" />
    </action>

    <action path="/account/LocalePreferences"
         name="localePreferencesForm"
         scope="request"
         type="com.redhat.rhn.frontend.action.user.UserLocalePrefAction">
        <forward name="display" path="/account/LocalePreferences.do"
             redirect="true" />
        <forward name="default" path="/WEB-INF/pages/user/edit/localepreference.jsp" />
    </action>

    <action path="/users/PrefSubmit"
        name="userPrefForm"
        scope="request"
        input="/WEB-INF/pages/admin/users/userpreferences.jsp"
        type="com.redhat.rhn.frontend.action.user.UserPrefAction"
        className="com.redhat.rhn.frontend.struts.RhnActionMapping">
      <set-property property="postRequired" value="true" />
      <set-property property="acls"
                    value="user_role(org_admin)"/>
      <forward name="success" path="/users/UserPreferences.do"
               redirect="true" />
      <forward name="failure" path="/users/UserPreferences.do" />
    </action>

    <action path="/account/PrefSubmit"
        name="userPrefForm"
        scope="request"
        input="/WEB-INF/pages/admin/users/userpreferences.jsp"
        type="com.redhat.rhn.frontend.action.user.UserPrefAction"
        className="com.redhat.rhn.frontend.struts.RhnActionMapping">
      <set-property property="postRequired" value="true" />
      <forward name="success" path="/account/UserPreferences.do"
               redirect="true" />
      <forward name="failure" path="/account/UserPreferences.do" />
    </action>
    <!-- ===========================================  End User Preferences -->

    <action path="/users/EditAddress"
        name="editAddressForm"
        scope="request"
        validate="false"
        input="/WEB-INF/pages/admin/users/edit_address.jsp"
        type="com.redhat.rhn.frontend.action.user.EditAddressSetupAction"
        className="com.redhat.rhn.frontend.struts.RhnActionMapping">
      <set-property property="acls"
                    value="user_role(org_admin)"/>
      <forward name="default" path="/WEB-INF/pages/admin/users/edit_address.jsp" />
    </action>

    <action path="/account/EditAddress"
        name="editAddressForm"
        scope="request"
        validate="false"
        input="/WEB-INF/pages/user/edit/your_edit_address.jsp"
        type="com.redhat.rhn.frontend.action.user.EditAddressSetupAction">
      <forward name="default" path="/WEB-INF/pages/user/edit/your_edit_address.jsp" />
    </action>

    <action path="/users/EditAddressSubmit"
        name="editAddressForm"
        scope="request"
        validate="false"
        input="/WEB-INF/pages/admin/users/edit_address.jsp"
        type="com.redhat.rhn.frontend.action.user.EditAddressAction"
        className="com.redhat.rhn.frontend.struts.RhnActionMapping">
      <set-property property="postRequired" value="true" />
      <set-property property="acls"
                    value="user_role(org_admin)"/>
      <forward name="success" path="/users/Addresses.do"
               redirect="true" />
      <forward name="failure" path="/users/EditAddress.do" />
    </action>

    <action path="/account/EditAddressSubmit"
        name="editAddressForm"
        scope="request"
        validate="false"
        input="/WEB-INF/pages/admin/users/edit_address.jsp"
        type="com.redhat.rhn.frontend.action.user.EditAddressAction"
        className="com.redhat.rhn.frontend.struts.RhnActionMapping">
      <set-property property="postRequired" value="true" />
      <forward name="success" path="/account/Addresses.do"
               redirect="true" />
      <forward name="failure" path="/account/EditAddress.do" />
    </action>

    <action path="/users/AssignedSystemGroups"
        name="assignedDefSysGrpForm"
        scope="request"
        input="/WEB-INF/pages/admin/assignedgroups.jsp"
        type="com.redhat.rhn.frontend.action.user.AssignedGroupsSetupAction"
        className="com.redhat.rhn.frontend.struts.RhnActionMapping">
      <set-property property="postRequiredIfSubmitted" value="true" />
      <set-property property="acls"
                    value="user_role(org_admin)"/>
      <forward name="default" path="/WEB-INF/pages/admin/assignedgroups.jsp" />
    </action>

    <action path="/users/ChangeEmail"
        name="changeEmailForm"
        scope="request"
        input="/WEB-INF/pages/admin/users/changeemail.jsp"
        type="com.redhat.rhn.frontend.action.user.ChangeEmailSetupAction"
        className="com.redhat.rhn.frontend.struts.RhnActionMapping">
      <set-property property="acls"
                    value="user_role(org_admin)"/>
      <forward name="default" path="/WEB-INF/pages/admin/users/changeemail.jsp" />
    </action>

    <action path="/users/ChangeEmailSubmit"
        name="changeEmailForm"
        scope="request"
        input="/WEB-INF/pages/admin/users/changeemail.jsp"
        type="com.redhat.rhn.frontend.action.user.ChangeEmailAction"
        className="com.redhat.rhn.frontend.struts.RhnActionMapping">
      <set-property property="postRequired" value="true" />
      <set-property property="acls"
                    value="user_role(org_admin)"/>
      <forward name="updated" path="/users/ChangeEmail.do" redirect="true" />
      <forward name="failure" path="/users/ChangeEmail.do" />
    </action>

    <action path="/account/ChangeEmail"
        name="changeEmailForm"
        scope="request"
        input="/WEB-INF/pages/user/edit/yourchangeemail.jsp"
        type="com.redhat.rhn.frontend.action.user.ChangeEmailSetupAction">
      <forward name="default" path="/WEB-INF/pages/user/edit/yourchangeemail.jsp" />
    </action>

    <action path="/account/ChangeEmailSubmit"
        name="changeEmailForm"
        scope="request"
        input="/WEB-INF/pages/user/edit/yourchangeemail.jsp"
        type="com.redhat.rhn.frontend.action.user.ChangeEmailAction"
        className="com.redhat.rhn.frontend.struts.RhnActionMapping">
      <set-property property="postRequired" value="true" />
      <forward name="updated" path="/account/ChangeEmail.do" redirect="true" />
      <forward name="failure" path="/account/ChangeEmail.do" />
    </action>

    <action path="/users/Addresses"
            scope="request"
            input="/WEB-INF/pages/admin/users/useraddresses.jsp"
            type="com.redhat.rhn.frontend.action.user.AddressesAction"
            className="com.redhat.rhn.frontend.struts.RhnActionMapping">
      <set-property property="acls"
                    value="user_role(org_admin)"/>
      <forward name="default" path="/WEB-INF/pages/admin/users/useraddresses.jsp" />
    </action>

    <action path="/account/Addresses"
            scope="request"
            input="/WEB-INF/pages/admin/addresses.jsp"
            type="com.redhat.rhn.frontend.action.user.AddressesAction">
      <forward name="default" path="/WEB-INF/pages/admin/addresses.jsp" />
    </action>

    <action path="/users/UserList"
        scope="request"
        input="/WEB-INF/pages/admin/users/userlist.jsp"
        type="com.redhat.rhn.frontend.action.user.UserListSetupAction"
        className="com.redhat.rhn.frontend.struts.RhnActionMapping">
      <set-property property="postRequiredIfSubmitted" value="true" />
      <set-property property="acls"
                    value="user_role(org_admin)"/>
      <forward name="default" path="/WEB-INF/pages/admin/users/userlist.jsp" />
    </action>

    <action path="/users/ActiveList"
        scope="request"
        input="/WEB-INF/pages/admin/users/activelist.jsp"
        type="com.redhat.rhn.frontend.action.user.EnabledListSetupAction"
        className="com.redhat.rhn.frontend.struts.RhnActionMapping">
      <set-property property="postRequiredIfSubmitted" value="true" />
      <set-property property="acls"
                    value="user_role(org_admin)"/>
      <forward name="default" path="/WEB-INF/pages/admin/users/activelist.jsp" />
    </action>

    <action path="/users/DisabledList"
        scope="request"
        input="/WEB-INF/pages/admin/users/disabledlist.jsp"
        type="com.redhat.rhn.frontend.action.user.DisabledListSetupAction"
        className="com.redhat.rhn.frontend.struts.RhnActionMapping">
      <set-property property="postRequiredIfSubmitted" value="true" />
      <set-property property="acls"
                    value="user_role(org_admin)"/>
      <forward name="default" path="/WEB-INF/pages/admin/users/disabledlist.jsp" />
      <forward name="enable" path="/users/EnableConfirm.do" redirect="true" />
    </action>

    <action path="/users/EnableConfirm"
        scope="request"
        input="/WEB-INF/pages/admin/users/userconfirm.jsp"
        type="com.redhat.rhn.frontend.action.user.EnableConfirmSetupAction"
        className="com.redhat.rhn.frontend.struts.RhnActionMapping">
      <set-property property="postRequiredIfSubmitted" value="true" />
      <set-property property="acls"
                    value="user_role(org_admin)"/>
      <forward name="default" path="/WEB-INF/pages/admin/users/userconfirm.jsp" />
      <forward name="enabled" path="/users/ActiveList.do" redirect="true" />
    </action>

    <action path="/users/ChannelPerms"
        name="channelPermsForm"
        scope="request"
        input="/WEB-INF/pages/admin/channelperms.jsp"
        type="com.redhat.rhn.frontend.action.user.ChannelPermsSetupAction"
        className="com.redhat.rhn.frontend.struts.RhnActionMapping">
      <set-property property="acls"
                    value="user_role(org_admin)"/>
      <forward name="default" path="/WEB-INF/pages/admin/channelperms.jsp" />
    </action>

    <action path="/users/ChannelPermsSubmit"
        name="channelPermsForm"
        scope="request"
        input="/WEB-INF/pages/admin/channelperms.jsp"
        type="com.redhat.rhn.frontend.action.user.ChannelPermsAction"
        className="com.redhat.rhn.frontend.struts.RhnActionMapping">
      <set-property property="postRequired" value="true" />
      <set-property property="acls"
                    value="user_role(org_admin)"/>
      <forward name="subscribe" path="/users/ChannelPerms.do" redirect="true" />
      <forward name="manage" path="/users/ChannelManagementPerms.do" redirect="true" />
    </action>

    <action path="/users/ChannelManagementPerms"
        name="channelPermsForm"
        scope="request"
        input="/WEB-INF/pages/channelperms.jsp"
        type="com.redhat.rhn.frontend.action.user.ChannelManagementPermsSetupAction"
        className="com.redhat.rhn.frontend.struts.RhnActionMapping">
      <set-property property="acls"
                    value="user_role(org_admin)"/>
      <forward name="default" path="/WEB-INF/pages/admin/channelmanagementperms.jsp" />
    </action>

    <action path="/users/SystemsAdmined"
        scope="request"
        type="com.redhat.rhn.frontend.action.user.VisibleSystemsListSetupAction"
        className="com.redhat.rhn.frontend.struts.RhnActionMapping">
      <set-property property="acls"
                    value="user_role(org_admin)"/>
      <forward name="default" path="/WEB-INF/pages/admin/users/systemsadmined.jsp" />
    </action>

    <action path="/users/SystemsAdminedSubmit"
        scope="request"
        input="/WEB-INF/pages/admin/users/userlist.jsp"
        type="com.redhat.rhn.frontend.action.user.VisibleSystemsListAction"
        className="com.redhat.rhn.frontend.struts.RhnActionMapping"
        parameter="dispatch">
      <set-property property="postRequired" value="true" />
      <set-property property="acls"
                    value="user_role(org_admin)"/>
      <forward name="default" path="/users/SystemsAdmined.do" redirect="true"/>
    </action>

    <action path="/users/DeleteUser"
        scope="request"
        input="/WEB-INF/pages/admin/users/deleteuser.jsp"
        type="com.redhat.rhn.frontend.action.user.DeleteUserSetupAction"
        className="com.redhat.rhn.frontend.struts.RhnActionMapping">
      <set-property property="acls"
                    value="user_role(org_admin)"/>
      <forward name="default" path="/WEB-INF/pages/admin/users/deleteuser.jsp"/>
    </action>

     <action path="/users/DeleteUserSubmit"
         scope="request"
         input="/WEB-INF/pages/admin/users/userlist.jsp"
         type="com.redhat.rhn.frontend.action.user.DeleteUserAction"
         className="com.redhat.rhn.frontend.struts.RhnActionMapping">
       <set-property property="postRequired" value="true" />
       <set-property property="acls"
                    value="user_role(org_admin)"/>
       <forward name="success" path="/users/ActiveList.do" redirect="true"/>
       <forward name="failure" path="/users/UserDetails.do" redirect="false"/>
     </action>

    <action path="/users/DisableUser"
        scope="request"
        input="/WEB-INF/pages/admin/users/disableuser.jsp"
        type="com.redhat.rhn.frontend.action.user.DisableUserSetupAction"
        className="com.redhat.rhn.frontend.struts.RhnActionMapping">
      <set-property property="acls"
                    value="user_role(org_admin)"/>
      <forward name="default" path="/WEB-INF/pages/admin/users/disableuser.jsp"/>
    </action>

     <action path="/users/DisableUserSubmit"
         scope="request"
         input="/WEB-INF/pages/admin/users/userlist.jsp"
         type="com.redhat.rhn.frontend.action.user.DisableUserAction"
         className="com.redhat.rhn.frontend.struts.RhnActionMapping">
       <set-property property="postRequired" value="true" />
       <set-property property="acls"
                    value="user_role(org_admin)"/>
       <forward name="success" path="/users/ActiveList.do" redirect="true"/>
       <forward name="failure" path="/users/UserDetails.do" redirect="false"/>
     </action>

    <action path="/account/AccountDeactivation"
            forward="/WEB-INF/pages/admin/disableself.jsp" />

    <action path="/account/AccountDeactivationSubmit"
            scope="request"
            input="/WEB-INF/pages/admin/disableself.jsp"
            type="com.redhat.rhn.frontend.action.user.DisableSelfAction"
            className="com.redhat.rhn.frontend.struts.RhnActionMapping">
       <set-property property="postRequired" value="true" />
       <forward name="default" path="/account/AccountDeactivationConfirm.do"
                redirect="true" />
    </action>

    <action path="/account/AccountDeactivationConfirm"
            name="deactivateSelfForm"
            scope="request"
            input="/WEB-INF/pages/admin/disableselfconfirm.jsp"
            type="com.redhat.rhn.frontend.action.user.DisableSelfConfirmAction"
            className="com.redhat.rhn.frontend.struts.RhnActionMapping">
       <set-property property="postRequiredIfSubmitted" value="true" />
       <forward name="default" path="/WEB-INF/pages/admin/disableselfconfirm.jsp" />
       <forward name="failure" path="/account/AccountDeactivation.do" />
    </action>

    <action path="/users/EnableUser"
        scope="request"
        input="/WEB-INF/pages/admin/users/enableuser.jsp"
        type="com.redhat.rhn.frontend.action.user.EnableUserSetupAction"
        className="com.redhat.rhn.frontend.struts.RhnActionMapping">
      <set-property property="acls"
                    value="user_role(org_admin)"/>
      <forward name="default" path="/WEB-INF/pages/admin/users/enableuser.jsp" />
    </action>

     <action path="/users/EnableUserSubmit"
         scope="request"
         input="/WEB-INF/pages/admin/users/userlist.jsp"
         type="com.redhat.rhn.frontend.action.user.EnableUserAction"
         className="com.redhat.rhn.frontend.struts.RhnActionMapping">
       <set-property property="postRequired" value="true" />
       <set-property property="acls"
                    value="user_role(org_admin)"/>
       <forward name="success" path="/users/ActiveList.do" redirect="true"/>
       <forward name="failure" path="/users/UserDetails.do" redirect="false"/>
     </action>

    <!-- ================================= Scheduled Actions -->

    <action path="/schedule/PendingActions"
        scope="request"
        input="/WEB-INF/pages/schedule/pendingactions.jsp"
        type="com.redhat.rhn.frontend.action.schedule.PendingActionsSetupAction"
        className="com.redhat.rhn.frontend.struts.RhnActionMapping">
        <set-property property="postRequiredIfSubmitted" value="true" />
        <forward name="default"
            path="/WEB-INF/pages/schedule/pendingactions.jsp" />
        <forward name="confirm"
            path="/schedule/PendingActionsDeleteConfirm.do" redirect="true" />
    </action>


    <action path="/schedule/PendingActionsDeleteConfirm"
         scope="request"
         input="/WEB-INF/pages/schedule/pendingactionsconfirm.jsp"
         type="com.redhat.rhn.frontend.action.schedule.PendingActionsDeleteConfirmAction"
         className="com.redhat.rhn.frontend.struts.RhnActionMapping">
         <set-property property="postRequiredIfSubmitted" value="true" />
         <forward name="default"
            path="/WEB-INF/pages/schedule/pendingactionsconfirm.jsp" />
         <forward name="success" path="/schedule/PendingActions.do" redirect="true"/>
    </action>


    <action path="/schedule/FailedActions"
        scope="request"
        input="/WEB-INF/pages/schedule/failedactions.jsp"
        type="com.redhat.rhn.frontend.action.schedule.FailedActionsSetupAction"
        className="com.redhat.rhn.frontend.struts.RhnActionMapping">
        <set-property property="postRequiredIfSubmitted" value="true" />
        <forward name="default"
               path="/WEB-INF/pages/schedule/failedactions.jsp" />
        <forward name="archive" path="/schedule/FailedActions.do" redirect="true"/>
    </action>

    <action path="/schedule/CompletedActions"
        scope="request"
        input="/WEB-INF/pages/schedule/completedactions.jsp"
        type="com.redhat.rhn.frontend.action.schedule.CompletedActionsSetupAction"
        className="com.redhat.rhn.frontend.struts.RhnActionMapping">
        <set-property property="postRequiredIfSubmitted" value="true" />
        <forward name="default"
               path="/WEB-INF/pages/schedule/completedactions.jsp" />
        <forward name="archive" path="/schedule/CompletedActions.do" redirect="true"/>
    </action>


    <action path="/schedule/ArchivedActions"
        scope="request"
        input="/WEB-INF/pages/schedule/archivedactions.jsp"
        type="com.redhat.rhn.frontend.action.schedule.ArchivedActionsSetupAction"
        className="com.redhat.rhn.frontend.struts.RhnActionMapping">
        <set-property property="postRequiredIfSubmitted" value="true" />
        <forward name="default"
               path="/WEB-INF/pages/schedule/archivedactions.jsp" />
        <forward name="success" path="/schedule/ArchivedActions.do" redirect="true"/>
    </action>


     <action path="/schedule/PackageList"
        scope="request"
        input="/WEB-INF/pages/schedule/packagelist.jsp"
        type="com.redhat.rhn.frontend.action.schedule.PackageListSetupAction">
        <forward name="default"
            path="/WEB-INF/pages/schedule/packagelist.jsp" />
     </action>

     <action path="/schedule/ActionDetails"
         scope="request"
         input="/WEB-INF/pages/schedule/actiondetails.jsp"
         type="com.redhat.rhn.frontend.action.schedule.ActionDetailsSetupAction">
         <forward name="default"
                  path="/WEB-INF/pages/schedule/actiondetails.jsp"/>
     </action>

    <action path="/schedule/CompletedSystems"
            scope="request"
            input="/WEB-INF/pages/schedule/completedsystems.jsp"
            type="com.redhat.rhn.frontend.action.schedule.CompletedSystemsSetupAction">
            <forward name="default"
                     path="/WEB-INF/pages/schedule/completedsystems.jsp" />
    </action>

    <action path="/schedule/CompletedSystemsSubmit"
            scope="request"
            input="/WEB-INF/pages/schedule/completedsystems.jsp"
            type="com.redhat.rhn.frontend.action.schedule.CompletedSystemsAction"
            className="com.redhat.rhn.frontend.struts.RhnActionMapping">
            <set-property property="postRequired" value="true" />
            <forward name="default"
                     path="/schedule/CompletedSystems.do" redirect="true" />
    </action>


    <action path="/schedule/FailedSystems"
            scope="request"
            input="/WEB-INF/pages/schedule/failedsystems.jsp"
            type="com.redhat.rhn.frontend.action.schedule.FailedSystemsSetupAction">
            <forward name="default"
                     path="/WEB-INF/pages/schedule/failedsystems.jsp" />
    </action>

    <action path="/schedule/FailedSystemsSubmit"
            scope="request"
            input="/WEB-INF/pages/schedule/failedsystems.jsp"
            type="com.redhat.rhn.frontend.action.schedule.FailedSystemsAction"
            parameter="dispatch"
            className="com.redhat.rhn.frontend.struts.RhnActionMapping">
            <set-property property="postRequired" value="true" />
            <forward name="default"
                     path="/schedule/FailedSystems.do" redirect="true" />
            <forward name="scheduled"
                     path="/schedule/ActionDetails.do" redirect="true" />
    </action>

    <action path="/schedule/InProgressSystems"
            scope="request"
            input="/WEB-INF/pages/schedule/inprogresssystems.jsp"
            type="com.redhat.rhn.frontend.action.schedule.InProgressSystemsSetupAction">
            <forward name="default"
                     path="/WEB-INF/pages/schedule/inprogresssystems.jsp" />
    </action>

    <action path="/schedule/InProgressSystemsSubmit"
            scope="request"
            input="/WEB-INF/pages/schedule/inprogresssystems.jsp"
            type="com.redhat.rhn.frontend.action.schedule.InProgressSystemsAction"
            parameter="dispatch"
            className="com.redhat.rhn.frontend.struts.RhnActionMapping">
            <set-property property="postRequired" value="true" />
            <forward name="default"
                     path="/schedule/InProgressSystems.do" redirect="true" />
            <forward name="noSystemsLeft"
                     path="/schedule/PendingActions.do" redirect="true" />
    </action>

    <!-- ===== AUDIT ===== -->
    <action path="/audit/Search"
        name="auditSearchForm"
        scope="request"
        input="/WEB-INF/pages/audit/auditsearch.jsp"
        type="com.redhat.rhn.frontend.action.audit.AuditSearchAction"
        className="com.redhat.rhn.frontend.struts.RhnActionMapping">
        <forward name="default" path="/WEB-INF/pages/audit/auditsearch.jsp"/>
        <forward name="view" path="/WEB-INF/pages/audit/auditview.jsp"/>
    </action>

    <action path="/audit/Overview"
        scope="request"
        input="/WEB-INF/pages/audit/overview.jsp"
        type="com.redhat.rhn.frontend.action.audit.AuditAction">
        <forward name="default" path="/WEB-INF/pages/audit/overview.jsp"/>
    </action>

    <action path="/audit/Machine"
        scope="request"
        input="/WEB-INF/pages/audit/machine.jsp"
        type="com.redhat.rhn.frontend.action.audit.AuditMachineAction">
        <forward name="default" path="/WEB-INF/pages/audit/machine.jsp"/>
        <forward name="success" path="/audit/Machine.do" redirect="true"/>
    </action>

    <action path="/audit/ListXccdf"
        scope="request"
        input="/WEB-INF/pages/audit/listxccdf.jsp"
        type="com.redhat.rhn.frontend.action.audit.ListXccdfAction">
        <forward name="default" path="/WEB-INF/pages/audit/listxccdf.jsp"/>
    </action>

    <action path="/audit/scap/Search"
        name="xccdfSearchForm"
        scope="request"
        input="/WEB-INF/pages/audit/scap/xccdfsearch.jsp"
        type="com.redhat.rhn.frontend.action.audit.scap.XccdfSearchAction">
        <forward name="default" path="/WEB-INF/pages/audit/scap/xccdfsearch.jsp"/>
        <forward name="success" path="/audit/scap/Search.do" redirect="true" />
    </action>

    <action path="/audit/scap/Diff"
        name="xccdfDiff"
        scope="request"
        input="/WEB-INF/pages/audit/scap/xccdfdiff.jsp"
        type="com.redhat.rhn.frontend.action.audit.scap.XccdfDiffAction">
        <forward name="default" path="/WEB-INF/pages/audit/scap/xccdfdiff.jsp"/>
    </action>

    <action path="/audit/scap/DiffSubmit"
        name="xccdfDiff"
        scope="request"
        input="/WEB-INF/pages/audit/scap/xccdfdiffsubmit.jsp"
        type="com.redhat.rhn.frontend.action.audit.scap.XccdfDiffSubmitAction">
        <forward name="default" path="/WEB-INF/pages/audit/scap/xccdfdiffsubmit.jsp"/>
        <forward name="error" path="/audit/scap/Diff.do"/>
    </action>

    <!-- ===== ERRATA ===== -->
    <action path="/errata/Search"
            name="errataSearchForm"
            scope="request"
            input="/WEB-INF/pages/errata/erratasearch.jsp"
            type="com.redhat.rhn.frontend.action.errata.ErrataSearchAction"
            className="com.redhat.rhn.frontend.struts.RhnActionMapping">
      <forward name="default" path="/WEB-INF/pages/errata/erratasearch.jsp"/>
      <forward name="success" path="/errata/Search.do" redirect="true" />
    </action>

    <action path="/errata/AllErrata"
        scope="request"
        input="/WEB-INF/pages/errata/all.jsp"
        type="com.redhat.rhn.frontend.action.errata.ErrataListAllAction">
        <forward name="default"
               path="/WEB-INF/pages/errata/all.jsp" />
    </action>

    <action path="/errata/AllBugErrata"
        scope="request"
        input="/WEB-INF/pages/errata/all.jsp"
        type="com.redhat.rhn.frontend.action.errata.BugErrataListAllAction">
        <forward name="default"
               path="/WEB-INF/pages/errata/all.jsp" />
    </action>

    <action path="/errata/AllEnhancementErrata"
        scope="request"
        input="/WEB-INF/pages/errata/all.jsp"
        type="com.redhat.rhn.frontend.action.errata.EnhancementErrataListAllAction">
        <forward name="default"
               path="/WEB-INF/pages/errata/all.jsp" />
    </action>

    <action path="/errata/AllSecurityErrata"
        scope="request"
        input="/WEB-INF/pages/errata/all.jsp"
        type="com.redhat.rhn.frontend.action.errata.SecurityErrataListAllAction">
        <forward name="default"
               path="/WEB-INF/pages/errata/all.jsp" />
    </action>

   <action path="/errata/RelevantErrata"
        scope="request"
        input="/WEB-INF/pages/errata/relevant.jsp"
        type="com.redhat.rhn.frontend.action.errata.ErrataListRelevantAction">
        <forward name="default"
               path="/WEB-INF/pages/errata/relevant.jsp" />
    </action>

   <action path="/errata/RelevantBugErrata"
        scope="request"
        input="/WEB-INF/pages/errata/relevant.jsp"
        type="com.redhat.rhn.frontend.action.errata.BugErrataListRelevantAction">
        <forward name="default"
               path="/WEB-INF/pages/errata/relevant.jsp" />
    </action>

   <action path="/errata/RelevantEnhancementErrata"
        scope="request"
        input="/WEB-INF/pages/errata/relevant.jsp"
        type="com.redhat.rhn.frontend.action.errata.EnhancementErrataListRelevantAction">
        <forward name="default"
               path="/WEB-INF/pages/errata/relevant.jsp" />
    </action>

   <action path="/errata/RelevantSecurityErrata"
        scope="request"
        input="/WEB-INF/pages/errata/relevant.jsp"
        type="com.redhat.rhn.frontend.action.errata.SecurityErrataListRelevantAction">
        <forward name="default"
               path="/WEB-INF/pages/errata/relevant.jsp" />
    </action>

    <action path="/errata/details/Details"
        scope="request"
        input="/WEB-INF/pages/errata/details.jsp"
        type="com.redhat.rhn.frontend.action.errata.ErrataDetailsSetupAction">
        <forward name="default"
               path="/WEB-INF/pages/errata/details.jsp" />
    </action>

    <action path="/errata/details/Packages"
        scope="request"
        input="/WEB-INF/pages/errata/erratapackages.jsp"
        type="com.redhat.rhn.frontend.action.errata.ErrataPackagesSetupAction">
        <forward name="default"
            path="/WEB-INF/pages/errata/erratapackages.jsp" />
    </action>

    <action path="/errata/details/SystemsAffected"
        scope="request"
        input="/WEB-INF/pages/errata/affectedsystems.jsp"
        type="com.redhat.rhn.frontend.action.errata.AffectedSystemsSetupAction"
        className="com.redhat.rhn.frontend.struts.RhnActionMapping">
        <set-property property="postRequiredIfSubmitted" value="true" />
        <forward name="default"
               path="/WEB-INF/pages/errata/affectedsystems.jsp" />
        <forward name="confirm"
                path="/errata/details/SystemsAffectedSubmit.do" />
    </action>

     <action path="/errata/details/SystemsAffectedSubmit"
         scope="request"
         input="/WEB-INF/pages/errata/affectedsystems.jsp"
         type="com.redhat.rhn.frontend.action.errata.AffectedSystemsAction"
         parameter="dispatch">
         <forward name="default"
                  path="/errata/details/SystemsAffected.do" redirect="true"/>
         <forward name="confirm"
                  path="/errata/details/ErrataConfirm.do" redirect="true"/>
     </action>

    <action path="/errata/details/ErrataConfirm"
        scope="request"
        input="/WEB-INF/pages/admin/errata/confirm.jsp"
        name="applyErrataConfirmForm"
        type="com.redhat.rhn.frontend.action.errata.ErrataConfirmSetupAction">
        <forward name="default"
            path="/WEB-INF/pages/admin/errata/confirm.jsp" />
    </action>

     <action path="/errata/details/ErrataConfirmSubmit"
         scope="request"
         input="/WEB-INF/pages/admin/errata/confirm.jsp"
         name="applyErrataConfirmForm"
         type="com.redhat.rhn.frontend.action.errata.ErrataConfirmAction"
         parameter="dispatch"
         className="com.redhat.rhn.frontend.struts.RhnActionMapping">
         <set-property property="postRequired" value="true" />
         <forward name="default"
                  path="/errata/details/ErrataConfirm.do" redirect="true"/>
         <forward name="confirmed"
                  path="/errata/RelevantErrata.do" redirect="true"/>
     </action>

     <!-- Beginning of errata management -->

    <action path="/errata/manage/UnpublishedErrata"
        scope="request"
        input="/WEB-INF/pages/errata/unpublished.jsp"
        type="com.redhat.rhn.frontend.action.errata.UnpublishedErrataAction"
        className="com.redhat.rhn.frontend.struts.RhnActionMapping">
        <set-property property="postRequiredIfSubmitted" value="true" />
        <set-property property="acls" value="user_role(channel_admin)"/>
        <forward name="default"
               path="/WEB-INF/pages/errata/unpublished.jsp" />
       <forward name="continue"
                path="/errata/manage/UnpublishedDeleteConfirm.do" redirect="true"/>
    </action>

    <action path="/errata/manage/PublishedErrata"
        scope="request"
        input="/WEB-INF/pages/errata/published.jsp"
        type="com.redhat.rhn.frontend.action.errata.PublishedErrataAction"
        className="com.redhat.rhn.frontend.struts.RhnActionMapping">
        <set-property property="postRequiredIfSubmitted" value="true" />
        <set-property property="acls" value="user_role(channel_admin)"/>
        <forward name="default"
               path="/WEB-INF/pages/errata/published.jsp" />
        <forward name="continue"
                 path="/errata/manage/PublishedDeleteConfirm.do" redirect="true"/>
    </action>

    <action path="/errata/manage/CloneErrata"
        scope="request"
        name="cloneErrataForm"
        input="/WEB-INF/pages/errata/cloneerrata.jsp"
        type="com.redhat.rhn.frontend.action.errata.CloneErrataAction"
        className="com.redhat.rhn.frontend.struts.RhnActionMapping">
        <set-property property="postRequiredIfSubmitted" value="true" />
        <set-property property="acls" value="user_role(channel_admin)"/>
        <forward name="default"
                 path="/WEB-INF/pages/errata/cloneerrata.jsp" />
        <forward name="continue"
                 path="/errata/manage/CloneConfirm.do" redirect="true" />
    </action>

    <action path="/errata/manage/CloneConfirm"
            scope="request"
            input="/WEB-INF/pages/admin/errata/cloneconfirm.jsp"
            type="com.redhat.rhn.frontend.action.errata.CloneConfirmSetupAction"
            className="com.redhat.rhn.frontend.struts.RhnActionMapping">
            <set-property property="acls" value="user_role(channel_admin)"/>
            <forward name="default"
                     path="/WEB-INF/pages/admin/errata/cloneconfirm.jsp"/>
    </action>

     <action path="/errata/manage/CloneConfirmSubmit"
         scope="request"
         input="/WEB-INF/pages/admin/errata/cloneconfirm.jsp"
         type="com.redhat.rhn.frontend.action.errata.CloneConfirmAction"
         className="com.redhat.rhn.frontend.struts.RhnActionMapping">
         <set-property property="postRequired" value="true" />
         <set-property property="acls" value="user_role(channel_admin)"/>
         <forward name="default"
                  path="/errata/manage/UnpublishedErrata.do" redirect="true"/>
     </action>

    <action path="/errata/manage/UnpublishedDeleteConfirm"
        scope="request"
        input="/WEB-INF/pages/admin/errata/unpublisheddeleteconfirm.jsp"
        type="com.redhat.rhn.frontend.action.errata.UnpublishedDeleteConfirmSetupAction"
        className="com.redhat.rhn.frontend.struts.RhnActionMapping">
        <set-property property="acls" value="user_role(channel_admin)"/>
        <forward name="default"
               path="/WEB-INF/pages/admin/errata/unpublisheddeleteconfirm.jsp" />
    </action>

    <action path="/errata/manage/PublishedDeleteConfirm"
        scope="request"
        input="/WEB-INF/pages/admin/errata/publisheddeleteconfirm.jsp"
        type="com.redhat.rhn.frontend.action.errata.PublishedDeleteConfirmSetupAction"
        className="com.redhat.rhn.frontend.struts.RhnActionMapping">
        <set-property property="acls" value="user_role(channel_admin)"/>
        <forward name="default"
               path="/WEB-INF/pages/admin/errata/publisheddeleteconfirm.jsp" />
    </action>

     <action path="/errata/manage/UnpublishedDeleteConfirmSubmit"
         scope="request"
         input="/WEB-INF/pages/admin/errata/unpublisheddeleteconfirm.jsp"
         type="com.redhat.rhn.frontend.action.errata.UnpublishedDeleteConfirmAction"
         className="com.redhat.rhn.frontend.struts.RhnActionMapping">
         <set-property property="postRequired" value="true" />
         <set-property property="acls" value="user_role(channel_admin)"/>
         <forward name="default"
                  path="/errata/AllErrata.do" redirect="true"/>
     </action>

     <action path="/errata/manage/PublishedDeleteConfirmSubmit"
         scope="request"
         input="/WEB-INF/pages/admin/errata/publisheddeleteconfirm.jsp"
         type="com.redhat.rhn.frontend.action.errata.PublishedDeleteConfirmAction"
         className="com.redhat.rhn.frontend.struts.RhnActionMapping">
         <set-property property="postRequired" value="true" />
         <set-property property="acls" value="user_role(channel_admin)"/>
         <forward name="default"
                  path="/errata/manage/PublishedErrata.do" redirect="true"/>
     </action>

     <action path="/errata/manage/Delete"
         scope="request"
         input="/WEB-INF/pages/errata/delete.jsp"
         type="com.redhat.rhn.frontend.action.errata.DeleteErratumAction"
         parameter="dispatch"
         className="com.redhat.rhn.frontend.struts.RhnActionMapping">
         <set-property property="postRequiredIfSubmitted" value="true" />
         <set-property property="acls" value="user_role(channel_admin)"/>
         <forward name="default"
                  path="/WEB-INF/pages/errata/delete.jsp" />
         <forward name="deleted"
                  path="/errata/manage/PublishedErrata.do" redirect="true" />
     </action>

     <action path="/errata/manage/Create"
             name="errataCreateForm"
             scope="request"
             input="/WEB-INF/pages/errata/create.jsp"
             type="com.redhat.rhn.frontend.action.errata.CreateSetupAction"
             className="com.redhat.rhn.frontend.struts.RhnActionMapping">
       <set-property property="acls" value="user_role(channel_admin)"/>
       <forward name="default"
                path="/WEB-INF/pages/errata/create.jsp"/>
     </action>

     <action path="/errata/manage/CreateSubmit"
             name="errataCreateForm"
             scope="request"
             input="/WEB-INF/pages/errata/create.jsp"
             type="com.redhat.rhn.frontend.action.errata.CreateAction"
             className="com.redhat.rhn.frontend.struts.RhnActionMapping">
         <set-property property="postRequired" value="true" />
         <set-property property="acls" value="user_role(channel_admin)"/>
         <forward name="failure" path="/errata/manage/Create.do"/>
         <forward name="success" path="/errata/manage/Edit.do" redirect="true"/>
     </action>

     <action path="/errata/manage/Edit"
             name="errataEditForm"
             scope="request"
             input="/WEB-INF/pages/errata/edit.jsp"
             type="com.redhat.rhn.frontend.action.errata.EditAction"
             parameter="dispatch"
             className="com.redhat.rhn.frontend.struts.RhnActionMapping">
         <set-property property="acls" value="user_role(channel_admin); errata_editable()"/>
         <set-property property="postRequiredIfSubmitted" value="true" />
         <forward name="published"
             path="/errata/manage/SelectChannels.do" redirect="true"/>
         <forward name="notified"
             path="/errata/manage/Notify.do" redirect="true"/>
         <forward name="default"
             path="/WEB-INF/pages/errata/edit.jsp"/>
     </action>

     <action path="/errata/manage/SelectChannels"
             name="errataPublishForm"
             scope="request"
             input="/WEB-INF/pages/errata/addchannels.jsp"
             type="com.redhat.rhn.frontend.action.errata.ChannelSetupAction"
             className="com.redhat.rhn.frontend.struts.RhnActionMapping">
         <set-property property="acls" value="user_role(channel_admin)"/>
         <forward name="default" path="/WEB-INF/pages/errata/addchannels.jsp"/>
     </action>

     <action path="/errata/manage/SelectChannelsSubmit" scope="request"
             input="/WEB-INF/pages/errata/addchannels.jsp"
             type="com.redhat.rhn.frontend.action.errata.ChannelAction"
             parameter="dispatch"
             className="com.redhat.rhn.frontend.struts.RhnActionMapping">
         <set-property property="acls" value="user_role(channel_admin)"/>
         <set-property property="postRequired" value="true" />
         <forward name="default" path="/errata/manage/SelectChannels.do"
             redirect="true"/>
         <forward name="publish" path="/errata/manage/PackagePush.do"
             redirect="true"/>
         <forward name="failure" path="/errata/manage/SelectChannels.do" />
     </action>

     <action path="/errata/manage/PackagePush"
             scope="request"
             input="/WEB-INF/pages/errata/packagepush.jsp"
             type="com.redhat.rhn.frontend.action.errata.PackagePushSetupAction"
             className="com.redhat.rhn.frontend.struts.RhnActionMapping">
         <set-property property="acls" value="user_role(channel_admin)"/>
         <forward name="default" path="/WEB-INF/pages/errata/packagepush.jsp"/>
         <forward name="finished" path="/errata/AllErrata.do" redirect="true" />
     </action>

     <action path="/errata/manage/PackagePushSubmit"
             name="packagePushForm"
             scope="request"
             input="/WEB-INF/pages/errata/packagepush.jsp"
             type="com.redhat.rhn.frontend.action.errata.PackagePushAction"
             parameter="dispatch"
             className="com.redhat.rhn.frontend.struts.RhnActionMapping">
         <set-property property="postRequired" value="true" />
         <set-property property="acls" value="user_role(channel_admin)"/>
         <forward name="default" path="/errata/manage/PackagePush.do"/>
         <forward name="defaultWithoutRedirect" path="/errata/manage/PackagePush.do" />
     </action>

     <action path="/errata/manage/DeleteBug"
             scope="request"
             type="com.redhat.rhn.frontend.action.errata.DeleteBugAction">
         <forward name="default" path="/errata/manage/Edit.do" redirect="true"/>
     </action>

        <action path="/errata/manage/Notify" scope="request"
            type="com.redhat.rhn.frontend.action.errata.NotifySetupAction"
            className="com.redhat.rhn.frontend.struts.RhnActionMapping">
            <set-property property="acls" value="user_role(channel_admin)"/>
            <forward name="default" path="/WEB-INF/pages/errata/notify.jsp"/>
        </action>

     <action path="/errata/manage/NotifySubmit"
             scope="request"
             input="/WEB-INF/pages/errata/notify.jsp"
             type="com.redhat.rhn.frontend.action.errata.NotifyAction"
             className="com.redhat.rhn.frontend.struts.RhnActionMapping">
         <set-property property="postRequired" value="true" />
         <set-property property="acls" value="user_role(channel_admin)"/>
         <forward name="default" path="/errata/manage/PublishedErrata.do" redirect="true"/>
     </action>

     <action path="/errata/manage/Channels"
             scope="request"
             input="/WEB-INF/pages/errata/editchannels.jsp"
             type="com.redhat.rhn.frontend.action.errata.ChannelSetupAction"
             className="com.redhat.rhn.frontend.struts.RhnActionMapping">
         <set-property property="acls" value="user_role(channel_admin)"/>
         <forward name="default"
                  path="/WEB-INF/pages/errata/editchannels.jsp"/>
     </action>

    <action path="/errata/manage/ChannelsSubmit"
            scope="request"
            input="/WEB-INF/pages/errata/editchannels.jsp"
            type="com.redhat.rhn.frontend.action.errata.ChannelAction"
            parameter="dispatch"
            className="com.redhat.rhn.frontend.struts.RhnActionMapping">
         <set-property property="postRequired" value="true" />
         <set-property property="acls" value="user_role(channel_admin)"/>
          <forward name="default" path="/errata/manage/Channels.do"/>
        <forward name="push" path="/errata/manage/AddChannelPackagePush.do" redirect="true"/>
        <forward name="failure" path="/errata/manage/Channels.do"/>
    </action>

     <action path="/errata/manage/AddChannelPackagePush"
             scope="request"
             input="/WEB-INF/pages/errata/addchannelpackagepush.jsp"
             type="com.redhat.rhn.frontend.action.errata.PackagePushSetupAction"
             className="com.redhat.rhn.frontend.struts.RhnActionMapping">
         <set-property property="acls" value="user_role(channel_admin)"/>
         <forward name="default" path="/WEB-INF/pages/errata/addchannelpackagepush.jsp"/>
         <forward name="finished" path="/errata/manage/Channels.do" />
     </action>

     <action path="/errata/manage/AddChannelPackagePushSubmit"
             name="packagePushForm"
             scope="request"
             input="/WEB-INF/pages/errata/addchannelpackagepush.jsp"
             type="com.redhat.rhn.frontend.action.errata.PackagePushAction"
             parameter="dispatch"
             className="com.redhat.rhn.frontend.struts.RhnActionMapping">
         <set-property property="acls" value="user_role(channel_admin)"/>
         <set-property property="postRequired" value="true" />
         <forward name="default" path="/errata/manage/AddChannelPackagePush.do" redirect="true"/>
         <forward name="defaultWithoutRedirect" path="/errata/manage/AddChannelPackagePush.do" />
     </action>

    <action path="/errata/manage/Packages" scope="request"
        type="com.redhat.rhn.frontend.action.errata.BaseErrataSetupAction"
        className="com.redhat.rhn.frontend.struts.RhnActionMapping">
        <set-property property="acls" value="user_role(channel_admin)"/>
        <forward name="default"
            path="/WEB-INF/pages/errata/packages/packages.jsp"/>
    </action>

    <action path="/errata/manage/AddPackages" scope="request"
            type="com.redhat.rhn.frontend.action.errata.AddPackagesAction"
            className="com.redhat.rhn.frontend.struts.RhnActionMapping">
       <set-property property="postRequiredIfSubmitted" value="true" />
       <forward name="default" path="/WEB-INF/pages/errata/packages/add.jsp"/>
       <forward name="confirm"
           path="/errata/manage/AddPackagesConfirm.do" redirect="true"/>
    </action>

    <action path="/errata/manage/AddPackagesConfirm"
            scope="request"
            input="/WEB-INF/pages/errata/packages/confirm.jsp"
            type="com.redhat.rhn.frontend.action.errata.AddPackagesConfirmAction"
            className="com.redhat.rhn.frontend.struts.RhnActionMapping">
        <set-property property="postRequiredIfSubmitted" value="true" />
        <forward name="default"
            path="/WEB-INF/pages/errata/packages/confirm.jsp"/>
       <forward name="success"
           path="/errata/manage/AddPackagePackagePush.do" redirect="true"/>
    </action>

     <action path="/errata/manage/AddPackagePackagePush"
             scope="request"
             input="/WEB-INF/pages/errata/addpackagepackagepush.jsp"
             type="com.redhat.rhn.frontend.action.errata.PackagePushSetupAction"
             className="com.redhat.rhn.frontend.struts.RhnActionMapping">
         <set-property property="acls" value="user_role(channel_admin)"/>
         <forward name="default" path="/WEB-INF/pages/errata/addpackagepackagepush.jsp"/>
         <forward name="finished" path="/errata/manage/ListPackages.do" />
     </action>

     <action path="/errata/manage/AddPackagePackagePushSubmit"
             name="packagePushForm"
             scope="request"
             input="/WEB-INF/pages/errata/addpackagepackagepush.jsp"
             type="com.redhat.rhn.frontend.action.errata.PackagePushAction"
             parameter="dispatch"
             className="com.redhat.rhn.frontend.struts.RhnActionMapping">
         <set-property property="postRequired" value="true" />
         <set-property property="acls" value="user_role(channel_admin)"/>
         <forward name="default" path="/errata/manage/AddPackagePackagePush.do"/>
         <forward name="defaultWithoutRedirect" path="/errata/manage/AddPackagePackagePush.do" />
     </action>

    <action path="/errata/manage/ListPackages"
            scope="request"
            type="com.redhat.rhn.frontend.action.errata.ListPackagesSetupAction"
            className="com.redhat.rhn.frontend.struts.RhnActionMapping">
        <set-property property="acls" value="user_role(channel_admin)"/>
        <forward name="default"
            path="/WEB-INF/pages/errata/packages/list.jsp"/>
    </action>

    <action path="/errata/manage/ListPackagesSubmit"
        scope="request"
        input="/WEB-INF/pages/errata/packages/list.jsp"
        type="com.redhat.rhn.frontend.action.errata.ListPackagesAction"
        parameter="dispatch"
        className="com.redhat.rhn.frontend.struts.RhnActionMapping">
        <set-property property="postRequired" value="true" />
        <set-property property="acls" value="user_role(channel_admin)"/>
        <forward name="default"
            path="/errata/manage/ListPackages.do" />
        <forward name="confirm"
            path="/errata/manage/RemovePackages.do" redirect="true"/>
    </action>

    <action path="/errata/manage/RemovePackages"
        scope="request"
        type="com.redhat.rhn.frontend.action.errata.RemovePackagesSetupAction"
        className="com.redhat.rhn.frontend.struts.RhnActionMapping">
        <set-property property="acls" value="user_role(channel_admin)"/>
        <forward name="default"
            path="/WEB-INF/pages/errata/packages/remove.jsp"/>
    </action>

    <action path="/errata/manage/RemovePackagesSubmit"
        scope="request"
        input="/WEB-INF/pages/errata/packages/remove.jsp"
        type="com.redhat.rhn.frontend.action.errata.RemovePackagesAction"
        parameter="dispatch"
        className="com.redhat.rhn.frontend.struts.RhnActionMapping">
        <set-property property="postRequired" value="true" />
        <set-property property="acls" value="user_role(channel_admin)"/>
        <forward name="default"
            path="/errata/manage/RemovePackages.do" redirect="true"/>
        <forward name="success"
            path="/errata/manage/ListPackages.do" redirect="true"/>
    </action>

    <!-- ===== CHANNELS ===== -->

    <action path="/software/channels/Vendor"
        scope="request"
    input="/WEB-INF/pages/channel/vendor.jsp"
    type="com.redhat.rhn.frontend.action.channel.VendorChannelTreeAction">
        <forward name="default"
             path="/WEB-INF/pages/channel/vendor.jsp" />
    </action>

    <action path="/software/channels/Popular"
        scope="request"
        input="/WEB-INF/pages/channel/popular.jsp"
        type="com.redhat.rhn.frontend.action.channel.PopularChannelTreeAction">
        <forward name="default"
                 path="/WEB-INF/pages/channel/popular.jsp" />
    </action>

    <action path="/software/channels/Custom"
        scope="request"
        input="/WEB-INF/pages/channel/custom.jsp"
        type="com.redhat.rhn.frontend.action.channel.MyChannelTreeAction">
        <forward name="default"
                 path="/WEB-INF/pages/channel/custom.jsp" />
    </action>

    <action path="/software/channels/All"
        scope="request"
        input="/WEB-INF/pages/channel/all.jsp"
        type="com.redhat.rhn.frontend.action.channel.AllChannelTreeAction">
        <forward name="default"
                 path="/WEB-INF/pages/channel/all.jsp" />
    </action>

    <action path="/software/channels/Shared"
      scope="request"
      input="/WEB-INF/pages/channel/shared.jsp"
      type="com.redhat.rhn.frontend.action.channel.SharedChannelTreeAction">
      <forward name="default"
               path="/WEB-INF/pages/channel/shared.jsp" />
    </action>

        <action path="/software/channels/Retired"
        scope="request"
        input="/WEB-INF/pages/channel/retired.jsp"
        type="com.redhat.rhn.frontend.action.channel.RetiredChannelTreeAction">
        <forward name="default"
                 path="/WEB-INF/pages/channel/retired.jsp" />
    </action>

    <action path="/software/channels/ChannelFamilyTree"
        scope="request"
        input="/WEB-INF/pages/channel/channel_family_tree.jsp"
        type="com.redhat.rhn.frontend.action.channel.ChannelFamilyTreeAction">
        <forward name="default"
                 path="/WEB-INF/pages/channel/channel_family_tree.jsp" />
    </action>

    <action path="/multiorg/channels/Consumed"
        scope="request"
        input="/WEB-INF/pages/multiorg/channels/consumed.jsp"
        type="com.redhat.rhn.frontend.action.multiorg.ChannelConsumeAction">
        <forward name="default"
                 path="/WEB-INF/pages/multiorg/channels/consumed.jsp" />
    </action>

    <action path="/multiorg/channels/Provided"
        scope="request"
        input="/WEB-INF/pages/multiorg/channels/provided.jsp"
        type="com.redhat.rhn.frontend.action.multiorg.ChannelProvideAction">
        <forward name="default"
                 path="/WEB-INF/pages/multiorg/channels/provided.jsp" />
    </action>

    <action path="/channels/software/Entitlements"
        scope="request"
        input="/WEB-INF/pages/channel/entitlements.jsp"
        type="com.redhat.rhn.frontend.action.channel.ChannelEntitlementSetupAction"
        className="com.redhat.rhn.frontend.struts.RhnActionMapping">
        <set-property property="acls" value="user_role(org_admin)"/>
        <forward name="default"
                 path="/WEB-INF/pages/channel/entitlements.jsp"/>
    </action>

     <action path="/channels/software/EntitlementsSubmit"
         scope="request"
         input="/WEB-INF/pages/channel/entitlements.jsp"
         type="com.redhat.rhn.frontend.action.channel.ChannelEntitlementAction"
         parameter="dispatch"
         className="com.redhat.rhn.frontend.struts.RhnActionMapping">
         <set-property property="postRequired" value="true" />
         <forward name="default"
                  path="/channels/software/Entitlements.do" redirect="true" />
     </action>

    <action path="/channels/software/Search"
        scope="request"
        name="packageSearchForm"
        input="/WEB-INF/pages/channel/packagesearch.jsp"
        type="com.redhat.rhn.frontend.action.channel.PackageSearchAction">
        <forward name="default"
                 path="/WEB-INF/pages/channel/packagesearch.jsp"/>
        <forward name="success"
                 path="/channels/software/Search.do" redirect="true"/>
    </action>

    <action path="/software/packages/NameOverview"
        scope="request"
        input="/WEB-INF/pages/software/packages/packagenameoverview.jsp"
        type="com.redhat.rhn.frontend.action.channel.PackageNameOverviewAction">
        <forward name="default"
                 path="/WEB-INF/pages/software/packages/packagenameoverview.jsp"/>
    </action>

    <!-- ===== SYSTEMS ===== -->
    <action path="/systems/Overview"
        scope="request"
        input="/WEB-INF/pages/systems/overview.jsp"
        type="com.redhat.rhn.frontend.action.systems.OverviewAction"
        parameter="dispatch"
        className="com.redhat.rhn.frontend.struts.RhnActionMapping">
        <set-property property="postRequiredIfSubmitted" value="true" />
        <forward name="default"
                 path="/WEB-INF/pages/systems/overview.jsp"/>
        <forward name="noentitlement"
                 path="/systems/SystemList.do"
                 redirect="true"/>
        <forward name="YourRhn"
                 path="/YourRhn.do"
                 redirect="true" />
    </action>

    <action path="/systems/SystemList"
        scope="request"
        input="/WEB-INF/pages/systems/systemlist.jsp"
        type="com.redhat.rhn.frontend.action.systems.SystemListSetupAction"
        className="com.redhat.rhn.frontend.struts.RhnActionMapping">
        <set-property property="postRequiredIfSubmitted" value="true" />
        <forward name="default"
                 path="/WEB-INF/pages/systems/systemlist.jsp"/>
    </action>

    <action path="/systems/PhysicalList"
        scope="request"
        input="/WEB-INF/pages/systems/physicallist.jsp"
        type="com.redhat.rhn.frontend.action.systems.PhysicalSystemSetupAction"
        className="com.redhat.rhn.frontend.struts.RhnActionMapping">
        <set-property property="postRequiredIfSubmitted" value="true" />
        <forward name="default"
                 path="/WEB-INF/pages/systems/physicallist.jsp"/>
    </action>

    <action path="/systems/DuplicateIPList"
        scope="request"
        input="/WEB-INF/pages/systems/duplicate/duplicatesystems.jsp"
        type="com.redhat.rhn.frontend.action.systems.duplicate.DuplicateSystemsAction"
        className="com.redhat.rhn.frontend.struts.RhnActionMapping"
        parameter="ip">
        <set-property property="postRequiredIfSubmitted" value="true" />
        <forward name="default"
                 path="/WEB-INF/pages/systems/duplicate/duplicatesystems.jsp"/>
        <forward name="confirm"
                 path="/systems/DuplicateSystemsDeleteConfirm.do"
                 redirect="true"/>
    </action>

    <action path="/systems/DuplicateIPv6List"
        scope="request"
        input="/WEB-INF/pages/systems/duplicate/duplicatesystems.jsp"
        type="com.redhat.rhn.frontend.action.systems.duplicate.DuplicateSystemsAction"
        className="com.redhat.rhn.frontend.struts.RhnActionMapping"
        parameter="ipv6">
        <set-property property="postRequiredIfSubmitted" value="true" />
        <forward name="default"
                 path="/WEB-INF/pages/systems/duplicate/duplicatesystems.jsp"/>
        <forward name="confirm"
                 path="/systems/DuplicateSystemsDeleteConfirm.do"
                 redirect="true"/>
    </action>

    <action path="/systems/DuplicateHostName"
        scope="request"
        input="/WEB-INF/pages/systems/duplicate/duplicatesystems.jsp"
        type="com.redhat.rhn.frontend.action.systems.duplicate.DuplicateSystemsAction"
        className="com.redhat.rhn.frontend.struts.RhnActionMapping"
        parameter="hostname">
        <set-property property="postRequiredIfSubmitted" value="true" />
        <forward name="default"
                 path="/WEB-INF/pages/systems/duplicate/duplicatesystems.jsp"/>
         <forward name="confirm"
                  path="/systems/DuplicateSystemsDeleteConfirm.do"
                  redirect="true"/>
    </action>

    <action path="/systems/DuplicateMacAddress"
        scope="request"
        input="/WEB-INF/pages/systems/duplicate/duplicatesystems.jsp"
        type="com.redhat.rhn.frontend.action.systems.duplicate.DuplicateSystemsAction"
        className="com.redhat.rhn.frontend.struts.RhnActionMapping"
        parameter="macaddress">
        <set-property property="postRequiredIfSubmitted" value="true" />
        <forward name="default"
                 path="/WEB-INF/pages/systems/duplicate/duplicatesystems.jsp"/>
         <forward name="confirm"
                  path="/systems/DuplicateSystemsDeleteConfirm.do"
                  redirect="true"/>
    </action>


    <action path="/systems/DuplicateSystemsCompare"
        scope="request"
        input="/WEB-INF/pages/systems/duplicate/duplicatesystemscompare.jsp"
        type="com.redhat.rhn.frontend.action.systems.duplicate.DuplicateSystemsCompareAction"
        className="com.redhat.rhn.frontend.struts.RhnActionMapping"
        parameter="macaddress">
        <set-property property="postRequiredIfSubmitted" value="true" />
        <forward name="default"
                 path="/WEB-INF/pages/systems/duplicate/duplicatesystemscompare.jsp"/>
         <forward name="hostname"
                  path="/systems/DuplicateHostName"
                  redirect="true"/>
        <forward name="ip"
                  path="/systems/DuplicateIPList"
                  redirect="true"/>
        <forward name="ipv6"
                  path="/systems/DuplicateIPv6List"
                  redirect="true"/>
        <forward name="macaddress"
                  path="/systems/DuplicateMacAddress"
                  redirect="true"/>
    </action>

    <action path="/systems/DuplicateSystemsDeleteConfirm"
        scope="request"
        input="/WEB-INF/pages/systems/duplicate/duplicatesystemsdelete.jsp"
        type="com.redhat.rhn.frontend.action.systems.duplicate.DuplicateSystemsDeleteSetupAction"
        className="com.redhat.rhn.frontend.struts.RhnActionMapping"
        parameter="hostname">
        <set-property property="postRequiredIfSubmitted" value="true" />
        <forward name="default"
                 path="/WEB-INF/pages/systems/duplicate/duplicatesystemsdelete.jsp"/>
         <forward name="confirm"
                  path="/systems/DuplicateIPList.do"
                  redirect="true"/>
    </action>

    <action path="/systems/OutOfDate"
        scope="request"
        input="/WEB-INF/pages/systems/outofdatelist.jsp"
        type="com.redhat.rhn.frontend.action.systems.OutOfDateSetupAction"
        className="com.redhat.rhn.frontend.struts.RhnActionMapping">
        <set-property property="postRequiredIfSubmitted" value="true" />
        <forward name="default"
                 path="/WEB-INF/pages/systems/outofdatelist.jsp"/>
    </action>

    <action path="/systems/Unentitled"
        scope="request"
        input="/WEB-INF/pages/systems/unentitledlist.jsp"
        type="com.redhat.rhn.frontend.action.systems.UnentitledSetupAction"
        className="com.redhat.rhn.frontend.struts.RhnActionMapping">
        <set-property property="postRequiredIfSubmitted" value="true" />
        <forward name="default"
                 path="/WEB-INF/pages/systems/unentitledlist.jsp"/>
    </action>

    <action path="/systems/Ungrouped"
        scope="request"
        input="/WEB-INF/pages/systems/ungroupedlist.jsp"
        type="com.redhat.rhn.frontend.action.systems.UngroupedSetupAction"
        className="com.redhat.rhn.frontend.struts.RhnActionMapping">
        <set-property property="postRequiredIfSubmitted" value="true" />
          <set-property property="acls"
               value="org_entitlement(sw_mgr_enterprise); user_role(org_admin)"/>
        <forward name="default"
                 path="/WEB-INF/pages/systems/ungroupedlist.jsp"/>
    </action>

    <action path="/systems/Inactive"
        scope="request"
        input="/WEB-INF/pages/systems/inactivelist.jsp"
        type="com.redhat.rhn.frontend.action.systems.InactiveSetupAction"
        className="com.redhat.rhn.frontend.struts.RhnActionMapping">
        <set-property property="postRequiredIfSubmitted" value="true" />
        <forward name="default"
                 path="/WEB-INF/pages/systems/inactivelist.jsp"/>
    </action>

    <action path="/systems/RequiringReboot"
        scope="request"
        input="/WEB-INF/pages/systems/requiringreboot.jsp"
        type="com.redhat.rhn.frontend.action.systems.RequiringRebootSetupAction"
        className="com.redhat.rhn.frontend.struts.RhnActionMapping">
        <set-property property="postRequiredIfSubmitted" value="true" />
        <forward name="default"
                 path="/WEB-INF/pages/systems/requiringrebootlist.jsp"/>
    </action>

    <action path="/systems/Registered"
        scope="request"
        name="recentlyRegisteredSystemsForm"
        input="/WEB-INF/pages/systems/registeredlist.jsp"
        type="com.redhat.rhn.frontend.action.systems.RegisteredSetupAction"
        className="com.redhat.rhn.frontend.struts.RhnActionMapping">
        <set-property property="postRequiredIfSubmitted" value="true" />
        <forward name="default"
                 path="/WEB-INF/pages/systems/registeredlist.jsp"/>
    </action>

    <action path="/systems/details/SystemHardware"
        scope="request"
        name="systemHardwareForm"
        input="/WEB-INF/pages/systems/sdc/hardware.jsp"
        type="com.redhat.rhn.frontend.action.systems.sdc.SystemHardwareAction"
        className="com.redhat.rhn.frontend.struts.RhnActionMapping">
        <set-property property="postRequiredIfSubmitted" value="true" />
        <forward name="default"
                 path="/WEB-INF/pages/systems/sdc/hardware.jsp"/>
        <forward name="success"
                 path="/systems/details/SystemHardware.do" redirect="true"/>
    </action>

    <action path="/systems/SystemCurrency"
        scope="request"
        name="systemCurrencyForm"
        input="/WEB-INF/pages/systems/systemcurrency.jsp"
        type="com.redhat.rhn.frontend.action.systems.SystemCurrencyAction"
        className="com.redhat.rhn.frontend.struts.RhnActionMapping">
        <set-property property="postRequiredIfSubmitted" value="true" />
        <forward name="default"
                 path="/WEB-INF/pages/systems/systemcurrency.jsp"/>
    </action>

    <action path="/systems/SoftwareCrashesOverview"
        scope="request"
        input="/WEB-INF/pages/systems/softwarecrashesoverview.jsp"
        type="com.redhat.rhn.frontend.action.systems.SoftwareCrashesOverviewAction"
        className="com.redhat.rhn.frontend.struts.RhnActionMapping">
        <set-property property="postRequiredIfSubmitted" value="true" />
        <forward name="default"
                 path="/WEB-INF/pages/systems/softwarecrashesoverview.jsp"/>
    </action>

    <action path="/systems/SoftwareCrashUuidDetails"
        scope="request"
        input="/WEB-INF/pages/systems/softwarecrashuuiddetails.jsp"
        type="com.redhat.rhn.frontend.action.systems.SoftwareCrashUuidDetailsAction"
        className="com.redhat.rhn.frontend.struts.RhnActionMapping">
        <set-property property="postRequiredIfSubmitted" value="true" />
        <forward name="default"
                 path="/WEB-INF/pages/systems/softwarecrashuuiddetails.jsp"/>
    </action>

    <action path="/systems/ProxyList"
        scope="request"
        input="/WEB-INF/pages/systems/proxylist.jsp"
        type="com.redhat.rhn.frontend.action.systems.ProxyListSetupAction"
        className="com.redhat.rhn.frontend.struts.RhnActionMapping">
        <set-property property="postRequiredIfSubmitted" value="true" />
          <set-property property="acls"
               value="org_channel_family(SMP) or not is_satellite(); user_role(org_admin)"/>
        <forward name="default"
                 path="/WEB-INF/pages/systems/proxylist.jsp"/>
    </action>

    <action path="/systems/VirtualSystemsList"
        scope="request"
        input="/WEB-INF/pages/systems/virtuallist.jsp"
        type="com.redhat.rhn.frontend.action.systems.VirtualSystemsListSetupAction">
        <forward name="default"
                 path="/WEB-INF/pages/systems/virtuallist.jsp"/>
    </action>

     <action path="/systems/VirtualSystemsListSubmit"
         scope="request"
         input="/WEB-INF/pages/systems/virtuallist.jsp"
         type="com.redhat.rhn.frontend.action.systems.SystemListAction"
         parameter="dispatch"
         className="com.redhat.rhn.frontend.struts.RhnActionMapping">
         <set-property property="postRequired" value="true" />
         <forward name="default"
                  path="/systems/VirtualSystemsList.do"
                  redirect="true"/>
     </action>

    <action path="/systems/SystemGroupList"
        scope="request"
        input="/WEB-INF/pages/systems/grouplist.jsp"
        type="com.redhat.rhn.frontend.action.systems.SystemGroupListSetupAction"
        className="com.redhat.rhn.frontend.struts.RhnActionMapping">
        <set-property property="postRequiredIfSubmitted" value="true" />
          <set-property property="acls"
               value="org_entitlement(sw_mgr_enterprise)"/>
        <forward name="default"
                 path="/WEB-INF/pages/systems/grouplist.jsp"/>
    </action>

    <action path="/systems/SystemEntitlements"
    name="systemEntitlementsForm"
        scope="request"
        input="/WEB-INF/pages/systems/entitlements/entitlements.jsp"
        type="com.redhat.rhn.frontend.action.systems.entitlements.SystemEntitlementsSetupAction"
                className="com.redhat.rhn.frontend.struts.RhnActionMapping">
        <set-property property="acls" value="user_role(org_admin)"/>
        <forward name="default"
                 path="/WEB-INF/pages/systems/entitlements/entitlements.jsp"/>
    </action>

     <action path="/systems/SystemEntitlementsSubmit"
         name="systemEntitlementsForm"
         scope="request"
         input="/WEB-INF/pages/systems/entitlements/entitlements.jsp"
         type="com.redhat.rhn.frontend.action.systems.entitlements.SystemEntitlementsSubmitAction"
         parameter="dispatch"
         className="com.redhat.rhn.frontend.struts.RhnActionMapping">
         <set-property property="postRequired" value="true" />
         <forward name="default"
                  path="/systems/SystemEntitlements.do"
                  redirect="true"/>
     </action>


    <action path="/systems/Search"
        name="systemSearchForm"
        scope="request"
        input="/WEB-INF/pages/systems/systemsearch.jsp"
        type="com.redhat.rhn.frontend.action.systems.SystemSearchSetupAction"
        className="com.redhat.rhn.frontend.struts.RhnActionMapping">
        <set-property property="acls" value="org_entitlement(sw_mgr_enterprise)"/>
        <forward name="default"
                 path="/WEB-INF/pages/systems/systemsearch.jsp"/>
        <forward name="success"
                 path="/systems/Search.do" redirect="true"/>
        <forward name="error"
                   path="/WEB-INF/pages/systems/systemsearch.jsp"/>
    </action>

    <action path="/systems/details/audit/ListScap"
        scope="request"
        input="/WEB-INF/pages/systems/details/audit/listscap.jsp"
        type="com.redhat.rhn.frontend.action.systems.audit.ListScapAction"
        className="com.redhat.rhn.frontend.struts.RhnActionMapping">
        <set-property property="postRequiredIfSubmitted" value="true"/>
        <forward name="default"
            path="/WEB-INF/pages/systems/details/audit/listscap.jsp"/>
        <forward name="submitDelete"
            path="/systems/details/audit/XccdfDeleteConfirm.do" redirect="true"/>
        <forward name="submitDiff"
            path="/audit/scap/DiffSubmit.do" redirect="true"/>
    </action>

    <action path="/systems/details/audit/XccdfDeleteConfirm"
        scope="request"
        input="/WEB-INF/pages/systems/details/audit/xccdfdeleteconfirm.jsp"
        type="com.redhat.rhn.frontend.action.systems.audit.XccdfDeleteConfirmAction"
        className="com.redhat.rhn.frontend.struts.RhnActionMapping">
        <set-property property="postRequiredIfSubmitted" value="true"/>
        <forward name="default"
            path="/WEB-INF/pages/systems/details/audit/xccdfdeleteconfirm.jsp"/>
        <forward name="submit"
            path="/systems/details/audit/ListScap.do" redirect="true"/>
    </action>

    <action path="/systems/details/audit/ScheduleXccdf"
        scope="request"
        name="scheduleXccdfForm"
        input="/WEB-INF/pages/systems/details/audit/schedulexccdf.jsp"
        type="com.redhat.rhn.frontend.action.systems.audit.ScheduleXccdfAction"
        className="com.redhat.rhn.frontend.struts.RhnActionMapping">
        <set-property property="acls" value="system_has_management_entitlement()"/>
        <forward name="default"
            path="/WEB-INF/pages/systems/details/audit/schedulexccdf.jsp"/>
        <forward name="error"
            path="/WEB-INF/pages/systems/details/audit/schedulexccdf.jsp"/>
        <forward name="submit" redirect="true"
            path="/systems/details/audit/ListScap.do"/>
    </action>

    <action path="/systems/details/audit/XccdfDetails"
        scope="request"
        input="/WEB-INF/pages/systems/details/audit/xccdfdetails.jsp"
        type="com.redhat.rhn.frontend.action.systems.audit.XccdfDetailsAction"
        className="com.redhat.rhn.frontend.struts.RhnActionMapping">
        <forward name="default"
            path="/WEB-INF/pages/systems/details/audit/xccdfdetails.jsp"/>
    </action>

    <action path="/systems/details/audit/ScapResultDownload"
        scope="request"
        type="com.redhat.rhn.frontend.action.systems.audit.ScapDownloadAction"
        className="com.redhat.rhn.frontend.struts.RhnActionMapping">
    </action>

    <action path="/systems/details/audit/RuleDetails"
        scope="request"
        input="/WEB-INF/pages/systems/details/audit/ruledetails.jsp"
        type="com.redhat.rhn.frontend.action.systems.audit.RuleDetailsAction"
        className="com.redhat.rhn.frontend.struts.RhnActionMapping">
        <forward name="default"
            path="/WEB-INF/pages/systems/details/audit/ruledetails.jsp"/>
    </action>

    <!-- ===== SYSTEMS DETAILS ===== -->
    <action path="/systems/details/packages/Packages"
        scope="request"
        input="/WEB-INF/pages/systems/details/packages/packagesindex.jsp"
        type="com.redhat.rhn.frontend.action.rhnpackage.PackageIndexAction"
        parameter="dispatch"
        className="com.redhat.rhn.frontend.struts.RhnActionMapping">
        <set-property property="postRequiredIfSubmitted" value="true" />
        <forward name="default"
                 path="/WEB-INF/pages/systems/details/packages/packagesindex.jsp"/>
    </action>
    <action path="/systems/details/packages/InstallPackages"
        scope="request"
        input="/WEB-INF/pages/systems/details/packages/installpkgs.jsp"
        type="com.redhat.rhn.frontend.action.rhnpackage.InstallPackageSetupAction"
        className="com.redhat.rhn.frontend.struts.RhnActionMapping">
        <set-property property="postRequiredIfSubmitted" value="true" />
        <forward name="default"
                 path="/WEB-INF/pages/systems/details/packages/installpkgs.jsp"/>
        <forward name="confirm"
                 path="/systems/details/packages/InstallConfirm.do"
                 redirect="true" />
    </action>

    <action path="/systems/details/packages/InstallConfirm"
        scope="request"
        name="datePickerForm"
        input="/WEB-INF/pages/systems/details/packages/packageconfirm.jsp"
        type="com.redhat.rhn.frontend.action.rhnpackage.InstallConfirmSetupAction"
        className="com.redhat.rhn.frontend.struts.RhnActionMapping">
        <set-property property="postRequiredIfSubmitted" value="true" />
        <forward name="default"
                 path="/WEB-INF/pages/systems/details/packages/packageconfirm.jsp"/>
        <forward name="confirm"
                 path="/systems/details/packages/Packages.do"
                 redirect="true" />
        <forward name="remotecmd"
                 path="/systems/details/packages/ScheduleRemoteCommand.do"
                 redirect="true" />
    </action>

    <action path="/systems/details/packages/VerifyPackages"
        scope="request"
        input="/WEB-INF/pages/systems/details/packages/verifypkgs.jsp"
        type="com.redhat.rhn.frontend.action.rhnpackage.VerifyPackageSetupAction"
        className="com.redhat.rhn.frontend.struts.RhnActionMapping">
        <set-property property="postRequiredIfSubmitted" value="true" />
        <set-property property="acls"
                      value="system_feature(ftr_package_verify); client_capable(packges.verify) or client_capable(packages.verify)"/>
        <set-property property="mixins"
                      value="com.redhat.rhn.common.security.acl.SystemAclHandler"/>
        <forward name="default"
                 path="/WEB-INF/pages/systems/details/packages/verifypkgs.jsp"/>
        <forward name="confirm"
                 path="/systems/details/packages/VerifyConfirm.do"
                 redirect="true" />
    </action>

     <action path="/systems/details/packages/VerifyConfirm"
        scope="request"
        name="datePickerForm"
        input="/WEB-INF/pages/systems/details/packages/packageconfirm.jsp"
        type="com.redhat.rhn.frontend.action.rhnpackage.VerifyConfirmSetupAction"
        className="com.redhat.rhn.frontend.struts.RhnActionMapping">
        <set-property property="postRequiredIfSubmitted" value="true" />
        <forward name="default"
                 path="/WEB-INF/pages/systems/details/packages/packageconfirm.jsp"/>
        <forward name="confirm"
                 path="/systems/details/packages/Packages.do"
                 redirect="true" />
    </action>

    <action path="/systems/details/packages/PackageList"
        scope="request"
        input="/WEB-INF/pages/systems/details/packages/packagelist.jsp"
        type="com.redhat.rhn.frontend.action.rhnpackage.PackageListSetupAction"
        className="com.redhat.rhn.frontend.struts.RhnActionMapping">
        <set-property property="postRequiredIfSubmitted" value="true" />
        <forward name="default"
                 path="/WEB-INF/pages/systems/details/packages/packagelist.jsp"/>
        <forward name="confirm"
                 path="/systems/details/packages/RemoveConfirm.do"
                 redirect="true" />
    </action>

    <action path="/systems/details/packages/ExtraPackagesList"
        scope="request"
        type="com.redhat.rhn.frontend.action.rhnpackage.ExtraPackagesListAction"
        className="com.redhat.rhn.frontend.struts.RhnActionMapping">
        <set-property property="postRequiredIfSubmitted" value="true" />
        <forward name="default"
                 path="/WEB-INF/pages/systems/details/packages/extra-packages-list.jsp"/>
        <forward name="confirm"
                 path="/systems/details/packages/RemoveExtraConfirm.do"
                 redirect="true" />
    </action>

    <action path="/systems/details/packages/RemoveConfirm"
        scope="request"
        name="datePickerForm"
        input="/WEB-INF/pages/systems/details/packages/packageconfirm.jsp"
        type="com.redhat.rhn.frontend.action.rhnpackage.RemoveConfirmSetupAction"
        className="com.redhat.rhn.frontend.struts.RhnActionMapping">
        <set-property property="postRequiredIfSubmitted" value="true" />
        <forward name="default"
                 path="/WEB-INF/pages/systems/details/packages/packageconfirm.jsp"/>
        <forward name="confirm"
                 path="/systems/details/packages/Packages.do"
                 redirect="true" />
        <forward name="remotecmd"
                 path="/systems/details/packages/ScheduleRemoteCommand.do"
                 redirect="true" />
    </action>

    <action path="/systems/details/packages/RemoveExtraConfirm"
        scope="request"
        name="datePickerForm"
        input="/WEB-INF/pages/systems/details/packages/packageconfirm.jsp"
        type="com.redhat.rhn.frontend.action.rhnpackage.RemoveExtraConfirmSetupAction"
        className="com.redhat.rhn.frontend.struts.RhnActionMapping">
        <set-property property="postRequiredIfSubmitted" value="true" />
        <forward name="default"
                 path="/WEB-INF/pages/systems/details/packages/packageconfirm.jsp"/>
        <forward name="confirm"
                 path="/systems/details/packages/Packages.do"
                 redirect="true" />
        <forward name="remotecmd"
                 path="/systems/details/packages/ScheduleRemoteCommand.do"
                 redirect="true" />
    </action>


   <action path="/systems/details/packages/UpgradableList"
        scope="request"
        input="/WEB-INF/pages/systems/details/packages/upgradable.jsp"
        type="com.redhat.rhn.frontend.action.rhnpackage.UpgradableListSetupAction"
        className="com.redhat.rhn.frontend.struts.RhnActionMapping">
        <set-property property="postRequiredIfSubmitted" value="true" />
        <forward name="default"
                 path="/WEB-INF/pages/systems/details/packages/upgradable.jsp"/>
         <forward name="confirm"
                  path="/systems/details/packages/UpgradeConfirm.do"
                  redirect="true" />
    </action>

    <action path="/systems/details/packages/UpgradeConfirm"
        scope="request"
        name="datePickerForm"
        input="/WEB-INF/pages/systems/details/packages/packageconfirm.jsp"
        type="com.redhat.rhn.frontend.action.rhnpackage.UpgradeConfirmSetupAction"
        className="com.redhat.rhn.frontend.struts.RhnActionMapping">
        <set-property property="postRequiredIfSubmitted" value="true" />
        <forward name="default"
                 path="/WEB-INF/pages/systems/details/packages/packageconfirm.jsp"/>
         <forward name="confirm"
                  path="/systems/details/packages/Packages.do"
                  redirect="true"/>
        <forward name="remotecmd"
                 path="/systems/details/packages/ScheduleRemoteCommand.do"
                 redirect="true" />
    </action>

    <action path="/systems/details/packages/ScheduleRemoteCommand"
        scope="request"
        name="scheduleRemoteCmdForm"
        input="/WEB-INF/pages/systems/details/packages/scheduleremote.jsp"
        type="com.redhat.rhn.frontend.action.rhnpackage.ScheduleRemoteCommand"
        className="com.redhat.rhn.frontend.struts.RhnActionMapping">
        <set-property property="postRequiredIfSubmitted" value="true" />
        <forward name="default"
                 path="/WEB-INF/pages/systems/details/packages/scheduleremote.jsp"/>
        <forward name="removal"
                 path="/systems/details/packages/PackageList.do"
                 redirect="true" />
        <forward name="upgrade"
                 path="/systems/details/packages/UpgradableList.do"
                 redirect="true" />
        <forward name="install"
                 path="/systems/details/packages/PackageList.do"
                 redirect="true" />
    </action>


    <action path="/systems/details/packages/patchsets/PatchSetList"
        scope="request"
        input="/WEB-INF/pages/systems/details/packages/patchsets/patchsetlist.jsp"
        type="com.redhat.rhn.frontend.action.rhnpackage.SolarisPatchSetListSetupAction">
        <forward name="default"
                 path="/WEB-INF/pages/systems/details/packages/patchsets/patchsetlist.jsp"/>
    </action>

    <action path="/systems/details/packages/patchsets/InstallPatchSet"
        scope="request"
        input="/WEB-INF/pages/systems/details/packages/patchsets/install_patchset.jsp"
        type="com.redhat.rhn.frontend.action.rhnpackage.InstallPatchSetSetupAction">
      <forward name="default"
           path="/WEB-INF/pages/systems/details/packages/patchsets/install_patchset.jsp"/>
      <forward name="confirmed"
           path="/WEB-INF/pages/systems/details/packages/patchsets/patchsetlist.jsp"
           redirect="true"/>
    </action>

    <action path="/systems/details/packages/patchsets/InstallPatchSetSubmit"
        scope="request"
        input="/WEB-INF/pages/systems/details/packages/patchsets/install_patchset.jsp"
        type="com.redhat.rhn.frontend.action.rhnpackage.InstallPatchSetAction"
        parameter="dispatch"
        className="com.redhat.rhn.frontend.struts.RhnActionMapping">
        <set-property property="postRequired" value="true" />
        <forward name="default"
                 path="/systems/details/packages/patchsets/PatchSetList.do"
                 redirect="true"/>
    </action>

    <action path="/systems/details/packages/patches/PatchList"
        scope="request"
        input="/WEB-INF/pages/systems/details/packages/patches/patchlist.jsp"
        type="com.redhat.rhn.frontend.action.rhnpackage.patches.PatchListSetupAction">
        <forward name="default"
                 path="/WEB-INF/pages/systems/details/packages/patches/patchlist.jsp"/>
    </action>

    <action path="/systems/details/packages/patches/PatchInstall"
        scope="request"
        input="/WEB-INF/pages/systems/details/packages/patches/patchinstall.jsp"
        type="com.redhat.rhn.frontend.action.rhnpackage.patches.PatchInstallSetupAction">
        <forward name="default"
                 path="/WEB-INF/pages/systems/details/packages/patches/patchinstall.jsp"/>
    </action>

    <action path="/systems/details/packages/patches/PatchInstallSubmit"
        scope="request"
        input="/WEB-INF/pages/systems/details/packages/patches/patchinstall.jsp"
        type="com.redhat.rhn.frontend.action.rhnpackage.patches.PatchInstallAction"
        parameter="dispatch"
        className="com.redhat.rhn.frontend.struts.RhnActionMapping">
        <set-property property="postRequired" value="true" />
        <forward name="default"
                 path="/systems/details/packages/patches/PatchInstall.do"
                 redirect="true" />
        <forward name="install"
                 path="/systems/details/packages/patches/PatchInstallConfirm.do"
                 redirect="true" />
    </action>

    <action path="/systems/details/packages/patches/PatchInstallConfirm"
        scope="request"
        input="/WEB-INF/pages/systems/packages/patches/patchinstallconfirm.jsp"
        type="com.redhat.rhn.frontend.action.rhnpackage.patches.PatchConfirmInstallSetupAction">
        <forward name="default"
                 path="/WEB-INF/pages/systems/details/packages/patches/patchinstallconfirm.jsp"/>
    </action>


    <action path="/systems/details/packages/patches/PatchInstallConfirmSubmit"
         scope="request"
         input="/WEB-INF/pages/systems/details/packages/patches/patchinstallconfirm.jsp"
         type="com.redhat.rhn.frontend.action.rhnpackage.patches.PatchConfirmInstallAction"
         parameter="dispatch"
         className="com.redhat.rhn.frontend.struts.RhnActionMapping">
         <set-property property="postRequired" value="true" />
         <forward name="default"
                  path="/systems/details/packages/patches/PatchInstallConfirm.do"
                  redirect="true"/>
         <forward name="installed"
                  path="/systems/details/packages/patches/PatchInstall.do"
                  redirect="true"/>
     </action>

    <action path="/systems/details/packages/patches/PatchListSubmit"
        scope="request"
        input="/WEB-INF/pages/systems/details/packages/patches/patchlist.jsp"
        type="com.redhat.rhn.frontend.action.rhnpackage.patches.PatchListAction"
        parameter="dispatch"
        className="com.redhat.rhn.frontend.struts.RhnActionMapping">
        <set-property property="postRequired" value="true" />
        <forward name="default"
                 path="/systems/details/packages/patches/PatchList.do"
                 redirect="true" />
        <forward name="confirm"
                 path="/systems/details/packages/patches/PatchConfirm.do"
                 redirect="true" />
    </action>

    <action path="/systems/details/packages/patches/PatchConfirm"
        scope="request"
        input="/WEB-INF/pages/systems/packages/patches/patchconfirm.jsp"
        type="com.redhat.rhn.frontend.action.rhnpackage.patches.PatchConfirmSetupAction">
        <forward name="default"
                 path="/WEB-INF/pages/systems/details/packages/patches/patchconfirm.jsp"/>
    </action>

     <action path="/systems/details/packages/patches/PatchConfirmSubmit"
         scope="request"
         input="/WEB-INF/pages/systems/details/packages/patches/patchconfirm.jsp"
         type="com.redhat.rhn.frontend.action.rhnpackage.patches.PatchConfirmAction"
         parameter="dispatch"
         className="com.redhat.rhn.frontend.struts.RhnActionMapping">
         <set-property property="postRequired" value="true" />
         <forward name="default"
                  path="/systems/details/packages/patches/PatchConfirm.do"
                  redirect="true"/>
         <forward name="confirmed"
                  path="/systems/details/packages/patches/PatchList.do"
                  redirect="true"/>
     </action>

    <action path="/systems/details/probes/ProbeDetails"
         name="probeDetailsForm"
         scope="request"
         input="/WEB-INF/pages/systems/probes/details.jsp"
         type="com.redhat.rhn.frontend.action.systems.monitoring.ProbeDetailsAction">
         <forward name="default"
                  path="/WEB-INF/pages/systems/probes/details.jsp"/>
    </action>

    <action path="/systems/details/probes/ProbesList"
        scope="request"
        input="/WEB-INF/pages/systems/probes/index.jsp"
        type="com.redhat.rhn.frontend.action.systems.monitoring.ProbesListSetupAction"
        className="com.redhat.rhn.frontend.struts.RhnActionMapping">
        <set-property property="postRequiredIfSubmitted" value="true" />
        <forward name="default"
                 path="/WEB-INF/pages/systems/probes/index.jsp"/>
       <forward name="continue"
                path="/systems/details/probes/ProbesDeleteConfirm.do" redirect="true"/>
    </action>

    <action path="/systems/details/probes/ProbesDeleteConfirm"
        scope="request"
        input="/WEB-INF/pages/systems/probes/probedelete.jsp"
        type="com.redhat.rhn.frontend.action.systems.monitoring.ProbesDeleteConfirmSetupAction"
        className="com.redhat.rhn.frontend.struts.RhnActionMapping">
        <set-property property="postRequiredIfSubmitted" value="true" />
        <forward name="default"
                 path="/WEB-INF/pages/systems/probes/probedelete.jsp"/>
       <forward name="continue"
                path="/systems/details/probes/ProbesList.do" redirect="true"/>
    </action>

    <action path="/systems/details/ErrataList"
        scope="request"
        input="/WEB-INF/pages/systems/errata.jsp"
        type="com.redhat.rhn.frontend.action.systems.ErrataSetupAction"
        className="com.redhat.rhn.frontend.struts.RhnActionMapping">
        <set-property property="postRequiredIfSubmitted" value="true" />
        <set-property property="acls"
                      value="system_feature(ftr_errata_updates); not is_solaris()"/>
        <forward name="default"
                 path="/WEB-INF/pages/systems/errata.jsp"/>
        <forward name="confirm"
                  path="/systems/details/ErrataConfirm.do"
                  redirect="true"/>
    </action>

    <action path="/systems/details/ErrataConfirm"
        scope="request"
        input="/WEB-INF/pages/systems/errataconfirm.jsp"
        name="applyErrataConfirmForm"
        type="com.redhat.rhn.frontend.action.systems.ErrataConfirmSetupAction"
        className="com.redhat.rhn.frontend.struts.RhnActionMapping">
        <set-property property="postRequiredIfSubmitted" value="true" />
        <forward name="default"
                 path="/WEB-INF/pages/systems/errataconfirm.jsp"/>
        <forward name="confirmed"
                  path="/systems/details/ErrataList.do"
                  redirect="true"/>
    </action>

    <action path="/systems/details/Notes"
        name="submittedForm"
        scope="request"
        input="/WEB-INF/pages/systems/sdc/notes.jsp"
        type="com.redhat.rhn.frontend.action.systems.sdc.NoteListAction"
        className="com.redhat.rhn.frontend.struts.RhnActionMapping">
        <forward name="default"
                 path="/WEB-INF/pages/systems/sdc/notes.jsp"/>
    </action>

    <action path="/systems/details/EditNote"
        name="editNoteForm"
        scope="request"
        input="/WEB-INF/pages/systems/sdc/note_edit.jsp"
        parameter="dispatch"
        validate="false"
        type="com.redhat.rhn.frontend.action.systems.sdc.SystemNoteEditAction"
        className="com.redhat.rhn.frontend.struts.RhnActionMapping">
        <set-property property="postRequiredIfSubmitted" value="true" />
        <forward name="default"
                 path="/WEB-INF/pages/systems/sdc/note_edit.jsp"/>
        <forward name="error"
                 path="/WEB-INF/pages/systems/sdc/note_edit.jsp"/>
        <forward name="success"
                 path="/systems/details/Notes.do" redirect="true"/>
    </action>

    <action path="/systems/details/DeleteNote"
        name="deleteNoteForm"
        scope="request"
        input="/WEB-INF/pages/systems/sdc/note_delete.jsp"
        parameter="dispatch"
        type="com.redhat.rhn.frontend.action.systems.sdc.SystemNoteDeleteAction"
        className="com.redhat.rhn.frontend.struts.RhnActionMapping">
        <set-property property="postRequiredIfSubmitted" value="true" />
        <forward name="default"
                 path="/WEB-INF/pages/systems/sdc/note_delete.jsp"/>
        <forward name="success"
                 path="/systems/details/Notes.do" redirect="true"/>
    </action>

    <action path="/systems/details/DeleteConfirm"
        scope="request"
        input="/WEB-INF/pages/systems/sdc/delete_confirm.jsp"
        type="com.redhat.rhn.frontend.action.systems.sdc.SystemDeleteConfirmAction"
        name="submittedForm"
        className="com.redhat.rhn.frontend.struts.RhnActionMapping">
        <set-property property="postRequiredIfSubmitted" value="true" />
        <forward name="default"
                 path="/WEB-INF/pages/systems/sdc/delete_confirm.jsp"/>
        <forward name="success"
                 path="/systems/Overview.do" redirect="true"/>
    </action>

    <!--System Details SSM Configuration -->
        <action path="/systems/ssm/DeleteConfirm"
        scope="request"
        input="/WEB-INF/pages/ssm/systems/ssmdeleteconfirm.jsp"
        type="com.redhat.rhn.frontend.action.systems.SSMDeleteSystemsConfirm"
        className="com.redhat.rhn.frontend.struts.RhnActionMapping">
        <set-property property="postRequiredIfSubmitted" value="true" />
        <forward name="default"
                 path="/WEB-INF/pages/ssm/systems/ssmdeleteconfirm.jsp"/>
        <forward name="confirm"
                 path="/ssm/ViewAllLog.do" redirect="true"/>
    </action>

        <action path="/systems/ssm/misc/HardwareRefresh"
        scope="request"
        input="/WEB-INF/pages/ssm/systems/ssmhwrefresh.jsp"
        name="submittedForm"
        type="com.redhat.rhn.frontend.action.systems.SSMUpdateHardwareProfileConfirm"
        className="com.redhat.rhn.frontend.struts.RhnActionMapping">
        <set-property property="postRequiredIfSubmitted" value="true" />
        <forward name="default"
                 path="/WEB-INF/pages/ssm/systems/ssmhwrefresh.jsp"/>
        <forward name="success"
                 path="/systems/ssm/misc/Index.do" redirect="true"/>
    </action>

        <action path="/systems/ssm/misc/SoftwareRefresh"
        scope="request"
        input="/WEB-INF/pages/ssm/systems/ssmswrefresh.jsp"
        name="submittedForm"
        type="com.redhat.rhn.frontend.action.systems.SSMUpdateSoftwareProfileConfirm"
        className="com.redhat.rhn.frontend.struts.RhnActionMapping">
        <set-property property="postRequiredIfSubmitted" value="true" />
        <forward name="default"
                 path="/WEB-INF/pages/ssm/systems/ssmswrefresh.jsp"/>
        <forward name="success"
                 path="/systems/ssm/misc/Index.do" redirect="true"/>
    </action>

        <action path="/systems/ssm/ListSystems"
        scope="request"
        input="/WEB-INF/pages/ssm/systems/list.jsp"
        type="com.redhat.rhn.frontend.action.ssm.ListSystemsAction"
        className="com.redhat.rhn.frontend.struts.RhnActionMapping">
        <set-property property="postRequiredIfSubmitted" value="true" />
        <forward name="default"
                 path="/WEB-INF/pages/ssm/systems/list.jsp"/>
               <forward name="confirm"
                 path="/systems/ssm/ListSystems.do" redirect="true"/>
     </action>

        <action path="/systems/ssm/MigrateSystems"
        scope="request"
        input="/WEB-INF/pages/ssm/systems/ssmdeleteconfirm.jsp"
        type="com.redhat.rhn.frontend.action.ssm.MigrateSystemsAction"
        name="ssmMigrateForm"
        className="com.redhat.rhn.frontend.struts.RhnActionMapping">
        <set-property property="postRequiredIfSubmitted" value="true" />
        <forward name="default"
                 path="/WEB-INF/pages/ssm/systems/migrate.jsp"/>
               <forward name="confirm"
                 path="/systems/Overview.do" redirect="true"/>
     </action>

    <!--System Details Configuration -->
     <action path="/systems/details/configuration/Overview"
         scope="request"
         input="/WEB-INF/pages/configuration/sdc/overview.jsp"
         type="com.redhat.rhn.frontend.action.configuration.sdc.OverviewAction"
         parameter="dispatch"
         className="com.redhat.rhn.frontend.struts.RhnActionMapping">
        <set-property property="acls"
                      value="system_feature(ftr_config)"/>
         <forward name="default"
                  path="/WEB-INF/pages/configuration/sdc/overview.jsp"
                  />
      </action>

     <action path="/systems/details/Overview"
             scope="request"
             input="/WEB-INF/pages/systems/sdc/overview.jsp"
             type="com.redhat.rhn.frontend.action.systems.sdc.SystemOverviewAction">
             <forward name="default"
                      path="/WEB-INF/pages/systems/sdc/overview.jsp" />
     </action>

     <action path="/systems/details/AddToSSM"
             scope="request"
             type="com.redhat.rhn.frontend.action.systems.sdc.AddToSSMAction">
             <forward name="default"
                      path="/systems/details/Overview.do"
                      redirect="true"/>
     </action>

     <action path="/systems/details/RemoveFromSSM"
             scope="request"
             type="com.redhat.rhn.frontend.action.systems.sdc.RemoveFromSSMAction">
             <forward name="default"
                      path="/systems/details/Overview.do"
                      redirect="true"/>
     </action>

     <action path="/systems/details/Edit"
             name="systemDetailsForm"
             scope="request"
             input="/WEB-INF/pages/systems/sdc/details.jsp"
             parameter="dispatch"
             type="com.redhat.rhn.frontend.action.systems.sdc.SystemDetailsEditAction"
             className="com.redhat.rhn.frontend.struts.RhnActionMapping">
             <set-property property="postRequiredIfSubmitted" value="true" />
             <forward name="default"
                      path="/WEB-INF/pages/systems/sdc/details.jsp" />
             <forward name="success"
                      path="/systems/details/Overview.do"
                      redirect="true" />
             <forward name="error"
                      path="/WEB-INF/pages/systems/sdc/details.jsp" />
     </action>

     <action path="/systems/details/ListCustomData"
             scope="request"
             validate="false"
             input="/WEB-INF/pages/systems/sdc/listcustomdata.jsp"
             type="com.redhat.rhn.frontend.action.systems.sdc.ListCustomDataAction">
             <forward name="default"
                      path="/WEB-INF/pages/systems/sdc/listcustomdata.jsp" />
     </action>

   <action path="/systems/details/CreateCustomData"
        scope="request"
        input="/WEB-INF/pages/systems/sdc/createcustomdata.jsp"
        type="com.redhat.rhn.frontend.action.systems.sdc.CreateCustomDataAction"
        className="com.redhat.rhn.frontend.struts.RhnActionMapping">
        <set-property property="postRequiredIfSubmitted" value="true" />
        <forward name="default" path="/WEB-INF/pages/systems/sdc/createcustomdata.jsp" />
      </action>

   <action path="/systems/details/UpdateCustomData"
        name="updateCustomDataForm"
        scope="request"
        input="/WEB-INF/pages/systems/sdc/updatecustomdata.jsp"
        parameter="dispatch"
        type="com.redhat.rhn.frontend.action.systems.sdc.UpdateCustomDataAction"
        className="com.redhat.rhn.frontend.struts.RhnActionMapping">
        <set-property property="postRequiredIfSubmitted" value="true" />
        <forward name="default" path="/WEB-INF/pages/systems/sdc/updatecustomdata.jsp" />
        <forward name="updated" path="/systems/details/ListCustomData.do" redirect="true"/>
      </action>

   <action path="/systems/details/DeleteCustomData"
        scope="request"
        input="/WEB-INF/pages/systems/sdc/deletecustomdata.jsp"
        type="com.redhat.rhn.frontend.action.systems.sdc.DeleteCustomDataAction"
        name="submittedForm"
        className="com.redhat.rhn.frontend.struts.RhnActionMapping">
        <set-property property="postRequiredIfSubmitted" value="true" />
        <forward name="default" path="/WEB-INF/pages/systems/sdc/deletecustomdata.jsp" />
        <forward name="deleted" path="/systems/details/ListCustomData.do" redirect="true"/>
      </action>

     <action path="/systems/details/SystemMigrate"
             name="systemMigrateForm"
             scope="request"
             parameter="dispatch"
             validate="false"
             input="/WEB-INF/pages/systems/sdc/migrate.jsp"
             type="com.redhat.rhn.frontend.action.systems.sdc.SystemMigrateAction"
             className="com.redhat.rhn.frontend.struts.RhnActionMapping">
             <set-property property="postRequiredIfSubmitted" value="true" />
             <forward name="default"
                      path="/WEB-INF/pages/systems/sdc/migrate.jsp" />
             <forward name="success"
                      path="/systems/SystemList.do" redirect="true" />
             <forward name="error"
                      path="/systems/details/Overview.do" />
     </action>

    <action path="/systems/details/SystemChannels"
        name="systemChannelsForm"
        scope="request"
        input="/WEB-INF/pages/systems/sdc/channels.jsp"
        type="com.redhat.rhn.frontend.action.systems.sdc.SystemChannelsAction"
        className="com.redhat.rhn.frontend.struts.RhnActionMapping"
        parameter="dispatch">
        <set-property property="postRequiredIfSubmitted" value="true" />
        <forward name="default"
                 path="/WEB-INF/pages/systems/sdc/channels.jsp"/>
        <forward name="confirm"
                 path="/WEB-INF/pages/systems/sdc/confirmnewbase.jsp"/>
        <forward name="update"
                 path="/systems/details/SystemChannels.do"
                 redirect="true"/>
    </action>

    <action path="/systems/details/SoftwareCrashes"
        scope="request"
        input="/WEB-INF/pages/systems/crashes.jsp"
        type="com.redhat.rhn.frontend.action.systems.SoftwareCrashesAction"
        className="com.redhat.rhn.frontend.struts.RhnActionMapping">
        <set-property property="postRequiredIfSubmitted" value="true" />
        <forward name="default"
                 path="/WEB-INF/pages/systems/crashes.jsp"/>
        <forward name="delete"
                 path="/systems/details/SoftwareCrashes.do" redirect="true"/>
    </action>

    <action path="/systems/details/SoftwareCrashDetail"
        scope="request"
        input="/WEB-INF/pages/systems/crashdetail.jsp"
        type="com.redhat.rhn.frontend.action.systems.SoftwareCrashesDetailsAction"
        className="com.redhat.rhn.frontend.struts.RhnActionMapping">
        <forward name="default"
                 path="/WEB-INF/pages/systems/crashdetail.jsp"/>
    </action>

    <action path="/systems/details/SoftwareCrashFiles"
        scope="request"
        input="/WEB-INF/pages/systems/crashfiles.jsp"
        type="com.redhat.rhn.frontend.action.systems.SoftwareCrashesFilesAction"
        className="com.redhat.rhn.frontend.struts.RhnActionMapping">
        <set-property property="postRequiredIfSubmitted" value="true" />
        <forward name="default"
                 path="/WEB-INF/pages/systems/crashfiles.jsp"/>
    </action>

    <action path="/systems/details/SoftwareCrashNotes"
        scope="request"
        input="/WEB-INF/pages/systems/crashnotes.jsp"
        type="com.redhat.rhn.frontend.action.systems.SoftwareCrashesNotesAction"
        className="com.redhat.rhn.frontend.struts.RhnActionMapping">
        <set-property property="postRequiredIfSubmitted" value="true" />
        <forward name="default"
                 path="/WEB-INF/pages/systems/crashnotes.jsp"/>
    </action>

    <action path="/systems/details/SoftwareCrashDelete"
        scope="request"
        input="/WEB-INF/pages/systems/crashdelete.jsp"
        type="com.redhat.rhn.frontend.action.systems.SoftwareCrashesDeleteAction"
        className="com.redhat.rhn.frontend.struts.RhnActionMapping">
        <set-property property="postRequiredIfSubmitted" value="true" />
        <forward name="default"
                path="/WEB-INF/pages/systems/crashdelete.jsp"/>
        <forward name="delete"
                path="/systems/details/SoftwareCrashes.do" redirect="true"/>
    </action>

    <action path="/systems/details/EditCrashNote"
        name="editNoteForm"
        scope="request"
        input="/WEB-INF/pages/systems/crashnote.jsp"
        parameter="dispatch"
        validate="false"
        type="com.redhat.rhn.frontend.action.systems.CrashNoteEditAction"
        className="com.redhat.rhn.frontend.struts.RhnActionMapping">
        <set-property property="postRequiredIfSubmitted" value="true" />
        <forward name="default"
                 path="/WEB-INF/pages/systems/crashnote.jsp"/>
        <forward name="success"
                 path="/systems/details/SoftwareCrashNotes.do" redirect="true"/>
    </action>

    <action path="/systems/details/DeleteCrashNote"
        name="editNoteForm"
        scope="request"
        input="/WEB-INF/pages/systems/crashnotedelete.jsp"
        parameter="dispatch"
        validate="false"
        type="com.redhat.rhn.frontend.action.systems.CrashNoteDeleteAction"
        className="com.redhat.rhn.frontend.struts.RhnActionMapping">
        <set-property property="postRequiredIfSubmitted" value="true" />
        <forward name="default"
                 path="/WEB-INF/pages/systems/crashnotedelete.jsp"/>
        <forward name="success"
                 path="/systems/details/SoftwareCrashNotes.do" redirect="true"/>
    </action>


     <action path="/systems/details/groups/ListRemove"
             scope="request"
             type="com.redhat.rhn.frontend.action.systems.groups.ListRemoveGroupsAction"
             className="com.redhat.rhn.frontend.struts.RhnActionMapping">
         <set-property property="postRequiredIfSubmitted" value="true" />
         <set-property property="acls"
                  value="system_feature(ftr_system_grouping)"/>

         <forward name="default"
                  path="/WEB-INF/pages/systems/groups/listremove.jsp" />
         <forward name="success"
                  path="/systems/details/groups/ListRemove.do"
                  redirect="true" />
     </action>

     <action path="/systems/details/groups/Add"
             scope="request"
             type="com.redhat.rhn.frontend.action.systems.groups.AddGroupsAction"
             className="com.redhat.rhn.frontend.struts.RhnActionMapping">
             <set-property property="postRequiredIfSubmitted" value="true" />
             <set-property property="acls"
                      value="system_feature(ftr_system_grouping); user_role(org_admin) or user_role(system_group_admin)"/>
             <forward name="default"
                      path="/WEB-INF/pages/systems/groups/add.jsp" />
             <forward name="success"
                      path="/systems/details/groups/ListRemove.do"
                      redirect="true" />
     </action>

     <action path="/groups/AddSystems"
             scope="request"
             type="com.redhat.rhn.frontend.action.groups.AddSystemsAction"
             className="com.redhat.rhn.frontend.struts.RhnActionMapping">
             <set-property property="postRequiredIfSubmitted" value="true" />
             <set-property property="acls"
                      value="user_role(system_group_admin)"/>
             <forward name="default"
                      path="/WEB-INF/pages/groups/addsystems.jsp" />
             <forward name="success"
                      path="/groups/AddSystems.do"
                      redirect="true" />
     </action>


     <action path="/groups/ListRemoveSystems"
             scope="request"
             type="com.redhat.rhn.frontend.action.groups.ListRemoveSystemsAction"
             className="com.redhat.rhn.frontend.struts.RhnActionMapping">
             <set-property property="postRequiredIfSubmitted" value="true" />
             <forward name="default"
                      path="/WEB-INF/pages/groups/listsystems.jsp" />
             <forward name="success"
                      path="/groups/ListRemoveSystems.do"
                      redirect="true" />
     </action>

     <action path="/groups/CreateGroup"
             scope="request"
             type="com.redhat.rhn.frontend.action.groups.CreateGroupAction"
             input="/WEB-INF/pages/groups/create.jsp"
             parameter="dispatch"
             name="createSystemGroupForm"
             className="com.redhat.rhn.frontend.struts.RhnActionMapping">
             <set-property property="postRequiredIfSubmitted" value="true" />
             <forward name="default"
                      path="/WEB-INF/pages/groups/create.jsp" />
             <forward name="error"
                      path="/WEB-INF/pages/groups/create.jsp" />
             <forward name="success"
                      path="/systems/SystemGroupList.do"
                      redirect="true" />
     </action>

     <action path="/systems/details/configuration/ViewModifyCentralPaths"
         scope="request"
         type="com.redhat.rhn.frontend.action.configuration.sdc.ViewModifyPathsAction"
         parameter="normal"
         className="com.redhat.rhn.frontend.struts.RhnActionMapping">
        <set-property property="postRequiredIfSubmitted" value="true" />
        <set-property property="acls"
                      value="system_feature(ftr_config)"/>
         <forward name="default"
                  path="/WEB-INF/pages/configuration/sdc/viewmodifyfilescentral.jsp"
                  />
         <forward name="copy_to_local"
                  path="/systems/details/configuration/ViewModifyLocalPaths.do"
                  redirect="true"
                  />
         <forward name="copy_to_sandbox"
                  path="/systems/details/configuration/ViewModifySandboxPaths.do"
                  redirect="true"
                  />
     </action>


     <action path="/systems/details/configuration/ViewModifyLocalPaths"
         scope="request"
         type="com.redhat.rhn.frontend.action.configuration.sdc.ViewModifyPathsAction"
         parameter="local_override"
         className="com.redhat.rhn.frontend.struts.RhnActionMapping">
        <set-property property="postRequiredIfSubmitted" value="true" />
        <set-property property="acls"
                      value="system_feature(ftr_config)"/>
         <forward name="default"
                  path="/WEB-INF/pages/configuration/sdc/viewmodifyfileslocal.jsp"
                  />
         <forward name="copy_to_global"
                  path="/systems/details/configuration/SelectChannelsForFiles.do"
                  redirect="true"
                  />
         <forward name="copy_to_sandbox"
                  path="/systems/details/configuration/ViewModifySandboxPaths.do"
                  redirect="true"
                  />
         <forward name="delete_files"
                  path="/systems/details/configuration/ViewModifyLocalPaths.do"
                  redirect="true"
                  />
     </action>


     <action path="/systems/details/configuration/ViewModifySandboxPaths"
         scope="request"
         type="com.redhat.rhn.frontend.action.configuration.sdc.ViewModifyPathsAction"
         parameter="server_import"
         className="com.redhat.rhn.frontend.struts.RhnActionMapping">
        <set-property property="postRequiredIfSubmitted" value="true" />
        <set-property property="acls"
                      value="system_feature(ftr_config)"/>
         <forward name="default"
                  path="/WEB-INF/pages/configuration/sdc/viewmodifyfilessandbox.jsp"
                  />
         <forward name="copy_to_global"
                  path="/systems/details/configuration/SelectChannelsForFiles.do"
                  redirect="true"
                  />
         <forward name="copy_to_local"
                  path="/systems/details/configuration/ViewModifyLocalPaths.do"
                  redirect="true"
                  />
         <forward name="delete_files"
                  path="/systems/details/configuration/ViewModifySandboxPaths.do"
                  redirect="true"
                  />
     </action>


     <action path="/systems/details/configuration/SelectChannelsForFiles"
         scope="request"
         type="com.redhat.rhn.frontend.action.configuration.sdc.SDCCopy2ChannelsAction"
         parameter="dispatch"
         className="com.redhat.rhn.frontend.struts.RhnActionMapping">
        <set-property property="postRequiredIfSubmitted" value="true" />
        <set-property property="acls"
                      value="system_feature(ftr_config);user_role(config_admin)"/>
         <forward name="default"
                  path="/WEB-INF/pages/configuration/sdc/copy2channels.jsp"
                  />
         <forward name="success"
                  path="/systems/details/configuration/ViewModifyCentralPaths.do"
                  redirect="true"
                  />
     </action>

     <action path="/systems/details/configuration/ViewDiffResult"
         scope="request"
         input="/WEB-INF/pages/configuration/sdc/viewdiffresult.jsp"
         type="com.redhat.rhn.frontend.action.configuration.sdc.ViewDiffResultAction"
         parameter="dispatch"
         className="com.redhat.rhn.frontend.struts.RhnActionMapping">
         <set-property property="acls" value="system_feature(ftr_config)"/>
         <forward name="default"
             path="/WEB-INF/pages/configuration/sdc/viewdiffresult.jsp"
                  />
      </action>

     <action path="/systems/details/configuration/SubscriptionsSetup"
         name="submittedForm"
         scope="request"
         type="com.redhat.rhn.frontend.action.configuration.sdc.SubscriptionsSetupAction"
         parameter="dispatch"
         className="com.redhat.rhn.frontend.struts.RhnActionMapping">
        <set-property property="acls"
                      value="system_feature(ftr_config)"/>
         <forward name="default"
                  path="/WEB-INF/pages/configuration/sdc/subscriptions.jsp"
                  />
     </action>

     <action path="/systems/details/configuration/SubscriptionsSubmit"
         name="submittedForm"
         scope="request"
         input="/WEB-INF/pages/configuration/sdc/subscriptions.jsp"
         type="com.redhat.rhn.frontend.action.configuration.sdc.SubscriptionsSubmitAction"
         parameter="dispatch"
         className="com.redhat.rhn.frontend.struts.RhnActionMapping">
         <set-property property="postRequired" value="true" />
         <set-property property="acls" value="system_feature(ftr_config)"/>
         <forward name="default"
             path="/systems/details/configuration/SubscriptionsSetup.do"
                  />
         <forward name="rank"
             path="/systems/details/configuration/RankChannels.do"
             redirect="true"
                  />
      </action>

   <action path="/systems/details/configuration/RankChannels"
         name="channelRanksForm"
         scope="request"
         type="com.redhat.rhn.frontend.action.configuration.sdc.RankChannelsAction"
         parameter="dispatch"
         className="com.redhat.rhn.frontend.struts.RhnActionMapping">
         <set-property property="postRequiredIfSubmitted" value="true" />
         <set-property property="acls"
                       value="system_feature(ftr_config)"/>
         <forward name="default"
                  path="/WEB-INF/pages/configuration/sdc/rankchannels.jsp"/>
         <forward name="success"
                  path="/systems/details/configuration/ConfigChannelList.do"
                  redirect="true"/>
   </action>

   <action path="/systems/details/configuration/ConfigChannelList"
         name="submittedForm"
         scope="request"
         type="com.redhat.rhn.frontend.action.configuration.sdc.ChannelListAction">
         <forward name="default"
                  path="/WEB-INF/pages/configuration/sdc/channellist.jsp"/>
     </action>

     <action path="/systems/details/configuration/ConfigChannelListUnsubscribeSubmit"
         name="submittedForm"
         scope="request"
         input="/WEB-INF/pages/configuration/sdc/channellist.jsp"
         type="com.redhat.rhn.frontend.action.configuration.sdc.ChannelListUnsubscribeSubmitAction"
         parameter="dispatch"
         className="com.redhat.rhn.frontend.struts.RhnActionMapping">
         <set-property property="postRequired" value="true" />
         <forward name="default"
                  path="/systems/details/configuration/ConfigChannelList.do"/>
     </action>


    <action path="/systems/details/configuration/addfiles/CreateFile"
        scope="request"
        name="configFileForm"
        input="/WEB-INF/pages/configuration/sdc/createfile.jsp"
        type="com.redhat.rhn.frontend.action.configuration.sdc.LocalAddFileAction"
        className="com.redhat.rhn.frontend.struts.RhnActionMapping">
        <set-property property="postRequiredIfSubmitted" value="true" />
        <set-property property="acls"
                      value="system_feature(ftr_config)"/>
        <forward name="default"
                 path="/WEB-INF/pages/configuration/sdc/createfile.jsp"/>
        <forward name="success" redirect="true"
                 path="/systems/details/configuration/ViewModifySandboxPaths.do"/>
    </action>

    <action path="/systems/details/configuration/addfiles/UploadFile"
        scope="request"
        name="configFileForm"
        input="/WEB-INF/pages/configuration/sdc/uploadfile.jsp"
        type="com.redhat.rhn.frontend.action.configuration.sdc.LocalAddFileAction"
        className="com.redhat.rhn.frontend.struts.RhnActionMapping">
        <set-property property="postRequiredIfSubmitted" value="true" />
        <set-property property="acls"
                      value="system_feature(ftr_config)"/>
        <forward name="default"
                 path="/WEB-INF/pages/configuration/sdc/uploadfile.jsp"/>
        <forward name="success" redirect="true"
                 path="/systems/details/configuration/ViewModifySandboxPaths.do"/>
    </action>

    <action path="/systems/details/configuration/addfiles/ImportFile"
        scope="request"
        name="configFileForm"
        input="/WEB-INF/pages/configuration/sdc/importfile.jsp"
        type="com.redhat.rhn.frontend.action.configuration.sdc.ImportFileAction"
        className="com.redhat.rhn.frontend.struts.RhnActionMapping">
        <set-property property="acls"
                      value="system_feature(ftr_config);client_capable(configfiles.upload)"/>
        <set-property property="mixins"
                      value="com.redhat.rhn.common.security.acl.SystemAclHandler"/>
        <forward name="default"
                 path="/WEB-INF/pages/configuration/sdc/importfile.jsp"/>
    </action>

    <action path="/systems/details/configuration/addfiles/ImportFileSubmit"
        scope="request"
        name="configFileForm"
        input="/WEB-INF/pages/configuration/sdc/importfile.jsp"
        type="com.redhat.rhn.frontend.action.configuration.sdc.ImportFileSubmitAction"
        className="com.redhat.rhn.frontend.struts.RhnActionMapping"
        parameter="dispatch">
        <set-property property="postRequired" value="true" />
        <set-property property="acls"
                      value="system_feature(ftr_config);client_capable(configfiles.upload)"/>
        <set-property property="mixins"
                      value="com.redhat.rhn.common.security.acl.SystemAclHandler"/>
        <forward name="default"
                 path="/systems/details/configuration/addfiles/ImportFile.do"/>
        <forward name="success" redirect="true"
                 path="/systems/details/configuration/addfiles/ImportFileConfirm.do"/>
    </action>

    <action path="/systems/details/configuration/addfiles/ImportFileConfirm"
        scope="request"
        name="datePickerForm"
        input="/WEB-INF/pages/configuration/sdc/importfileconfirm.jsp"
        type="com.redhat.rhn.frontend.action.configuration.sdc.ImportFileConfirmAction"
        className="com.redhat.rhn.frontend.struts.RhnActionMapping">
        <set-property property="acls"
                      value="system_feature(ftr_config);client_capable(configfiles.upload)"/>
        <set-property property="mixins"
                      value="com.redhat.rhn.common.security.acl.SystemAclHandler"/>
        <forward name="default"
                 path="/WEB-INF/pages/configuration/sdc/importfileconfirm.jsp"/>
    </action>

    <action path="/systems/details/configuration/addfiles/ImportFileConfirmSubmit"
        scope="request"
        name="datePickerForm"
        parameter="dispatch"
        input="/WEB-INF/pages/configuration/sdc/importfileconfirm.jsp"
        type="com.redhat.rhn.frontend.action.configuration.sdc.FileListConfirmSubmitAction"
        className="com.redhat.rhn.frontend.struts.RhnActionMapping">
        <set-property property="postRequired" value="true" />
        <set-property property="acls"
                      value="system_feature(ftr_config);client_capable(configfiles.upload)"/>
        <set-property property="mixins"
                      value="com.redhat.rhn.common.security.acl.SystemAclHandler"/>
        <forward name="default"
                 path="/systems/details/configuration/addfiles/ImportFileConfirm.do"/>
        <forward name="success" redirect="true"
                 path="/systems/details/configuration/ViewModifySandboxPaths.do"/>
    </action>

    <action path="/systems/details/configuration/DeployFile"
        scope="request"
        input="/WEB-INF/pages/configuration/sdc/deployfile.jsp"
        type="com.redhat.rhn.frontend.action.configuration.sdc.FileListSetupAction"
        className="com.redhat.rhn.frontend.struts.RhnActionMapping">
        <set-property property="acls"
                      value="system_feature(ftr_config);client_capable(configfiles.deploy)"/>
        <set-property property="mixins"
                      value="com.redhat.rhn.common.security.acl.SystemAclHandler"/>
        <forward name="default"
                 path="/WEB-INF/pages/configuration/sdc/deployfile.jsp"/>
    </action>

    <action path="/systems/details/configuration/DeployFileSubmit"
        scope="request"
        parameter="dispatch"
        input="/WEB-INF/pages/configuration/sdc/deployfile.jsp"
        type="com.redhat.rhn.frontend.action.configuration.sdc.FileListSubmitAction"
        className="com.redhat.rhn.frontend.struts.RhnActionMapping">
        <set-property property="postRequired" value="true" />
        <set-property property="acls"
                      value="system_feature(ftr_config);client_capable(configfiles.deploy)"/>
        <set-property property="mixins"
                      value="com.redhat.rhn.common.security.acl.SystemAclHandler"/>
        <forward name="default"
                 path="/systems/details/configuration/DeployFile.do"/>
        <forward name="confirm" redirect="true"
                 path="/systems/details/configuration/DeployFileConfirm.do"/>
    </action>

    <action path="/systems/details/configuration/DeployFileConfirm"
        scope="request"
        name="datePickerForm"
        input="/WEB-INF/pages/configuration/sdc/deployfileconfirm.jsp"
        type="com.redhat.rhn.frontend.action.configuration.sdc.FileListConfirmSetupAction"
        className="com.redhat.rhn.frontend.struts.RhnActionMapping">
        <set-property property="acls"
                      value="system_feature(ftr_config);client_capable(configfiles.deploy)"/>
        <set-property property="mixins"
                      value="com.redhat.rhn.common.security.acl.SystemAclHandler"/>
        <forward name="default"
                 path="/WEB-INF/pages/configuration/sdc/deployfileconfirm.jsp"/>
    </action>

    <action path="/systems/details/configuration/DeployFileConfirmSubmit"
        scope="request"
        name="datePickerForm"
        parameter="dispatch"
        input="/WEB-INF/pages/configuration/sdc/deployfileconfirm.jsp"
        type="com.redhat.rhn.frontend.action.configuration.sdc.FileListConfirmSubmitAction"
        className="com.redhat.rhn.frontend.struts.RhnActionMapping">
        <set-property property="postRequired" value="true" />
        <set-property property="acls"
                      value="system_feature(ftr_config);client_capable(configfiles.deploy)"/>
        <set-property property="mixins"
                      value="com.redhat.rhn.common.security.acl.SystemAclHandler"/>
        <forward name="default"
                 path="/systems/details/configuration/DeployFileConfirm.do"/>
        <forward name="success" redirect="true"
                 path="/systems/details/configuration/Overview.do"/>
    </action>

    <action path="/systems/details/configuration/DiffFile"
        scope="request"
        input="/WEB-INF/pages/configuration/sdc/difffile.jsp"
        type="com.redhat.rhn.frontend.action.configuration.sdc.FileListSetupAction"
        className="com.redhat.rhn.frontend.struts.RhnActionMapping">
        <set-property property="acls"
                      value="system_feature(ftr_config);client_capable(configfiles.diff)"/>
        <set-property property="mixins"
                      value="com.redhat.rhn.common.security.acl.SystemAclHandler"/>
       <forward name="default"
                 path="/WEB-INF/pages/configuration/sdc/difffile.jsp"/>
    </action>

    <action path="/systems/details/configuration/DiffFileSubmit"
        scope="request"
        parameter="dispatch"
        input="/WEB-INF/pages/configuration/sdc/difffile.jsp"
        type="com.redhat.rhn.frontend.action.configuration.sdc.FileListSubmitAction"
        className="com.redhat.rhn.frontend.struts.RhnActionMapping">
        <set-property property="postRequired" value="true" />
        <set-property property="acls"
                      value="system_feature(ftr_config);client_capable(configfiles.diff)"/>
        <set-property property="mixins"
                      value="com.redhat.rhn.common.security.acl.SystemAclHandler"/>
        <forward name="default"
                 path="/systems/details/configuration/DiffFile.do"/>
        <forward name="confirm" redirect="true"
                 path="/systems/details/configuration/DiffFileConfirm.do"/>
    </action>

    <action path="/systems/details/configuration/DiffFileConfirm"
        scope="request"
        name="datePickerForm"
        input="/WEB-INF/pages/configuration/sdc/difffileconfirm.jsp"
        type="com.redhat.rhn.frontend.action.configuration.sdc.FileListConfirmSetupAction"
        className="com.redhat.rhn.frontend.struts.RhnActionMapping">
        <set-property property="acls"
                      value="system_feature(ftr_config);client_capable(configfiles.diff)"/>
        <set-property property="mixins"
                      value="com.redhat.rhn.common.security.acl.SystemAclHandler"/>
        <forward name="default"
                 path="/WEB-INF/pages/configuration/sdc/difffileconfirm.jsp"/>
    </action>

    <action path="/systems/details/configuration/DiffFileConfirmSubmit"
        scope="request"
        name="datePickerForm"
        parameter="dispatch"
        input="/WEB-INF/pages/configuration/sdc/difffileconfirm.jsp"
        type="com.redhat.rhn.frontend.action.configuration.sdc.FileListConfirmSubmitAction"
        className="com.redhat.rhn.frontend.struts.RhnActionMapping">
        <set-property property="postRequired" value="true" />
        <set-property property="acls"
                      value="system_feature(ftr_config);client_capable(configfiles.diff)"/>
        <set-property property="mixins"
                      value="com.redhat.rhn.common.security.acl.SystemAclHandler"/>
        <forward name="default"
                 path="/systems/details/configuration/DiffFileConfirm.do"/>
        <forward name="success" redirect="true"
                 path="/systems/details/configuration/Overview.do"/>
    </action>

    <action path="/systems/details/virtualization/VirtualGuestsList"
        scope="request"
        input="/WEB-INF/pages/systems/details/virtualization/virtualguestslist.jsp"
        name="virtualGuestsForm"
        type="com.redhat.rhn.frontend.action.systems.virtualization.VirtualGuestsListSetupAction"
        className="com.redhat.rhn.frontend.struts.RhnActionMapping">
        <set-property property="acls" value="not system_is_virtual(); system_has_management_entitlement()"/>
        <forward name="default"
                 path="/WEB-INF/pages/systems/details/virtualization/virtualguestslist.jsp"/>
    </action>

    <action path="/systems/details/virtualization/VirtualGuestsListSubmit"
        scope="request"
        input="/WEB-INF/pages/systems/details/virtualization/virtualguestslist.jsp"
        type="com.redhat.rhn.frontend.action.systems.virtualization.VirtualGuestsListAction"
        name="virtualGuestsForm"
        parameter="dispatch"
        className="com.redhat.rhn.frontend.struts.RhnActionMapping">
        <set-property property="postRequired" value="true" />
        <forward name="default"
                path="/systems/details/virtualization/VirtualGuestsList.do"
                redirect="true"/>
        <forward name="confirm"
                path="/systems/details/virtualization/VirtualGuestsConfirm.do"
                redirect="true"/>
    </action>

    <action path="/systems/details/virtualization/VirtualGuestsConfirm"
        scope="request"
        input="/WEB-INF/pages/systems/details/virtualization/virtualguests_confirm.jsp"
        type="com.redhat.rhn.frontend.action.systems.virtualization.VirtualGuestsConfirmSetupAction">
        <forward name="default"
                 path="/WEB-INF/pages/systems/details/virtualization/virtualguests_confirm.jsp"/>
    </action>

    <action path="/systems/details/virtualization/VirtualGuestsConfirmSubmit"
        scope="request"
        input="/WEB-INF/pages/systems/details/virtualization/virtualguests_confirm.jsp"
        type="com.redhat.rhn.frontend.action.systems.virtualization.VirtualGuestsConfirmAction"
    parameter="dispatch"
        className="com.redhat.rhn.frontend.struts.RhnActionMapping">
        <set-property property="postRequired" value="true" />
        <forward name="default"
                 path="/systems/details/virtualization/VirtualGuestsList.do"
         redirect="true"/>
        <forward name="success"
                 path="/systems/details/virtualization/VirtualGuestsList.do"
         redirect="true"/>
    </action>

    <!-- MONITORING -->
    <action path="/admin/config/MonitoringConfig"
        name="monitoringGeneralConfigForm"
        scope="request"
        input="/WEB-INF/pages/admin/config/monitoring.jsp"
        type="com.redhat.rhn.frontend.action.satellite.MonitoringConfigAction"
        className="com.redhat.rhn.frontend.struts.RhnActionMapping">
        <set-property property="postRequiredIfSubmitted" value="true" />
        <set-property property="acls" value="user_role(satellite_admin)"/>
        <set-property property="mixins" value="com.redhat.rhn.common.security.acl.MonitoringAclHandler" />
        <forward name="default"
                 path="/WEB-INF/pages/admin/config/monitoring.jsp"/>
    </action>

    <!-- NOTIFICATION FILTERS -->
    <action path="/monitoring/config/notification/ActiveFilters"
        scope="request"
        input="/WEB-INF/pages/admin/monitoring/config/notification/filters.jsp"
        type="com.redhat.rhn.frontend.action.monitoring.notification.ActiveFilterListSetupAction">
        <forward name="default"
                 path="/WEB-INF/pages/admin/monitoring/config/notification/filters.jsp"/>
    </action>

    <action path="/monitoring/config/notification/ExpiredFilters"
        scope="request"
        input="/WEB-INF/pages/admin/monitoring/config/notification/filters.jsp"
        type="com.redhat.rhn.frontend.action.monitoring.notification.ExpiredFilterListSetupAction">
        <forward name="default"
                 path="/WEB-INF/pages/admin/monitoring/config/notification/filters.jsp"/>
    </action>


    <action path="/monitoring/config/notification/FiltersSubmit"
         scope="request"
        input="/WEB-INF/pages/admin/monitoring/config/notification/filters.jsp"
         type="com.redhat.rhn.frontend.action.monitoring.notification.FilterListAction"
         parameter="dispatch"
         className="com.redhat.rhn.frontend.struts.RhnActionMapping">
         <set-property property="postRequired" value="true" />
         <forward name="default"
                  path="/monitoring/config/notification/ActiveFilters.do" redirect="true"/>
    </action>

    <action path="/monitoring/config/notification/FilterCreate"
         name="filterCreateForm"
         scope="request"
         input="/WEB-INF/pages/admin/monitoring/config/notification/filtercreate.jsp"
         type="com.redhat.rhn.frontend.action.monitoring.notification.FilterCreateAction"
         className="com.redhat.rhn.frontend.struts.RhnActionMapping">
         <set-property property="postRequiredIfSubmitted" value="true" />
         <forward name="default"
                  path="/WEB-INF/pages/admin/monitoring/config/notification/filtercreate.jsp" />
         <forward name="success"
                  path="/monitoring/config/notification/ActiveFilters.do" redirect="true"/>
    </action>

    <action path="/monitoring/config/notification/FilterEdit"
         name="filterCreateForm"
         scope="request"
         input="/WEB-INF/pages/admin/monitoring/config/notification/filteredit.jsp"
         type="com.redhat.rhn.frontend.action.monitoring.notification.FilterEditAction"
         className="com.redhat.rhn.frontend.struts.RhnActionMapping">
         <set-property property="postRequiredIfSubmitted" value="true" />
         <forward name="default"
                  path="/WEB-INF/pages/admin/monitoring/config/notification/filteredit.jsp" />
         <forward name="success"
                  path="/monitoring/config/notification/ActiveFilters.do" redirect="true"/>
    </action>

    <!-- PROBE SUITES -->
    <action path="/monitoring/config/ProbeSuites"
        scope="request"
        input="/WEB-INF/pages/admin/monitoring/config/probesuites.jsp"
        type="com.redhat.rhn.frontend.action.monitoring.ProbeSuiteListSetupAction"
        className="com.redhat.rhn.frontend.struts.RhnActionMapping">
        <set-property property="postRequiredIfSubmitted" value="true" />
        <set-property property="acls" value="show_monitoring()"/>
        <set-property property="mixins" value="com.redhat.rhn.common.security.acl.MonitoringAclHandler" />
        <forward name="default"
                 path="/WEB-INF/pages/admin/monitoring/config/probesuites.jsp"/>
         <forward name="remove"
                  path="/monitoring/config/ProbeSuitesRemoveConfirm.do" redirect="true"/>
    </action>



    <action path="/monitoring/config/ProbeSuitesRemoveConfirm"
         scope="request"
         input="/WEB-INF/pages/admin/monitoring/config/probesuitesremoveconfirm.jsp"
         type="com.redhat.rhn.frontend.action.monitoring.ProbeSuitesRemoveSetupAction">
         <forward name="default"
                  path="/WEB-INF/pages/admin/monitoring/config/probesuitesremoveconfirm.jsp" />
    </action>

    <action path="/monitoring/config/ProbeSuitesRemoveConfirmSubmit"
         scope="request"
         input="/WEB-INF/pages/admin/monitoring/config/probesuitesremoveconfirm.jsp"
         type="com.redhat.rhn.frontend.action.monitoring.ProbeSuitesRemoveAction"
         parameter="dispatch"
         className="com.redhat.rhn.frontend.struts.RhnActionMapping">
         <set-property property="postRequired" value="true" />
         <forward name="default"
                  path="/monitoring/config/ProbeSuites.do" redirect="true"/>
    </action>

    <action path="/monitoring/config/ProbeSuiteListProbes"
        scope="request"
        input="/WEB-INF/pages/admin/monitoring/config/probes.jsp"
        type="com.redhat.rhn.frontend.action.monitoring.ProbeSuiteListProbesSetupAction"
        className="com.redhat.rhn.frontend.struts.RhnActionMapping">
    <set-property property="postRequiredIfSubmitted" value="true" />
    <set-property property="acls" value="probe_suite_access()"/>
        <forward name="default"
                 path="/WEB-INF/pages/admin/monitoring/config/probes.jsp"/>
        <forward name="remove"
                 path="/monitoring/config/ProbeSuiteListProbes.do" redirect="true"/>
    </action>


    <action path="/monitoring/config/ProbeSuiteProbeCreate"
         name="probeCreateForm"
         scope="request"
         input="/WEB-INF/pages/admin/monitoring/config/probe-create.jsp"
         type="com.redhat.rhn.frontend.action.monitoring.ProbeSuiteProbeCreateAction"
        className="com.redhat.rhn.frontend.struts.RhnActionMapping">
    <set-property property="acls" value="probe_suite_access()"/>
    <set-property property="postRequiredIfSubmitted" value="true" />
         <forward name="default"
                  path="/WEB-INF/pages/admin/monitoring/config/probe-create.jsp"/>
         <forward name="success"
                  path="/monitoring/config/ProbeSuiteListProbes.do" redirect="true"/>
    </action>

    <action path="/monitoring/config/ProbeSuiteProbeEdit"
         name="probeEditForm"
         scope="request"
         input="/WEB-INF/pages/admin/monitoring/config/probe-edit.jsp"
         type="com.redhat.rhn.frontend.action.monitoring.ProbeSuiteProbeEditAction"
        className="com.redhat.rhn.frontend.struts.RhnActionMapping">
    <set-property property="postRequiredIfSubmitted" value="true" />
    <set-property property="acls" value="probe_suite_access()"/>
         <forward name="default"
                  path="/WEB-INF/pages/admin/monitoring/config/probe-edit.jsp"/>
         <forward name="success"
                  path="/monitoring/config/ProbeSuiteListProbes.do" redirect="true"/>
    </action>

    <action path="/monitoring/config/ProbeSuiteSystemsEdit"
        scope="request"
        input="/WEB-INF/pages/admin/monitoring/config/probesuitesystemsedit.jsp"
        type="com.redhat.rhn.frontend.action.monitoring.ProbeSuiteSystemsEditSetupAction"
        className="com.redhat.rhn.frontend.struts.RhnActionMapping">
    <set-property property="acls" value="probe_suite_access()"/>
        <forward name="default"
                 path="/WEB-INF/pages/admin/monitoring/config/probesuitesystemsedit.jsp"/>
        <forward name="preconditionfailed"
                 path="/monitoring/config/ProbeSuiteSystems.do" redirect="true"/>
    </action>

    <action path="/monitoring/config/ProbeSuiteSystemsEditSubmit"
        scope="request"
        input="/WEB-INF/pages/admin/monitoring/config/probesuitesystemsedit.jsp"
        type="com.redhat.rhn.frontend.action.monitoring.ProbeSuiteSystemsEditAction"
        parameter="dispatch"
        className="com.redhat.rhn.frontend.struts.RhnActionMapping">
    <set-property property="postRequired" value="true" />
    <set-property property="acls" value="probe_suite_access()"/>
        <forward name="default"
                 path="/monitoring/config/ProbeSuiteSystemsEdit.do" redirect="true"/>
        <forward name="added"
                 path="/monitoring/config/ProbeSuiteSystems.do" redirect="true"/>
    </action>

    <action path="/monitoring/config/ProbeSuiteSystems"
        scope="request"
        input="/WEB-INF/pages/admin/monitoring/config/probesuitesystems.jsp"
        type="com.redhat.rhn.frontend.action.monitoring.ProbeSuiteSystemsSetupAction"
        className="com.redhat.rhn.frontend.struts.RhnActionMapping">
    <set-property property="acls" value="probe_suite_access()"/>
        <forward name="default"
                 path="/WEB-INF/pages/admin/monitoring/config/probesuitesystems.jsp"/>
    </action>

    <action path="/monitoring/config/ProbeSuiteSystemsSubmit"
        scope="request"
        input="/WEB-INF/pages/admin/monitoring/config/probesuitesystems.jsp"
        type="com.redhat.rhn.frontend.action.monitoring.ProbeSuiteSystemsAction"
        parameter="dispatch"
        className="com.redhat.rhn.frontend.struts.RhnActionMapping">
    <set-property property="acls" value="probe_suite_access()"/>
    <set-property property="postRequired" value="true" />
        <forward name="default"
                  path="/monitoring/config/ProbeSuiteSystems.do" redirect="true"/>
         <forward name="delete"
                  path="/monitoring/config/ProbeSuiteSystemsDelete.do" />
    </action>

    <action path="/monitoring/config/ProbeSuiteEdit"
        name="probeSuiteEditForm"
        scope="request"
        input="/WEB-INF/pages/admin/monitoring/config/probesuiteedit.jsp"
        type="com.redhat.rhn.frontend.action.monitoring.ProbeSuiteEditAction"
        className="com.redhat.rhn.frontend.struts.RhnActionMapping">
    <set-property property="postRequiredIfSubmitted" value="true" />
    <set-property property="acls" value="probe_suite_access()"/>
        <forward name="default"
                 path="/WEB-INF/pages/admin/monitoring/config/probesuiteedit.jsp"/>
        <forward name="saved"
                 path="/monitoring/config/ProbeSuiteListProbes.do" redirect="true"/>
    </action>

    <action path="/monitoring/config/ProbeSuiteCreate"
        name="probeSuiteEditForm"
        scope="request"
        input="/WEB-INF/pages/admin/monitoring/config/probesuitecreate.jsp"
        type="com.redhat.rhn.frontend.action.monitoring.ProbeSuiteCreateAction"
        className="com.redhat.rhn.frontend.struts.RhnActionMapping">
        <set-property property="postRequiredIfSubmitted" value="true" />
        <forward name="default"
                 path="/WEB-INF/pages/admin/monitoring/config/probesuitecreate.jsp"/>
        <forward name="saved"
                 path="/monitoring/config/ProbeSuiteListProbes.do" redirect="true"/>
    </action>

    <!-- PROBES -->
    <action path="/systems/details/probes/ProbeEdit"
         name="probeEditForm"
         scope="request"
         input="/WEB-INF/pages/systems/probes/edit.jsp"
         type="com.redhat.rhn.frontend.action.systems.monitoring.ProbeEditAction"
         className="com.redhat.rhn.frontend.struts.RhnActionMapping">
         <set-property property="postRequiredIfSubmitted" value="true" />
         <forward name="default"
                  path="/WEB-INF/pages/systems/probes/edit.jsp"/>
         <forward name="success"
                  path="/systems/details/probes/ProbeDetails.do" redirect="true"/>
    </action>

    <action path="/systems/details/probes/ProbeCreate"
         name="probeCreateForm"
         scope="request"
         input="/WEB-INF/pages/systems/probes/create.jsp"
         type="com.redhat.rhn.frontend.action.systems.monitoring.ProbeCreateAction"
         className="com.redhat.rhn.frontend.struts.RhnActionMapping">
         <set-property property="postRequiredIfSubmitted" value="true" />
         <forward name="default"
                  path="/WEB-INF/pages/systems/probes/create.jsp"/>
         <forward name="success"
                  path="/systems/details/probes/ProbeDetails.do" redirect="true"/>
    </action>

    <action path="/systems/details/probes/ProbeGraph"
         scope="request"
         input="/WEB-INF/pages/systems/probes/details.jsp"
         type="com.redhat.rhn.frontend.action.systems.monitoring.ProbeGraphAction">
         <forward name="default"
                  path="/WEB-INF/pages/systems/probes/details.jsp"/>
    </action>

    <action path="/systems/details/probes/ProbeDelete"
         name="probeDeleteForm"
         scope="request"
         input="/WEB-INF/pages/systems/probes/delete.jsp"
         type="com.redhat.rhn.frontend.action.systems.monitoring.ProbeDeleteAction"
         className="com.redhat.rhn.frontend.struts.RhnActionMapping">
         <set-property property="postRequiredIfSubmitted" value="true" />
         <forward name="default"
                  path="/WEB-INF/pages/systems/probes/delete.jsp"/>
         <forward name="deleted"
                  path="/systems/details/probes/ProbesList.do"
                  redirect="true" />


    </action>
    <!-- SDC Package Profiles -->
    <action path="/systems/details/packages/profiles/Create"
        scope="request"
        name="pkgProfileForm"
        input="/WEB-INF/pages/systems/details/packages/profiles/create.jsp"
        type="com.redhat.rhn.frontend.action.rhnpackage.profile.CreateProfileAction"
        className="com.redhat.rhn.frontend.struts.RhnActionMapping">
        <set-property property="postRequiredIfSubmitted" value="true" />
        <forward name="default"
                 path="/WEB-INF/pages/systems/details/packages/profiles/create.jsp"/>
        <forward name="created"
                 path="/systems/details/packages/profiles/ShowProfiles.do"
                 redirect="true" />
        <forward name="error"
                 path="/WEB-INF/pages/systems/details/packages/profiles/create.jsp"/>
    </action>


    <action path="/systems/details/packages/profiles/ShowProfiles"
        scope="request"
        name="compareProfileForm"
        input="/WEB-INF/pages/systems/details/packages/profiles/profiles.jsp"
        type="com.redhat.rhn.frontend.action.rhnpackage.profile.ShowProfileAction"
        className="com.redhat.rhn.frontend.struts.RhnActionMapping">
        <set-property property="postRequiredIfSubmitted" value="true" />
        <forward name="default"
                 path="/WEB-INF/pages/systems/details/packages/profiles/profiles.jsp"/>
        <forward name="create"
                 path="/systems/details/packages/profiles/Create.do"
                 redirect="true" />
        <forward name="compareprofiles"
                 path="/systems/details/packages/profiles/CompareProfiles.do"
                 redirect="true" />
        <forward name="comparesystems"
                 path="/systems/details/packages/profiles/CompareSystems.do"
                 redirect="true" />
    </action>

    <action path="/systems/details/packages/profiles/DeleteProfile"
        scope="request"
        name="deleteProfileForm"
        input="/WEB-INF/pages/systems/details/packages/profiles/delete.jsp"
        type="com.redhat.rhn.frontend.action.rhnpackage.profile.DeleteProfileAction"
        className="com.redhat.rhn.frontend.struts.RhnActionMapping">
        <set-property property="postRequiredIfSubmitted" value="true" />
        <forward name="default"
                 path="/WEB-INF/pages/systems/details/packages/profiles/delete.jsp"/>
        <forward name="deleted"
                 path="/systems/details/packages/profiles/ShowProfiles.do"
                 redirect="true" />
    </action>

    <action path="/systems/details/packages/profiles/CompareProfiles"
        scope="request"
        input="/WEB-INF/pages/systems/details/packages/profiles/compareprofiles.jsp"
        type="com.redhat.rhn.frontend.action.rhnpackage.profile.CompareProfileSetupAction"
        className="com.redhat.rhn.frontend.struts.RhnActionMapping">
        <set-property property="postRequiredIfSubmitted" value="true" />
        <forward name="default"
                 path="/WEB-INF/pages/systems/details/packages/profiles/compareprofiles.jsp"/>
        <forward name="submit"
                 path="/systems/details/packages/profiles/SyncProfiles.do"
                 redirect="true" />
        <forward name="error" path="/systems/details/packages/profiles/CompareProfiles.do" redirect="true" />
    </action>

    <action path="/systems/details/packages/profiles/CompareSystems"
        scope="request"
        input="/WEB-INF/pages/systems/details/packages/profiles/comparesystems.jsp"
        type="com.redhat.rhn.frontend.action.rhnpackage.profile.CompareSystemSetupAction"
        className="com.redhat.rhn.frontend.struts.RhnActionMapping">
        <forward name="default"
                 path="/WEB-INF/pages/systems/details/packages/profiles/comparesystems.jsp"/>
        <forward name="submit"
                 path="/systems/details/packages/profiles/SyncSystems.do"
                 redirect="true" />
        <forward name="error" path="/systems/details/packages/profiles/CompareSystems.do" redirect="true" />
    </action>

    <action path="/systems/details/packages/profiles/SyncProfiles"
        scope="request"
        name="datePickerForm"
        input="/WEB-INF/pages/systems/details/packages/profiles/syncprofile.jsp"
        type="com.redhat.rhn.frontend.action.rhnpackage.profile.SyncProfilesSetupAction"
        className="com.redhat.rhn.frontend.struts.RhnActionMapping">
        <set-property property="postRequiredIfSubmitted" value="true" />
        <forward name="default"
                 path="/WEB-INF/pages/systems/details/packages/profiles/syncprofile.jsp"/>
        <forward name="sync"
                 path="/systems/details/packages/profiles/SyncProfilesSubmit.do"
                 redirect="true"/>
    </action>

    <action path="/systems/details/packages/profiles/SyncProfilesSubmit"
        scope="request"
        name="datePickerForm"
        input="/WEB-INF/pages/systems/details/packages/profiles/syncprofile.jsp"
        type="com.redhat.rhn.frontend.action.rhnpackage.profile.SyncProfilesAction"
        parameter="dispatch">
        <forward name="default"
                 path="/systems/details/packages/profiles/SyncProfiles.do"
                 redirect="true" />
        <forward name="success"
                 path="/systems/details/packages/profiles/ShowProfiles.do"
                 redirect="true" />
        <forward name="failure"
                 path="/systems/details/packages/profiles/SyncProfiles.do"
                 redirect="true" />
        <forward name="missing"
                 path="/systems/details/packages/profiles/MissingPackages.do"
                 redirect="true" />
    </action>

    <action path="/systems/details/packages/profiles/SyncSystems"
        scope="request"
        name="datePickerForm"
        input="/WEB-INF/pages/systems/details/packages/profiles/syncsystem.jsp"
        type="com.redhat.rhn.frontend.action.rhnpackage.profile.SyncSystemsSetupAction"
        className="com.redhat.rhn.frontend.struts.RhnActionMapping">
        <set-property property="postRequiredIfSubmitted" value="true" />
        <forward name="default"
                 path="/WEB-INF/pages/systems/details/packages/profiles/syncsystem.jsp"/>
        <forward name="sync"
                 path="/systems/details/packages/profiles/SyncSystemsSubmit.do"
                 redirect="true" />
    </action>

    <action path="/systems/details/packages/profiles/SyncSystemsSubmit"
        scope="request"
        name="datePickerForm"
        input="/WEB-INF/pages/systems/details/packages/profiles/syncsystem.jsp"
        type="com.redhat.rhn.frontend.action.rhnpackage.profile.SyncSystemsProfilesAction"
        parameter="dispatch">
        <forward name="default"
                 path="/systems/details/packages/profiles/SyncSystems.do"
                 redirect="true" />
        <forward name="success"
                 path="/systems/details/packages/profiles/ShowProfiles.do"
                 redirect="true" />
        <forward name="failure"
                 path="/systems/details/packages/profiles/SyncSystems.do"
                 redirect="true" />
        <forward name="missing"
                 path="/systems/details/packages/profiles/MissingPackages.do"
                 redirect="true" />
    </action>

    <action path="/systems/details/packages/profiles/MissingPackages"
        scope="request"
        input="/WEB-INF/pages/systems/details/packages/profiles/missingpkgs.jsp"
        type="com.redhat.rhn.frontend.action.rhnpackage.profile.MissingPackageSetupAction"
        className="com.redhat.rhn.frontend.struts.RhnActionMapping">
        <set-property property="postRequiredIfSubmitted" value="true" />
        <forward name="default"
                 path="/WEB-INF/pages/systems/details/packages/profiles/missingpkgs.jsp"/>
        <forward name="submit"
                 path="/systems/details/packages/profiles/MissingPackageSubmit.do"
                 redirect="true" />
    </action>

    <action path="/systems/details/packages/profiles/MissingPackageSubmit"
        scope="request"
        input="/WEB-INF/pages/systems/details/packages/profiles/missingpkgs.jsp"
        type="com.redhat.rhn.frontend.action.rhnpackage.profile.MissingPackageAction"
        parameter="dispatch"
        className="com.redhat.rhn.frontend.struts.RhnActionMapping">
        <set-property property="postRequiredIfSubmitted" value="true" />
        <forward name="default"
                 path="/WEB-INF/pages/systems/details/packages/profiles/missingpkgs.jsp" />
        <forward name="showprofile"
                 path="/systems/details/packages/profiles/ShowProfiles.do"
                 redirect="true" />
    </action>


    <!-- ===== SYSTEM SET MANAGER ===== -->
    <action path="/ssm/index"
        scope="request"
        type="com.redhat.rhn.frontend.action.GenericIndexAction">
        <forward name="default" path="/WEB-INF/pages/ssm/ssmindex.jsp"/>
    </action>


    <!-- SSM\Channels -->
    <action path="/channel/ssm/ChildSubscriptions"
        scope="request"
        input="/WEB-INF/pages/channel/ssm/childsubs.jsp"
        type="com.redhat.rhn.frontend.action.channel.ssm.ChildChannelAction"
        className="com.redhat.rhn.frontend.struts.RhnActionMapping"
        name="submittedForm">
        <set-property property="postRequiredIfSubmitted" value="true" />
        <forward name="default"
                 path="/WEB-INF/pages/channel/ssm/childsubs.jsp"/>
        <forward name="success" redirect="true"
                 path="/channel/ssm/ChildSubscriptionsConfirm.do"/>
    </action>

    <action path="/channel/ssm/ChildSubscriptionsConfirm"
        scope="request"
        input="/WEB-INF/pages/channel/ssm/childsubconfirm.jsp"
        type="com.redhat.rhn.frontend.action.channel.ssm.ChildChannelConfirmAction"
        className="com.redhat.rhn.frontend.struts.RhnActionMapping"
        name="submittedForm">
        <set-property property="postRequiredIfSubmitted" value="true" />
        <forward name="default"
                 path="/WEB-INF/pages/channel/ssm/childsubconfirm.jsp"/>
        <forward name="success" redirect="true"
                 path="/ssm/ViewAllLog.do"/>
    </action>

    <action path="/channel/ssm/BaseChannelSubscribe"
        scope="request"
        input="/WEB-INF/pages/channel/ssm/basesub.jsp"
        type="com.redhat.rhn.frontend.action.channel.ssm.BaseSubscribeAction"
        className="com.redhat.rhn.frontend.struts.RhnActionMapping"
        parameter="dispatch"
        name="submittedForm">
        <set-property property="postRequiredIfSubmitted" value="true" />
        <forward name="default"
                 path="/WEB-INF/pages/channel/ssm/basesub.jsp"/>
        <forward name="confirm"
                 path="/WEB-INF/pages/channel/ssm/confirmnewbasechannels.jsp"/>
        <forward name="success" redirect="true"
                 path="/channel/ssm/BaseChannelSubscribe.do"/>
    </action>

    <!-- SSM\Configuration -->
    <action path="/systems/ssm/config/Diff"
        scope="request"
        input="/WEB-INF/pages/configuration/ssm/diff.jsp"
        type="com.redhat.rhn.frontend.action.configuration.ssm.ConfigListAction"
        className="com.redhat.rhn.frontend.struts.RhnActionMapping">
        <set-property property="acls" value="org_entitlement(rhn_provisioning)"/>
        <forward name="default"
                 path="/WEB-INF/pages/configuration/ssm/diff.jsp"/>
    </action>

    <action path="/systems/ssm/config/DiffSubmit"
        scope="request"
        input="/WEB-INF/pages/configuration/ssm/diff.jsp"
        parameter="dispatch"
        type="com.redhat.rhn.frontend.action.configuration.ssm.ConfigListSubmitAction"
        className="com.redhat.rhn.frontend.struts.RhnActionMapping">
        <set-property property="postRequired" value="true" />
        <set-property property="acls" value="org_entitlement(rhn_provisioning)"/>
        <forward name="default"
                 path="/systems/ssm/config/Diff.do"/>
        <forward name="confirm"
                 redirect="true"
                 path="/systems/ssm/config/DiffConfirm.do"/>
    </action>

    <action path="/systems/ssm/config/DiffConfirm"
        scope="request"
        input="/WEB-INF/pages/configuration/ssm/diffconfirm.jsp"
        type="com.redhat.rhn.frontend.action.configuration.ssm.ConfigConfirmAction"
        className="com.redhat.rhn.frontend.struts.RhnActionMapping">
        <set-property property="acls" value="org_entitlement(rhn_provisioning)"/>
        <forward name="default"
                 path="/WEB-INF/pages/configuration/ssm/diffconfirm.jsp"/>
    </action>

    <action path="/systems/ssm/config/DiffConfirmSubmit"
        scope="request"
        input="/WEB-INF/pages/configuration/ssm/diffconfirm.jsp"
        type="com.redhat.rhn.frontend.action.configuration.ssm.ConfigConfirmSubmitAction"
        parameter="dispatch"
        className="com.redhat.rhn.frontend.struts.RhnActionMapping">
        <set-property property="acls" value="org_entitlement(rhn_provisioning)"/>
        <set-property property="postRequired" value="true" />
        <forward name="default"
                 path="/systems/ssm/config/DiffConfirm.do"/>
        <forward name="success"
                 path="/systems/ssm/config/Diff.do"/>
    </action>

    <action path="/systems/ssm/config/DiffSystems"
        scope="request"
        input="/WEB-INF/pages/configuration/ssm/diffsystems.jsp"
        type="com.redhat.rhn.frontend.action.configuration.ssm.DiffSystemsAction"
        className="com.redhat.rhn.frontend.struts.RhnActionMapping">
        <set-property property="postRequiredIfSubmitted" value="true" />
        <set-property property="acls" value="org_entitlement(rhn_provisioning)"/>
        <forward name="default"
                 path="/WEB-INF/pages/configuration/ssm/diffsystems.jsp"/>
    </action>

    <action path="/systems/ssm/config/DiffFiles"
        scope="request"
        input="/WEB-INF/pages/configuration/ssm/difffiles.jsp"
        type="com.redhat.rhn.frontend.action.configuration.ssm.DiffFilesAction"
        className="com.redhat.rhn.frontend.struts.RhnActionMapping">
        <set-property property="postRequiredIfSubmitted" value="true" />
        <set-property property="acls" value="org_entitlement(rhn_provisioning)"/>
        <forward name="default"
                 path="/WEB-INF/pages/configuration/ssm/difffiles.jsp"/>
    </action>

    <action path="/systems/ssm/config/Deploy"
        scope="request"
        input="/WEB-INF/pages/configuration/ssm/deploy.jsp"
        type="com.redhat.rhn.frontend.action.configuration.ssm.ConfigListAction"
        className="com.redhat.rhn.frontend.struts.RhnActionMapping">
        <set-property property="acls" value="org_entitlement(rhn_provisioning)"/>
        <forward name="default"
                 path="/WEB-INF/pages/configuration/ssm/deploy.jsp"/>
    </action>

    <action path="/systems/ssm/config/DeploySubmit"
        scope="request"
        input="/WEB-INF/pages/configuration/ssm/deploy.jsp"
        parameter="dispatch"
        type="com.redhat.rhn.frontend.action.configuration.ssm.ConfigListSubmitAction"
        className="com.redhat.rhn.frontend.struts.RhnActionMapping">
        <set-property property="postRequired" value="true" />
        <set-property property="acls" value="org_entitlement(rhn_provisioning)"/>
        <forward name="default"
                 path="/systems/ssm/config/Deploy.do"/>
        <forward name="confirm"
                 redirect="true"
                 path="/systems/ssm/config/DeployConfirm.do"/>
    </action>

    <action path="/systems/ssm/config/DeployConfirm"
        scope="request"
        input="/WEB-INF/pages/configuration/ssm/deployconfirm.jsp"
        name="datePickerForm"
        type="com.redhat.rhn.frontend.action.configuration.ssm.ConfigConfirmAction"
        className="com.redhat.rhn.frontend.struts.RhnActionMapping">
        <set-property property="acls" value="org_entitlement(rhn_provisioning)"/>
        <forward name="default"
                 path="/WEB-INF/pages/configuration/ssm/deployconfirm.jsp"/>
    </action>

    <action path="/systems/ssm/config/DeployConfirmSubmit"
        scope="request"
        input="/WEB-INF/pages/configuration/ssm/deployconfirm.jsp"
        name="datePickerForm"
        type="com.redhat.rhn.frontend.action.configuration.ssm.ConfigConfirmSubmitAction"
        parameter="dispatch"
        className="com.redhat.rhn.frontend.struts.RhnActionMapping">
        <set-property property="postRequired" value="true" />
        <set-property property="acls" value="org_entitlement(rhn_provisioning)"/>
        <forward name="default"
                 path="/systems/ssm/config/DeployConfirm.do"/>
        <forward name="success"
                 path="/systems/ssm/config/Deploy.do"/>
    </action>

    <action path="/systems/ssm/config/Subscribe"
        scope="request"
        input="/WEB-INF/pages/configuration/ssm/subscribe.jsp"
        type="com.redhat.rhn.frontend.action.configuration.ssm.SubscribeSetup"
        name="submittedForm"
        className="com.redhat.rhn.frontend.struts.RhnActionMapping">
        <set-property property="acls" value="org_entitlement(rhn_provisioning);user_role(config_admin)"/>
        <forward name="default"
                 path="/WEB-INF/pages/configuration/ssm/subscribe.jsp"/>
    </action>

    <action path="/systems/ssm/config/SubscribeSubmit"
        scope="request"
        parameter="dispatch"
        input="/WEB-INF/pages/configuration/ssm/subscribe.jsp"
        name="submittedForm"
        type="com.redhat.rhn.frontend.action.configuration.ssm.SubscribeSubmit"
        className="com.redhat.rhn.frontend.struts.RhnActionMapping">
        <set-property property="postRequired" value="true" />
        <set-property property="acls" value="org_entitlement(rhn_provisioning);user_role(config_admin)"/>
        <forward name="default"
                 path="/systems/ssm/config/Subscribe.do"/>
        <forward name="confirm" redirect="true"
                 path="/systems/ssm/config/Rank.do"/>
    </action>

    <action path="/systems/ssm/config/Rank"
        scope="request"
        input="/WEB-INF/pages/configuration/ssm/rankchannels.jsp"
        type="com.redhat.rhn.frontend.action.configuration.ssm.RankChannels"
        name="channelRanksForm"
        parameter="dispatch"
        className="com.redhat.rhn.frontend.struts.RhnActionMapping">
        <set-property property="postRequiredIfSubmitted" value="true" />
        <set-property property="acls" value="org_entitlement(rhn_provisioning);user_role(config_admin)"/>
        <forward name="default"
                 path="/WEB-INF/pages/configuration/ssm/rankchannels.jsp"/>
        <forward name="confirm" redirect="true"
                 path="/systems/ssm/config/SubscribeConfirm.do"/>
    </action>

    <action path="/systems/ssm/config/SubscribeConfirm"
        scope="request"
        input="/WEB-INF/pages/configuration/ssm/subscribeconfirm.jsp"
        type="com.redhat.rhn.frontend.action.configuration.ssm.SubscribeConfirm"
        parameter="dispatch"
        name="submittedForm"
        className="com.redhat.rhn.frontend.struts.RhnActionMapping">
        <set-property property="postRequiredIfSubmitted" value="true" />
        <set-property property="acls" value="org_entitlement(rhn_provisioning);user_role(config_admin)"/>
        <forward name="default"
                 path="/WEB-INF/pages/configuration/ssm/subscribeconfirm.jsp"/>
        <!-- after subscribing, their really isn't a good place to drop the user.
             subscribe is the best because if is a decent place in the ssm
             to see that changes have happened -->
        <forward name="success" redirect="true"
                 path="/systems/ssm/config/Subscribe.do"/>
    </action>

    <action path="/systems/ssm/config/Unsubscribe"
        scope="request"
        input="/WEB-INF/pages/configuration/ssm/unsubscribe.jsp"
        type="com.redhat.rhn.frontend.action.configuration.ssm.UnsubscribeAction"
        className="com.redhat.rhn.frontend.struts.RhnActionMapping">
        <set-property property="acls" value="org_entitlement(rhn_provisioning)"/>
        <forward name="default"
                 path="/WEB-INF/pages/configuration/ssm/unsubscribe.jsp"/>
    </action>

    <action path="/systems/ssm/config/UnsubscribeSubmit"
        scope="request"
        input="/WEB-INF/pages/configuration/ssm/unsubscribe.jsp"
        parameter="dispatch"
        type="com.redhat.rhn.frontend.action.configuration.ssm.UnsubscribeSubmitAction"
        className="com.redhat.rhn.frontend.struts.RhnActionMapping">
        <set-property property="postRequired" value="true" />
        <set-property property="acls" value="org_entitlement(rhn_provisioning)"/>
        <forward name="default"
                 path="/systems/ssm/config/Unsubscribe.do"/>
        <forward name="confirm"
                 redirect="true"
                 path="/systems/ssm/config/UnsubscribeConfirm.do"/>
    </action>

    <action path="/systems/ssm/config/UnsubscribeConfirm"
        scope="request"
        input="/WEB-INF/pages/configuration/ssm/unsubscribeconfirm.jsp"
        parameter="dispatch"
        type="com.redhat.rhn.frontend.action.configuration.ssm.UnsubscribeConfirmAction"
        className="com.redhat.rhn.frontend.struts.RhnActionMapping">
        <set-property property="acls" value="org_entitlement(rhn_provisioning)"/>
        <forward name="default"
                 path="/WEB-INF/pages/configuration/ssm/unsubscribeconfirm.jsp"/>
    </action>

    <action path="/systems/ssm/config/UnsubscribeConfirmSubmit"
        scope="request"
        input="/WEB-INF/pages/configuration/ssm/unsubscribeconfirm.jsp"
        parameter="dispatch"
        type="com.redhat.rhn.frontend.action.configuration.ssm.UnsubscribeConfirmSubmitAction"
        className="com.redhat.rhn.frontend.struts.RhnActionMapping">
        <set-property property="postRequired" value="true" />
        <set-property property="acls" value="org_entitlement(rhn_provisioning)"/>
        <forward name="default"
                 path="/systems/ssm/config/UnsubscribeConfirm.do"/>
        <forward name="success"
                 redirect="true"
                 path="/systems/ssm/config/Unsubscribe.do"/>
    </action>

    <action path="/systems/ssm/config/ChannelSystems"
        scope="request"
        input="/WEB-INF/pages/configuration/ssm/channelsystems.jsp"
        type="com.redhat.rhn.frontend.action.configuration.ssm.ChannelSystemsAction"
        className="com.redhat.rhn.frontend.struts.RhnActionMapping">
        <set-property property="postRequiredIfSubmitted" value="true" />
        <set-property property="acls" value="org_entitlement(rhn_provisioning)"/>
        <forward name="default"
                 path="/WEB-INF/pages/configuration/ssm/channelsystems.jsp"/>
    </action>

    <action path="/systems/ssm/config/SystemChannels"
        scope="request"
        input="/WEB-INF/pages/configuration/ssm/systemchannels.jsp"
        type="com.redhat.rhn.frontend.action.configuration.ssm.SystemChannelsAction"
        className="com.redhat.rhn.frontend.struts.RhnActionMapping">
        <set-property property="postRequiredIfSubmitted" value="true" />
        <set-property property="acls" value="org_entitlement(rhn_provisioning)"/>
        <forward name="default"
                 path="/WEB-INF/pages/configuration/ssm/systemchannels.jsp"/>
    </action>

    <action path="/systems/ssm/config/Enable"
        scope="request"
        input="/WEB-INF/pages/configuration/ssm/enable.jsp"
        name="datePickerForm"
        type="com.redhat.rhn.frontend.action.configuration.ssm.EnableListAction"
        className="com.redhat.rhn.frontend.struts.RhnActionMapping">
        <set-property property="acls" value="org_entitlement(rhn_provisioning)"/>
        <forward name="default"
                 path="/WEB-INF/pages/configuration/ssm/enable.jsp"/>
    </action>

    <action path="/systems/ssm/config/EnableSubmit"
        scope="request"
        input="/WEB-INF/pages/configuration/ssm/enable.jsp"
        parameter="dispatch"
        name="datePickerForm"
        type="com.redhat.rhn.frontend.action.configuration.ssm.EnableSubmitAction"
        className="com.redhat.rhn.frontend.struts.RhnActionMapping">
        <set-property property="postRequired" value="true" />
        <set-property property="acls" value="org_entitlement(rhn_provisioning)"/>
        <forward name="default"
                 path="/systems/ssm/config/Enable.do"/>
        <forward name="summary" redirect="true"
                 path="/systems/ssm/config/EnableSummary.do"/>
    </action>

    <action path="/systems/ssm/config/EnableSummary"
        scope="request"
        input="/WEB-INF/pages/configuration/ssm/enablesummary.jsp"
        type="com.redhat.rhn.frontend.action.configuration.ssm.SummaryAction"
        className="com.redhat.rhn.frontend.struts.RhnActionMapping">
        <set-property property="postRequiredIfSubmitted" value="true" />
        <set-property property="acls" value="org_entitlement(rhn_provisioning)"/>
        <forward name="default"
                 path="/WEB-INF/pages/configuration/ssm/enablesummary.jsp"/>
    </action>

    <action path="/systems/ssm/misc/LockUnlockSystem"
                scope="request"
                name="SSMLockUnlockForm"
                input="/WEB-INF/pages/ssm/systems/misc/lock-unlock-system.jsp"
                type="com.redhat.rhn.frontend.action.ssm.LockUnlockSystemAction"
                className="com.redhat.rhn.frontend.struts.RhnActionMapping">
        <forward name="confirm"
                 path="/ssm/index.do" />
        <forward name="default"
                 path="/WEB-INF/pages/ssm/systems/misc/lock-unlock-system.jsp" />
    </action>

        <action path="/systems/ssm/misc/Index"
        scope="request"
        input="/WEB-INF/pages/ssm/systems/misc/index.jsp"
        type="com.redhat.rhn.frontend.action.ssm.MiscIndexAction"
        name="ssmPreferencesForm"
        className="com.redhat.rhn.frontend.struts.RhnActionMapping">
        <forward name="default"
                 path="/WEB-INF/pages/ssm/systems/misc/index.jsp" />
    </action>

    <action path="/systems/ssm/audit/ScheduleXccdf"
        scope="request"
        name="scheduleXccdfForm"
        input="/WEB-INF/pages/audit/ssm/ssmschedulexccdf.jsp"
        type="com.redhat.rhn.frontend.action.audit.ssm.SsmScheduleXccdfAction"
        className="com.redhat.rhn.frontend.struts.RhnActionMapping">
        <forward name="default"
            path="/WEB-INF/pages/audit/ssm/ssmschedulexccdf.jsp"/>
        <forward name="error"
            path="/WEB-INF/pages/audit/ssm/ssmschedulexccdf.jsp"/>
        <forward name="submit"
            path="/systems/ssm/audit/ScheduleXccdfSubmit.do"/>
    </action>

    <action path="/systems/ssm/audit/ScheduleXccdfSubmit"
        scope="request"
        name="scheduleXccdfForm"
        input="/WEB-INF/pages/audit/ssm/ssmschedulexccdf-submit.jsp"
        type="com.redhat.rhn.frontend.action.audit.ssm.SsmScheduleXccdfSubmitAction"
        className="com.redhat.rhn.frontend.struts.RhnActionMapping">
        <set-property property="postRequired" value="true"/>
        <forward name="default"
            path="/WEB-INF/pages/audit/ssm/ssmschedulexccdf-submit.jsp"/>
    </action>

    <action path="/systems/ssm/audit/ScheduleXccdfConfirm"
        scope="request"
        name="scheduleXccdfForm"
        type="com.redhat.rhn.frontend.action.audit.ssm.SsmScheduleXccdfConfirmAction"
        className="com.redhat.rhn.frontend.struts.RhnActionMapping">
        <set-property property="postRequired" value="true"/>
        <forward name="default"
            path="/schedule/InProgressSystems.do"/>
        <forward name="error"
            path="/systems/ssm/audit/ScheduleXccdf.do"/>
    </action>

    <!-- ===== END SSM ===== -->

    <action path="/monitoring/config/notification/Methods"
        scope="request"
        input="/WEB-INF/pages/admin/monitoring/config/notification/methods.jsp"
        type="com.redhat.rhn.frontend.action.monitoring.notification.MethodsSetupAction"
        className="com.redhat.rhn.frontend.struts.RhnActionMapping">
        <set-property property="acls" value="show_monitoring()"/>
        <set-property property="mixins" value="com.redhat.rhn.common.security.acl.MonitoringAclHandler" />
        <forward name="default"
                 path="/WEB-INF/pages/admin/monitoring/config/notification/methods.jsp"/>
    </action>

    <action path="/monitoring/config/notification/MethodCreate"
        scope="request"
        name="methodEditForm"
        input="/WEB-INF/pages/admin/monitoring/config/notification/method-create.jsp"
        type="com.redhat.rhn.frontend.action.monitoring.notification.MethodCreateAction"
        className="com.redhat.rhn.frontend.struts.RhnActionMapping">
        <set-property property="postRequiredIfSubmitted" value="true" />
        <forward name="default"
                 path="/WEB-INF/pages/admin/monitoring/config/notification/method-create.jsp"/>
         <forward name="success"
                  path="/monitoring/config/notification/Methods.do" redirect="true"/>
    </action>

    <action path="/monitoring/config/notification/MethodEdit"
        scope="request"
        name="methodEditForm"
        input="/WEB-INF/pages/admin/monitoring/config/notification/method-edit.jsp"
        type="com.redhat.rhn.frontend.action.monitoring.notification.MethodEditAction">
        <forward name="default"
                 path="/WEB-INF/pages/admin/monitoring/config/notification/method-edit.jsp"/>
         <forward name="success"
                  path="/monitoring/config/notification/Methods.do" redirect="true"/>
    </action>

    <action path="/admin/config/GeneralConfig"
        scope="request"
        name="generalConfigForm"
        input="/WEB-INF/pages/admin/config/general.jsp"
        type="com.redhat.rhn.frontend.action.satellite.GeneralConfigAction"
        className="com.redhat.rhn.frontend.struts.RhnActionMapping">
        <set-property property="postRequiredIfSubmitted" value="true" />
        <set-property property="acls" value="user_role(satellite_admin)"/>
        <forward name="default"
                 path="/WEB-INF/pages/admin/config/general.jsp"/>
        <forward name="failure"
                 path="/WEB-INF/pages/admin/config/general.jsp"/>
    </action>


    <action path="/admin/config/CertificateConfig"
        scope="request"
        name="certificateConfigForm"
        input="/WEB-INF/pages/admin/config/certificate.jsp"
        type="com.redhat.rhn.frontend.action.satellite.CertificateConfigAction"
        className="com.redhat.rhn.frontend.struts.RhnActionMapping">
        <set-property property="postRequiredIfSubmitted" value="true" />
        <set-property property="acls" value="user_role(satellite_admin)"/>
        <forward name="default"
                 path="/WEB-INF/pages/admin/config/certificate.jsp"/>
    </action>

    <action path="/admin/config/BootstrapConfig"
        scope="request"
        name="bootstrapConfigForm"
        input="/WEB-INF/pages/admin/config/bootstrap.jsp"
        type="com.redhat.rhn.frontend.action.satellite.BootstrapConfigAction"
        className="com.redhat.rhn.frontend.struts.RhnActionMapping">
        <set-property property="postRequiredIfSubmitted" value="true" />
        <set-property property="acls" value="user_role(satellite_admin)"/>
        <forward name="default"
                 path="/WEB-INF/pages/admin/config/bootstrap.jsp"/>
    </action>

    <action path="/admin/config/Restart"
        scope="request"
        name="restartForm"
        input="/WEB-INF/pages/admin/config/restart.jsp"
        type="com.redhat.rhn.frontend.action.satellite.RestartAction"
        className="com.redhat.rhn.frontend.struts.RhnActionMapping">
        <set-property property="postRequiredIfSubmitted" value="true" />
        <set-property property="acls" value="user_role(satellite_admin)"/>
        <forward name="default"
                 path="/WEB-INF/pages/admin/config/restart.jsp"/>
    </action>

    <action path="/admin/config/Cobbler"
        scope="request"
        input="/WEB-INF/pages/admin/config/cobbler.jsp"
        type="com.redhat.rhn.frontend.action.satellite.CobblerAction"
        className="com.redhat.rhn.frontend.struts.RhnActionMapping">
        <set-property property="postRequiredIfSubmitted" value="true" />
        <set-property property="acls" value="user_role(satellite_admin)"/>
        <forward name="default"
                 path="/WEB-INF/pages/admin/config/cobbler.jsp"/>

    </action>

    <action path="/admin/Catalina"
        scope="request"
        input="/WEB-INF/pages/admin/catalina.jsp"
        type="com.redhat.rhn.frontend.action.satellite.CatalinaAction"
        className="com.redhat.rhn.frontend.struts.RhnActionMapping">
        <set-property property="postRequiredIfSubmitted" value="true" />
        <set-property property="acls" value="user_role(satellite_admin)"/>
        <forward name="default"
                 path="/WEB-INF/pages/admin/catalina.jsp"/>
    </action>

    <!--  ISS Config Pages  -->
    <action path="/admin/iss/Master"
        scope="request"
        input="/WEB-INF/pages/admin/iss/master.jsp"
        type="com.redhat.rhn.frontend.action.iss.MasterAction"
        className="com.redhat.rhn.frontend.struts.RhnActionMapping">
        <set-property property="acls" value="user_role(satellite_admin);"/>
        <forward name="default"
                 path="/WEB-INF/pages/admin/iss/master.jsp"/>
        <forward name="edit"
                 path="/admin/iss/EditSlave.do" redirect="true"/>
        <forward name="confirm"
                 path="/admin/iss/RemoveSlaveConfirm.do"
                 redirect="true" />
    </action>

    <action path="/admin/iss/EditSlave"
        scope="request"
        name="editSlaveForm"
        input="/WEB-INF/pages/admin/iss/editslave.jsp"
        type="com.redhat.rhn.frontend.action.iss.EditSlaveSetupAction"
        className="com.redhat.rhn.frontend.struts.RhnActionMapping">
        <set-property property="acls" value="user_role(satellite_admin);"/>
        <forward name="default"
                 path="/WEB-INF/pages/admin/iss/editslave.jsp"/>
        <forward name="success"
                 path="/admin/iss/EditSlave.do" redirect="true"/>
    </action>

    <action path="/admin/iss/UpdateSlave"
        scope="request"
        name="editSlaveForm"
        input="/WEB-INF/pages/admin/iss/editslave.jsp"
        type="com.redhat.rhn.frontend.action.iss.EditSlaveAction"
        className="com.redhat.rhn.frontend.struts.RhnActionMapping">
        <set-property property="acls" value="user_role(satellite_admin);"/>
        <forward name="default"
                 path="/WEB-INF/pages/admin/iss/editslave.jsp"/>
        <forward name="success"
                 path="/admin/iss/EditSlave.do" redirect="true"/>
    </action>

    <action path="/admin/iss/AllowSlaveOrgs"
        scope="request"
        name="editSlaveForm"
        input="/WEB-INF/pages/admin/iss/editslave.jsp"
        type="com.redhat.rhn.frontend.action.iss.AllowSlaveOrgsAction"
        className="com.redhat.rhn.frontend.struts.RhnActionMapping">
        <set-property property="acls" value="user_role(satellite_admin);"/>
        <forward name="default"
                 path="/admin/iss/EditSlave.do" redirect="true"/>
        <forward name="success"
                 path="/admin/iss/EditSlave.do" redirect="true"/>
    </action>

    <action path="/admin/iss/RemoveSlaveConfirm"
        scope="request"
        name="editSlaveForm"
        input="/WEB-INF/pages/admin/iss/confirmslaveremove.jsp"
        type="com.redhat.rhn.frontend.action.iss.RemoveSlavesAction"
        className="com.redhat.rhn.frontend.struts.RhnActionMapping">
        <set-property property="acls" value="user_role(satellite_admin);"/>
        <forward name="default"
                 path="/WEB-INF/pages/admin/iss/confirmslaveremove.jsp"/>
        <forward name="confirm"
                 path="/admin/iss/Master.do" redirect="true"/>
    </action>

    <action path="/admin/iss/DeleteSlave"
        scope="request"
        input="/WEB-INF/pages/admin/iss/editslave.jsp"
        type="com.redhat.rhn.frontend.action.iss.DeleteSlaveAction"
        className="com.redhat.rhn.frontend.struts.RhnActionMapping">
        <set-property property="acls" value="user_role(satellite_admin);"/>
        <forward name="default"
                 path="/admin/iss/Master.do" redirect="true"/>
    </action>

    <action path="/admin/iss/Slave"
        scope="request"
        input="/WEB-INF/pages/admin/iss/slave.jsp"
        type="com.redhat.rhn.frontend.action.iss.SlaveAction"
        className="com.redhat.rhn.frontend.struts.RhnActionMapping">
        <set-property property="acls" value="user_role(satellite_admin);"/>
        <forward name="default"
                 path="/WEB-INF/pages/admin/iss/slave.jsp"/>
        <forward name="confirm"
                 path="/admin/iss/RemoveMasterConfirm.do"
                 redirect="true" />
    </action>

    <action path="/admin/iss/RemoveMasterConfirm"
        scope="request"
        input="/WEB-INF/pages/admin/iss/confirmmasterremove.jsp"
        type="com.redhat.rhn.frontend.action.iss.RemoveMastersAction"
        className="com.redhat.rhn.frontend.struts.RhnActionMapping">
        <set-property property="acls" value="user_role(satellite_admin);"/>
        <forward name="default"
                 path="/WEB-INF/pages/admin/iss/confirmmastersremove.jsp"/>
        <forward name="confirm"
                 path="/admin/iss/Slave.do" redirect="true"/>
    </action>

    <action path="/admin/iss/EditMaster"
        scope="request"
        name="editMasterForm"
        input="/WEB-INF/pages/admin/iss/editmaster.jsp"
        type="com.redhat.rhn.frontend.action.iss.EditMasterSetupAction"
        className="com.redhat.rhn.frontend.struts.RhnActionMapping">
        <set-property property="acls" value="user_role(satellite_admin);"/>
        <forward name="default"
                 path="/WEB-INF/pages/admin/iss/editmaster.jsp"/>
        <forward name="success"
                 path="/admin/iss/EditMaster.do" redirect="true"/>
    </action>

    <action path="/admin/iss/UpdateMaster"
        scope="request"
        name="editMasterForm"
        input="/WEB-INF/pages/admin/iss/editmaster.jsp"
        type="com.redhat.rhn.frontend.action.iss.EditMasterAction"
        className="com.redhat.rhn.frontend.struts.RhnActionMapping">
        <set-property property="acls" value="user_role(satellite_admin);"/>
        <forward name="default"
                 path="/WEB-INF/pages/admin/iss/editmaster.jsp"/>
        <forward name="success"
                 path="/admin/iss/EditMaster.do" redirect="true"/>
    </action>

    <!--  /ISS Config Pages -->

    <action path="/YourRhnClips"
        scope="request"
        input="/WEB-INF/pages/common/fragments/yourrhn/yourrhnclips.jsp"
        type="com.redhat.rhn.frontend.action.renderers.YourRhnClipsRenderer"
        className="com.redhat.rhn.frontend.struts.RhnActionMapping">
        <set-property property="acls" value="is(yourrhn.debug.enabled);"/>
        <forward name="default"
                 path="/WEB-INF/pages/common/fragments/yourrhn/yourrhnclips.jsp"/>
    </action>


    <action path="/admin/multiorg/Organizations"
        scope="request"
        input="/WEB-INF/pages/admin/multiorg/organizations.jsp"
        type="com.redhat.rhn.frontend.action.multiorg.OrganizationAction"
        className="com.redhat.rhn.frontend.struts.RhnActionMapping">
        <set-property property="postRequiredIfSubmitted" value="true" />
        <set-property property="acls" value="user_role(satellite_admin);"/>
        <forward name="default"
                 path="/WEB-INF/pages/admin/multiorg/organizations.jsp"/>
    </action>

    <action path="/multiorg/Organizations"
        scope="request"
        input="/WEB-INF/pages/multiorg/organizations.jsp"
        type="com.redhat.rhn.frontend.action.multiorg.OrganizationTrustAction"
        className="com.redhat.rhn.frontend.struts.RhnActionMapping">
        <set-property property="postRequiredIfSubmitted" value="true" />
        <set-property property="acls" value="user_role(org_admin);"/>
        <forward name="default"
                 path="/WEB-INF/pages/multiorg/organizations.jsp"/>
    </action>

    <action path="/admin/multiorg/OrgUsers"
        scope="request"
        input="/WEB-INF/pages/admin/multiorg/org_users.jsp"
        type="com.redhat.rhn.frontend.action.multiorg.UserListSetupAction"
        className="com.redhat.rhn.frontend.struts.RhnActionMapping">
        <set-property property="postRequiredIfSubmitted" value="true" />
        <set-property property="acls" value="user_role(satellite_admin);"/>
        <forward name="default"
                 path="/WEB-INF/pages/admin/multiorg/org_users.jsp"/>
    </action>

    <action path="/admin/multiorg/Users"
        scope="request"
        input="/WEB-INF/pages/admin/multiorg/sat_org_users.jsp"
        type="com.redhat.rhn.frontend.action.multiorg.SatUserListAction"
        className="com.redhat.rhn.frontend.struts.RhnActionMapping">
        <set-property property="postRequiredIfSubmitted" value="true" />
        <set-property property="acls" value="user_role(satellite_admin);"/>
        <forward name="default"
                 path="/WEB-INF/pages/admin/multiorg/sat_org_users.jsp"/>
    </action>

    <action path="/admin/multiorg/UserDetails"
        scope="request"
        input="/WEB-INF/pages/admin/multiorg/user_detail.jsp"
        type="com.redhat.rhn.frontend.action.multiorg.UserDetailAction"
        className="com.redhat.rhn.frontend.struts.RhnActionMapping">
        <set-property property="acls" value="user_role(satellite_admin);"/>
        <forward name="default"
                 path="/WEB-INF/pages/admin/multiorg/user_detail.jsp"/>
    </action>

    <action path="/admin/multiorg/OrgDetails"
        name="orgDetailsForm"
        scope="request"
        input="/WEB-INF/pages/admin/multiorg/orgdetails.jsp"
        type="com.redhat.rhn.frontend.action.multiorg.OrgDetailsAction"
        className="com.redhat.rhn.frontend.struts.RhnActionMapping">
      <set-property property="postRequiredIfSubmitted" value="true" />
      <set-property property="acls" value="user_role(satellite_admin)"/>
      <forward name="default" path="/WEB-INF/pages/admin/multiorg/orgdetails.jsp" />
      <forward name="success"
               path="/admin/multiorg/OrgDetails.do" redirect="true" />
      <forward name="error"
               path="/WEB-INF/pages/admin/multiorg/orgdetails.jsp" />
    </action>

    <action path="/admin/multiorg/OrgConfigDetails"
        scope="request"
        input="/WEB-INF/pages/admin/multiorg/configuration.jsp"
        type="com.redhat.rhn.frontend.action.multiorg.OrgConfigAction"
        className="com.redhat.rhn.frontend.struts.RhnActionMapping">
      <set-property property="postRequiredIfSubmitted" value="true" />
      <set-property property="acls" value="user_role(satellite_admin)"/>
      <forward name="default" path="/WEB-INF/pages/admin/multiorg/configuration.jsp" />
      <forward name="success"
               path="/admin/multiorg/OrgConfigDetails.do" redirect="true" />
      <forward name="error"
               path="/WEB-INF/pages/admin/multiorg/configuration.jsp" />
    </action>

    <action path="/multiorg/channels/OrgList"
        scope="request"
        input="/WEB-INF/pages/multiorg/channels/orglist.jsp"
        type="com.redhat.rhn.frontend.action.multiorg.OrgChannelListAction"
        className="com.redhat.rhn.frontend.struts.RhnActionMapping"
        parameter="dispatch">
        <set-property property="postRequiredIfSubmitted" value="true" />
        <set-property property="acls" value="user_role(org_admin)"/>
        <forward name="default"
                 path="/WEB-INF/pages/multiorg/channels/orglist.jsp"/>
        <forward name="success"
                 path="/multiorg/channels/OrgList.do"
                 redirect = "true"/>
    </action>

    <action path="/multiorg/OrgTrustDetails"
        scope="request"
        input="/WEB-INF/pages/multiorg/orgtrustdetails.jsp"
        type="com.redhat.rhn.frontend.action.multiorg.OrgTrustDetailsAction"
        className="com.redhat.rhn.frontend.struts.RhnActionMapping">
      <set-property property="acls" value="user_role(org_admin)"/>
      <forward name="default" path="/WEB-INF/pages/multiorg/orgtrustdetails.jsp" />
      <forward name="success"
               path="/multiorg/OrgTrustDetails.do" redirect="true" />
      <forward name="error"
               path="/WEB-INF/pages/multiorg/orgtrustdetails.jsp" />
    </action>

    <action path="/admin/multiorg/OrgCreate"
        name="orgCreateForm"
        scope="request"
        input="/WEB-INF/pages/admin/multiorg/orgcreate"
        type="com.redhat.rhn.frontend.action.multiorg.OrgCreateAction"
        className="com.redhat.rhn.frontend.struts.RhnActionMapping">
        <set-property property="postRequiredIfSubmitted" value="true" />
        <set-property property="acls" value="user_role(satellite_admin)"/>
        <forward name="default"
                 path="/WEB-INF/pages/admin/multiorg/orgcreate.jsp"/>
      <forward name="success"
               path="/admin/multiorg/OrgSystemSubscriptions.do" redirect="true" />
    </action>

    <action path="/admin/multiorg/OrgTrusts"
        scope="request"
        input="/WEB-INF/pages/admin/multiorg/orgtrust.jsp"
        type="com.redhat.rhn.frontend.action.multiorg.TrustAction"
        className="com.redhat.rhn.frontend.struts.RhnActionMapping">
        <set-property property="postRequiredIfSubmitted" value="true" />
        <set-property property="acls" value="user_role(satellite_admin);"/>
        <forward name="default"
                 path="/WEB-INF/pages/admin/multiorg/orgtrust.jsp"/>
        <forward name="confirm"
                 path="/WEB-INF/pages/admin/multiorg/orgtrustconfirm.jsp"/>
        <forward name="success"
                 path="/admin/multiorg/OrgTrusts.do" redirect="true" />
        <forward name="affectedsystems"
                 path="/WEB-INF/pages/admin/multiorg/affectedsystems.jsp"/>
    </action>

    <action path="/admin/multiorg/ToggleSatAdmin"
        type="com.redhat.rhn.frontend.action.multiorg.SatAdminAction"
        className="com.redhat.rhn.frontend.struts.RhnActionMapping">
        <set-property property="acls" value="user_role(satellite_admin)"/>
        <forward name="default" path="/admin/multiorg/Users.do" redirect="true" />
        <forward name="confirm" path="/admin/multiorg/SatRoleConfirm.do" redirect="true" />
    </action>

    <action path="/admin/multiorg/SatRoleConfirm"
        name="deleteSatAdminRoleForm"
        scope="request"
        input="/WEB-INF/pages/admin/multiorg/deletesatadmin.jsp"
        type="com.redhat.rhn.frontend.action.multiorg.SatRoleConfirm"
        className="com.redhat.rhn.frontend.struts.RhnActionMapping">
      <set-property property="postRequiredIfSubmitted" value="true" />
      <set-property property="acls"
                    value="user_role(satellite_admin)"/>
      <forward name="default" path="/WEB-INF/pages/admin/multiorg/deletesatadmin.jsp" />
      <forward name="cancel" path="/admin/multiorg/Users.do" redirect="true" />
      <forward name="logout" path="/Logout.do" redirect="true" />
    </action>

    <action path="/admin/multiorg/DeleteOrg"
        name="orgDeleteForm"
        scope="request"
        input="/WEB-INF/pages/admin/multiorg/org_delete.jsp"
        type="com.redhat.rhn.frontend.action.multiorg.OrgDeleteAction"
        className="com.redhat.rhn.frontend.struts.RhnActionMapping">
      <set-property property="postRequiredIfSubmitted" value="true" />
      <set-property property="acls" value="user_role(satellite_admin)"/>
      <forward name="default" path="/WEB-INF/pages/admin/multiorg/org_delete.jsp" />
      <forward name="success"
               path="/admin/multiorg/Organizations.do" redirect="true" />
      <forward name="error"
               path="/admin/multiorg/OrgDetails.do" redirect="true" />
    </action>

    <action path="/admin/multiorg/OrgSystemSubscriptions"
        name="orgSystemSubscriptionsForm"
        scope="request"
        input="/WEB-INF/pages/admin/multiorg/orgsystemsubs.jsp"
        type="com.redhat.rhn.frontend.action.multiorg.OrgSystemSubscriptionsAction"
        className="com.redhat.rhn.frontend.struts.RhnActionMapping">
        <set-property property="acls" value="user_role(satellite_admin)"/>
        <set-property property="postRequiredIfSubmitted" value="true" />
        <forward name="default"
                 path="/WEB-INF/pages/admin/multiorg/orgsystemsubs.jsp"/>
        <forward name="success"
               path="/admin/multiorg/OrgSystemSubscriptions.do" redirect="true" />
        <forward name="error"
               path="/admin/multiorg/OrgSystemSubscriptions.do" redirect="true" />
    </action>

    <action path="/admin/multiorg/OrgSoftwareSubscriptions"
        name="submittedForm"
        scope="request"
        input="/WEB-INF/pages/admin/multiorg/orgsoftwaresubs.jsp"
        type="com.redhat.rhn.frontend.action.multiorg.OrgSoftwareSubscriptionsAction"
        className="com.redhat.rhn.frontend.struts.RhnActionMapping">
        <set-property property="postRequiredIfSubmitted" value="true" />
        <set-property property="acls" value="user_role(satellite_admin)"/>
        <forward name="default"
                 path="/WEB-INF/pages/admin/multiorg/orgsoftwaresubs.jsp"/>
        <forward name="success"
               path="/admin/multiorg/OrgSoftwareSubscriptions.do" redirect="true" />
        <forward name="error"
               path="/WEB-INF/pages/admin/multiorg/orgsoftwaresubs.jsp"/>
    </action>

    <action path="/admin/multiorg/SoftwareEntitlements"
        scope="request"
        input="/WEB-INF/pages/admin/multiorg/softwareentitlements.jsp"
        type="com.redhat.rhn.frontend.action.multiorg.SoftwareEntitlementsAction"
        className="com.redhat.rhn.frontend.struts.RhnActionMapping">
        <set-property property="postRequiredIfSubmitted" value="true" />
        <set-property property="acls" value="user_role(satellite_admin)"/>
        <forward name="default"
            path="/WEB-INF/pages/admin/multiorg/softwareentitlements.jsp"/>
    </action>

    <action path="/admin/multiorg/SoftwareEntitlementDetails"
        scope="request"
        input="/WEB-INF/pages/admin/multiorg/softwareentitlementdetails.jsp"
        type="com.redhat.rhn.frontend.action.multiorg.SoftwareEntitlementDetailsAction"
        className="com.redhat.rhn.frontend.struts.RhnActionMapping">
        <set-property property="postRequiredIfSubmitted" value="true" />
        <set-property property="acls" value="user_role(satellite_admin)"/>
        <forward name="default"
            path="/WEB-INF/pages/admin/multiorg/softwareentitlementdetails.jsp"/>
    </action>

    <action path="/admin/multiorg/SoftwareEntitlementSubscriptions"
        name="softwareEntitlementSubsForm"
        scope="request"
        input="/WEB-INF/pages/admin/multiorg/softwareentitlementsubs.jsp"
        type="com.redhat.rhn.frontend.action.multiorg.SoftwareEntitlementSubscriptionsAction"
        className="com.redhat.rhn.frontend.struts.RhnActionMapping">
        <set-property property="postRequiredIfSubmitted" value="true" />
        <set-property property="acls" value="user_role(satellite_admin)"/>
        <forward name="default"
                 path="/WEB-INF/pages/admin/multiorg/softwareentitlementsubs.jsp"/>
        <forward name="success"
               path="/admin/multiorg/SoftwareEntitlementSubscriptions.do" redirect="true" />
        <forward name="unlimited"
               path="/admin/multiorg/SoftwareEntitlements.do" redirect="true" />
    </action>


    <action path="/admin/multiorg/SystemEntitlements"
        scope="request"
        input="/WEB-INF/pages/admin/multiorg/sys_entitlements.jsp"
        type="com.redhat.rhn.frontend.action.multiorg.SystemEntitlementsAction"
        className="com.redhat.rhn.frontend.struts.RhnActionMapping">
        <set-property property="postRequiredIfSubmitted" value="true" />
        <set-property property="acls" value="user_role(satellite_admin)"/>
        <forward name="default"
            path="/WEB-INF/pages/admin/multiorg/sys_entitlements.jsp"/>
    </action>

    <action path="/admin/multiorg/EntitlementDetails"
        scope="request"
        input="/WEB-INF/pages/admin/multiorg/system_entitlement_details.jsp"
        type="com.redhat.rhn.frontend.action.multiorg.SystemEntitlementDetailsAction"
        className="com.redhat.rhn.frontend.struts.RhnActionMapping">
        <set-property property="acls" value="user_role(satellite_admin)"/>
        <forward name="default"
            path="/WEB-INF/pages/admin/multiorg/system_entitlement_details.jsp"/>
    </action>

    <action path="/admin/multiorg/EntitlementOrgs"
        name="orgSysEntitlementsForm"
        scope="request"
        input="/WEB-INF/pages/admin/multiorg/entitlementorgs.jsp"
        type="com.redhat.rhn.frontend.action.multiorg.SystemEntitlementOrgsAction"
        className="com.redhat.rhn.frontend.struts.RhnActionMapping">
        <set-property property="postRequiredIfSubmitted" value="true" />
        <set-property property="acls" value="user_role(satellite_admin)"/>
        <forward name="default"
                 path="/WEB-INF/pages/admin/multiorg/entitlementorgs.jsp"/>
    </action>

     <!-- Activation Key  Pages-->
    <action path="/activationkeys/List"
        name="activationKeyForm"
        scope="request"
        input="/WEB-INF/pages/activationkeys/list.jsp"
        type="com.redhat.rhn.frontend.action.token.ActivationKeysListAction"
        className="com.redhat.rhn.frontend.struts.RhnActionMapping"
        parameter="dispatch">
        <set-property property="acls" value="user_role(activation_key_admin)"/>
        <set-property property="postRequiredIfSubmitted" value="true" />
        <forward name="default"
                 path="/WEB-INF/pages/activationkeys/list.jsp"/>
        <forward name="success"
                 path="/activationkeys/List.do"
                 redirect = "true"/>
    </action>

    <action path="/activationkeys/Create"
        name="activationKeyForm"
        scope="request"
        input="/WEB-INF/pages/activationkeys/create.jsp"
        type="com.redhat.rhn.frontend.action.token.ActivationKeyDetailsAction"
        className="com.redhat.rhn.frontend.struts.RhnActionMapping"
        parameter="create">
        <set-property property="acls" value="user_role(activation_key_admin)"/>
        <set-property property="postRequiredIfSubmitted" value="true" />
        <forward name="default"
                 path="/WEB-INF/pages/activationkeys/create.jsp"/>
        <forward name="success" redirect = "true"
                 path="/activationkeys/Edit.do"/>
        <forward name="error"
                 path="/WEB-INF/pages/activationkeys/create.jsp"/>
    </action>

    <action path="/activationkeys/Edit"
        name="activationKeyForm"
        scope="request"
        input="/WEB-INF/pages/activationkeys/edit.jsp"
        type="com.redhat.rhn.frontend.action.token.ActivationKeyDetailsAction"
        className="com.redhat.rhn.frontend.struts.RhnActionMapping"
        parameter="edit">
        <set-property property="postRequiredIfSubmitted" value="true" />
        <set-property property="acls" value="user_role(activation_key_admin)"/>
        <forward name="default"
                 path="/WEB-INF/pages/activationkeys/edit.jsp"/>
        <forward name="success" redirect = "true"
                 path="/activationkeys/Edit.do"/>
    </action>

    <action path="/activationkeys/Delete"
        scope="request"
        input="/WEB-INF/pages/activationkeys/delete.jsp"
        type="com.redhat.rhn.frontend.action.token.ActivationKeyDeleteConfirmAction"
        className="com.redhat.rhn.frontend.struts.RhnActionMapping"
        parameter="dispatch">
        <set-property property="postRequiredIfSubmitted" value="true" />
        <set-property property="acls" value="user_role(activation_key_admin)"/>
        <forward name="default"
                 path="/WEB-INF/pages/activationkeys/delete.jsp"/>
        <forward name="success" redirect = "true"
                 path="/activationkeys/List.do"/>
    </action>

    <action path="/activationkeys/channels/ChildChannels"
        name="activationKeyChildChannelForm"
        scope="request"
        input="/WEB-INF/pages/activationkeys/childchannels/listeditchannels.jsp"
                type="com.redhat.rhn.frontend.action.token.ActivationKeyChildChannelsAction"
                className="com.redhat.rhn.frontend.struts.RhnActionMapping"
                parameter="dispatch">
        <set-property property="postRequiredIfSubmitted" value="true" />
        <set-property property="acls" value="user_role(activation_key_admin)"/>
        <forward name="default"
                 path="/WEB-INF/pages/activationkeys/childchannels/listeditchannels.jsp"/>
        <forward name="success" redirect="true"
                 path="/activationkeys/channels/ChildChannels.do"/>
    </action>

    <action path="/activationkeys/packages/Packages"
    name="activationKeyPackagesForm"
        scope="request"
        input="/WEB-INF/pages/activationkeys/packages/listeditpackages.jsp"
        type="com.redhat.rhn.frontend.action.token.ActivationKeyPackagesAction"
        className="com.redhat.rhn.frontend.struts.RhnActionMapping"
        parameter="dispatch">
        <set-property property="postRequiredIfSubmitted" value="true" />
        <set-property property="acls" value="user_role(activation_key_admin)"/>
        <forward name="default"
                 path="/WEB-INF/pages/activationkeys/packages/listeditpackages.jsp"/>
        <forward name="success" redirect = "true"
                 path="/activationkeys/packages/Packages.do"/>
    </action>

    <action path="/activationkeys/configuration/List"
        scope="request"
        input="/WEB-INF/pages/activationkeys/configuration/list.jsp"
        type="com.redhat.rhn.frontend.action.token.configuration.ListRemoveChannelsAction"
        className="com.redhat.rhn.frontend.struts.RhnActionMapping"
        parameter="dispatch">
        <set-property property="postRequiredIfSubmitted" value="true" />
        <set-property property="acls" value="user_role(activation_key_admin)"/>
        <forward name="default"
                 path="/WEB-INF/pages/activationkeys/configuration/list.jsp"/>
        <forward name="success" redirect = "true"
                 path="/activationkeys/configuration/List.do"/>
    </action>

    <action path="/activationkeys/configuration/Subscribe"
        scope="request"
        input="/WEB-INF/pages/activationkeys/configuration/subscribe.jsp"
        type="com.redhat.rhn.frontend.action.token.configuration.SubscribeChannelsAction"
        className="com.redhat.rhn.frontend.struts.RhnActionMapping"
        parameter="dispatch">
        <set-property property="postRequiredIfSubmitted" value="true" />
        <set-property property="acls" value="user_role(activation_key_admin)"/>
        <forward name="default"
                 path="/WEB-INF/pages/activationkeys/configuration/subscribe.jsp"/>
        <forward name="rank" redirect = "true"
                 path="/activationkeys/configuration/Rank.do"/>
        <forward name="singleAdd" redirect = "true"
                 path="/activationkeys/configuration/List.do"/>

    </action>

    <action path="/activationkeys/configuration/Rank"
        name = "channelRanksForm"
        scope="request"
        input="/WEB-INF/pages/activationkeys/configuration/rank.jsp"
        type="com.redhat.rhn.frontend.action.token.configuration.RankChannelsAction"
        className="com.redhat.rhn.frontend.struts.RhnActionMapping"
        parameter="dispatch">
        <set-property property="postRequiredIfSubmitted" value="true" />
        <set-property property="acls" value="user_role(activation_key_admin)"/>
        <forward name="default"
                 path="/WEB-INF/pages/activationkeys/configuration/rank.jsp"/>
        <forward name="success" redirect = "true"
                 path="/activationkeys/configuration/List.do"/>
    </action>

    <action path="/activationkeys/groups/List"
        scope="request"
        input="/WEB-INF/pages/activationkeys/groups/list.jsp"
        type="com.redhat.rhn.frontend.action.token.groups.ListRemoveGroupsAction"
        className="com.redhat.rhn.frontend.struts.RhnActionMapping"
        parameter="dispatch">
        <set-property property="postRequiredIfSubmitted" value="true" />
        <set-property property="acls" value="user_role(activation_key_admin)"/>
        <forward name="default"
                 path="/WEB-INF/pages/activationkeys/groups/list.jsp"/>
        <forward name="success" redirect = "true"
                 path="/activationkeys/groups/List.do"/>
    </action>

    <action path="/activationkeys/groups/Add"
        scope="request"
        input="/WEB-INF/pages/activationkeys/groups/list.jsp"
        type="com.redhat.rhn.frontend.action.token.groups.AddGroupsAction"
        className="com.redhat.rhn.frontend.struts.RhnActionMapping"
        parameter="dispatch">
        <set-property property="postRequiredIfSubmitted" value="true" />
        <set-property property="acls" value="user_role(activation_key_admin)"/>
        <forward name="default"
                 path="/WEB-INF/pages/activationkeys/groups/add.jsp"/>
        <forward name="success" redirect = "true"
                 path="/activationkeys/groups/List.do"/>
    </action>

    <action path="/activationkeys/systems/List"
        scope="request"
        input="/WEB-INF/pages/activationkeys/systems/list.jsp"
        type="com.redhat.rhn.frontend.action.token.ActivatedSystemsAction"
        className="com.redhat.rhn.frontend.struts.RhnActionMapping"
        parameter="dispatch">
        <set-property property="postRequiredIfSubmitted" value="true" />
        <set-property property="acls" value="user_role(activation_key_admin)"/>
        <forward name="default"
                 path="/WEB-INF/pages/activationkeys/systems//list.jsp"/>
        <forward name="success" redirect = "true"
                 path="/activationkeys/systems/List.do"/>
    </action>

    <!-- Stored Profiles Pages -->

    <action path="/profiles/List"
        name="storedProfileForm"
        scope="request"
        type="com.redhat.rhn.frontend.action.rhnpackage.profile.ProfilesListAction"
        className="com.redhat.rhn.frontend.struts.RhnActionMapping">
        <set-property property="postRequiredIfSubmitted" value="true" />
        <forward name="default" path="/WEB-INF/pages/profiles/list.jsp"/>
        <forward name="success" path="/profiles/List.do" redirect = "true"/>
    </action>

    <action path="/profiles/Details"
        name="storedProfileForm"
        scope="request"
        type="com.redhat.rhn.frontend.action.rhnpackage.profile.ProfileDetailsAction"
        className="com.redhat.rhn.frontend.struts.RhnActionMapping">
        <set-property property="postRequiredIfSubmitted" value="true" />
        <forward name="default" path="/WEB-INF/pages/profiles/details.jsp" />
        <forward name="success" path="/profiles/Details.do" redirect="true" />
    </action>

    <action path="/profiles/PackageList"
        scope="request"
        type="com.redhat.rhn.frontend.action.rhnpackage.profile.PackageListAction"
        className="com.redhat.rhn.frontend.struts.RhnActionMapping">
        <set-property property="postRequiredIfSubmitted" value="true" />
        <forward name="default" path="/WEB-INF/pages/profiles/packagelist.jsp"/>
        <forward name="success" path="/profiles/PackageList.do" redirect="true" />
    </action>

    <action path="/profiles/Delete"
        name="deleteProfileForm"
        scope="request"
        type="com.redhat.rhn.frontend.action.rhnpackage.profile.DeleteProfileAction"
        className="com.redhat.rhn.frontend.struts.RhnActionMapping">
        <set-property property="postRequiredIfSubmitted" value="true" />
        <forward name="default" path="/WEB-INF/pages/profiles/delete.jsp"/>
        <forward name="deleted" path="/profiles/List.do" redirect="true" />
    </action>

    <!-- Kickstart Pages  SSM -->
    <action path="/systems/ssm/kickstart/KickstartableSystems"
        scope="request"
        input="/WEB-INF/pages/kickstart/ssm/kickstartablesystems.jsp"
        type="com.redhat.rhn.frontend.action.kickstart.ssm.SsmKickstartableSystemsAction"
        className="com.redhat.rhn.frontend.struts.RhnActionMapping">
        <set-property property="postRequiredIfSubmitted" value="true" />
        <set-property property="acls" value="org_entitlement(rhn_provisioning); user_role(config_admin)"/>
        <forward name="default"
                 path="/WEB-INF/pages/kickstart/ssm/kickstartablesystems.jsp"/>
        <forward name="scheduleByIp"
                 path="/systems/ssm/kickstart/ScheduleByIp.do"
                 redirect= "true"/>
        <forward name="scheduleByProfile"
                 path="/systems/ssm/kickstart/ScheduleByProfile.do"
                 redirect= "true"/>
    </action>
     <action path="/systems/ssm/kickstart/ScheduleByProfile"
        name ="kickstartScheduleWizardForm"
        scope="request"
        input="/WEB-INF/pages/kickstart/ssm/schedule.jsp"
        type="com.redhat.rhn.frontend.action.kickstart.ssm.SsmKSScheduleAction"
        parameter="profile"
        className="com.redhat.rhn.frontend.struts.RhnActionMapping">
        <set-property property="postRequiredIfSubmitted" value="true" />
        <set-property property="acls" value="org_entitlement(rhn_provisioning);"/>
        <forward name="default"
                 path="/WEB-INF/pages/kickstart/ssm/schedule.jsp"/>
        <forward name="success" redirect= "true"
                 path="/systems/ssm/kickstart/KickstartableSystems.do"/>
    </action>

     <action path="/systems/ssm/kickstart/ScheduleByIp"
        name ="kickstartScheduleWizardForm"
        scope="request"
        input="/WEB-INF/pages/kickstart/ssm/schedule.jsp"
        type="com.redhat.rhn.frontend.action.kickstart.ssm.SsmKSScheduleAction"
        parameter="ip"
        className="com.redhat.rhn.frontend.struts.RhnActionMapping">
        <set-property property="postRequiredIfSubmitted" value="true" />
        <set-property property="acls" value="org_entitlement(rhn_provisioning);"/>
        <forward name="default"
                 path="/WEB-INF/pages/kickstart/ssm/schedule.jsp"/>
        <forward name="success" redirect= "true"
                 path="/systems/ssm/kickstart/KickstartableSystems.do"/>
    </action>

     <!-- Kickstart Pages  -->

    <action path="/kickstart/Kickstarts"
        scope="request"
        input="/WEB-INF/pages/kickstart/kickstarts.jsp"
        type="com.redhat.rhn.frontend.action.kickstart.KickstartsSetupAction"
        className="com.redhat.rhn.frontend.struts.RhnActionMapping">
        <set-property property="postRequiredIfSubmitted" value="true" />
        <set-property property="acls" value="org_entitlement(rhn_provisioning);"/>
        <forward name="default"
                 path="/WEB-INF/pages/kickstart/kickstarts.jsp"/>
    </action>

    <action path="/kickstart/Scripts"
        scope="request"
        input="/WEB-INF/pages/kickstart/scripts.jsp"
        type="com.redhat.rhn.frontend.action.kickstart.ScriptsSetupAction"
        className="com.redhat.rhn.frontend.struts.RhnActionMapping">
        <set-property property="postRequiredIfSubmitted" value="true" />
        <set-property property="acls" value="org_entitlement(rhn_provisioning); user_role(config_admin)"/>
        <forward name="default"
                 path="/WEB-INF/pages/kickstart/scripts.jsp"/>
    </action>

    <action path="/kickstart/KickstartIpRanges"
        scope="request"
        input="/WEB-INF/pages/kickstart/kickstartranges.jsp"
        type="com.redhat.rhn.frontend.action.kickstart.KickstartIpRangeSetupAction"
        className="com.redhat.rhn.frontend.struts.RhnActionMapping">
        <set-property property="postRequiredIfSubmitted" value="true" />
        <set-property property="acls" value="org_entitlement(rhn_provisioning); user_role(config_admin)"/>
        <forward name="default"
                 path="/WEB-INF/pages/kickstart/kickstartranges.jsp"/>
    </action>

    <action path="/kickstart/KickstartOverview"
        scope="request"
        input="/WEB-INF/pages/kickstart/kickstartoverview.jsp"
        type="com.redhat.rhn.frontend.action.kickstart.KickstartOverviewAction"
        className="com.redhat.rhn.frontend.struts.RhnActionMapping">
        <set-property property="postRequiredIfSubmitted" value="true" />
        <set-property property="acls" value="org_entitlement(rhn_provisioning); user_role(config_admin)"/>
        <forward name="default"
                 path="/WEB-INF/pages/kickstart/kickstartoverview.jsp"/>
    </action>

  <action path="/kickstart/KickstartDetailsEdit"
        scope="request"
        name="kickstartDetailsForm"
        input="/WEB-INF/pages/kickstart/kickstartdetails.jsp"
        type="com.redhat.rhn.frontend.action.kickstart.KickstartDetailsEditAction"
        className="com.redhat.rhn.frontend.struts.RhnActionMapping">
        <set-property property="postRequiredIfSubmitted" value="true" />
        <set-property property="acls"
                        value="org_entitlement(rhn_provisioning); user_role(config_admin)"/>
        <forward name="default"
                 path="/WEB-INF/pages/kickstart/kickstartdetails.jsp"/>
        <forward name="raw_mode"
                 path="/kickstart/AdvancedModeEdit.do" redirect="true"/>
    </action>

  <action path="/kickstart/KickstartDelete"
        scope="request"
        name="kickstartDeleteForm"
        input="/WEB-INF/pages/kickstart/kickstartdeleteconfirm.jsp"
        type="com.redhat.rhn.frontend.action.kickstart.KickstartDeleteAction"
        className="com.redhat.rhn.frontend.struts.RhnActionMapping">
        <set-property property="postRequiredIfSubmitted" value="true" />
        <forward name="default"
                 path="/WEB-INF/pages/kickstart/kickstartdeleteconfirm.jsp"/>
        <forward name="success"
                 path="/kickstart/Kickstarts.do"/>
    </action>

   <action path="/kickstart/KickstartSoftwareEdit"
        scope="request"
        name="kickstartSoftwareForm"
        input="/WEB-INF/pages/kickstart/softwareedit.jsp"
        type="com.redhat.rhn.frontend.action.kickstart.KickstartSoftwareEditAction"
        className="com.redhat.rhn.frontend.struts.RhnActionMapping">
        <set-property property="postRequiredIfSubmitted" value="true" />
        <forward name="default"
                 path="/WEB-INF/pages/kickstart/softwareedit.jsp"/>
    </action>

    <action path="/kickstart/KickstartOptionsEdit"
        scope="request"
        input="/WEB-INF/pages/kickstart/kickstartoptions.jsp"
        type="com.redhat.rhn.frontend.action.kickstart.KickstartAdvancedOptionsAction"
        className="com.redhat.rhn.frontend.struts.RhnActionMapping">
        <set-property property="postRequiredIfSubmitted" value="true" />
        <forward name="default"
                 path="/WEB-INF/pages/kickstart/kickstartoptions.jsp"/>
    </action>

    <action path="/kickstart/KickstartIpRangeEdit"
        scope="request"
        name="kickstartIpRangeForm"
        input="/WEB-INF/pages/kickstart/kickstartips.jsp"
        type="com.redhat.rhn.frontend.action.kickstart.KickstartIpRangeAction"
        className="com.redhat.rhn.frontend.struts.RhnActionMapping">
        <set-property property="postRequiredIfSubmitted" value="true" />
        <forward name="default"
                 path="/WEB-INF/pages/kickstart/kickstartips.jsp"/>
    </action>

    <action path="/kickstart/KickstartIpRangeDelete"
        scope="request"
        name="kickstartIpRangeForm"
        input="/WEB-INF/pages/kickstart/kickstartips.jsp"
        type="com.redhat.rhn.frontend.action.kickstart.KickstartIpRangeDeleteAction">
        <forward name="default"
                 path="/kickstart/KickstartIpRangeEdit.do"/>
    </action>

    <action path="/kickstart/KickstartPartitionEdit"
        scope="request"
        name="kickstartPartitionForm"
        input="/WEB-INF/pages/kickstart/kickstartpartition.jsp"
        type="com.redhat.rhn.frontend.action.kickstart.KickstartPartitionEditAction"
        className="com.redhat.rhn.frontend.struts.RhnActionMapping">
        <set-property property="postRequiredIfSubmitted" value="true" />
        <forward name="default"
                 path="/WEB-INF/pages/kickstart/kickstartpartition.jsp"/>
    </action>

    <action path="/kickstart/KickstartFileDownload"
        scope="request"
        name="kickstartDownloadForm"
        input="/WEB-INF/pages/kickstart/kickstartdownload.jsp"
        type="com.redhat.rhn.frontend.action.kickstart.KickstartFileDownloadAction">
        <forward name="default"
                 path="/WEB-INF/pages/kickstart/kickstartdownload.jsp"/>
    </action>

    <action path="/kickstart/SystemDetailsEdit"
        scope="request"
        name="kickstartSystemDetailsForm"
        type="com.redhat.rhn.frontend.action.kickstart.SystemDetailsEditAction"
        input="/WEB-INF/pages/kickstart/systemdetails.jsp"
        className="com.redhat.rhn.frontend.struts.RhnActionMapping">
        <set-property property="postRequiredIfSubmitted" value="true" />
        <forward name="display"
                path="/WEB-INF/pages/kickstart/systemdetails.jsp" />
    </action>

    <action path="/kickstart/KickstartPackagesEdit"
        scope="request"
        name="kickstartPackages"
        type="com.redhat.rhn.frontend.action.kickstart.EditPackagesAction"
        input="/WEB-INF/pages/kickstart/assignedpackages.jsp"
        className="com.redhat.rhn.frontend.struts.RhnActionMapping">
        <set-property property="postRequiredIfSubmitted" value="true" />
        <forward name="display"
                path="/WEB-INF/pages/kickstart/assignedpackages.jsp" />
    </action>

    <action path="/kickstart/CreateProfileWizard"
        scope="request"
        name="kickstartCreateWizardForm"
        type="com.redhat.rhn.frontend.action.kickstart.CreateProfileWizardAction"
        className="com.redhat.rhn.frontend.struts.RhnActionMapping">
        <set-property property="postRequiredIfSubmitted" value="true" />
        <forward name="start"
                path="/kickstart/CreateProfileWizard.do"
                redirect="true" />
        <forward name="first"
                path="/WEB-INF/pages/kickstart/wizard/profile/first.jsp" />
        <forward name="second"
                path="/WEB-INF/pages/kickstart/wizard/profile/second.jsp" />
        <forward name="third"
                path="/WEB-INF/pages/kickstart/wizard/profile/third.jsp" />

    </action>

    <action path="/kickstart/AdvancedModeCreate"
        scope="request"
        name="kickstartFileForm"
        type="com.redhat.rhn.frontend.action.kickstart.AdvancedModeDetailsAction"
        parameter="create"
        className="com.redhat.rhn.frontend.struts.RhnActionMapping">
        <set-property property="postRequiredIfSubmitted" value="true" />
        <set-property property="acls"
                        value="org_entitlement(rhn_provisioning); user_role(config_admin)"/>
        <forward name="default"
                path="/WEB-INF/pages/kickstart/wizard/profile/advanced/create.jsp"/>
        <forward name="success"
                 path="/kickstart/AdvancedModeEdit.do"
                 redirect="true"
                 />
    </action>

   <action path="/kickstart/EditVariables"
        scope="request"
        name="kickstartVariableForm"
        type="com.redhat.rhn.frontend.action.kickstart.KickstartProfileVariableAction"
        className="com.redhat.rhn.frontend.struts.RhnActionMapping">
        <set-property property="postRequiredIfSubmitted" value="true" />
        <set-property property="acls"
                        value="org_entitlement(rhn_provisioning); user_role(config_admin)"/>
        <forward name="default"
                path="/WEB-INF/pages/kickstart/kickstartvariables.jsp"/>
    </action>


   <action path="/kickstart/tree/EditVariables"
        scope="request"
        name="kickstartVariableForm"
        type="com.redhat.rhn.frontend.action.kickstart.tree.KickstartTreeVariableAction"
        className="com.redhat.rhn.frontend.struts.RhnActionMapping">
        <set-property property="postRequiredIfSubmitted" value="true" />
        <set-property property="acls"
                        value="org_entitlement(rhn_provisioning); user_role(config_admin)"/>
        <forward name="default"
                path="/WEB-INF/pages/kickstart/kickstarttreevariables.jsp"/>
    </action>



    <action path="/kickstart/AdvancedModeEdit"
        scope="request"
        name="kickstartFileForm"
        type="com.redhat.rhn.frontend.action.kickstart.AdvancedModeDetailsAction"
        parameter="edit"
        className="com.redhat.rhn.frontend.struts.RhnActionMapping">
        <set-property property="postRequiredIfSubmitted" value="true" />
        <set-property property="acls"
                        value="org_entitlement(rhn_provisioning); user_role(config_admin)"/>
        <forward name="default"
                path="/WEB-INF/pages/kickstart/wizard/profile/advanced/edit.jsp"/>
        <forward name="success"
                 path="/kickstart/AdvancedModeEdit.do"
                 redirect="true"
                 />
    </action>

    <action path="/kickstart/KickstartCloneAdvanced"
        scope="request"
        name="kickstartCloneForm"
        input="/WEB-INF/pages/kickstart/wizard/profile/advanced/clone.jsp"
        type="com.redhat.rhn.frontend.action.kickstart.KickstartCloneAction"
        className="com.redhat.rhn.frontend.struts.RhnActionMapping">
        <set-property property="postRequiredIfSubmitted" value="true" />
        <forward name="default"
                 path="/WEB-INF/pages/kickstart/wizard/profile/advanced/clone.jsp"/>
        <forward name="success"
                 redirect="true" path="/kickstart/AdvancedModeEdit.do"/>
    </action>

  <action path="/kickstart/KickstartDeleteAdvanced"
        scope="request"
        name="kickstartDeleteForm"
        input="/WEB-INF/pages/kickstart/wizard/profile/advanced/deleteconfirm.jsp"
        type="com.redhat.rhn.frontend.action.kickstart.KickstartDeleteAction"
        className="com.redhat.rhn.frontend.struts.RhnActionMapping">
        <set-property property="postRequiredIfSubmitted" value="true" />
        <forward name="default"
                 path="/WEB-INF/pages/kickstart/wizard/profile/advanced/deleteconfirm.jsp"/>
        <forward name="success"
                 path="/kickstart/Kickstarts.do"/>
    </action>

    <action path="/kickstart/KickstartFileDownloadAdvanced"
        scope="request"
        name="kickstartDownloadForm"
        input="/WEB-INF/pages/kickstart/wizard/profile/advanced/download.jsp"
        type="com.redhat.rhn.frontend.action.kickstart.KickstartFileDownloadAction">
        <forward name="default"
                 path="/WEB-INF/pages/kickstart/wizard/profile/advanced/download.jsp"/>
    </action>

    <action path="/kickstart/KickstartIpRangeEditAdvanced"
        scope="request"
        name="kickstartIpRangeForm"
        input="/WEB-INF/pages/kickstart/wizard/profile/advanced/iprange.jsp"
        type="com.redhat.rhn.frontend.action.kickstart.KickstartIpRangeAction"
        className="com.redhat.rhn.frontend.struts.RhnActionMapping">
        <set-property property="postRequiredIfSubmitted" value="true" />
        <forward name="default"
                 path="/WEB-INF/pages/kickstart/wizard/profile/advanced/iprange.jsp"/>
    </action>

    <action path="/kickstart/KickstartIpRangeDeleteAdvanced"
        scope="request"
        name="kickstartIpRangeForm"
        input="/WEB-INF/pages/kickstart/wizard/profile/advanced/iprange.jsp"
        type="com.redhat.rhn.frontend.action.kickstart.KickstartIpRangeDeleteAction">
        <forward name="default"
                 path="/kickstart/KickstartIpRangeEditAdvanced.do"/>
    </action>



    <action path="/kickstart/ViewTrees"
        type="com.redhat.rhn.frontend.action.kickstart.ViewTreesAction"
        className="com.redhat.rhn.frontend.struts.RhnActionMapping">
        <set-property property="postRequiredIfSubmitted" value="true" />
        <set-property property="acls" value="org_entitlement(rhn_provisioning); user_role(config_admin)"/>
        <forward name="default"
                 path="/WEB-INF/pages/kickstart/kstrees.jsp"/>
    </action>

    <action path="/kickstart/cobbler/DefaultSnippetList"
        scope="request"
        parameter="default"
        input="/WEB-INF/pages/kickstart/cobbler/snippets.jsp"
        type="com.redhat.rhn.frontend.action.kickstart.cobbler.CobblerSnippetListSetupAction"
        className="com.redhat.rhn.frontend.struts.RhnActionMapping">
        <set-property property="postRequiredIfSubmitted" value="true" />
        <set-property property="acls" value="org_entitlement(rhn_provisioning); user_role(config_admin)"/>
        <forward name="default"
                 path="/WEB-INF/pages/kickstart/cobbler/snippets.jsp"/>
    </action>

    <action path="/kickstart/cobbler/CustomSnippetList"
        scope="request"
        parameter="custom"
        input="/WEB-INF/pages/kickstart/cobbler/snippets.jsp"
        type="com.redhat.rhn.frontend.action.kickstart.cobbler.CobblerSnippetListSetupAction"
        className="com.redhat.rhn.frontend.struts.RhnActionMapping">
        <set-property property="postRequiredIfSubmitted" value="true" />
        <set-property property="acls" value="org_entitlement(rhn_provisioning); user_role(config_admin)"/>
        <forward name="default"
                 path="/WEB-INF/pages/kickstart/cobbler/snippets.jsp"/>
    </action>

    <action path="/kickstart/cobbler/CobblerSnippetList"
        scope="request"
        parameter="all"
        input="/WEB-INF/pages/kickstart/cobbler/snippets.jsp"
        type="com.redhat.rhn.frontend.action.kickstart.cobbler.CobblerSnippetListSetupAction"
        className="com.redhat.rhn.frontend.struts.RhnActionMapping">
        <set-property property="postRequiredIfSubmitted" value="true" />
        <set-property property="acls" value="org_entitlement(rhn_provisioning); user_role(config_admin)"/>
        <forward name="default"
                 path="/WEB-INF/pages/kickstart/cobbler/snippets.jsp"/>
    </action>

    <action path="/kickstart/cobbler/CobblerSnippetCreate"
        scope="request"
        validate="false"
        name="cobblerSnippetsForm"
        parameter="create_mode"
        type="com.redhat.rhn.frontend.action.kickstart.cobbler.CobblerSnippetDetailsAction"
        className="com.redhat.rhn.frontend.struts.RhnActionMapping">
        <set-property property="postRequiredIfSubmitted" value="true" />
        <set-property property="acls" value="org_entitlement(rhn_provisioning); user_role(config_admin)"/>
        <forward name="default"
                 path="/WEB-INF/pages/kickstart/cobbler/snippetdetails.jsp"/>
        <forward name="success"
                 path="/kickstart/cobbler/CobblerSnippetEdit.do" redirect = "true"
                 />
    </action>

    <action path="/kickstart/cobbler/CobblerSnippetEdit"
        scope="request"
        name="cobblerSnippetsForm"
        parameter="edit_mode"
        type="com.redhat.rhn.frontend.action.kickstart.cobbler.CobblerSnippetDetailsAction"
        className="com.redhat.rhn.frontend.struts.RhnActionMapping">
        <set-property property="postRequiredIfSubmitted" value="true" />
        <set-property property="acls" value="org_entitlement(rhn_provisioning); user_role(config_admin)"/>
        <forward name="default"
                 path="/WEB-INF/pages/kickstart/cobbler/snippetdetails.jsp"/>
        <forward name="success"
                 path="/kickstart/cobbler/CobblerSnippetEdit.do" redirect = "true"/>
    </action>

    <action path="/kickstart/cobbler/CobblerSnippetView"
        scope="request"
        name="cobblerSnippetsForm"
        input="/WEB-INF/pages/kickstart/cobbler/snippetview.jsp"
        parameter="view_mode"
        type="com.redhat.rhn.frontend.action.kickstart.cobbler.CobblerSnippetViewAction"
        className="com.redhat.rhn.frontend.struts.RhnActionMapping">
        <set-property property="acls" value="org_entitlement(rhn_provisioning); user_role(config_admin)"/>
        <forward name="default"
                 path="/WEB-INF/pages/kickstart/cobbler/snippetview.jsp"/>
    </action>

    <action path="/kickstart/cobbler/CobblerSnippetDelete"
        scope="request"
        input="/WEB-INF/pages/kickstart/cobbler/cobblersnippetdeleteconfirm.jsp"
        type="com.redhat.rhn.frontend.action.kickstart.cobbler.CobblerSnippetDeleteAction"
         className="com.redhat.rhn.frontend.struts.RhnActionMapping">
         <set-property property="postRequiredIfSubmitted" value="true" />
         <set-property property="acls" value="org_entitlement(rhn_provisioning); user_role(config_admin)"/>
        <forward name="default"
                 path="/WEB-INF/pages/kickstart/cobbler/deleteconfirm.jsp"/>
        <forward name="success" redirect = "true"
                 path="/kickstart/cobbler/CustomSnippetList.do"/>
    </action>

   <action path="/keys/CryptoKeysList"
        scope="request"
        input="/WEB-INF/pages/keys/keys.jsp"
        type="com.redhat.rhn.frontend.action.keys.CryptoKeysListSetupAction"
        className="com.redhat.rhn.frontend.struts.RhnActionMapping">
        <set-property property="postRequiredIfSubmitted" value="true" />
        <set-property property="acls" value="org_entitlement(rhn_provisioning); user_role(config_admin)"/>
        <forward name="default"
                 path="/WEB-INF/pages/keys/keys.jsp"/>
    </action>

    <action path="/keys/CryptoKeyCreate"
        scope="request"
        name="cryptoKeyForm"
        input="/WEB-INF/pages/keys/keycreate.jsp"
        type="com.redhat.rhn.frontend.action.keys.CryptoKeyCreateAction"
        className="com.redhat.rhn.frontend.struts.RhnActionMapping">
        <set-property property="postRequiredIfSubmitted" value="true" />
        <forward name="default"
                 path="/WEB-INF/pages/keys/keycreate.jsp"/>
        <forward name="success"
                 path="/keys/CryptoKeysList.do"
                 redirect="true"
                 />
    </action>

    <action path="/keys/CryptoKeyEdit"
        scope="request"
        name="cryptoKeyForm"
        input="/WEB-INF/pages/keys/keyedit.jsp"
        type="com.redhat.rhn.frontend.action.keys.CryptoKeyEditAction"
        className="com.redhat.rhn.frontend.struts.RhnActionMapping">
        <set-property property="postRequiredIfSubmitted" value="true" />
        <forward name="default"
                 path="/WEB-INF/pages/keys/keyedit.jsp"/>
        <forward name="success"
                 path="/keys/CryptoKeysList.do"/>
    </action>

    <action path="/keys/CryptoKeyDelete"
        scope="request"
        name="cryptoKeyDeleteForm"
        input="/WEB-INF/pages/keys/cryptokeydeleteconfirm.jsp"
        type="com.redhat.rhn.frontend.action.keys.CryptoKeyDeleteAction"
        className="com.redhat.rhn.frontend.struts.RhnActionMapping">
        <set-property property="postRequiredIfSubmitted" value="true" />
        <forward name="default"
                 path="/WEB-INF/pages/keys/cryptokeydeleteconfirm.jsp"/>
        <forward name="success"
                 path="/keys/CryptoKeysList.do"/>
    </action>

    <action path="/systems/provisioning/preservation/PreservationList"
        scope="request"
        input="/WEB-INF/pages/systems/provisioning/preservation/preservation_list.jsp"
        type="com.redhat.rhn.frontend.action.systems.provisioning.PreservationListAction"
        parameter="dispatch"
        className="com.redhat.rhn.frontend.struts.RhnActionMapping">
        <set-property property="acls" value="org_entitlement(rhn_provisioning); user_role(config_admin)"/>
        <forward name="default"
                 path="/WEB-INF/pages/systems/provisioning/preservation/preservation_list.jsp"/>
    </action>

    <action path="/systems/provisioning/preservation/PreservationListDeleteSubmit"
        scope="request"
        input="/WEB-INF/pages/systems/provisioning/preservation/preservation_list.jsp"
        type="com.redhat.rhn.frontend.action.systems.provisioning.PreservationListDeleteSubmitAction"
        parameter="dispatch"
        className="com.redhat.rhn.frontend.struts.RhnActionMapping">
        <set-property property="postRequired" value="true" />
        <set-property property="acls" value="org_entitlement(rhn_provisioning); user_role(config_admin)"/>
        <forward name="default"
                 path="/systems/provisioning/preservation/PreservationList.do"/>
        <forward name="delete"
                 path="/systems/provisioning/preservation/PreservationListConfirmDelete.do"/>
    </action>

    <action path="/systems/provisioning/preservation/PreservationListDeleteSingle"
        scope="request"
        type="com.redhat.rhn.frontend.action.systems.provisioning.PreservationListDeleteSingleAction"
        className="com.redhat.rhn.frontend.struts.RhnActionMapping">
        <set-property property="acls" value="org_entitlement(rhn_provisioning); user_role(config_admin)"/>
        <forward name="default" redirect="true"
                 path="/systems/provisioning/preservation/PreservationListDeleteSubmit.do"/>
    </action>


    <action path="/systems/provisioning/preservation/PreservationListConfirmDelete"
        scope="request"
        input="/WEB-INF/pages/systems/provisioning/preservation/preservationlistconfirm.jsp"
        type="com.redhat.rhn.frontend.action.systems.provisioning.PreservationListConfirmDeleteAction"
        parameter="dispatch"
        className="com.redhat.rhn.frontend.struts.RhnActionMapping">
        <set-property property="acls" value="org_entitlement(rhn_provisioning); user_role(config_admin)"/>
        <forward name="default"
                 path="/WEB-INF/pages/systems/provisioning/preservation/preservationlistconfirm.jsp"/>
    </action>

    <action path="/systems/provisioning/preservation/PreservationListDelete"
        scope="request"
        input="/WEB-INF/pages/systems/provisioning/preservation/preservation_list.jsp"
        type="com.redhat.rhn.frontend.action.systems.provisioning.PreservationListDeleteAction"
        parameter="dispatch"
        className="com.redhat.rhn.frontend.struts.RhnActionMapping">
        <set-property property="postRequired" value="true" />
        <set-property property="acls" value="org_entitlement(rhn_provisioning); user_role(config_admin)"/>
        <forward name="default"
                 path="/systems/provisioning/preservation/PreservationList.do"/>
    </action>

    <action path="/systems/provisioning/preservation/PreservationListEdit"
        scope="request"
        name="fileListForm"
        input="/WEB-INF/pages/systems/provisioning/preservation/preservation_edit.jsp"
        type="com.redhat.rhn.frontend.action.systems.provisioning.PreservationListEditAction"
        className="com.redhat.rhn.frontend.struts.RhnActionMapping">
        <set-property property="postRequiredIfSubmitted" value="true" />
        <set-property property="acls" value="org_entitlement(rhn_provisioning); user_role(config_admin)"/>
        <forward name="default"
                 path="/WEB-INF/pages/systems/provisioning/preservation/preservation_edit.jsp"/>
        <forward name="success"
                 path="/systems/provisioning/preservation/PreservationList.do"/>

    </action>

    <action path="/systems/provisioning/preservation/PreservationListCreate"
        scope="request"
        name="fileListForm"
        input="/WEB-INF/pages/systems/provisioning/preservation/preservation_create.jsp"
        type="com.redhat.rhn.frontend.action.systems.provisioning.PreservationListCreateAction"
        className="com.redhat.rhn.frontend.struts.RhnActionMapping">
        <set-property property="postRequiredIfSubmitted" value="true" />
        <set-property property="acls" value="org_entitlement(rhn_provisioning); user_role(config_admin)"/>
        <forward name="default"
                 path="/WEB-INF/pages/systems/provisioning/preservation/preservation_create.jsp"/>
        <forward name="success"
                 path="/systems/provisioning/preservation/PreservationList.do"/>
    </action>

    <action path="/kickstart/KickstartCryptoKeysList"
        name="submittedForm"
        scope="request"
        input="/WEB-INF/pages/kickstart/cryptokeys.jsp"
        type="com.redhat.rhn.frontend.action.kickstart.KickstartCryptoKeysSetupAction">
        <forward name="default"
                 path="/WEB-INF/pages/kickstart/cryptokeys.jsp"/>
    </action>

    <action path="/kickstart/KickstartCryptoKeysListSubmit"
        scope="request"
        input="/WEB-INF/pages/kickstart/cryptokeys.jsp"
        type="com.redhat.rhn.frontend.action.kickstart.KickstartCryptoKeysSubmitAction"
        parameter="dispatch"
        className="com.redhat.rhn.frontend.struts.RhnActionMapping">
        <set-property property="postRequired" value="true" />
        <forward name="default"
                 path="/kickstart/KickstartCryptoKeysList.do"/>
    </action>

    <action path="/kickstart/ActivationKeysList"
        name="submittedForm"
        scope="request"
        input="/WEB-INF/pages/kickstart/activationkeys.jsp"
        type="com.redhat.rhn.frontend.action.kickstart.ActivationKeysSetupAction">
        <forward name="default"
                 path="/WEB-INF/pages/kickstart/activationkeys.jsp"/>
    </action>

    <action path="/kickstart/ActivationKeys"
        scope="request"
        input="/WEB-INF/pages/kickstart/activationkeys.jsp"
        type="com.redhat.rhn.frontend.action.kickstart.ActivationKeysSetupAction">
        <forward name="default"
                 path="/WEB-INF/pages/kickstart/activationkeys.jsp"/>
    </action>

    <action path="/kickstart/ActivationKeysSubmit"
        scope="request"
        input="/WEB-INF/pages/kickstart/activationkeys.jsp"
        type="com.redhat.rhn.frontend.action.kickstart.ActivationKeysSubmitAction"
    parameter="dispatch"
        className="com.redhat.rhn.frontend.struts.RhnActionMapping">
        <set-property property="postRequired" value="true" />
        <forward name="default"
                 path="/kickstart/ActivationKeys.do"/>
    </action>

    <action path="/kickstart/KickstartFilePreservationLists"
        name="submittedForm"
        scope="request"
        type="com.redhat.rhn.frontend.action.kickstart.KickstartPreservationListSetupAction">
        <forward name="default"
                 path="/WEB-INF/pages/kickstart/file_preservation_lists.jsp"/>
    </action>

    <action path="/kickstart/KickstartFilePreservationListsSubmit"
        scope="request"
        input="/WEB-INF/pages/kickstart/file_preservation_list.jsp"
        type="com.redhat.rhn.frontend.action.kickstart.KickstartPreservationListSubmitAction"
    parameter="dispatch"
        className="com.redhat.rhn.frontend.struts.RhnActionMapping">
        <set-property property="postRequired" value="true" />
        <forward name="default"
                 path="/kickstart/KickstartFilePreservationLists.do"/>
    </action>

    <action path="/kickstart/KickstartPackageProfileEdit"
        name="submittedForm"
        scope="request"
        input="/WEB-INF/pages/kickstart/packageprofiles.jsp"
        type="com.redhat.rhn.frontend.action.kickstart.KickstartPackageProfileSetupAction"
        className="com.redhat.rhn.frontend.struts.RhnActionMapping">
         <set-property property="postRequiredIfSubmitted" value="true" />
         <forward name="default"
        path="/WEB-INF/pages/kickstart/packageprofiles.jsp" />
         <forward name="success"
                 path="/kickstart/KickstartPackageProfileEdit.do" redirect="true"/>
    </action>

    <!-- This action should not be called directly by the client.
         Instead, this url should be invoked via a mod_rewrite RewriteRule.
         See webapp.conf for the appropriate rule. -->
    <action path="/kickstart/DownloadFile"
        scope="request"
        type="com.redhat.rhn.frontend.action.kickstart.RenderKickstartFileAction" />

    <!-- This action should not be called directly by the client.
         Instead, this url should be invoked via a mod_rewrite RewriteRule.
         See webapp.conf for the appropriate rule. -->
    <action path="/ty/TinyUrl"
        scope="request"
        type="com.redhat.rhn.frontend.action.common.TinyUrlAction" />

    <action path="/kickstart/Troubleshooting"
        scope="request"
        name="kickstartTroubleshootingForm"
        input="/WEB-INF/pages/kickstart/troubleshooting.jsp"
        type="com.redhat.rhn.frontend.action.kickstart.KickstartTroubleshootingEditAction">
        <forward name="default"
                 path="/WEB-INF/pages/kickstart/troubleshooting.jsp"/>
    </action>

    <action path="/kickstart/TroubleshootingEdit"
        scope="request"
        name="kickstartTroubleshootingForm"
        input="/WEB-INF/pages/kickstart/troubleshooting.jsp"
        type="com.redhat.rhn.frontend.action.kickstart.KickstartTroubleshootingEditAction"
        className="com.redhat.rhn.frontend.struts.RhnActionMapping">
        <set-property property="postRequired" value="true" />
        <forward name="default"
                 path="/WEB-INF/pages/kickstart/troubleshooting.jsp"/>
        <forward name="success"
                 path="/rhn/kickstart/Troubleshooting.do"/>
    </action>

    <action path="/kickstart/Locale"
        scope="request"
        name="kickstartLocaleForm"
        input="/WEB-INF/pages/kickstart/locale.jsp"
        type="com.redhat.rhn.frontend.action.kickstart.KickstartLocaleEditAction">
        <forward name="default"
                 path="/WEB-INF/pages/kickstart/locale.jsp"/>
    </action>

    <action path="/kickstart/LocaleEdit"
        scope="request"
        name="kickstartLocaleForm"
        input="/WEB-INF/pages/kickstart/locale.jsp"
        type="com.redhat.rhn.frontend.action.kickstart.KickstartLocaleEditAction"
        className="com.redhat.rhn.frontend.struts.RhnActionMapping">
        <set-property property="postRequired" value="true" />
        <forward name="default"
                 path="/WEB-INF/pages/kickstart/locale.jsp"/>
        <forward name="success"
                 path="/rhn/kickstart/Locale.do"/>
    </action>

    <action path="/systems/details/kickstart/ScheduleWizard"
        scope="request"
        name="kickstartScheduleWizardForm"
        type="com.redhat.rhn.frontend.action.kickstart.ScheduleKickstartWizardAction"
        className="com.redhat.rhn.frontend.struts.RhnActionMapping">
        <set-property property="postRequiredIfSubmitted" value="true" />
        <set-property property="acls"
                      value="system_feature(ftr_kickstart)"/>
        <forward name="first"
                path="/WEB-INF/pages/kickstart/wizard/schedule/first.jsp" />
        <forward name="second"
                path="/WEB-INF/pages/kickstart/wizard/schedule/second.jsp" />
        <forward name="success"
                 redirect="true" path="/systems/details/kickstart/SessionStatus.do"/>
        <forward name="cobbler-success"
                 redirect="true" path="/systems/details/kickstart/ScheduleWizard.do"/>
        <forward name="fifth"
                path="/WEB-INF/pages/kickstart/wizard/schedule/fifth.jsp" />
    </action>

    <action path="/systems/details/virtualization/ProvisionVirtualizationWizard"
        scope="request"
    name="kickstartScheduleWizardForm"
        type="com.redhat.rhn.frontend.action.systems.virtualization.ProvisionVirtualizationWizardAction"
        className="com.redhat.rhn.frontend.struts.RhnActionMapping">
        <set-property property="postRequiredIfSubmitted" value="true" />
        <set-property property="acls" value="not system_is_virtual(); system_has_management_entitlement();system_feature(ftr_kickstart) or system_feature(ftr_snapshotting)"/>
        <forward name="first"
                 path="/WEB-INF/pages/systems/details/virtualization/provision/first.jsp"/>
        <forward name="second"
                path="/WEB-INF/pages/systems/details/virtualization/provision/second.jsp" />
        <forward name="success"
                 redirect="true" path="/systems/details/kickstart/SessionStatus.do"/>
    </action>

    <action path="/kickstart/KickstartScriptCreate"
        scope="request"
        name="kickstartScriptForm"
        input="/WEB-INF/pages/kickstart/scriptedit.jsp"
        type="com.redhat.rhn.frontend.action.kickstart.KickstartScriptCreateAction"
        className="com.redhat.rhn.frontend.struts.RhnActionMapping">
        <set-property property="postRequiredIfSubmitted" value="true" />
        <set-property property="acls" value="org_entitlement(rhn_provisioning); user_role(config_admin)"/>
        <forward name="default"
                 path="/WEB-INF/pages/kickstart/scriptcreate.jsp"/>
        <forward name="success"
                 path="/kickstart/Scripts.do"/>
    </action>

    <action path="/kickstart/KickstartScriptEdit"
        scope="request"
        name="kickstartScriptForm"
        input="/WEB-INF/pages/kickstart/scriptedit.jsp"
        type="com.redhat.rhn.frontend.action.kickstart.KickstartScriptEditAction"
        className="com.redhat.rhn.frontend.struts.RhnActionMapping">
        <set-property property="postRequiredIfSubmitted" value="true" />
        <set-property property="acls" value="org_entitlement(rhn_provisioning); user_role(config_admin)"/>
        <forward name="default"
                 path="/WEB-INF/pages/kickstart/scriptedit.jsp"/>
        <forward name="success"
                 path="/kickstart/Scripts.do"/>
    </action>

    <action path="/kickstart/KickstartScriptDelete"
        scope="request"
        name="kickstartDeleteForm"
        input="/WEB-INF/pages/kickstart/scriptdelete.jsp"
        type="com.redhat.rhn.frontend.action.kickstart.KickstartScriptDeleteAction"
        className="com.redhat.rhn.frontend.struts.RhnActionMapping">
        <set-property property="postRequiredIfSubmitted" value="true" />
        <set-property property="acls" value="org_entitlement(rhn_provisioning); user_role(config_admin)"/>
        <forward name="default"
                 path="/WEB-INF/pages/kickstart/scriptdelete.jsp"/>
        <forward name="success"
                 path="/kickstart/Scripts.do"/>
    </action>

    <action path="/kickstart/KickstartClone"
        scope="request"
        name="kickstartCloneForm"
        input="/WEB-INF/pages/kickstart/clone.jsp"
        type="com.redhat.rhn.frontend.action.kickstart.KickstartCloneAction"
        className="com.redhat.rhn.frontend.struts.RhnActionMapping">
        <set-property property="postRequiredIfSubmitted" value="true" />
        <forward name="default"
                 path="/WEB-INF/pages/kickstart/clone.jsp"/>
        <forward name="success"
                 redirect="true" path="/kickstart/KickstartDetailsEdit.do"/>
    </action>

   <action path="/systems/details/kickstart/Variables"
        scope="request"
        name="kickstartVariableForm"
        type="com.redhat.rhn.frontend.action.systems.provisioning.kickstart.VariablesAction"
        className="com.redhat.rhn.frontend.struts.RhnActionMapping">
        <set-property property="postRequiredIfSubmitted" value="true" />
        <forward name="default"
                path="/WEB-INF/pages/systems/details/kickstart/variables.jsp"/>
    </action>


    <action path="/systems/details/kickstart/SessionStatus"
        scope="request"
        name="scrollForm"
        input="/WEB-INF/pages/systems/details/kickstart/session_status.jsp"
        type="com.redhat.rhn.frontend.action.systems.provisioning.kickstart.SessionStatusAction"
        className="com.redhat.rhn.frontend.struts.RhnActionMapping">
        <set-property property="postRequiredIfSubmitted" value="true" />
        <forward name="default"
                 path="/WEB-INF/pages/systems/details/kickstart/session_status.jsp"/>
    </action>

    <action path="/systems/details/kickstart/SessionCancel"
        scope="request"
        name="kickstartSessionCancelForm"
        input="/WEB-INF/pages/systems/details/kickstart/session_cancel.jsp"
        type="com.redhat.rhn.frontend.action.systems.provisioning.kickstart.SessionCancelAction"
        className="com.redhat.rhn.frontend.struts.RhnActionMapping">
        <set-property property="postRequiredIfSubmitted" value="true" />
        <forward name="default"
                 path="/WEB-INF/pages/systems/details/kickstart/session_cancel.jsp"/>
        <forward name="success"
                 redirect="true" path="/systems/details/kickstart/SessionStatus.do"/>
    </action>

    <action path="/kickstart/TreeCreate"
        scope="request"
        name="treeEditForm"
        input="/WEB-INF/pages/kickstart/treecreate.jsp"
        type="com.redhat.rhn.frontend.action.kickstart.tree.TreeCreateAction"
 className="com.redhat.rhn.frontend.struts.RhnActionMapping">
        <set-property property="postRequiredIfSubmitted" value="true" />
        <set-property property="acls" value="org_entitlement(rhn_provisioning); user_role(config_admin)"/>
        <forward name="default"
                 path="/WEB-INF/pages/kickstart/treecreate.jsp"/>
        <forward name="success"
                 redirect="true" path="/kickstart/ViewTrees.do"/>
    </action>

    <action path="/kickstart/TreeEdit"
        scope="request"
        name="treeEditForm"
        input="/WEB-INF/pages/kickstart/treeedit.jsp"
        type="com.redhat.rhn.frontend.action.kickstart.tree.TreeEditAction"
  className="com.redhat.rhn.frontend.struts.RhnActionMapping">
        <set-property property="postRequiredIfSubmitted" value="true" />
        <set-property property="acls" value="org_entitlement(rhn_provisioning); user_role(config_admin)"/>
        <forward name="default"
                 path="/WEB-INF/pages/kickstart/treeedit.jsp"/>
        <forward name="success"
                 path="/WEB-INF/pages/kickstart/treeedit.jsp"/>
    </action>

    <action path="/kickstart/TreeDelete"
        scope="request"
        name="treeDeleteForm"
        input="/WEB-INF/pages/kickstart/treedelete-confirm.jsp"
        type="com.redhat.rhn.frontend.action.kickstart.tree.TreeDeleteAction"
        className="com.redhat.rhn.frontend.struts.RhnActionMapping">
        <set-property property="postRequiredIfSubmitted" value="true" />
        <forward name="default"
                 path="/WEB-INF/pages/kickstart/treedelete-confirm.jsp"/>
        <forward name="success"
                 redirect="true" path="/kickstart/ViewTrees.do"/>
    </action>

    <action path="/monitoring/ProbeList"
        scope="request"
        input="/WEB-INF/pages/monitoring/probes.jsp"
        type="com.redhat.rhn.frontend.action.monitoring.ProbeList"
        className="com.redhat.rhn.frontend.struts.RhnActionMapping">
        <set-property property="postRequiredIfSubmitted" value="true" />
        <set-property property="acls" value="show_monitoring()"/>
        <set-property property="mixins" value="com.redhat.rhn.common.security.acl.MonitoringAclHandler" />
        <forward name="default"
                 path="/WEB-INF/pages/monitoring/probes.jsp"/>
    </action>

    <!-- ===== CONFIGURATION ===== -->

    <!--
      ** OVERVIEW ACTIONS
      -->
    <action path="/configuration/Overview"
        scope="request"
        input="/WEB-INF/pages/configuration/overview/overview.jsp"
        type="com.redhat.rhn.frontend.action.configuration.overview.Overview"
        className="com.redhat.rhn.frontend.struts.RhnActionMapping">
        <set-property property="acls" value="org_entitlement(rhn_provisioning);user_role(config_admin)"/>
        <forward name="default"
                 path="/WEB-INF/pages/configuration/overview/overview.jsp"/>
    </action>

    <action path="/configuration/GlobalConfigChannelList"
        scope="request"
        input="/WEB-INF/pages/configuration/overview/globalconfiglist.jsp"
        type="com.redhat.rhn.frontend.action.configuration.overview.GlobalConfigChannelList"
        className="com.redhat.rhn.frontend.struts.RhnActionMapping">
        <set-property property="postRequiredIfSubmitted" value="true" />
        <set-property property="acls" value="org_entitlement(rhn_provisioning);user_role(config_admin)"/>
        <forward name="default"
                 path="/WEB-INF/pages/configuration/overview/globalconfiglist.jsp"/>
    </action>

    <action path="/configuration/file/GlobalConfigFileList"
        scope="request"
        input="/WEB-INF/pages/configuration/overview/globalfilelist.jsp"
        type="com.redhat.rhn.frontend.action.configuration.overview.GlobalConfigFileList"
        className="com.redhat.rhn.frontend.struts.RhnActionMapping">
        <set-property property="postRequiredIfSubmitted" value="true" />
        <set-property property="acls" value="org_entitlement(rhn_provisioning);user_role(config_admin);"/>
        <forward name="default"
                 path="/WEB-INF/pages/configuration/overview/globalfilelist.jsp"/>
    </action>

    <action path="/configuration/file/LocalConfigFileList"
        scope="request"
        input="/WEB-INF/pages/configuration/overview/localfilelist.jsp"
        type="com.redhat.rhn.frontend.action.configuration.overview.LocalConfigFileList"
        className="com.redhat.rhn.frontend.struts.RhnActionMapping">
        <set-property property="postRequiredIfSubmitted" value="true" />
        <set-property property="acls" value="org_entitlement(rhn_provisioning);user_role(config_admin);"/>
        <forward name="default"
                 path="/WEB-INF/pages/configuration/overview/localfilelist.jsp"/>
    </action>

    <action path="/configuration/system/ManagedSystems"
        scope="request"
        input="/WEB-INF/pages/configuration/overview/managedsystems.jsp"
        type="com.redhat.rhn.frontend.action.configuration.overview.ManagedSystemsList"
        className="com.redhat.rhn.frontend.struts.RhnActionMapping">
        <set-property property="postRequiredIfSubmitted" value="true" />
        <set-property property="acls" value="org_entitlement(rhn_provisioning)"/>
        <forward name="default"
                 path="/WEB-INF/pages/configuration/overview/managedsystems.jsp"/>
    </action>

    <action path="/configuration/system/TargetSystems"
        scope="request"
        name="targetSystemsForm"
        input="/WEB-INF/pages/configuration/overview/targetsystems.jsp"
        type="com.redhat.rhn.frontend.action.configuration.overview.TargetSystemsAction"
        className="com.redhat.rhn.frontend.struts.RhnActionMapping">
        <set-property property="acls" value="org_entitlement(rhn_provisioning)"/>
        <forward name="default"
                 path="/WEB-INF/pages/configuration/overview/targetsystems.jsp"/>
    </action>

    <action path="/configuration/system/TargetSystemsSubmit"
        scope="request"
        name="targetSystemsForm"
        input="/WEB-INF/pages/configuration/overview/targetsystems.jsp"
        type="com.redhat.rhn.frontend.action.configuration.overview.TargetSystemsSubmitAction"
        parameter="dispatch"
        className="com.redhat.rhn.frontend.struts.RhnActionMapping">
        <set-property property="postRequired" value="true" />
        <set-property property="acls" value="org_entitlement(rhn_provisioning)"/>
        <forward name="default"
                 path="/configuration/system/TargetSystems.do"/>
        <forward name="summary" redirect="true"
                 path="/configuration/system/Summary.do" />
    </action>

    <action path="/configuration/system/Summary"
        scope="request"
        input="/WEB-INF/pages/configuration/overview/summary.jsp"
        type="com.redhat.rhn.frontend.action.configuration.ssm.SummaryAction"
        className="com.redhat.rhn.frontend.struts.RhnActionMapping">
        <set-property property="postRequiredIfSubmitted" value="true" />
        <set-property property="acls" value="org_entitlement(rhn_provisioning)"/>
        <forward name="default"
                 path="/WEB-INF/pages/configuration/overview/summary.jsp"/>
    </action>

    <!--
      ** CHANNEL ACTIONS
      -->
    <action path="/configuration/ChannelOverview"
        name="channelOverviewForm"
        validate="false"
        scope="request"
        input="/WEB-INF/pages/configuration/channelOverview.jsp"
        type="com.redhat.rhn.frontend.action.configuration.channel.ChannelOverviewAction"
        className="com.redhat.rhn.frontend.struts.RhnActionMapping">
        <set-property property="postRequiredIfSubmitted" value="true" />
        <forward name="default"
                 path="/WEB-INF/pages/configuration/channel/channelOverview.jsp"/>
        <forward name="sandbox"
                 path="/systems/details/configuration/ViewModifySandboxPaths.do"
                 redirect="true"/>
        <forward name="local"
                 path="/systems/details/configuration/ViewModifyLocalPaths.do"
                 redirect="true"/>
        <forward name="success" redirect="true"
                 path="/configuration/ChannelOverview.do"/>
        <forward name="error"
                 path="/WEB-INF/pages/configuration/channel/channelOverview.jsp"/>
    </action>

    <action path="/configuration/ChannelCreate"
        name="channelOverviewForm"
        validate="false"
        scope="request"
        input="/WEB-INF/pages/configuration/channel/channelcreate.jsp"
        type="com.redhat.rhn.frontend.action.configuration.channel.ChannelOverviewAction"
        className="com.redhat.rhn.frontend.struts.RhnActionMapping">
        <set-property property="postRequiredIfSubmitted" value="true" />
        <set-property property="acls" value="user_role(config_admin)"/>
        <forward name="default"
                 path="/WEB-INF/pages/configuration/channel/channelcreate.jsp"/>
        <forward name="success" redirect="true"
                 path="/configuration/ChannelOverview.do"/>
        <forward name="error"
                 path="/WEB-INF/pages/configuration/channel/channelcreate.jsp"/>
    </action>

    <action path="/configuration/DeleteChannel"
        name="submittedForm"
        scope="request"
        input="/WEB-INF/pages/configuration/channel/deleteChannel.jsp"
        type="com.redhat.rhn.frontend.action.configuration.channel.DeleteChannelAction"
        className="com.redhat.rhn.frontend.struts.RhnActionMapping">
        <set-property property="postRequiredIfSubmitted" value="true" />
        <set-property property="acls" value="user_role(config_admin);"/>
        <forward name="submit" redirect="true"
            path="/configuration/GlobalConfigChannelList.do"/>
        <forward name="default"
            path="/WEB-INF/pages/configuration/channel/deleteChannel.jsp"/>
    </action>

    <action path="/configuration/ChannelFiles"
        scope="request"
        input="/WEB-INF/pages/configuration/channel/channelfiles.jsp"
        type="com.redhat.rhn.frontend.action.configuration.channel.ChannelFilesListSetup"
        name="submittedForm"
        className="com.redhat.rhn.frontend.struts.RhnActionMapping">
        <forward name="default"
            path="/WEB-INF/pages/configuration/channel/channelfiles.jsp"/>
    </action>

    <action path="/configuration/ChannelFilesSubmit"
        scope="request"
        input="/WEB-INF/pages/configuration/channel/channelfiles.jsp"
        type="com.redhat.rhn.frontend.action.configuration.channel.ChannelFilesListSubmit"
        name="submittedForm"
        className="com.redhat.rhn.frontend.struts.RhnActionMapping"
        parameter="dispatch">
        <set-property property="postRequired" value="true" />
        <forward name="default"
            path="/configuration/ChannelFiles.do"/>
        <forward name="copy2systems" redirect="true"
            path="/configuration/channel/Copy2Systems.do"/>
        <forward name="copy2channels" redirect="true"
            path="/configuration/channel/Copy2Channels.do"/>
    </action>

    <action path="/configuration/channel/Copy2Systems"
        scope="request"
        input="/WEB-INF/pages/configuration/channel/copy2systems.jsp"
        type="com.redhat.rhn.frontend.action.configuration.channel.Copy2SystemsAction"
        name="submittedForm"
        className="com.redhat.rhn.frontend.struts.RhnActionMapping"
        parameter="dispatch">
        <set-property property="postRequiredIfSubmitted" value="true" />
        <forward name="default"
            path="/WEB-INF/pages/configuration/channel/copy2systems.jsp"/>
        <forward name="success"
            path="/configuration/ChannelFiles.do"/>
    </action>

    <action path="/configuration/channel/Copy2Channels"
        scope="request"
        input="/WEB-INF/pages/configuration/channel/copy2channels.jsp"
        type="com.redhat.rhn.frontend.action.configuration.channel.Copy2ChannelsAction"
        name="submittedForm"
        className="com.redhat.rhn.frontend.struts.RhnActionMapping"
        parameter="dispatch">
        <set-property property="postRequiredIfSubmitted" value="true" />
        <forward name="default"
            path="/WEB-INF/pages/configuration/channel/copy2channels.jsp"/>
        <forward name="success"
            path="/configuration/ChannelFiles.do"/>
    </action>

    <action path="/configuration/channel/ChannelSystems"
        scope="request"
        input="/WEB-INF/pages/configuration/channel/channelsystems.jsp"
        type="com.redhat.rhn.frontend.action.configuration.channel.ChannelSystemsListSetup"
        name="submittedForm"
        className="com.redhat.rhn.frontend.struts.RhnActionMapping">
        <set-property property="acls" value="config_channel_type(normal);"/>
        <set-property property="mixins" value="com.redhat.rhn.common.security.acl.ConfigAclHandler" />
        <forward name="default"
            path="/WEB-INF/pages/configuration/channel/channelsystems.jsp"/>
    </action>

    <action path="/configuration/channel/ChannelSystemsSubmit"
        scope="request"
        input="/WEB-INF/pages/configuration/channel/channelfiles.jsp"
        type="com.redhat.rhn.frontend.action.configuration.channel.ChannelSystemsListSubmit"
        name="submittedForm"
        className="com.redhat.rhn.frontend.struts.RhnActionMapping"
        parameter="dispatch">
        <set-property property="postRequired" value="true" />
        <set-property property="acls" value="config_channel_type(normal);"/>
        <set-property property="mixins" value="com.redhat.rhn.common.security.acl.ConfigAclHandler" />
        <forward name="default"
            path="/configuration/channel/ChannelSystems.do"/>
        <forward name="success" redirect="true"
            path="/configuration/channel/ChannelSystems.do"/>
    </action>

    <action path="/configuration/channel/TargetSystems"
        scope="request"
        input="/WEB-INF/pages/configuration/channel/targetsystems.jsp"
        type="com.redhat.rhn.frontend.action.configuration.channel.TargetSystemsListSetup"
        name="submittedForm"
        className="com.redhat.rhn.frontend.struts.RhnActionMapping">
        <set-property property="acls" value="config_channel_type(normal);user_role(config_admin);"/>
        <set-property property="mixins" value="com.redhat.rhn.common.security.acl.ConfigAclHandler" />
        <forward name="default"
              path="/WEB-INF/pages/configuration/channel/targetsystems.jsp"/>
    </action>

    <action path="/configuration/channel/TargetSystemsSubmit"
        scope="request"
        input="/WEB-INF/pages/configuration/channel/targetsystems.jsp"
        type="com.redhat.rhn.frontend.action.configuration.channel.TargetSystemsListSubmit"
        name="submittedForm"
        className="com.redhat.rhn.frontend.struts.RhnActionMapping"
        parameter="dispatch">
        <set-property property="postRequired" value="true" />
        <set-property property="acls" value="config_channel_type(normal);user_role(config_admin);"/>
        <set-property property="mixins" value="com.redhat.rhn.common.security.acl.ConfigAclHandler" />
        <forward name="default"
              path="/configuration/channel/TargetSystems.do"/>
        <forward name="success" redirect="true"
              path="/configuration/channel/TargetSystems.do"/>
    </action>

    <!-- router-action - sets up data and forwards to appropriate screens -->
    <action path="/configuration/channel/ChannelDeployTasks"
        scope="request"
        input="/WEB-INF/pages/configuration/channel/deploy.jsp"
        type="com.redhat.rhn.frontend.action.configuration.channel.ChannelOverviewTasks"
        name="submittedForm"
        className="com.redhat.rhn.frontend.struts.RhnActionMapping"
        parameter="dispatch">
        <forward name="all2all"
              path="/configuration/channel/DeployConfirm.do"/>
        <forward name="sel2all" redirect="true"
              path="/configuration/channel/ChooseFiles.do"/>
        <forward name="all2sel" redirect="true"
              path="/configuration/channel/ChooseSystems.do"/>
        <forward name="sel2sel" redirect="true"
              path="/configuration/channel/ChooseFiles.do"/>
        <forward name="compare" redirect="true"
              path="/configuration/ChannelOverview.do"/>
        <forward name="default" redirect="true"
              path="/configuration/ChannelOverview.do"/>
    </action>

    <action path="/configuration/channel/ChooseFiles"
        scope="request"
        input="/WEB-INF/pages/configuration/channel/deploy.jsp"
        type="com.redhat.rhn.frontend.action.configuration.channel.ChannelFileDeploySetup"
        name="submittedForm"
        className="com.redhat.rhn.frontend.struts.RhnActionMapping"
        parameter="dispatch">
        <forward name="default"
              path="/WEB-INF/pages/configuration/channel/deploy.jsp"/>
    </action>

    <action path="/configuration/channel/ChooseFilesSubmit"
        scope="request"
        input="/WEB-INF/pages/configuration/channel/deploy.jsp"
        type="com.redhat.rhn.frontend.action.configuration.channel.ChannelFileDeploySubmit"
        name="submittedForm"
        className="com.redhat.rhn.frontend.struts.RhnActionMapping"
        parameter="dispatch">
        <set-property property="postRequired" value="true" />
        <forward name="default"
              path="/configuration/channel/ChooseFiles.do"/>
        <forward name="success" redirect="true"
              path="/configuration/channel/ChooseSystems.do"/>
    </action>

    <action path="/configuration/channel/ChooseSystems"
        scope="request"
        input="/WEB-INF/pages/configuration/channel/deploysystems.jsp"
        type="com.redhat.rhn.frontend.action.configuration.channel.ChannelSystemDeploySetup"
        name="submittedForm"
        className="com.redhat.rhn.frontend.struts.RhnActionMapping"
        parameter="dispatch">
        <forward name="default"
              path="/WEB-INF/pages/configuration/channel/deploysystems.jsp"/>
    </action>

    <action path="/configuration/channel/ChooseSystemsSubmit"
        scope="request"
        input="/WEB-INF/pages/configuration/channel/deploysystems.jsp"
        type="com.redhat.rhn.frontend.action.configuration.channel.ChannelSystemDeploySubmit"
        name="submittedForm"
        className="com.redhat.rhn.frontend.struts.RhnActionMapping"
        parameter="dispatch">
        <set-property property="postRequired" value="true" />
        <forward name="default"
              path="/configuration/channel/ChooseSystems.do"/>
        <forward name="confirm" redirect="true"
              path="/configuration/channel/DeployConfirm.do"/>
        <forward name="success" redirect="true"
              path="/configuration/channel/Overview.do"/>
        <forward name="failure" redirect="true"
              path="/configuration/channel/ChooseSystems.do"/>
    </action>

    <action path="/configuration/channel/DeployConfirm"
        scope="request"
        input="/WEB-INF/pages/configuration/channel/deployconfirm.jsp"
        type="com.redhat.rhn.frontend.action.configuration.channel.ChannelDeployConfirmAction"
        name="datePickerForm"
        className="com.redhat.rhn.frontend.struts.RhnActionMapping"
        parameter="dispatch">
        <forward name="default"
              path="/WEB-INF/pages/configuration/channel/deployconfirm.jsp"/>
        <forward name="success" redirect="true"
              path="/configuration/ChannelOverview.do"/>
        <forward name="failure" redirect="true"
              path="/configuration/channel/DeployConfirm.do"/>
    </action>

    <action path="/configuration/ChannelUploadFiles"
        scope="request"
        name="configFileForm"
        input="/WEB-INF/pages/configuration/channel/fileup.jsp"
        type="com.redhat.rhn.frontend.action.configuration.channel.ChannelAddFilesAction"
        className="com.redhat.rhn.frontend.struts.RhnActionMapping">
        <set-property property="postRequiredIfSubmitted" value="true" />
        <set-property property="acls" value="config_channel_editable();"/>
        <set-property property="mixins" value="com.redhat.rhn.common.security.acl.ConfigAclHandler" />
        <forward name="default"
                 path="/WEB-INF/pages/configuration/channel/fileup.jsp" />
        <forward name="success" redirect="true"
                 path="/configuration/file/FileDetails.do" />
    </action>

    <action path="/configuration/ChannelImportFiles"
        scope="request"
        name="configFileForm"
        input="/WEB-INF/pages/configuration/channel/fileimport.jsp"
        type="com.redhat.rhn.frontend.action.configuration.channel.ChannelFilesImportSetup"
        className="com.redhat.rhn.frontend.struts.RhnActionMapping">
        <set-property property="acls" value="config_channel_editable();"/>
        <set-property property="mixins" value="com.redhat.rhn.common.security.acl.ConfigAclHandler" />
        <forward name="default"
                 path="/WEB-INF/pages/configuration/channel/fileimport.jsp"/>
    </action>

    <action path="/configuration/ChannelImportFilesSubmit"
        scope="request"
        name="configFileForm"
        input="/WEB-INF/pages/configuration/channel/fileimport.jsp"
        type="com.redhat.rhn.frontend.action.configuration.channel.ChannelFilesImportSubmit"
        className="com.redhat.rhn.frontend.struts.RhnActionMapping"
        parameter="dispatch">
        <set-property property="postRequired" value="true" />
        <set-property property="acls" value="config_channel_editable();"/>
        <set-property property="mixins" value="com.redhat.rhn.common.security.acl.ConfigAclHandler" />
        <forward name="default" redirect="true"
                 path="/configuration/ChannelImportFiles.do"/>
    </action>

    <action path="/configuration/ChannelCreateFiles"
        scope="request"
        name="configFileForm"
        input="/WEB-INF/pages/configuration/channel/filecreate.jsp"
        type="com.redhat.rhn.frontend.action.configuration.channel.ChannelAddFilesAction"
        className="com.redhat.rhn.frontend.struts.RhnActionMapping">
        <set-property property="postRequiredIfSubmitted" value="true" />
        <set-property property="acls" value="config_channel_editable();"/>
        <set-property property="mixins" value="com.redhat.rhn.common.security.acl.ConfigAclHandler" />
        <forward name="default"
                 path="/WEB-INF/pages/configuration/channel/filecreate.jsp"/>
        <forward name="success" redirect="true"
                 path="/configuration/file/FileDetails.do"/>
    </action>

    <!--
      ** CONFIG FILE ACTIONS
      -->
    <action path="/configuration/file/ManageRevision"
        scope="request"
        input="/WEB-INF/pages/configuration/files/manage.jsp"
        name="configFileForm"
        type="com.redhat.rhn.frontend.action.configuration.files.ManageRevisionSetup"
        className="com.redhat.rhn.frontend.struts.RhnActionMapping">
        <forward name="default"
                 path="/WEB-INF/pages/configuration/files/manage.jsp"/>
    </action>

    <action path="/configuration/file/ManageRevisionSubmit"
        scope="request"
        input="/WEB-INF/pages/configuration/files/manage.jsp"
        name="configFileForm"
        parameter="dispatch"
        type="com.redhat.rhn.frontend.action.configuration.files.ManageRevisionSubmit"
        className="com.redhat.rhn.frontend.struts.RhnActionMapping">
        <set-property property="postRequired" value="true" />
        <forward name="default"
                 path="/configuration/file/ManageRevision.do"/>
        <forward name="deletedfile" redirect="true"
                 path="/configuration/ChannelFiles.do" />
    </action>

    <action path="/configuration/file/CopyFileCentral"
        scope="request"
        input="/WEB-INF/pages/configuration/files/copycentral.jsp"
        type="com.redhat.rhn.frontend.action.configuration.files.CopyFileCentralAction"
        className="com.redhat.rhn.frontend.struts.RhnActionMapping">
        <set-property property="acls" value="user_role(config_admin);"/>
        <forward name="default"
                 path="/WEB-INF/pages/configuration/files/copycentral.jsp"/>
    </action>

    <action path="/configuration/file/CopyFileLocal"
        scope="request"
        input="/WEB-INF/pages/configuration/files/copylocal.jsp"
        type="com.redhat.rhn.frontend.action.configuration.files.CopyFileLocalAction"
        className="com.redhat.rhn.frontend.struts.RhnActionMapping">
        <forward name="default"
                 path="/WEB-INF/pages/configuration/files/copylocal.jsp"/>
    </action>

    <action path="/configuration/file/CopyFileSandbox"
        scope="request"
        input="/WEB-INF/pages/configuration/files/copysandbox.jsp"
        type="com.redhat.rhn.frontend.action.configuration.files.CopyFileSandboxAction"
        className="com.redhat.rhn.frontend.struts.RhnActionMapping">
        <forward name="default"
                 path="/WEB-INF/pages/configuration/files/copysandbox.jsp"/>
    </action>

    <action path="/configuration/file/CopyFileCentralSubmit"
        scope="request"
        type="com.redhat.rhn.frontend.action.configuration.files.CopyFileCentralSubmitAction"
        className="com.redhat.rhn.frontend.struts.RhnActionMapping"
        parameter="dispatch">
        <set-property property="postRequired" value="true" />
        <set-property property="acls" value="user_role(config_admin);"/>
        <forward name="default"
                 path="/configuration/file/CopyFileCentral.do"/>
    </action>

    <action path="/configuration/file/CopyFileLocalSubmit"
        scope="request"
        type="com.redhat.rhn.frontend.action.configuration.files.CopyFileLocalSubmitAction"
        className="com.redhat.rhn.frontend.struts.RhnActionMapping"
        parameter="dispatch">
        <set-property property="postRequired" value="true" />
        <forward name="default"
                 path="/configuration/file/CopyFileLocal.do"/>
    </action>

    <action path="/configuration/file/CopyFileSandboxSubmit"
        scope="request"
        type="com.redhat.rhn.frontend.action.configuration.files.CopyFileSandboxSubmitAction"
        className="com.redhat.rhn.frontend.struts.RhnActionMapping"
        parameter="dispatch">
        <set-property property="postRequired" value="true" />
        <forward name="default"
                 path="/configuration/file/CopyFileSandbox.do"/>
    </action>

    <action path="/configuration/file/CompareRevision"
        scope="request"
        input="/WEB-INF/pages/configuration/files/comparerevision.jsp"
        type="com.redhat.rhn.frontend.action.configuration.files.CompareRevisionAction"
        className="com.redhat.rhn.frontend.struts.RhnActionMapping">
        <set-property property="postRequiredIfSubmitted" value="true" />
        <forward name="default"
                 path="/WEB-INF/pages/configuration/files/comparerevision.jsp"/>
    </action>

    <action path="/configuration/file/CompareCopy"
        scope="request"
        input="/WEB-INF/pages/configuration/files/comparecopy.jsp"
        type="com.redhat.rhn.frontend.action.configuration.files.CompareCopyAction"
        className="com.redhat.rhn.frontend.struts.RhnActionMapping">
        <set-property property="postRequiredIfSubmitted" value="true" />
        <forward name="default"
                 path="/WEB-INF/pages/configuration/files/comparecopy.jsp"/>
    </action>

    <action path="/configuration/file/CompareChannel"
        scope="request"
        input="/WEB-INF/pages/configuration/files/comparechannel.jsp"
        type="com.redhat.rhn.frontend.action.configuration.files.CompareChannelAction"
        className="com.redhat.rhn.frontend.struts.RhnActionMapping">
        <set-property property="postRequiredIfSubmitted" value="true" />
        <forward name="default"
                 path="/WEB-INF/pages/configuration/files/comparechannel.jsp"/>
    </action>

    <action path="/configuration/file/CompareFile"
        scope="request"
        input="/WEB-INF/pages/configuration/files/comparefile.jsp"
        type="com.redhat.rhn.frontend.action.configuration.files.CompareFileAction"
        className="com.redhat.rhn.frontend.struts.RhnActionMapping">
        <set-property property="postRequiredIfSubmitted" value="true" />
        <forward name="default"
                 path="/WEB-INF/pages/configuration/files/comparefile.jsp"/>
    </action>

    <action path="/configuration/file/FileDetails"
        scope="request"
        input="/WEB-INF/pages/configuration/files/filedetails.jsp"
        type="com.redhat.rhn.frontend.action.configuration.files.FileDetailsAction"
        name="configFileForm"
        className="com.redhat.rhn.frontend.struts.RhnActionMapping">
        <set-property property="postRequiredIfSubmitted" value="true" />
        <forward name="default"
                 path="/WEB-INF/pages/configuration/files/filedetails.jsp"/>
        <forward name="error"
                 path="/WEB-INF/pages/configuration/files/filedetails.jsp"/>
    </action>

    <action path="/configuration/file/FileDownload"
        scope="request"
        input="/WEB-INF/pages/configuration/files/filedetails.jsp"
        type="com.redhat.rhn.frontend.action.configuration.files.FileDownloadAction"
        name="configFileForm"
        className="com.redhat.rhn.frontend.struts.RhnActionMapping">
        <set-property property="postRequiredIfSubmitted" value="true" />
        <forward name="default"
                 path="/WEB-INF/pages/configuration/files/filedetails.jsp"/>
        <forward name="error"
                 path="/WEB-INF/pages/configuration/files/filedetails.jsp"/>
    </action>

    <action path="/configuration/file/DeleteRevision"
        scope="request"
        input="/WEB-INF/pages/configuration/files/deleterev.jsp"
        type="com.redhat.rhn.frontend.action.configuration.files.DeleteRevisionAction"
        name="configFileForm"
        className="com.redhat.rhn.frontend.struts.RhnActionMapping">
        <set-property property="postRequiredIfSubmitted" value="true" />
        <set-property property="acls" value="config_channel_editable();"/>
        <set-property property="mixins" value="com.redhat.rhn.common.security.acl.ConfigAclHandler" />
        <forward name="default"
                 path="/WEB-INF/pages/configuration/files/deleterev.jsp"/>
        <forward name="success" redirect="true"
                 path="/configuration/file/FileDetails.do"/>
        <forward name="deletedfile" redirect="true"
                 path="/configuration/ChannelFiles.do" />
        <forward name="failure" redirect="true"
                 path="/configuration/file/FileDetails.do"/>
    </action>

    <action path="/configuration/file/DeleteFile"
        scope="request"
        type="com.redhat.rhn.frontend.action.configuration.files.DeleteFileAction"
        name="configFileForm"
        className="com.redhat.rhn.frontend.struts.RhnActionMapping">
        <set-property property="postRequiredIfSubmitted" value="true" />
        <set-property property="acls" value="config_channel_editable();"/>
        <set-property property="mixins" value="com.redhat.rhn.common.security.acl.ConfigAclHandler" />
        <forward name="default"
                 path="/WEB-INF/pages/configuration/files/deletefile.jsp"/>
        <forward name="success" redirect="true"
                 path="/configuration/ChannelOverview.do"/>
        <forward name="failure" redirect="true"
                 path="/configuration/file/FileDetails.do"/>
    </action>

    <action path="/configuration/file/CompareDeployed"
        scope="request"
        input="/WEB-INF/pages/configuration/files/comparedeployed.jsp"
        type="com.redhat.rhn.frontend.action.configuration.files.CompareDeployedAction"
        className="com.redhat.rhn.frontend.struts.RhnActionMapping">
        <forward name="default"
                 path="/WEB-INF/pages/configuration/files/comparedeployed.jsp"/>
    </action>

    <action path="/configuration/file/CompareDeployedSubmit"
        scope="request"
        input="/WEB-INF/pages/configuration/files/comparedeployed.jsp"
        parameter="dispatch"
        type="com.redhat.rhn.frontend.action.configuration.files.CompareDeployedSubmitAction"
        className="com.redhat.rhn.frontend.struts.RhnActionMapping">
        <set-property property="postRequired" value="true" />
        <forward name="default" redirect="true"
                 path="/configuration/file/CompareDeployed.do"/>
    </action>

    <action path="/configuration/file/Diff"
        scope="request"
        input="/WEB-INF/pages/configuration/files/diff.jsp"
        parameter="dispatch"
        type="com.redhat.rhn.frontend.action.configuration.files.DiffAction"
        className="com.redhat.rhn.frontend.struts.RhnActionMapping">
        <forward name="default"
                 path="/WEB-INF/pages/configuration/files/diff.jsp"/>
    </action>

    <action path="/configuration/file/DownloadDiff"
        scope="request"
        input="/WEB-INF/pages/configuration/files/diff.jsp"
        type="com.redhat.rhn.frontend.action.configuration.files.DownloadDiffAction"
        className="com.redhat.rhn.frontend.struts.RhnActionMapping">
        <set-property property="acls" value="is_file()"/>
        <set-property property="mixins" value="com.redhat.rhn.common.security.acl.ConfigAclHandler" />
        <forward name="default"
                 path="/configuration/file/Diff.do"/>
    </action>

    <action path="/configuration/file/RevisionDeploy"
        scope="request"
        input="/WEB-INF/pages/configuration/files/deploy.jsp"
        type="com.redhat.rhn.frontend.action.configuration.files.LocalRevisionDeployAction"
        name="datePickerForm"
        className="com.redhat.rhn.frontend.struts.RhnActionMapping">
        <set-property property="postRequiredIfSubmitted" value="true" />
        <forward name="default"
                 path="/WEB-INF/pages/configuration/files/deploy.jsp"/>
        <forward name="global" redirect="true"
                 path="/configuration/file/GlobalRevisionDeploy.do"/>
        <forward name="success" redirect="true"
                  path="/configuration/file/FileDetails.do" />
    </action>

    <action path="/configuration/file/GlobalRevisionDeploy"
        scope="request"
        input="/WEB-INF/pages/configuration/files/deploy.jsp"
        type="com.redhat.rhn.frontend.action.configuration.files.GlobalRevisionDeploySetup"
        name="submittedForm"
        className="com.redhat.rhn.frontend.struts.RhnActionMapping">
        <set-property property="postRequiredIfSubmitted" value="true" />
        <forward name="default"
                 path="/WEB-INF/pages/configuration/files/deploy.jsp"/>
    </action>

    <action path="/configuration/file/GlobalRevisionDeploySubmit"
        scope="request"
        input="/WEB-INF/pages/configuration/files/deploy.jsp"
        type="com.redhat.rhn.frontend.action.configuration.files.GlobalRevisionDeploySubmit"
        name="submittedForm"
        className="com.redhat.rhn.frontend.struts.RhnActionMapping"
        parameter="dispatch">
        <set-property property="postRequired" value="true" />
        <forward name="default"
                 path="/configuration/file/GlobalRevisionDeploy.do"/>
        <forward name="confirm" redirect="true"
                 path="/configuration/file/GlobalRevisionDeployConfirm.do"/>
    </action>

    <action path="/configuration/file/GlobalRevisionDeployConfirm"
        scope="request"
        input="/WEB-INF/pages/configuration/files/deployconfirm.jsp"
        type="com.redhat.rhn.frontend.action.configuration.files.GlobalRevisionDeployConfirmSetup"
        name="datePickerForm"
        className="com.redhat.rhn.frontend.struts.RhnActionMapping">
        <forward name="default"
                 path="/WEB-INF/pages/configuration/files/deployconfirm.jsp"/>
    </action>

    <action path="/configuration/file/GlobalRevisionDeployConfirmSubmit"
        scope="request"
        input="/WEB-INF/pages/configuration/files/deployconfirm.jsp"
        type="com.redhat.rhn.frontend.action.configuration.files.GlobalRevisionDeployConfirmSubmit"
        name="datePickerForm"
        className="com.redhat.rhn.frontend.struts.RhnActionMapping"
        parameter="dispatch">
        <set-property property="postRequiredIfSubmitted" value="true" />
        <forward name="default"
                 path="/WEB-INF/pages/configuration/files/deployconfirm.jsp"/>
        <forward name="success" redirect="true"
                 path="/configuration/file/FileDetails.do"/>
        <forward name="failure" redirect="true"
                 path="/WEB-INF/pages/configuration/files/deployconfirm.jsp"/>
    </action>
    <!-- ===== END CONFIGURATION ===== -->

     <action path="/systems/entitlements/GuestLimitedHosts"
             scope="request"
             type="com.redhat.rhn.frontend.action.systems.entitlements.VirtualizationEntitlementsAction"
             parameter="listGuestLimited"
             className="com.redhat.rhn.frontend.struts.RhnActionMapping">
       <set-property property="postRequiredIfSubmitted" value="true" />
       <set-property property="acls" value="user_role(org_admin)"/>
       <forward name="success" path="/WEB-INF/pages/systems/entitlements/guestlimited.jsp"/>
     </action>

     <action path="/systems/entitlements/GuestUnlimitedHosts"
             scope="request"
             type="com.redhat.rhn.frontend.action.systems.entitlements.VirtualizationEntitlementsAction"
             parameter="listGuestUnlimited"
             className="com.redhat.rhn.frontend.struts.RhnActionMapping">
       <set-property property="postRequiredIfSubmitted" value="true" />
       <set-property property="acls" value="user_role(org_admin)"/>
       <forward name="success" path="/WEB-INF/pages/systems/entitlements/guestunlimited.jsp"/>
     </action>

     <action path="/systems/entitlements/PhysicalHosts"
             scope="request"
             type="com.redhat.rhn.frontend.action.systems.entitlements.VirtualizationEntitlementsAction"
             parameter="listPhysicalHosts"
             className="com.redhat.rhn.frontend.struts.RhnActionMapping">
       <set-property property="postRequiredIfSubmitted" value="true" />
       <set-property property="acls" value="user_role(org_admin)"/>
       <forward name="success" path="/WEB-INF/pages/systems/entitlements/physicalhosts.jsp"/>
     </action>

     <action path="/systems/entitlements/FlexGuests"
             scope="request"
             type="com.redhat.rhn.frontend.action.systems.entitlements.FlexGuestAction"
             className="com.redhat.rhn.frontend.struts.RhnActionMapping">
       <set-property property="postRequiredIfSubmitted" value="true" />
       <set-property property="acls" value="user_role(org_admin)"/>
       <forward name="default" path="/WEB-INF/pages/systems/entitlements/flexguests.jsp"/>
     </action>

     <action path="/systems/entitlements/EligibleFlexGuests"
             scope="request"
             type="com.redhat.rhn.frontend.action.systems.entitlements.EligibleFlexGuestAction"
             className="com.redhat.rhn.frontend.struts.RhnActionMapping">
       <set-property property="postRequiredIfSubmitted" value="true" />
       <set-property property="acls" value="user_role(org_admin)"/>
       <forward name="default" path="/WEB-INF/pages/systems/entitlements/flexguests.jsp"/>
       <forward name="success" path="/systems/entitlements/EligibleFlexGuests.do" redirect="true"/>
     </action>

    <action path="/channels/manage/errata/Add"
        scope="request"
        input="/WEB-INF/pages/channel/manage/add.jsp"
        type="com.redhat.rhn.frontend.action.channel.manage.AddErrataAction"
        className="com.redhat.rhn.frontend.struts.RhnActionMapping">
      <forward name="default" path="/WEB-INF/pages/channel/manage/add.jsp" />
    </action>

    <action path="/channels/manage/errata/ListRemove"
        scope="request"
        input="/WEB-INF/pages/channel/manage/errataremove.jsp"
        type="com.redhat.rhn.frontend.action.channel.manage.ListErrataAction"
        className="com.redhat.rhn.frontend.struts.RhnActionMapping">
      <set-property property="postRequiredIfSubmitted" value="true" />
      <forward name="default" path="/WEB-INF/pages/channel/manage/errataremove.jsp" />
      <forward name="submit" path="/channels/manage/errata/ConfirmRemove.do"  redirect="true"/>
    </action>

    <action path="/channels/manage/errata/ConfirmRemove"
        scope="request"
        input="/WEB-INF/pages/channel/manage/confirmerrataremove.jsp"
        type="com.redhat.rhn.frontend.action.channel.manage.ErrataRemoveAction"
        className="com.redhat.rhn.frontend.struts.RhnActionMapping">
      <set-property property="postRequiredIfSubmitted" value="true" />
      <forward name="default" path="/WEB-INF/pages/channel/manage/confirmerrataremove.jsp" />
      <forward name="submit" path="/channels/manage/errata/ListRemove.do"  redirect="true"/>
    </action>

      <action path="/channels/manage/errata/AddRedHatErrata"
        scope="request"
        input="/WEB-INF/pages/channel/manage/adderrataredhat.jsp"
        type="com.redhat.rhn.frontend.action.channel.manage.AddRedHatErrataAction"
        className="com.redhat.rhn.frontend.struts.RhnActionMapping">
      <set-property property="postRequiredIfSubmitted" value="true" />
      <forward name="default" path="/WEB-INF/pages/channel/manage/adderrataredhat.jsp" />
      <forward name="submit" path="/channels/manage/errata/ConfirmErrataAdd.do"  redirect="true"/>
      </action>

      <action path="/channels/manage/errata/AddCustomErrata"
        scope="request"
        input="/WEB-INF/pages/channel/manage/addcustomerrata.jsp"
        type="com.redhat.rhn.frontend.action.channel.manage.AddCustomErrataAction"
        className="com.redhat.rhn.frontend.struts.RhnActionMapping">
      <set-property property="postRequiredIfSubmitted" value="true" />
      <forward name="default" path="/WEB-INF/pages/channel/manage/addcustomerrata.jsp" />
      <forward name="submit" path="/channels/manage/errata/ConfirmErrataAdd.do" redirect="true"/>
      </action>

      <action path="/channels/manage/errata/ConfirmErrataAdd"
        scope="request"
        input="/WEB-INF/pages/channel/manage/confirmerrata.jsp"
        type="com.redhat.rhn.frontend.action.channel.manage.ConfirmErrataAction"
        className="com.redhat.rhn.frontend.struts.RhnActionMapping">
      <set-property property="postRequiredIfSubmitted" value="true" />
      <forward name="default" path="/WEB-INF/pages/channel/manage/confirmerrata.jsp" />
      <forward name="clone" path="/channels/manage/errata/PublishErrata.do" redirect="true"/>
      </action>

     <action path="/channels/manage/errata/PublishErrata"
        scope="request"
        type="com.redhat.rhn.frontend.action.channel.manage.PublishErrataAction"
        className="com.redhat.rhn.frontend.struts.RhnActionMapping">
       <forward name="default" path="/channels/manage/errata/Add.do" />
      </action>


      <action path="/channels/manage/errata/SyncErrata"
        scope="request"
        input="/WEB-INF/pages/channel/manage/erratasync.jsp"
        type="com.redhat.rhn.frontend.action.channel.manage.SyncErrataAction"
        className="com.redhat.rhn.frontend.struts.RhnActionMapping">
      <set-property property="postRequiredIfSubmitted" value="true" />
      <forward name="default" path="/WEB-INF/pages/channel/manage/erratasync.jsp" />
      <forward name="submit" path="/channels/manage/errata/ConfirmSyncPackages.do" redirect="true"/>
      </action>

      <action path="/channels/manage/errata/ConfirmSyncPackages"
        scope="request"
        input="/WEB-INF/pages/channel/manage/erratapackagesync.jsp"
        type="com.redhat.rhn.frontend.action.channel.manage.SyncErrataPackagesAction"
        className="com.redhat.rhn.frontend.struts.RhnActionMapping">
      <set-property property="postRequiredIfSubmitted" value="true" />
      <forward name="default" path="/WEB-INF/pages/channel/manage/erratapackagesync.jsp" />
      <forward name="submit" path="/channels/manage/errata/SyncErrata.do" redirect="true"/>
      </action>



   <action path="/channels/manage/errata/Errata"
        scope="request"
        type="com.redhat.rhn.frontend.action.channel.manage.ErrataIndexAction"
        className="com.redhat.rhn.frontend.struts.RhnActionMapping">
      <forward name="default" path="/WEB-INF/pages/channel/manage/errata.jsp" />
      </action>



     <action path="/channels/manage/solaris/ListPatchSets"
        scope="request"
        type="com.redhat.rhn.frontend.action.channel.manage.PatchSetListAction"
        className="com.redhat.rhn.frontend.struts.RhnActionMapping">
      <set-property property="postRequiredIfSubmitted" value="true" />
      <forward name="default" path="/WEB-INF/pages/channel/manage/listpatchset.jsp" />
      </action>

   <action path="/channels/ChannelPackages"
        scope="request"
        type="com.redhat.rhn.frontend.action.channel.ChannelPackagesAction"
        className="com.redhat.rhn.frontend.struts.RhnActionMapping">
      <set-property property="postRequiredIfSubmitted" value="true" />
      <forward name="default" path="/WEB-INF/pages/channel/packagelist.jsp" />
      </action>

   <action path="/channels/ChannelErrata"
        scope="request"
        type="com.redhat.rhn.frontend.action.channel.ChannelErrataAction"
        className="com.redhat.rhn.frontend.struts.RhnActionMapping">
      <set-property property="postRequiredIfSubmitted" value="true" />
      <forward name="default" path="/WEB-INF/pages/channel/erratalist.jsp" />
      </action>

   <action path="/channels/ChannelDetail"
        scope="request"
        name="channelDetailForm"
        type="com.redhat.rhn.frontend.action.channel.ChannelDetailsAction"
        className="com.redhat.rhn.frontend.struts.RhnActionMapping">
      <set-property property="postRequiredIfSubmitted" value="true" />
      <forward name="default" path="/WEB-INF/pages/channel/channeldetail.jsp" />
      <forward name="success" path="/channels/ChannelDetail.do" redirect="true" />
   </action>

   <action path="/channels/manage/ChannelPackages"
        scope="request"
        type="com.redhat.rhn.frontend.action.channel.manage.ChannelPackagesAction"
        className="com.redhat.rhn.frontend.struts.RhnActionMapping">
      <set-property property="postRequiredIfSubmitted" value="true" />
      <forward name="confirm" path="/channels/manage/ChannelPackagesRemove.do" redirect="true" />
      <forward name="default" path="/WEB-INF/pages/channel/manage/listremovepackages.jsp" />
      </action>

   <action path="/channels/manage/Repositories"
        scope="request"
        type="com.redhat.rhn.frontend.action.channel.manage.RepositoriesAction"
        className="com.redhat.rhn.frontend.struts.RhnActionMapping">
      <set-property property="postRequiredIfSubmitted" value="true" />
      <forward name="default" path="/WEB-INF/pages/channel/manage/channelrepos.jsp" />
      <forward name="success" path="/channels/manage/Repositories.do" redirect="true" />
   </action>

   <action path="/channels/manage/Sync"
        scope="request"
        type="com.redhat.rhn.frontend.action.channel.manage.SyncRepositoriesAction"
        className="com.redhat.rhn.frontend.struts.RhnActionMapping">
      <forward name="default" path="/WEB-INF/pages/channel/manage/syncrepos.jsp" />
      <forward name="success" path="/channels/manage/Sync.do" redirect="true" />
   </action>

   <action path="/channels/manage/Manage"
           scope="request"
           type="com.redhat.rhn.frontend.action.channel.manage.ManageChannelsAction"
           className="com.redhat.rhn.frontend.struts.RhnActionMapping">
      <set-property property="postRequiredIfSubmitted" value="true" />
      <forward name="default" path="/WEB-INF/pages/channel/manage/manage.jsp"/>
   </action>

   <action path="/channels/manage/Delete"
           scope="request"
           name="channelDeleteForm"
           type="com.redhat.rhn.frontend.action.channel.manage.DeleteChannelAction"
           className="com.redhat.rhn.frontend.struts.RhnActionMapping">
      <set-property property="postRequiredIfSubmitted" value="true" />
      <forward name="default" path="/WEB-INF/pages/channel/manage/delete.jsp"/>
      <forward name="delete" path="/software/manage/packages/PackageList.do" redirect="true" />
      <forward name="success" path="/channels/manage/Manage.do" redirect="true" />
   </action>

   <action path="/channels/manage/Edit"
           scope="request"
           name="channelEditForm"
           type="com.redhat.rhn.frontend.action.channel.manage.EditChannelAction"
           className="com.redhat.rhn.frontend.struts.RhnActionMapping">
      <set-property property="postRequiredIfSubmitted" value="true" />
      <forward name="default" path="/WEB-INF/pages/channel/manage/edit.jsp" />
      <forward name="private"
               path="/WEB-INF/pages/channel/manage/confirmprivate.jsp" />
      <forward name="protected"
               path="/WEB-INF/pages/channel/manage/confirmprotected.jsp" />
      <forward name="success" path="/channels/manage/Edit.do" redirect="true" />
   </action>

   <action path="/channels/manage/ChannelPackagesRemove"
        scope="request"
        type="com.redhat.rhn.frontend.action.channel.manage.ChannelPackagesRemoveAction"
        className="com.redhat.rhn.frontend.struts.RhnActionMapping">
      <set-property property="postRequiredIfSubmitted" value="true" />
      <forward name="default" path="/WEB-INF/pages/channel/manage/confirmremovepackages.jsp" />
      <forward name="complete" path="/channels/manage/ChannelPackages.do" redirect="true" />
      </action>

   <action path="/channels/manage/ChannelPackageMenu"
        scope="request"
        type="com.redhat.rhn.frontend.action.channel.manage.ChannelPackageMenuAction"
        className="com.redhat.rhn.frontend.struts.RhnActionMapping">
        <forward name="default" path="/WEB-INF/pages/channel/manage/packagemenu.jsp" />
      </action>
   <action path="/channels/manage/ChannelPackagesAdd"
        scope="request"
        type="com.redhat.rhn.frontend.action.channel.manage.ChannelPackagesAddAction"
        className="com.redhat.rhn.frontend.struts.RhnActionMapping">
        <set-property property="postRequiredIfSubmitted" value="true" />
        <forward name="default" path="/WEB-INF/pages/channel/manage/addpackages.jsp" />
          <forward name="confirm" path="/channels/manage/ChannelPackagesAddConfirm.do" redirect="true" />
      </action>

   <action path="/channels/manage/ChannelPackagesAddConfirm"
        scope="request"
        type="com.redhat.rhn.frontend.action.channel.manage.ChannelPackagesAddConfirmAction"
        className="com.redhat.rhn.frontend.struts.RhnActionMapping">
        <set-property property="postRequiredIfSubmitted" value="true" />
        <forward name="default" path="/WEB-INF/pages/channel/manage/confirmaddpackages.jsp" />
          <forward name="complete" path="/channels/manage/ChannelPackages.do" redirect="true" />
      </action>

   <action path="/channels/Managers"
        scope="request"
        input="/WEB-INF/pages/channels/manage/managers.jsp"
        type="com.redhat.rhn.frontend.action.channels.ManagersSetupAction"
        className="com.redhat.rhn.frontend.struts.RhnActionMapping">
        <set-property property="acls" value="user_role(channel_admin);"/>
        <forward name="default" path="/WEB-INF/pages/channels/manage/managers.jsp" />
        <forward name="submitted"
                 path="/channels/Managers.do" redirect="true"/>
   </action>

   <action path="/channels/manage/Managers"
        scope="request"
        input="/WEB-INF/pages/channels/manage/managers_edit.jsp"
        type="com.redhat.rhn.frontend.action.channels.ManagersSetupAction"
        className="com.redhat.rhn.frontend.struts.RhnActionMapping">
        <set-property property="acls" value="user_role(channel_admin);"/>
        <forward name="default" path="/WEB-INF/pages/channels/manage/managers_edit.jsp" />
        <forward name="submitted"
                 path="/channels/manage/Managers.do" redirect="true"/>
   </action>

     <action path="/channels/ChannelSubscribers"
        type="com.redhat.rhn.frontend.action.channel.ChannelSubscribedAction"
            className="com.redhat.rhn.frontend.struts.RhnActionMapping">
        <set-property property="postRequiredIfSubmitted" value="true" />
        <forward name="default" path="/WEB-INF/pages/channel/subscribedsystems.jsp" />
      </action>

     <action path="/channels/TargetSystems"
        type="com.redhat.rhn.frontend.action.channel.TargetSystemsAction"
            className="com.redhat.rhn.frontend.struts.RhnActionMapping">
        <forward name="confirm" path="/channels/ConfirmTargetSystems.do" redirect="true"/>
        <forward name="default" path="/WEB-INF/pages/channel/targetsystems.jsp" />
      </action>

     <action path="/channels/ConfirmTargetSystems"
        type="com.redhat.rhn.frontend.action.channel.TargetSystemsConfirmAction"
            className="com.redhat.rhn.frontend.struts.RhnActionMapping">
        <set-property property="postRequiredIfSubmitted" value="true" />
        <forward name="default" path="/WEB-INF/pages/channel/confirmtargetsystems.jsp" />
        <forward name="success" path="/channels/TargetSystems.do" redirect="true" />
      </action>


   <action path="/systems/customdata/CustomDataList"
        scope="request"
        type="com.redhat.rhn.frontend.action.systems.customkey.CustomKeyListAction"
        className="com.redhat.rhn.frontend.struts.RhnActionMapping">
        <set-property property="postRequiredIfSubmitted" value="true" />
        <forward name="default" path="/WEB-INF/pages/systems/customkey/listcustomkeys.jsp" />
      </action>

   <action path="/systems/customdata/CreateCustomKey"
        scope="request"
        type="com.redhat.rhn.frontend.action.systems.customkey.CreateCustomKeyAction"
        className="com.redhat.rhn.frontend.struts.RhnActionMapping">
        <set-property property="postRequiredIfSubmitted" value="true" />
        <forward name="default" path="/WEB-INF/pages/systems/customkey/createkey.jsp" />
        <forward name="created" path="/systems/customdata/CustomDataList.do" redirect="true"/>
      </action>



   <action path="/systems/customdata/DeleteCustomKey"
        scope="request"
        input="/WEB-INF/pages/systems/customkey/deletekey.jsp"
        type="com.redhat.rhn.frontend.action.systems.customkey.DeleteCustomKeyAction"
        name="submittedForm"
        className="com.redhat.rhn.frontend.struts.RhnActionMapping">
        <set-property property="postRequiredIfSubmitted" value="true" />
        <forward name="default" path="/WEB-INF/pages/systems/customkey/deletekey.jsp" />
        <forward name="deleted" path="/systems/customdata/CustomDataList.do" redirect="true"/>
      </action>

   <action path="/systems/customdata/UpdateCustomKey"
        scope="request"
        input="/WEB-INF/pages/systems/customkey/updatekey.jsp"
        type="com.redhat.rhn.frontend.action.systems.customkey.UpdateCustomKeyAction"
        name="updateCustomKeyForm"
        className="com.redhat.rhn.frontend.struts.RhnActionMapping">
        <set-property property="postRequiredIfSubmitted" value="true" />
        <forward name="default" path="/WEB-INF/pages/systems/customkey/updatekey.jsp" />
        <forward name="updated" path="/systems/customdata/CustomDataList.do" redirect="true"/>
      </action>

   <action path="/software/manage/packages/PackageList"
        scope="request"
        type="com.redhat.rhn.frontend.action.rhnpackage.CustomPackageListAction"
        className="com.redhat.rhn.frontend.struts.RhnActionMapping">
        <set-property property="postRequiredIfSubmitted" value="true" />
        <forward name="default" path="/WEB-INF/pages/channel/manage/package/listremovecustompackages.jsp" />
        <forward name="confirm" path="/software/manage/packages/ConfirmPackageRemove.do" redirect="true" />
      </action>

   <action path="/software/manage/packages/ConfirmPackageRemove"
        scope="request"
        type="com.redhat.rhn.frontend.action.rhnpackage.CustomPackagesDeleteConfirmAction"
        className="com.redhat.rhn.frontend.struts.RhnActionMapping">
        <set-property property="postRequiredIfSubmitted" value="true" />
        <forward name="default" path="/WEB-INF/pages/channel/manage/package/confirmdeletepackages.jsp" />
        <forward name="deleted" path="/software/manage/packages/PackageList.do" redirect="true" />
      </action>

   <action path="/software/packages/Details"
        scope="request"
        type="com.redhat.rhn.frontend.action.rhnpackage.PackageDetailsAction"
        className="com.redhat.rhn.frontend.struts.RhnActionMapping">
        <forward name="default" path="/WEB-INF/pages/rhnpackage/packagedetail.jsp" />
        <forward name="package" path="/software/packages/Details.do" redirect="true"/>
      </action>

   <action path="/software/packages/ChangeLog"
        scope="request"
        type="com.redhat.rhn.frontend.action.rhnpackage.PackageChangeLogAction"
        className="com.redhat.rhn.frontend.struts.RhnActionMapping">
        <forward name="default" path="/WEB-INF/pages/rhnpackage/changelog.jsp" />
      </action>


<!-- Repo Sync -->

    <action path="/channels/manage/repos/RepoList"
        scope="request"
        parameter="all"
        input="/WEB-INF/pages/channel/manage/repo/repos.jsp"
        type="com.redhat.rhn.frontend.action.channel.manage.repo.RepoListSetupAction"
        className="com.redhat.rhn.frontend.struts.RhnActionMapping">
        <set-property property="postRequiredIfSubmitted" value="true" />
        <forward name="default"
                 path="/WEB-INF/pages/channel/manage/repo/repos.jsp"/>
    </action>

    <action path="/channels/manage/repos/RepoCreate"
        scope="request"
        validate="false"
        name="contentSourceForm"
        parameter="create_mode"
        type="com.redhat.rhn.frontend.action.channel.manage.repo.RepoDetailsAction"
        className="com.redhat.rhn.frontend.struts.RhnActionMapping">
        <set-property property="postRequiredIfSubmitted" value="true" />
        <forward name="default"
                 path="/WEB-INF/pages/channel/manage/repo/repodetails.jsp"/>
        <forward name="success"
                 path="/channels/manage/repos/RepoEdit.do" redirect = "true"
                 />
    </action>

    <action path="/channels/manage/repos/RepoEdit"
        scope="request"
        name="contentSourceForm"
        parameter="edit_mode"
        type="com.redhat.rhn.frontend.action.channel.manage.repo.RepoDetailsAction"
        className="com.redhat.rhn.frontend.struts.RhnActionMapping">
        <set-property property="postRequiredIfSubmitted" value="true" />
        <forward name="default"
                 path="/WEB-INF/pages/channel/manage/repo/repodetails.jsp"/>
        <forward name="success"
                 path="/channels/manage/repos/RepoEdit.do" redirect = "true"/>
    </action>

    <action path="/channels/manage/repos/RepoDelete"
        scope="request"
        type="com.redhat.rhn.frontend.action.channel.manage.repo.RepoDeleteAction"
        className="com.redhat.rhn.frontend.struts.RhnActionMapping">
        <set-property property="postRequiredIfSubmitted" value="true" />
        <forward name="default"
                 path="/WEB-INF/pages/channel/manage/repo/deleteconfirm.jsp"/>
        <forward name="success"
                 path="/channels/manage/repos/RepoList.do" redirect = "true"/>
    </action>

<!-- end repo -->

    <action path="/channels/manage/DistChannelMap"
        scope="request"
        input="/WEB-INF/pages/channel/manage/distchannelmap.jsp"
        type="com.redhat.rhn.frontend.action.channel.manage.DistChannelMapSetupAction"
        className="com.redhat.rhn.frontend.struts.RhnActionMapping">
        <set-property property="postRequiredIfSubmitted" value="true" />
        <forward name="default"
                 path="/WEB-INF/pages/channel/manage/distchannelmap.jsp"/>
    </action>

    <action path="/channels/manage/DistChannelMapEdit"
        scope="request"
        name="distChannelMapForm"
        type="com.redhat.rhn.frontend.action.channel.manage.DistChannelMapEditAction"
        className="com.redhat.rhn.frontend.struts.RhnActionMapping">
        <set-property property="postRequiredIfSubmitted" value="true" />
        <forward name="default"
                 path="/WEB-INF/pages/channel/manage/distchannelmapedit.jsp"/>
        <forward name="success"
                 path="/channels/manage/DistChannelMap.do" redirect = "true"/>
    </action>

    <action path="/channels/manage/DistChannelMapDelete"
        scope="request"
        name="distChannelMapForm"
        type="com.redhat.rhn.frontend.action.channel.manage.DistChannelMapDeleteAction"
        className="com.redhat.rhn.frontend.struts.RhnActionMapping">
        <set-property property="postRequiredIfSubmitted" value="true" />
        <forward name="default"
                 path="/WEB-INF/pages/channel/manage/distchannelmapdelete.jsp"/>
        <forward name="success"
                 path="/channels/manage/DistChannelMap.do" redirect = "true"/>
    </action>

    <action path="/common/DownloadFile"
        scope="request"
        type="com.redhat.rhn.frontend.action.common.DownloadFile"
        className="com.redhat.rhn.frontend.struts.RhnActionMapping">
        <forward name="error"
             path="/WEB-INF/pages/common/errors/baddownloadaction.jsp"/>
    </action>

    <action path="/admin/config/Orgs"
            forward="/WEB-INF/pages/admin/config/multiorg.jsp" />
    <action path="/errors/Permission"
            forward="/WEB-INF/pages/common/errors/permission.jsp" />
    <action path="/Load"
            forward="/WEB-INF/pages/common/loading/loading.jsp" />

    <!-- Used by CSVTag, data must be stored in session context -->
    <action path="/CSVDownloadAction"
            type="com.redhat.rhn.frontend.action.CSVDownloadAction">
        <forward name="error"
                 path="/WEB-INF/pages/common/errors/badcsvaction.jsp"/>
    </action>

    <action path="/help/Search"
        scope="request"
        name="docsSearchForm"
        input="/WEB-INF/pages/help/docsearch.jsp"
        type="com.redhat.rhn.frontend.action.help.DocSearchSetupAction"
        className="com.redhat.rhn.frontend.struts.RhnActionMapping">
        <forward name="default"
                 path="/WEB-INF/pages/help/docsearch.jsp"/>
        <forward name="success"
                 path="/help/Search.do" redirect="true"/>
    </action>

      <action path="/help/Chat"
              scope="request"
              type="com.redhat.rhn.frontend.action.help.ChatAction">
          <forward name="default" path="/WEB-INF/pages/help/chatindex.jsp"/>
      </action>

    <action path="/help/index"
        scope="request"
        type="com.redhat.rhn.frontend.action.help.HelpAction">
        <forward name="default" path="/WEB-INF/pages/help/helpindex.jsp"/>
    </action>

    <!-- SSM Operations Log -->
    <action path="/ssm/ViewLog"
            type="com.redhat.rhn.frontend.action.ssm.ViewLogAction">
       <forward name="default"
                path="/WEB-INF/pages/ssm/view-log.jsp"/>
    </action>

    <action path="/ssm/ViewAllLog"
            type="com.redhat.rhn.frontend.action.ssm.ViewAllLogAction"
            className="com.redhat.rhn.frontend.struts.RhnActionMapping">
       <set-property property="postRequiredIfSubmitted" value="true" />
       <forward name="default"
                path="/WEB-INF/pages/ssm/view-log.jsp"/>
    </action>

    <action path="/ssm/ViewCompletedLog"
            type="com.redhat.rhn.frontend.action.ssm.ViewCompletedLogAction"
            className="com.redhat.rhn.frontend.struts.RhnActionMapping">
       <set-property property="postRequiredIfSubmitted" value="true" />
       <forward name="default"
                path="/WEB-INF/pages/ssm/view-log.jsp"/>
    </action>

    <action path="/ssm/ViewLogDetails"
            type="com.redhat.rhn.frontend.action.ssm.ViewLogDetailsAction"
            className="com.redhat.rhn.frontend.struts.RhnActionMapping">
       <set-property property="postRequiredIfSubmitted" value="true" />
       <forward name="default"
                path="/WEB-INF/pages/ssm/view-log-details.jsp"/>
    </action>

    <!-- SSM Package tab home page -->
    <action path="/ssm/Packages"
            forward="/WEB-INF/pages/ssm/packages.jsp" />

    <!-- SSM Package Install Pages -->
    <action path="/ssm/PackageInstall"
        scope="request"
        input="/WEB-INF/pages/ssm/packageinstall.jsp"
        type="com.redhat.rhn.frontend.action.channel.ssm.SelectChannelAction"
        className="com.redhat.rhn.frontend.struts.RhnActionMapping">
       <set-property property="postRequiredIfSubmitted" value="true" />
       <forward name="default"
                path="/WEB-INF/pages/ssm/packageinstall.jsp" />
    </action>

    <action path="/ssm/PackageList"
        scope="request"
        input="/WEB-INF/pages/ssm/packagelist.jsp"
        type="com.redhat.rhn.frontend.action.rhnpackage.ssm.SelectInstallationPackagesAction"
        className="com.redhat.rhn.frontend.struts.RhnActionMapping">
       <set-property property="postRequiredIfSubmitted" value="true" />
       <forward name="default"
                path="/WEB-INF/pages/ssm/packagelist.jsp" />
       <forward name="confirm"
                path="/ssm/PackageSchedule.do"/>
    </action>

    <action path="/ssm/PackageSchedule"
        scope="request"
        name="datePickerForm"
        input="/WEB-INF/pages/ssm/packageinstallschedule.jsp"
        type="com.redhat.rhn.frontend.action.rhnpackage.ssm.SchedulePackageInstallationAction"
        className="com.redhat.rhn.frontend.struts.RhnActionMapping">
       <set-property property="postRequiredIfSubmitted" value="true" />
       <forward name="default"
                path="/WEB-INF/pages/ssm/packageinstallschedule.jsp" />
       <forward name="remote"
                path="/ssm/PackageScheduleRemoteCommand.do" redirect="true"/>
       <forward name="confirm"
                path="/ssm/ViewLog.do" redirect="true"/>
    </action>

    <action path="/ssm/PackageScheduleRemoteCommand"
        scope="request"
        name="scheduleRemoteCmdForm"
        input="/WEB-INF/pages/ssm/packagescheduleremote.jsp"
        type="com.redhat.rhn.frontend.action.rhnpackage.ssm.ScheduleRemoteCommand"
        className="com.redhat.rhn.frontend.struts.RhnActionMapping">
       <set-property property="postRequiredIfSubmitted" value="true" />
       <forward name="default"
                path="/WEB-INF/pages/ssm/packagescheduleremote.jsp" />
       <forward name="confirm"
                path="/ssm/ViewLog.do" redirect="true"/>
    </action>

     <!-- SSM Package Remove Pages -->
     <action path="/ssm/PackageRemove"
         scope="request"
         input="/WEB-INF/pages/ssm/packageremove.jsp"
         type="com.redhat.rhn.frontend.action.rhnpackage.ssm.SelectRemovePackagesAction"
         className="com.redhat.rhn.frontend.struts.RhnActionMapping">
        <set-property property="postRequiredIfSubmitted" value="true" />
        <forward name="default"
                 path="/WEB-INF/pages/ssm/packageremove.jsp" />
        <forward name="confirm"
                 path="/ssm/PackageRemoveSchedule.do"/>
     </action>

     <action path="/ssm/PackageRemoveSchedule"
         scope="request"
         name="datePickerForm"
         input="/WEB-INF/pages/ssm/packageremoveschedule.jsp"
         type="com.redhat.rhn.frontend.action.rhnpackage.ssm.SchedulePackageRemoveAction"
         className="com.redhat.rhn.frontend.struts.RhnActionMapping">
        <set-property property="postRequiredIfSubmitted" value="true" />
        <forward name="default"
                 path="/WEB-INF/pages/ssm/packageremoveschedule.jsp" />
       <forward name="remote"
                path="/ssm/PackageScheduleRemoteCommand.do" redirect="true"/>
        <forward name="confirm"
                 path="/ssm/ViewLog.do" redirect="true"/>
     </action>

     <!-- SSM Package Upgrade Pages -->
     <action path="/ssm/PackageUpgrade"
         scope="request"
         input="/WEB-INF/pages/ssm/packageupgrade.jsp"
         type="com.redhat.rhn.frontend.action.rhnpackage.ssm.SelectUpgradePackagesAction"
         className="com.redhat.rhn.frontend.struts.RhnActionMapping">
        <set-property property="postRequiredIfSubmitted" value="true" />
        <forward name="default"
                 path="/WEB-INF/pages/ssm/packageupgrade.jsp" />
        <forward name="confirm"
                 path="/ssm/PackageUpgradeSchedule.do"/>
     </action>

     <action path="/ssm/PackageUpgradeSchedule"
         scope="request"
         name="datePickerForm"
         input="/WEB-INF/pages/ssm/packageupgradeschedule.jsp"
         type="com.redhat.rhn.frontend.action.rhnpackage.ssm.SchedulePackageUpgradeAction"
         className="com.redhat.rhn.frontend.struts.RhnActionMapping">
        <set-property property="postRequiredIfSubmitted" value="true" />
        <forward name="default"
                 path="/WEB-INF/pages/ssm/packageupgradeschedule.jsp" />
        <forward name="remote"
                 path="/ssm/PackageScheduleRemoteCommand.do" redirect="true"/>
        <forward name="confirm"
                 path="/ssm/ViewLog.do" redirect="true"/>
     </action>

     <!-- SSM Package Verify Pages -->
     <action path="/ssm/PackageVerify"
         scope="request"
         input="/WEB-INF/pages/ssm/packageverify.jsp"
         type="com.redhat.rhn.frontend.action.rhnpackage.ssm.SelectVerifyPackagesAction"
         className="com.redhat.rhn.frontend.struts.RhnActionMapping">
        <set-property property="postRequiredIfSubmitted" value="true" />
        <forward name="default"
                 path="/WEB-INF/pages/ssm/packageverify.jsp" />
        <forward name="confirm"
                 path="/ssm/PackageVerifySchedule.do"/>
     </action>

     <action path="/ssm/PackageVerifySchedule"
         scope="request"
         name="datePickerForm"
         input="/WEB-INF/pages/ssm/packageverifyschedule.jsp"
         type="com.redhat.rhn.frontend.action.rhnpackage.ssm.SchedulePackageVerifyAction"
         className="com.redhat.rhn.frontend.struts.RhnActionMapping">
        <set-property property="postRequiredIfSubmitted" value="true" />
        <forward name="default"
                 path="/WEB-INF/pages/ssm/packageverifyschedule.jsp" />
        <forward name="confirm"
                 path="/ssm/ViewLog.do" redirect="true"/>
     </action>

     <action path="/admin/TaskStatus"
         scope="request"
         name="datePickerForm"
         input="/WEB-INF/pages/admin/taskStatus.jsp"
         type="com.redhat.rhn.frontend.action.satellite.TaskStatusAction"
         className="com.redhat.rhn.frontend.struts.RhnActionMapping">
        <set-property property="acls" value="user_role(satellite_admin)"/>
        <forward name="default"
                 path="/WEB-INF/pages/admin/taskStatus.jsp" />
     </action>

     <action path="/admin/SatSchedules"
         scope="request"
         input="/WEB-INF/pages/admin/schedules.jsp"
         type="com.redhat.rhn.frontend.action.tasko.SatSchedulesAction"
         className="com.redhat.rhn.frontend.struts.RhnActionMapping">
        <set-property property="postRequiredIfSubmitted" value="true" />
        <set-property property="acls" value="user_role(satellite_admin)"/>
        <forward name="default"
                 path="/WEB-INF/pages/admin/schedules.jsp" />
     </action>

     <action path="/admin/ScheduleDetail"
         scope="request"
         name="updateTaskSchedule"
         input="/WEB-INF/pages/admin/scheduleDetail.jsp"
         type="com.redhat.rhn.frontend.action.tasko.ScheduleDetailAction"
         className="com.redhat.rhn.frontend.struts.RhnActionMapping">
        <set-property property="postRequiredIfSubmitted" value="true" />
        <set-property property="acls" value="user_role(satellite_admin)"/>
        <forward name="default"
                 path="/WEB-INF/pages/admin/scheduleDetail.jsp" />
        <forward name="disable"
                 path="/admin/DeleteSchedule.do" redirect="true" />
        <forward name="success"
                 path="/admin/ScheduleDetail.do" redirect="true" />
     </action>

     <action path="/admin/DeleteSchedule"
         scope="request"
         name="updateTaskSchedule"
         input="/WEB-INF/pages/admin/deleteSchedule.jsp"
         type="com.redhat.rhn.frontend.action.tasko.DeleteScheduleAction"
         className="com.redhat.rhn.frontend.struts.RhnActionMapping">
        <set-property property="postRequiredIfSubmitted" value="true" />
        <set-property property="acls" value="user_role(satellite_admin)"/>
        <forward name="default"
                 path="/WEB-INF/pages/admin/deleteSchedule.jsp" />
        <forward name="success"
                 path="/admin/SatSchedules.do" redirect="true" />
     </action>

     <action path="/admin/BunchDetail"
         scope="request"
         input="/WEB-INF/pages/admin/bunchDetail.jsp"
         type="com.redhat.rhn.frontend.action.tasko.BunchDetailAction"
         className="com.redhat.rhn.frontend.struts.RhnActionMapping">
       <set-property property="postRequiredIfSubmitted" value="true" />
        <set-property property="acls" value="user_role(satellite_admin)"/>
        <forward name="default"
                 path="/WEB-INF/pages/admin/bunchDetail.jsp" />
     </action>

    <!-- Image Deployment -->
    <action path="/systems/details/virtualization/Images"
            scope="request"
            name="deployImageForm"
            parameter="dispatch"
            type="com.redhat.rhn.frontend.action.systems.images.ScheduleImageDeploymentAction"
            className="com.redhat.rhn.frontend.struts.RhnActionMapping">
      <set-property property="postRequiredIfSubmitted" value="true" />
      <set-property property="acls" value="not system_is_virtual(); system_has_management_entitlement()" />
      <forward name="default"
               path="/WEB-INF/pages/systems/details/virtualization/images/images.jsp" />
      <forward name="submitted"
               redirect="true"
               path="/systems/details/virtualization/Images.do" />
    </action>

    <action path="/account/Credentials"
            scope="request"
            input="/WEB-INF/pages/credentials/edit.jsp"
            type="com.redhat.rhn.frontend.action.user.UserCredentialsEditAction"
            className="com.redhat.rhn.frontend.struts.RhnActionMapping">
      <set-property property="postRequiredIfSubmitted" value="true" />
      <forward name="default"
               path="/WEB-INF/pages/credentials/edit.jsp" />
    </action>

    <action path="/account/DeleteCredentials"
            scope="request"
            input="/WEB-INF/pages/credentials/delete.jsp"
            type="com.redhat.rhn.frontend.action.user.UserCredentialsDeleteAction"
            className="com.redhat.rhn.frontend.struts.RhnActionMapping"
            parameter="dispatch">
      <set-property property="postRequiredIfSubmitted" value="true" />
      <forward name="default"
               path="/WEB-INF/pages/credentials/delete.jsp" />
      <forward name="success"
               redirect="true"
               path="/account/Credentials.do" />
    </action>

    <action path="/systems/ExtraPackagesSystems"
        scope="request"
        input="/WEB-INF/pages/systems/extra-packages-systems-list.jsp"
        type="com.redhat.rhn.frontend.action.systems.ExtraPackagesSystemsAction"
        className="com.redhat.rhn.frontend.struts.RhnActionMapping">
        <forward name="default"
                 path="/WEB-INF/pages/systems/extra-packages-systems-list.jsp"/>
    </action>

    <action path="/systems/NonCompliantSystems"
        scope="request"
        input="/WEB-INF/pages/systems/noncompliantsystems.jsp"
        type="com.redhat.rhn.frontend.action.systems.NonCompliantSystemsAction"
        className="com.redhat.rhn.frontend.struts.RhnActionMapping">
        <forward name="default"
                 path="/WEB-INF/pages/systems/non-compliant-systems-list.jsp"/>
    </action>

    <action path="/systems/NonCompliantPackageList"
        scope="request"
        type="com.redhat.rhn.frontend.action.systems.NonCompliantPackageListAction"
        className="com.redhat.rhn.frontend.struts.RhnActionMapping">
        <set-property property="postRequiredIfSubmitted" value="true" />
        <forward name="default" path="/WEB-INF/pages/systems/non-compliant-system-packages-list.jsp"/>
    </action>

    <!-- Service Pack Migration -->
    <action path="/systems/details/SPMigration"
            scope="request"
            name="servicePackMigrationForm"
            type="com.redhat.rhn.frontend.action.systems.SPMigrationAction"
            className="com.redhat.rhn.frontend.struts.RhnActionMapping"
            parameter="dispatch">
      <set-property property="postRequiredIfSubmitted" value="true" />
      <forward name="setup"
               path="/WEB-INF/pages/systems/spmigration/spmigration-setup.jsp" />
      <forward name="confirm"
               path="/WEB-INF/pages/systems/spmigration/spmigration-confirm.jsp" />
      <forward name="schedule"
               redirect="true"
               path="/systems/details/Overview.do" />
    </action>

    <action path="/audit/CVEAudit"
        name="cveAuditForm"
        scope="request"
        input="/WEB-INF/pages/audit/cveaudit.jsp"
        type="com.redhat.rhn.frontend.action.audit.cve.CVEAuditAction">
        <forward name="default" path="/WEB-INF/pages/audit/cveaudit.jsp"/>
        <forward name="queryStringParameters" path="/audit/CVEAudit.do" redirect="true"/>
    </action>
  </action-mappings>

  <!-- ===================================== -->
  <!-- =              PLUGINS              = -->
  <!-- ===================================== -->

  <controller
      processorClass="com.redhat.rhn.common.logging.AuditLogRequestProcessor"
      nocache="false"
      locale="false" />

  <message-resources factory="com.redhat.rhn.frontend.struts.XmlMessageResourcesFactory"
      parameter="." null="false"/>

</struts-config><|MERGE_RESOLUTION|>--- conflicted
+++ resolved
@@ -1277,7 +1277,11 @@
         <form-property name="submitted" type="java.lang.Boolean"/>
     </form-bean>
 
-<<<<<<< HEAD
+    <form-bean name="SSMLockUnlockForm" type="com.redhat.rhn.frontend.struts.ScrubbingDynaActionForm">
+      <form-property name="lock_reason" type="java.lang.String" />
+      <form-property name="submitted" type="java.lang.Boolean" />
+    </form-bean>
+
     <form-bean name="cveAuditForm"
                type="com.redhat.rhn.frontend.struts.ScrubbingDynaActionForm">
       <form-property name="cveIdentifier" type="java.lang.String" />
@@ -1288,13 +1292,6 @@
       <form-property name="includePatched" type="java.lang.Boolean" />
       <form-property name="submitted" type="java.lang.Boolean" />
     </form-bean>
-=======
-    <form-bean name="SSMLockUnlockForm" type="com.redhat.rhn.frontend.struts.ScrubbingDynaActionForm">
-      <form-property name="lock_reason" type="java.lang.String" />
-      <form-property name="submitted" type="java.lang.Boolean" />
-    </form-bean>
-
->>>>>>> 42590f47
   </form-beans>
 
   <global-exceptions>
