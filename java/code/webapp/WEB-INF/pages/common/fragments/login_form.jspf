--- conflicted
+++ resolved
@@ -21,16 +21,6 @@
     <html:hidden property="login_cb" value="login" />
     <html:hidden property="url_bounce" value="${url_bounce}" />
     <html:hidden property="request_method" value="${request_method}" />
-    <html:submit styleId="login" styleClass="btn btn-success" tabindex="3"><bean:message key="Sign In" /></html:submit>
+  <html:submit styleId="login" styleClass="btn btn-primary" tabindex="3"><bean:message key="Sign In" /></html:submit>
   </div>
-<<<<<<< HEAD
-=======
-</div>
-
-<div class="text-right">
-  <html:hidden property="login_cb" value="login" />
-   <html:hidden property="url_bounce" value="${url_bounce}" />
-   <html:hidden property="request_method" value="${request_method}" />
-  <html:submit styleId="login" styleClass="btn btn-primary" tabindex="3"><bean:message key="Sign In" /></html:submit>
->>>>>>> 939faccd
 </div>