--- conflicted
+++ resolved
@@ -5,7 +5,6 @@
 <%@ taglib uri="http://java.sun.com/jsp/jstl/functions" prefix="fn" %>
 
 <c:choose>
-<<<<<<< HEAD
 	<c:when test="${file.latestConfigRevision.directory}">
 		<c:choose>
 			<c:when test="${deleting}">
@@ -63,65 +62,6 @@
 			</c:otherwise>
 		</c:choose>
 	</c:otherwise>
-=======
-        <c:when test="${file.latestConfigRevision.directory}">
-                <c:choose>
-                        <c:when test="${deleting}">
-                                <rhn:toolbar base="h1" img="/img/folder-config.png" imgAlt="config.common.dirAlt"
-                                        helpUrl="">
-                                        <bean:message key="filedetails.manage_header.jspf.label"
-                                                arg0="${fn:escapeXml(file.configFileName.path)}" arg1="${channel.displayName}"
-                                                arg2="/rhn/configuration/ChannelOverview.do?ccid=${channel.id}" />
-                                </rhn:toolbar>
-                        </c:when>
-                        <c:otherwise>
-                                <rhn:toolbar base="h1" img="/img/folder-config.png" imgAlt="config.common.dirAlt"
-                                        helpUrl=""
-                                        deletionUrl="/rhn/configuration/file/DeleteFile.do?cfid=${file.id}"
-                                        deletionType="deletefile"
-                                        deletionAcl="config_channel_editable(${channel.id})"
-                                        aclMixins="com.redhat.rhn.common.security.acl.ConfigAclHandler">
-                                        <bean:message key="filedetails.manage_header.jspf.label"
-                                                arg0="${fn:escapeXml(file.configFileName.path)}" arg1="${channel.displayName}"
-                                                arg2="/rhn/configuration/ChannelOverview.do?ccid=${channel.id}" />
-                                </rhn:toolbar>
-                        </c:otherwise>
-                </c:choose>
-        </c:when>
-        <c:otherwise>
-                <c:choose>
-                        <c:when test="${deleting}">
-                                <rhn:toolbar base="h1" icon="header-configuration" imgAlt="config.common.fileAlt"
-                                        helpUrl=""
-                                        miscUrl="/rhn/configuration/file/FileDownload.do?crid=${file.latestConfigRevision.id}&amp;cfid=${file.id}"
-                                        miscIcon="item-download"
-                                        miscText="filedetails.header.jspf.download_latest"
-                                        miscAlt="filedetails.header.jspf.download_latest"
-                                        aclMixins="com.redhat.rhn.common.security.acl.ConfigAclHandler">
-                                        <bean:message key="filedetails.manage_header.jspf.label"
-                                                arg0="${fn:escapeXml(file.configFileName.path)}" arg1="${channel.displayName}"
-                                                arg2="/rhn/configuration/ChannelOverview.do?ccid=${channel.id}" />
-                                </rhn:toolbar>
-                        </c:when>
-                        <c:otherwise>
-                                <rhn:toolbar base="h1" icon="header-configuration" imgAlt="config.common.fileAlt"
-                                        helpUrl=""
-                                        deletionUrl="/rhn/configuration/file/DeleteFile.do?cfid=${file.id}"
-                                        deletionType="deletefile"
-                                        deletionAcl="config_channel_editable(${channel.id})"
-                                        miscUrl="/rhn/configuration/file/FileDownload.do?crid=${file.latestConfigRevision.id}&amp;cfid=${file.id}"
-                                        miscIcon="item-download"
-                                        miscText="filedetails.header.jspf.download_latest"
-                                        miscAlt="filedetails.header.jspf.download_latest"
-                                        aclMixins="com.redhat.rhn.common.security.acl.ConfigAclHandler">
-                                        <bean:message key="filedetails.manage_header.jspf.label"
-                                                arg0="${fn:escapeXml(file.configFileName.path)}" arg1="${channel.displayName}"
-                                                arg2="/rhn/configuration/ChannelOverview.do?ccid=${channel.id}" />
-                                </rhn:toolbar>
-                        </c:otherwise>
-                </c:choose>
-        </c:otherwise>
->>>>>>> a165cfa9
 </c:choose>
 
 <rhn:dialogmenu mindepth="0" maxdepth="1"
