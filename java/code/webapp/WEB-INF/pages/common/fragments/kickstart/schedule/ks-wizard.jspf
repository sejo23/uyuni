--- conflicted
+++ resolved
@@ -18,13 +18,10 @@
         <input type="hidden" name="bondInterface" value="${form.bondInterface}" />
         <input type="hidden" name="bondOptions" value="${form.bondOptions}" />
         <input type="hidden" name="hiddenBondSlaveInterfaces" value="${rhn:arrayToString(form.bondSlaveInterfaces)}" />
-<<<<<<< HEAD
-=======
         <input type="hidden" name="bondStatic" value="${form.bondStatic}" />
         <input type="hidden" name="bondAddress" value="${form.bondAddress}" />
         <input type="hidden" name="bondNetmask" value="${form.bondNetmask}" />
         <input type="hidden" name="bondGateway" value="${form.bondGateway}" />
->>>>>>> 4869bc83
 
         <!-- Store useful id fields-->
         <input type="hidden" name="wizardStep" value="first" id="wizard-step" />
