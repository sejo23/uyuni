--- conflicted
+++ resolved
@@ -52,15 +52,10 @@
 			value="<bean:message key='kickstart.schedule.button0.jsp'/>"
 			onclick="setStep('fourth');this.form.submit();" />
 			  </c:if>
-<<<<<<< HEAD
                 <rhn:require acl="not system_has_bootstrap_entitlement();">
-                <input type="button" value="<bean:message key='kickstart.schedule.button1.jsp'/>" onclick="setStep('second');this.form.submit();" />
-                <input type="button" value="<bean:message key='kickstart.schedule.button2.jsp'/>" onclick="setStep('third');this.form.submit();" />
-                </rhn:require>
-=======
                 <input type="button" class="btn btn-default" value="<bean:message key='kickstart.schedule.button1.jsp'/>" onclick="setStep('second');this.form.submit();" />
                 <input type="button" class="btn btn-default" value="<bean:message key='kickstart.schedule.button2.jsp'/>" onclick="setStep('third');this.form.submit();" />
->>>>>>> fe26dc7a
+                </rhn:require>
               </td>
             </tr>
           </table>
