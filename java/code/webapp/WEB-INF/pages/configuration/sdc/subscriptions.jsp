<%@ taglib uri="http://rhn.redhat.com/rhn" prefix="rhn" %>
<%@ taglib uri="http://java.sun.com/jsp/jstl/core" prefix="c" %>
<%@ taglib uri="http://struts.apache.org/tags-html" prefix="html" %>
<%@ taglib uri="http://struts.apache.org/tags-bean" prefix="bean" %>
<%@ taglib uri="http://rhn.redhat.com/tags/config-managment" prefix="cfg" %>

<html>
<<<<<<< HEAD
    <head>
        <meta name="name" value="sdc.config.subscriptions.jsp.header"/>
    </head>
    <body>
        <%@ include file="/WEB-INF/pages/common/fragments/systems/system-header.jspf" %>
        <h2>
            <img src="${cfg:channelHeaderIcon('central')}"
                 alt="${cfg:channelAlt('central')}"/>
            <bean:message key="sdc.config.subscriptions.jsp.header"/>
        </h2>
        <h3><bean:message key="ssm.config.subscribe.jsp.step"/></h3>
        <p><bean:message key="sdc.config.subscriptions.jsp.para1" /></p>
        <noscript>
        <div class="alert alert-danger">
            <bean:message key="common.config.rank.jsp.warning.noscript"/>
        </div>
        </noscript>	
        <c:choose>
            <c:when test="${not empty pageList}">
                <html:form  method="POST" action="/systems/details/configuration/SubscriptionsSubmit.do?sid=${param.sid}">
                    <rhn:csrf />
                    <rhn:list pageList="${requestScope.pageList}"
                              noDataText="sdc.config.subscriptions.jsp.noChannels">
                        <rhn:listdisplay  set="${requestScope.set}"
                                          filterBy = "sdc.config.subscriptions.jsp.channel">
                            <rhn:set value="${current.id}"/>
                            <rhn:column header="sdc.config.subscriptions.jsp.channel"
                                        url="/rhn/configuration/ChannelOverview.do?ccid=${current.id}">
                                <i class="fa spacewalk-icon-software-channels" title="<bean:message key="config.common.globalAlt" />"></i>
                                ${current.name}
                            </rhn:column>
                            <rhn:column header="sdc.config.subscriptions.jsp.files">
                                ${current.filesAndDirsDisplayString}
                            </rhn:column>
                        </rhn:listdisplay>
                        <html:submit property="dispatch" styleClass="btn btn-success">
                            <bean:message key="sdc.config.subscriptions.jsp.continue"/>
                        </html:submit>
                    </rhn:list>
                    <rhn:noscript/>
                    <rhn:submitted/>
                </html:form>
            </c:when>
            <c:otherwise>
                <div class="alert alert-warning">
                    <bean:message key="sdc.config.subscriptions.jsp.noChannels"
                                  arg0="/rhn/systems/details/configuration/ConfigChannelList.do?sid=${param.sid}"/>
                </div>
            </c:otherwise>
        </c:choose>	
    </body>
=======
<head>
  <meta name="name" value="sdc.config.subscriptions.jsp.header"/>
</head>
<body>
<%@ include file="/WEB-INF/pages/common/fragments/systems/system-header.jspf" %>

<rhn:toolbar base="h2" icon="header-channel-configuration">
			<bean:message key="sdc.config.subscriptions.jsp.header"/>
</rhn:toolbar>
<h3><bean:message key="ssm.config.subscribe.jsp.step"/></h3>
<p><bean:message key="sdc.config.subscriptions.jsp.para1" /></p>
<noscript>
	<p><bean:message key="common.config.rank.jsp.warning.noscript"/></p>
</noscript>
<c:choose>
<c:when test="${not empty pageList}">
<html:form  method="POST" action="/systems/details/configuration/SubscriptionsSubmit.do?sid=${param.sid}">
    <rhn:csrf />

    <rhn:list pageList="${requestScope.pageList}"
    		  noDataText="sdc.config.subscriptions.jsp.noChannels">

      <rhn:listdisplay  set="${requestScope.set}"
	 filterBy = "sdc.config.subscriptions.jsp.channel"
      	 >
        <rhn:set value="${current.id}"/>
        <rhn:column header="sdc.config.subscriptions.jsp.channel"
                      url="/rhn/configuration/ChannelOverview.do?ccid=${current.id}">
            <rhn:icon type="header-channel" title="<bean:message key='config.common.globalAlt' />" />
            ${current.name}
        </rhn:column>

      <rhn:column header="sdc.config.subscriptions.jsp.files">
            ${current.filesAndDirsDisplayString}
      </rhn:column>


      </rhn:listdisplay>
      <div class="text-right">
          <hr />
          <html:submit property="dispatch">
	          <bean:message key="sdc.config.subscriptions.jsp.continue"/>
          </html:submit>
      </div>
    </rhn:list>
	<rhn:noscript/>

	<rhn:submitted/>
	</html:form>
</c:when>
<c:otherwise>
	<p><strong><bean:message key="sdc.config.subscriptions.jsp.noChannels"
				arg0="/rhn/systems/details/configuration/ConfigChannelList.do?sid=${param.sid}"/>
	</strong></p>
</c:otherwise>
</c:choose>
</body>
>>>>>>> d92b65d1
</html><|MERGE_RESOLUTION|>--- conflicted
+++ resolved
@@ -5,59 +5,6 @@
 <%@ taglib uri="http://rhn.redhat.com/tags/config-managment" prefix="cfg" %>
 
 <html>
-<<<<<<< HEAD
-    <head>
-        <meta name="name" value="sdc.config.subscriptions.jsp.header"/>
-    </head>
-    <body>
-        <%@ include file="/WEB-INF/pages/common/fragments/systems/system-header.jspf" %>
-        <h2>
-            <img src="${cfg:channelHeaderIcon('central')}"
-                 alt="${cfg:channelAlt('central')}"/>
-            <bean:message key="sdc.config.subscriptions.jsp.header"/>
-        </h2>
-        <h3><bean:message key="ssm.config.subscribe.jsp.step"/></h3>
-        <p><bean:message key="sdc.config.subscriptions.jsp.para1" /></p>
-        <noscript>
-        <div class="alert alert-danger">
-            <bean:message key="common.config.rank.jsp.warning.noscript"/>
-        </div>
-        </noscript>	
-        <c:choose>
-            <c:when test="${not empty pageList}">
-                <html:form  method="POST" action="/systems/details/configuration/SubscriptionsSubmit.do?sid=${param.sid}">
-                    <rhn:csrf />
-                    <rhn:list pageList="${requestScope.pageList}"
-                              noDataText="sdc.config.subscriptions.jsp.noChannels">
-                        <rhn:listdisplay  set="${requestScope.set}"
-                                          filterBy = "sdc.config.subscriptions.jsp.channel">
-                            <rhn:set value="${current.id}"/>
-                            <rhn:column header="sdc.config.subscriptions.jsp.channel"
-                                        url="/rhn/configuration/ChannelOverview.do?ccid=${current.id}">
-                                <i class="fa spacewalk-icon-software-channels" title="<bean:message key="config.common.globalAlt" />"></i>
-                                ${current.name}
-                            </rhn:column>
-                            <rhn:column header="sdc.config.subscriptions.jsp.files">
-                                ${current.filesAndDirsDisplayString}
-                            </rhn:column>
-                        </rhn:listdisplay>
-                        <html:submit property="dispatch" styleClass="btn btn-success">
-                            <bean:message key="sdc.config.subscriptions.jsp.continue"/>
-                        </html:submit>
-                    </rhn:list>
-                    <rhn:noscript/>
-                    <rhn:submitted/>
-                </html:form>
-            </c:when>
-            <c:otherwise>
-                <div class="alert alert-warning">
-                    <bean:message key="sdc.config.subscriptions.jsp.noChannels"
-                                  arg0="/rhn/systems/details/configuration/ConfigChannelList.do?sid=${param.sid}"/>
-                </div>
-            </c:otherwise>
-        </c:choose>	
-    </body>
-=======
 <head>
   <meta name="name" value="sdc.config.subscriptions.jsp.header"/>
 </head>
@@ -70,7 +17,9 @@
 <h3><bean:message key="ssm.config.subscribe.jsp.step"/></h3>
 <p><bean:message key="sdc.config.subscriptions.jsp.para1" /></p>
 <noscript>
-	<p><bean:message key="common.config.rank.jsp.warning.noscript"/></p>
+    <div class="alert alert-danger">
+        <bean:message key="common.config.rank.jsp.warning.noscript"/>
+    </div>
 </noscript>
 <c:choose>
 <c:when test="${not empty pageList}">
@@ -109,11 +58,11 @@
 	</html:form>
 </c:when>
 <c:otherwise>
-	<p><strong><bean:message key="sdc.config.subscriptions.jsp.noChannels"
-				arg0="/rhn/systems/details/configuration/ConfigChannelList.do?sid=${param.sid}"/>
-	</strong></p>
+    <div class="alert alert-warning">
+        <bean:message key="sdc.config.subscriptions.jsp.noChannels"
+                      arg0="/rhn/systems/details/configuration/ConfigChannelList.do?sid=${param.sid}"/>
+    </div>
 </c:otherwise>
 </c:choose>
 </body>
->>>>>>> d92b65d1
 </html>