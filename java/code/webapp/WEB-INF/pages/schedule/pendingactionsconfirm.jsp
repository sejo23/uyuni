<%@ taglib uri="http://struts.apache.org/tags-html" prefix="html" %>
<%@ taglib uri="http://java.sun.com/jsp/jstl/core" prefix="c" %>
<%@ taglib uri="http://rhn.redhat.com/rhn" prefix="rhn" %>
<%@ taglib uri="http://struts.apache.org/tags-bean" prefix="bean" %>
<%@ taglib uri="http://rhn.redhat.com/tags/list" prefix="rl" %>


<html>
<body>
<rhn:toolbar base="h1" icon="header-action"
  			   imgAlt="actions.jsp.imgAlt"
<<<<<<< HEAD
               helpUrl="/rhn/help/user/en-US/s1-sm-actions.jsp#s2-sm-action-pend">
=======
               helpUrl="">
>>>>>>> fe26dc7a
    <bean:message key="pendingactions.jsp.confirm_cancel_actions"/>
  </rhn:toolbar>

    <p>
    <bean:message key="pendingactions.jsp.confirm_cancel_actions_summary"/>
    </p>

	<rl:listset name="pendingList">

    <rhn:csrf />
		<rl:list emptykey="pendingactions.jsp.nogroups" styleclass="list">

      <rl:decorator name="ElaborationDecorator"/>

			<rl:column sortable="true"
                 bound="false"
                 headerkey="actions.jsp.action"
                 sortattr="actionName"
                 defaultsort="asc"
                 filterattr="actionName">
				<a href="/rhn/schedule/CompletedSystems.do?aid=${current.id}"><c:out value="${current.actionName}" /></a>
                </rl:column>

                <rl:column sortable="true"
                           bound="false"
                           headerkey="actions.jsp.earliest"
                           sortattr="earliest" >
                        <c:out value="${current.earliest}" />
                </rl:column>

                <rl:column sortable="false"
                           bound="false"
                           headerkey="actions.jsp.succeeded"
                            >
                        <c:if test="${current.completed != 0}">
				<a href="/rhn/schedule/CompletedSystems.do?aid=${current.id}">${current.completed}</a>
                        </c:if>
                        <c:if test="${current.completed == 0}">
				${current.completed}
                        </c:if>
                </rl:column>

                <rl:column sortable="false"
                           bound="false"
                           headerkey="actions.jsp.failed"
                           >
                        <c:if test="${current.failed != 0}">
				<a href="/rhn/schedule/FailedSystems.do?aid=${current.id}">${current.failed}</a>
                        </c:if>
                        <c:if test="${current.failed == 0}">
				${current.failed}
                        </c:if>
                </rl:column>

                <rl:column sortable="false"
                           bound="false"
                           headerkey="actions.jsp.inprogress"
                           >
                        <c:if test="${current.inProgress != 0}">
				<a href="/rhn/schedule/InProgressSystems.do?aid=${current.id}">${current.inProgress}</a>
                        </c:if>
                        <c:if test="${current.inProgress == 0}">
				${current.inProgress}
                        </c:if>
                </rl:column>


                <rl:column sortable="false"
                                   bound="false"
                           headerkey="actions.jsp.total">
				${current.tally}
                </rl:column>

		</rl:list>
		<rhn:submitted/>
		 <div class="pull-right">
		     <input type="submit"
               name="dispatch"
               class="btn btn-danger"
               value='<bean:message key="actions.jsp.confirmcancelactions"/>'/>
         </div>
	</rl:listset>

</body>
</html>
<|MERGE_RESOLUTION|>--- conflicted
+++ resolved
@@ -9,11 +9,7 @@
 <body>
 <rhn:toolbar base="h1" icon="header-action"
   			   imgAlt="actions.jsp.imgAlt"
-<<<<<<< HEAD
                helpUrl="/rhn/help/user/en-US/s1-sm-actions.jsp#s2-sm-action-pend">
-=======
-               helpUrl="">
->>>>>>> fe26dc7a
     <bean:message key="pendingactions.jsp.confirm_cancel_actions"/>
   </rhn:toolbar>
 
