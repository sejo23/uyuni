<%@ taglib uri="http://struts.apache.org/tags-bean" prefix="bean" %>
<%@ taglib uri="http://rhn.redhat.com/tags/list" prefix="rl" %>
<%@ taglib uri="http://rhn.redhat.com/rhn" prefix="rhn" %>
<%@ taglib uri="http://java.sun.com/jsp/jstl/core" prefix="c" %>

<html>
<body>

<%@ include file="/WEB-INF/pages/common/fragments/systems/system-header.jspf" %>

<rhn:toolbar base="h2" icon="header-event-history">
  <bean:message key="system.event.pending.cancel" />
</rhn:toolbar>

<div class="page-summary">
  <bean:message key="system.event.pending.cancelSummary" />
</div>

<form method="post" name="rhn_list" action="/rhn/systems/details/history/PendingDelete.do?sid=${param.sid}">

<rl:listset name="eventSet" legend="system-history-type">
  <rhn:csrf />
  <input type="hidden" name="sid" value="${param.sid}" />
  <rl:list dataset="pageList" name="eventList" emptykey="system.event.pending.noevent">
    <rl:decorator name="PageSizeDecorator" />
    <rl:column headerkey="system.event.history.type">
      <c:choose>
        <c:when test="${current.historyType == 'event-type-package'}">
          <rhn:icon type="event-type-package" />
        </c:when>
        <c:when test="${current.historyType == 'event-type-preferences'}">
          <rhn:icon type="event-type-errata" />
        </c:when>
        <c:when test="${current.historyType == 'event-type-errata'}">
          <rhn:icon type="event-type-errata" />
        </c:when>
        <c:otherwise>
          <rhn:icon type="event-type-system" />
        </c:otherwise>
      </c:choose>
    </rl:column>
    <rl:column headerkey="system.event.history.summary">
      <a href="/rhn/systems/details/history/Event.do?sid=${param.sid}&amp;aid=${current.id}">${current.summary}</a>
    </rl:column>
    <rl:column headerkey="system.event.pending.earliest">
      ${current.scheduledFor}
    </rl:column>
  </rl:list>

  <div align="right">
    <hr/>
    <input type="hidden" name="sid" value="${sid}" />
<<<<<<< HEAD
    <input type="submit" name="dispatch" class="btn btn-default"
      value='<bean:message key="system.event.pending.cancel"/>'/>
=======
    <input type="submit" name="dispatch" class="btn btn-danger"
      value='<bean:message key="system.event.pending.confirm"/>'/>
>>>>>>> fe26dc7a
  </div>
  <rhn:submitted />
</rl:listset>

</body>
</html><|MERGE_RESOLUTION|>--- conflicted
+++ resolved
@@ -50,13 +50,8 @@
   <div align="right">
     <hr/>
     <input type="hidden" name="sid" value="${sid}" />
-<<<<<<< HEAD
-    <input type="submit" name="dispatch" class="btn btn-default"
+    <input type="submit" name="dispatch" class="btn btn-danger"
       value='<bean:message key="system.event.pending.cancel"/>'/>
-=======
-    <input type="submit" name="dispatch" class="btn btn-danger"
-      value='<bean:message key="system.event.pending.confirm"/>'/>
->>>>>>> fe26dc7a
   </div>
   <rhn:submitted />
 </rl:listset>
