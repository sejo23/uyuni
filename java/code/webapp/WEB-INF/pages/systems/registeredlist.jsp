<%@ taglib uri="http://rhn.redhat.com/rhn" prefix="rhn" %>
<%@ taglib uri="http://rhn.redhat.com/tags/list" prefix="rl" %>
<%@ taglib uri="http://java.sun.com/jsp/jstl/core" prefix="c" %>
<%@ taglib uri="http://struts.apache.org/tags-html" prefix="html" %>
<%@ taglib uri="http://struts.apache.org/tags-bean" prefix="bean" %>
<%@ taglib uri="http://java.sun.com/jsp/jstl/functions" prefix="fn" %>
<%@ taglib uri="http://java.sun.com/jsp/jstl/fmt" prefix="fmt" %>
<%@ taglib uri="http://java.sun.com/jstl/core_rt" prefix="c-rt" %>
<html>
<head>
</head>
<body>
<rhn:toolbar base="h1" icon="header-system" imgAlt="system.common.systemAlt"
 helpUrl="/rhn/help/user/en-US/s2-sm-system-list.jsp#s3-sm-sstem-list-rregistered">
  <bean:message key="registeredlist.jsp.header"/>
</rhn:toolbar>

<rl:listset name="registeredSystems" legend="system">
  <rhn:csrf />
  <bean:message key="registeredlist.jsp.view"/>
  <select name="threshold" class="view-systems-registered form-control">
                <c:forEach var="option" items="${options}">
                        <c:choose>
                                <c:when test="${recentlyRegisteredSystemsForm.map.threshold eq option.value}">
                                        <option value="${option.value}" selected = "selected">${option.label}</option>
                                </c:when>
                                <c:otherwise>
                                        <option value="${option.value}">${option.label}</option>
                                </c:otherwise>
                        </c:choose>
                </c:forEach>
  </select>

  <html:submit styleClass="btn btn-default">
    <bean:message key="cloneerrata.jsp.view"/>
  </html:submit>
  <hr>
<rhn:submitted/>
<<<<<<< HEAD

=======
>>>>>>> 80249d8e
        <rl:list
                dataset="pageList"
                name="systemList"
                decorator="SelectableDecorator"
                emptykey="nosystems.message"
                alphabarcolumn="name"
                filter="com.redhat.rhn.frontend.taglibs.list.filters.SystemOverviewFilter"
                >

                <rl:decorator name="ElaborationDecorator"/>
            <rl:decorator name="SystemIconDecorator"/>
                <rl:decorator name="PageSizeDecorator"/>

                <rl:selectablecolumn value="${current.id}"
                                                        selected="${current.selected}"
                                                        disabled="${not current.selectable}"/>
                <!--Updates Column -->
                <rl:column sortable="false"
                                   bound="false"
                           headerkey="systemlist.jsp.status"
                           styleclass="center"
                           headerclass="thin-column">
                      <c:out value="${current.statusDisplay}" escapeXml="false"/>
                </rl:column>
                <!-- Name  Column -->
                <rl:column sortable="true"
                                   bound="false"
                           headerkey="systemlist.jsp.system"
                           sortattr="name" >
                        <%@ include file="/WEB-INF/pages/common/fragments/systems/system_list_fragment.jspf" %>
                </rl:column>
                <!-- Base Channel Column -->
                <rl:column sortable="true"
                                   bound="false"
                           headerkey="systemlist.jsp.channel"
                           sortattr="channelLabels" >
                        <%@ include file="/WEB-INF/pages/common/fragments/channel/channel_list_fragment.jspf" %>
                </rl:column>

                <rl:column sortable="true"
                                   bound="false"
                           headerkey="registeredlist.jsp.date"
                           sortattr="created"
                           defaultsort="desc">
                          <rhn:formatDate humanStyle="calendar" value="${current.created}"
                             type="both" dateStyle="short" timeStyle="long"/>
                </rl:column>

                <rl:column sortable="true"
                                   bound="false"
                           headerkey="registeredlist.jsp.user"
                           sortattr="creatorName" >
                  <c:choose>
                    <c:when test="${current.creatorName != null}">
                      <rhn:icon type="header-user" title="yourrhn.jsp.user.alt" />
                      <c:out value="${current.creatorName}"/>
                    </c:when>
                    <c:otherwise>
                      <bean:message key="Unknown" />
                </c:otherwise>
              </c:choose>
                </rl:column>

                <!-- Entitlement Column -->
                <rl:column sortable="false"
                                   bound="false"
                           headerkey="systemlist.jsp.entitlement">
                      <c:out value="${current.entitlementLevel}" escapeXml="false"/>
                </rl:column>
        </rl:list>
</rl:listset>
</body>
</html><|MERGE_RESOLUTION|>--- conflicted
+++ resolved
@@ -36,10 +36,6 @@
   </html:submit>
   <hr>
 <rhn:submitted/>
-<<<<<<< HEAD
-
-=======
->>>>>>> 80249d8e
         <rl:list
                 dataset="pageList"
                 name="systemList"
