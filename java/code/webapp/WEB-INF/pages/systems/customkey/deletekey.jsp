<%@ taglib uri="http://java.sun.com/jsp/jstl/core" prefix="c" %>
<%@ taglib uri="http://rhn.redhat.com/rhn" prefix="rhn" %>
<%@ taglib uri="http://struts.apache.org/tags-bean" prefix="bean" %>
<%@ taglib uri="http://struts.apache.org/tags-html" prefix="html" %>
<%@ taglib uri="http://rhn.redhat.com/tags/list" prefix="rl" %>

<html:html >
<body>
    <rhn:toolbar base="h1" icon="header-activation-key"
<<<<<<< HEAD
        helpUrl="/rhn/help/user/en-US/s2-sm-system-cust-info.jsp">
=======
        helpUrl="">
>>>>>>> fe26dc7a
        <bean:message key="system.jsp.customkey.deletetitle"/>
    </rhn:toolbar>

      <form action="/rhn/systems/customdata/DeleteCustomKey.do?cikid=${cikid}" name="edit_token" method="post">
          <rhn:csrf />
        <div class="form-group">
            <label for="customkey-label"><bean:message key="system.jsp.customkey.keylabel"/>:</label>
            <input class="form-control" disabled="true" type="text" id="customkey-label" name="label" length="64" value="<c:out value='${label}' />"/>
        </div>
        <div class="form-group">
          <label for="customkey-desc"><bean:message key="system.jsp.customkey.description"/>:</label>
          <textarea class="form-control" id="customkey-desc" disabled="true" wrap="virtual" rows="6" name="description"><c:out value="${description}" /></textarea>
        </div>

        <div class="text-right">
            <button class="btn btn-danger" type="submit" name="DeleteKey" value="Delete Key">Delete Key</button>
            <rhn:submitted/>
        </div>
      </form>
  </body>
</html:html><|MERGE_RESOLUTION|>--- conflicted
+++ resolved
@@ -7,11 +7,7 @@
 <html:html >
 <body>
     <rhn:toolbar base="h1" icon="header-activation-key"
-<<<<<<< HEAD
         helpUrl="/rhn/help/user/en-US/s2-sm-system-cust-info.jsp">
-=======
-        helpUrl="">
->>>>>>> fe26dc7a
         <bean:message key="system.jsp.customkey.deletetitle"/>
     </rhn:toolbar>
 
