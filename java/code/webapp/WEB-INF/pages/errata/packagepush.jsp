--- conflicted
+++ resolved
@@ -9,13 +9,8 @@
 </head>
 <body>
 
-<<<<<<< HEAD
 <rhn:toolbar base="h1" icon="header-errata">
-	<!-- helpUrl="-!-/rhn/help/getting-started/en-US/chap-Getting_Started_Guide-Errata_Management.jsp" -->
-=======
-<rhn:toolbar base="h1" icon="header-errata"
 	           helpUrl="">
->>>>>>> fe26dc7a
     <bean:message key="errata.publish.toolbar"/> <c:out value="${advisory}" />
   </rhn:toolbar>
 
