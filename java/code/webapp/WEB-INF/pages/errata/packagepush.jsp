--- conflicted
+++ resolved
@@ -9,13 +9,8 @@
 </head>
 <body>
 
-<<<<<<< HEAD
-<rhn:toolbar base="h1" icon="header-errata">
-	           helpUrl="">
-=======
 <rhn:toolbar base="h1" icon="header-errata"
                    helpUrl="">
->>>>>>> a165cfa9
     <bean:message key="errata.publish.toolbar"/> <c:out value="${advisory}" />
   </rhn:toolbar>
 
