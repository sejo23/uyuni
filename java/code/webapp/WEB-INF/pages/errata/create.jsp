<%@ taglib uri="http://rhn.redhat.com/rhn" prefix="rhn" %>
<%@ taglib uri="http://java.sun.com/jsp/jstl/core" prefix="c" %>
<%@ taglib uri="http://struts.apache.org/tags-html" prefix="html" %>
<%@ taglib uri="http://struts.apache.org/tags-bean" prefix="bean" %>

<html>
<<<<<<< HEAD
<head>
    <meta name="page-decorator" content="none" />
</head>
<body>
<rhn:toolbar base="h1" img="/img/rhn-icon-errata.gif" imgAlt="errata.common.errataAlt">
    <!-- helpUrl="/rhn/help/channel-mgmt/en-US/channel-mgmt-Custom_Errata_Management-Creating_and_Editing_Errata.jsp" -->
    <bean:message key="erratalist.jsp.erratamgmt"/>
  </rhn:toolbar>

  <h2><bean:message key="errata.create.jsp.createerrata" /></h2>

  <div class="page-summary">
    <p><bean:message key="errata.create.jsp.instructions" /></p>
  </div>
<html:form action="/errata/manage/CreateSubmit">
  <rhn:csrf />

  <table class="details">
    <tr>
      <th nowrap="nowrap">
        <bean:message key="errata.create.jsp.synopsis"/>
      </th>
      <td class="small-form">
        <html:text property="synopsis" size="60" maxlength="4000" />
      </td>
    </tr>

    <tr>
      <th nowrap="nowrap">
        <bean:message key="errata.create.jsp.advisory"/>
      </th>
      <td class="small-form">
        <html:text property="advisoryName" size="25" maxlength="32" />
      </td>
    </tr>

    <tr>
      <th nowrap="nowrap">
        <bean:message key="errata.create.jsp.advisoryrelease"/>
      </th>
      <td class="small-form">
        <html:text property="advisoryRelease" size="4" maxlength="4"/>
      </td>
    </tr>

    <tr>
      <th nowrap="nowrap">
        <bean:message key="errata.create.jsp.advisorytype"/>
      </th>
      <td class="small-form">
        <html:select property="advisoryType">
          <html:options name="advisoryTypes" labelProperty="advisoryTypeLabels"/>
        </html:select>
      </td>
    </tr>

    <tr>
      <th nowrap="nowrap">
        <bean:message key="errata.create.jsp.product"/>
      </th>
      <td class="small-form">
        <html:text property="product" size="30" maxlength="64" />
      </td>
    </tr>

    <tr>
      <th nowrap="nowrap">
        <bean:message key="errata.create.jsp.from"/>
      </th>
      <td class="small-form">
        <html:text property="errataFrom" size="30" maxlength="127" />
      </td>
    </tr>

    <tr>
      <th nowrap="nowrap">
        <bean:message key="errata.create.jsp.topic"/>
      </th>
      <td class="small-form">
        <html:textarea property="topic" cols="80" rows="6"/>
      </td>
    </tr>

    <tr>
      <th nowrap="nowrap">
        <bean:message key="errata.create.jsp.description"/>
      </th>
      <td class="small-form">
        <html:textarea property="description" cols="80" rows="6"/>
      </td>
    </tr>

    <tr>
      <th nowrap="nowrap">
        <bean:message key="errata.create.jsp.solution"/>
      </th>
      <td class="small-form">
        <html:textarea property="solution" cols="80" rows="6"/>
      </td>
    </tr>

    <tr>
      <th nowrap="nowrap">
        <bean:message key="errata.create.jsp.bugs"/>
      </th>
      <td class="small-form">
        <table cellpadding="3">
          <tr>
            <td><bean:message key="errata.create.jsp.id"/></td>
            <td><html:text property="buglistId" size="6" /></td>
          </tr><tr>
            <td><bean:message key="errata.create.jsp.summary"/></td>
            <td><html:text property="buglistSummary" size="60" /></td>
          </tr><tr>
            <td><bean:message key="errata.create.jsp.bugurl"/></td>
            <td><html:text property="buglistUrl" size="60" /></td>
          </tr>
        </table>
      </td>
    </tr>

    <tr>
      <th nowrap="nowrap">
        <bean:message key="errata.create.jsp.keywords"/> <br />
        <bean:message key="errata.edit.commadelimited"/>
      </th>
      <td class="small-form">
        <html:text property="keywords" size="40"/>
      </td>
    </tr>

    <tr>
      <th nowrap="nowrap">
        <bean:message key="errata.create.jsp.references"/>
      </th>
      <td class="small-form">
        <html:textarea property="refersTo" cols="40" rows="6"/>
      </td>
    </tr>

    <tr>
      <th nowrap="nowrap">
        <bean:message key="errata.create.jsp.notes"/>
      </th>
      <td class="small-form">
        <html:textarea property="notes" cols="40" rows="6"/>
      </td>
    </tr>

  </table>


  <input type="hidden" name="eid" value="0" />
  <div align="right">
    <hr />
    <html:submit>
      <bean:message key="errata.create.jsp.createerrata"/>
    </html:submit>
  </div>

  </html:form>

</body>
=======
    <head>
        <meta name="page-decorator" content="none" />
    </head>
    <body>
        <rhn:toolbar base="h1" icon="spacewalk-icon-patches" iconAlt="errata.common.errataAlt"
                     helpUrl="/rhn/help/getting-started/en-US/chap-Getting_Started_Guide-Errata_Management.jsp#sect-Getting_Started_Guide-Errata_Management-Creating_and_Editing_Errata">
            <bean:message key="erratalist.jsp.erratamgmt"/>
        </rhn:toolbar>

        <h2><bean:message key="errata.create.jsp.createerrata" /></h2>
        <p><bean:message key="errata.create.jsp.instructions" /></p>
        <html:form action="/errata/manage/CreateSubmit"
                   styleClass="form-horizontal">
            <rhn:csrf />
            <div class="form-group">
                <label class="col-lg-3 control-label">
                    <bean:message key="errata.create.jsp.synopsis"/>
                </label>
                <div class="col-lg-6">
                    <html:text property="synopsis" size="60"
                               styleClass="form-control" maxlength="4000" />
                </div>
            </div>
            <div class="form-group">
                <label class="col-lg-3 control-label">
                    <bean:message key="errata.create.jsp.advisory"/>
                </label>
                <div class="col-lg-6">
                    <html:text property="advisoryName" styleClass="form-control"
                               size="25" maxlength="32" />
                </div>
            </div>
            <div class="form-group">
                <label class="col-lg-3 control-label">
                    <bean:message key="errata.create.jsp.advisoryrelease"/>
                </label>
                <div class="col-lg-6">
                    <html:text property="advisoryRelease" styleClass="form-control" size="4" maxlength="4"/>
                </div>
            </div>
            <div class="form-group">
                <label class="col-lg-3 control-label">
                    <bean:message key="errata.create.jsp.advisorytype"/>
                </label>
                <div class="col-lg-6">
                    <html:select property="advisoryType" styleClass="form-control">
                        <html:options name="advisoryTypes" labelProperty="advisoryTypeLabels"/>
                    </html:select>
                </div>
            </div>
            <div class="form-group">
                <label class="col-lg-3 control-label">
                    <bean:message key="errata.create.jsp.product"/>
                </label>
                <div class="col-lg-6">
                    <html:text property="product" size="30" maxlength="64" styleClass="form-control"/>
                </div>
            </div>
            <div class="form-group">
                <label class="col-lg-3 control-label">
                    <bean:message key="errata.create.jsp.from"/>
                </label>
                <div class="col-lg-6">
                    <html:text property="errataFrom" size="30" maxlength="127" styleClass="form-control"/>
                </div>
            </div>
            <div class="form-group">
                <label class="col-lg-3 control-label">
                    <bean:message key="errata.create.jsp.topic"/>
                </label>
                <div class="col-lg-6">
                    <html:textarea property="topic" cols="80" rows="6" styleClass="form-control"/>
                </div>
            </div>
            <div class="form-group">
                <label class="col-lg-3 control-label">
                    <bean:message key="errata.create.jsp.description"/>
                </label>
                <div class="col-lg-6">
                    <html:textarea property="description" cols="80" rows="6" styleClass="form-control"/>
                </div>
            </div>
            <div class="form-group">
                <label class="col-lg-3 control-label">
                    <bean:message key="errata.create.jsp.solution"/>
                </label>
                <div class="col-lg-6">
                    <html:textarea property="solution" cols="80" rows="6" styleClass="form-control"/>
                </div>
            </div>

            <div class="form-group">
                <div class="col-lg-offset-3 col-lg-6">
                    <h3><bean:message key="errata.create.jsp.bugs"/></h3>
                </div>
            </div>
            <div class="form-group">
                <label class="col-lg-3 control-label">
                    <bean:message key="errata.create.jsp.id"/>
                </label>
                <div class="col-lg-6">
                    <html:text property="buglistId" size="6" styleClass="form-control"/>
                </div>
            </div>
            <div class="form-group">
                <label class="col-lg-3 control-label">
                    <bean:message key="errata.create.jsp.summary"/>
                </label>
                <div class="col-lg-6">
                    <html:text property="buglistSummary" size="60" styleClass="form-control"/>
                </div>
            </div>
            <div class="form-group">
                <label class="col-lg-3 control-label">
                    <bean:message key="errata.create.jsp.bugurl"/>
                </label>
                <div class="col-lg-6">
                    <html:text property="buglistUrl" size="60" styleClass="form-control"/>
                </div>
            </div>
            <div class="form-group">
                <label class="col-lg-3 control-label">
                    <bean:message key="errata.create.jsp.keywords"/>
                </label>
                <div class="col-lg-6">
                    <html:text property="keywords" size="40" styleClass="form-control"/>
                    <span class="help-block"><bean:message key="errata.edit.commadelimited"/></span>
                </div>
            </div>
            <div class="form-group">
                <label class="col-lg-3 control-label">
                    <bean:message key="errata.create.jsp.references"/>
                </label>
                <div class="col-lg-6">
                    <html:textarea property="refersTo" cols="40" rows="6" styleClass="form-control"/>
                </div>
            </div>
            <div class="form-group">
                <label class="col-lg-3 control-label">
                    <bean:message key="errata.create.jsp.notes"/>
                </label>
                <div class="col-lg-6">
                    <html:textarea property="notes" cols="40" rows="6" styleClass="form-control"/>
                </div>
            </div>
            <input type="hidden" name="eid" value="0" />
            <div class="form-group">
                <div class="col-lg-offset-3 col-lg-6">
                    <html:submit styleClass="btn btn-success">
                        <bean:message key="errata.create.jsp.createerrata"/>
                    </html:submit>
                </div>
            </div>
        </html:form>
    </body>
>>>>>>> 8c1e81a4
</html><|MERGE_RESOLUTION|>--- conflicted
+++ resolved
@@ -4,177 +4,12 @@
 <%@ taglib uri="http://struts.apache.org/tags-bean" prefix="bean" %>
 
 <html>
-<<<<<<< HEAD
-<head>
-    <meta name="page-decorator" content="none" />
-</head>
-<body>
-<rhn:toolbar base="h1" img="/img/rhn-icon-errata.gif" imgAlt="errata.common.errataAlt">
-    <!-- helpUrl="/rhn/help/channel-mgmt/en-US/channel-mgmt-Custom_Errata_Management-Creating_and_Editing_Errata.jsp" -->
-    <bean:message key="erratalist.jsp.erratamgmt"/>
-  </rhn:toolbar>
-
-  <h2><bean:message key="errata.create.jsp.createerrata" /></h2>
-
-  <div class="page-summary">
-    <p><bean:message key="errata.create.jsp.instructions" /></p>
-  </div>
-<html:form action="/errata/manage/CreateSubmit">
-  <rhn:csrf />
-
-  <table class="details">
-    <tr>
-      <th nowrap="nowrap">
-        <bean:message key="errata.create.jsp.synopsis"/>
-      </th>
-      <td class="small-form">
-        <html:text property="synopsis" size="60" maxlength="4000" />
-      </td>
-    </tr>
-
-    <tr>
-      <th nowrap="nowrap">
-        <bean:message key="errata.create.jsp.advisory"/>
-      </th>
-      <td class="small-form">
-        <html:text property="advisoryName" size="25" maxlength="32" />
-      </td>
-    </tr>
-
-    <tr>
-      <th nowrap="nowrap">
-        <bean:message key="errata.create.jsp.advisoryrelease"/>
-      </th>
-      <td class="small-form">
-        <html:text property="advisoryRelease" size="4" maxlength="4"/>
-      </td>
-    </tr>
-
-    <tr>
-      <th nowrap="nowrap">
-        <bean:message key="errata.create.jsp.advisorytype"/>
-      </th>
-      <td class="small-form">
-        <html:select property="advisoryType">
-          <html:options name="advisoryTypes" labelProperty="advisoryTypeLabels"/>
-        </html:select>
-      </td>
-    </tr>
-
-    <tr>
-      <th nowrap="nowrap">
-        <bean:message key="errata.create.jsp.product"/>
-      </th>
-      <td class="small-form">
-        <html:text property="product" size="30" maxlength="64" />
-      </td>
-    </tr>
-
-    <tr>
-      <th nowrap="nowrap">
-        <bean:message key="errata.create.jsp.from"/>
-      </th>
-      <td class="small-form">
-        <html:text property="errataFrom" size="30" maxlength="127" />
-      </td>
-    </tr>
-
-    <tr>
-      <th nowrap="nowrap">
-        <bean:message key="errata.create.jsp.topic"/>
-      </th>
-      <td class="small-form">
-        <html:textarea property="topic" cols="80" rows="6"/>
-      </td>
-    </tr>
-
-    <tr>
-      <th nowrap="nowrap">
-        <bean:message key="errata.create.jsp.description"/>
-      </th>
-      <td class="small-form">
-        <html:textarea property="description" cols="80" rows="6"/>
-      </td>
-    </tr>
-
-    <tr>
-      <th nowrap="nowrap">
-        <bean:message key="errata.create.jsp.solution"/>
-      </th>
-      <td class="small-form">
-        <html:textarea property="solution" cols="80" rows="6"/>
-      </td>
-    </tr>
-
-    <tr>
-      <th nowrap="nowrap">
-        <bean:message key="errata.create.jsp.bugs"/>
-      </th>
-      <td class="small-form">
-        <table cellpadding="3">
-          <tr>
-            <td><bean:message key="errata.create.jsp.id"/></td>
-            <td><html:text property="buglistId" size="6" /></td>
-          </tr><tr>
-            <td><bean:message key="errata.create.jsp.summary"/></td>
-            <td><html:text property="buglistSummary" size="60" /></td>
-          </tr><tr>
-            <td><bean:message key="errata.create.jsp.bugurl"/></td>
-            <td><html:text property="buglistUrl" size="60" /></td>
-          </tr>
-        </table>
-      </td>
-    </tr>
-
-    <tr>
-      <th nowrap="nowrap">
-        <bean:message key="errata.create.jsp.keywords"/> <br />
-        <bean:message key="errata.edit.commadelimited"/>
-      </th>
-      <td class="small-form">
-        <html:text property="keywords" size="40"/>
-      </td>
-    </tr>
-
-    <tr>
-      <th nowrap="nowrap">
-        <bean:message key="errata.create.jsp.references"/>
-      </th>
-      <td class="small-form">
-        <html:textarea property="refersTo" cols="40" rows="6"/>
-      </td>
-    </tr>
-
-    <tr>
-      <th nowrap="nowrap">
-        <bean:message key="errata.create.jsp.notes"/>
-      </th>
-      <td class="small-form">
-        <html:textarea property="notes" cols="40" rows="6"/>
-      </td>
-    </tr>
-
-  </table>
-
-
-  <input type="hidden" name="eid" value="0" />
-  <div align="right">
-    <hr />
-    <html:submit>
-      <bean:message key="errata.create.jsp.createerrata"/>
-    </html:submit>
-  </div>
-
-  </html:form>
-
-</body>
-=======
     <head>
         <meta name="page-decorator" content="none" />
     </head>
     <body>
-        <rhn:toolbar base="h1" icon="spacewalk-icon-patches" iconAlt="errata.common.errataAlt"
-                     helpUrl="/rhn/help/getting-started/en-US/chap-Getting_Started_Guide-Errata_Management.jsp#sect-Getting_Started_Guide-Errata_Management-Creating_and_Editing_Errata">
+        <rhn:toolbar base="h1" icon="spacewalk-icon-patches" iconAlt="errata.common.errataAlt">
+            <!-- helpUrl="/rhn/help/getting-started/en-US/chap-Getting_Started_Guide-Errata_Management.jsp#sect-Getting_Started_Guide-Errata_Management-Creating_and_Editing_Errata" -->
             <bean:message key="erratalist.jsp.erratamgmt"/>
         </rhn:toolbar>
 
@@ -324,5 +159,4 @@
             </div>
         </html:form>
     </body>
->>>>>>> 8c1e81a4
 </html>