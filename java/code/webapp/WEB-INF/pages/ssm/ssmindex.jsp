--- conflicted
+++ resolved
@@ -39,79 +39,13 @@
         <div class="panel-body">
             <bean:message key="ssm.overview.packages.upgrade"/>
         </div>
-        <rhn:require acl="is(enable_solaris_support)">
-            <div class="panel-heading">
-                <rhn:icon type="header-errata" title="ssm.overview.patches" />
-                <bean:message key="ssm.overview.patches"/>
-            </div>
-            <div class="panel-body">
-                <a href="/network/systems/ssm/patches/install.pxt"><bean:message key="ssm.overview.patches.install"/></a> / <a href="/network/systems/ssm/patches/remove.pxt"><bean:message key="ssm.overview.patches.remove"/></a>
-                <bean:message key="ssm.overview.patches.patches"/>
-            </div>
-            <div class="panel-heading">
-                <rhn:icon type="header-errata-set" title="ssm.overview.patch.clusters" />
-                <bean:message key="ssm.overview.patch.clusters"/>
-            </div>
-            <div class="panel-body">
-                <bean:message key="ssm.overview.patch.clusters.install"/>
-            </div>
-<<<<<<< HEAD
-        </rhn:require>
-=======
-        </li>
->>>>>>> ae95d6d5
         <rhn:require acl="user_role(org_admin)">
             <div class="panel-heading">
                 <rhn:icon type="header-system-groups" title="ssm.overview.groups" />
                 <bean:message key="ssm.overview.groups"/>
             </div>
-<<<<<<< HEAD
             <div class="panel-body">
                 <bean:message key="ssm.overview.groups.create"/>
-=======
-        </li>
-        <rhn:require acl="org_entitlement(rhn_provisioning);">
-            <li class="list-group-item">
-                <div class="row">
-                    <div class="col-sm-2">
-                      <rhn:icon type="header-kickstart" title="ssm.overview.provisioning" />
-                        <bean:message key="ssm.overview.provisioning"/>
-                    </div>
-                    <div class="col-sm-10">
-                        <ul>
-                            <li><bean:message key="ssm.overview.provisioning.kickstart"/></li>
-                            <li><bean:message key="ssm.overview.provisioning.rollback"/></li>
-                            <li><bean:message key="ssm.overview.provisioning.remotecommands"/></li>
-                            <li><bean:message key="ssm.overview.provisioning.powermanagement.configure"/></li>
-                            <li><bean:message key="ssm.overview.provisioning.powermanagement.operations"/></li>
-                        </ul>
-                    </div>
-                </div>
-            </li>
-        </rhn:require>
-        <li class="list-group-item">
-            <div class="row">
-                <div class="col-sm-2">
-                  <rhn:icon type="header-event-history" title="ssm.overview.misc" />
-                    <bean:message key="ssm.overview.misc"/>
-                </div>
-                <div class="col-sm-10">
-                    <ul>
-                        <li><bean:message key="ssm.overview.misc.updateprofiles"/></li>
-                        <rhn:require acl="org_entitlement(rhn_provisioning)">
-                            <li><bean:message key="ssm.overview.misc.customvalues"/></li>
-                        </rhn:require>
-                        <rhn:require acl="user_role(org_admin);org_entitlement(rhn_provisioning)">
-                            <li><bean:message key="ssm.overview.misc.entitlements"/></li>
-                        </rhn:require>
-                        <li><bean:message key="ssm.overview.misc.delete"/></li>
-                        <li><bean:message key="ssm.overview.misc.reboot"/></li>
-                        <li><bean:message key="ssm.overview.misc.migrate"/></li>
-                        <li><bean:message key="ssm.overview.misc.lock"/></li>
-                        <li><bean:message key="ssm.overview.misc.scap"/></li>
-                    </ul>
-                </div>
->>>>>>> ae95d6d5
             </div>
         </rhn:require>
         <div class="panel-heading">
