--- conflicted
+++ resolved
@@ -29,15 +29,10 @@
                  </td>
    </tr>
 
-<<<<<<< HEAD
    <!-- not used on SUSE
 
 	<tr><th width="10%">Channel Version: </th>
 	<td width="40%">
-=======
-        <tr><th width="10%">Channel Version: </th>
-        <td width="40%">
->>>>>>> a165cfa9
 
 <c:if test="${selected_version != null}">
         <input type="hidden" name="selected_version_old"  value="${selected_version}">
