<%@ taglib uri="http://java.sun.com/jsp/jstl/core" prefix="c" %>
<%@ taglib uri="http://rhn.redhat.com/rhn" prefix="rhn" %>
<%@ taglib uri="http://struts.apache.org/tags-bean" prefix="bean" %>
<%@ taglib uri="http://struts.apache.org/tags-html" prefix="html" %>

<<<<<<< HEAD
<html:html xhtml="true">
<body>
<c:choose>
	<c:when test = "${not empty requestScope.create_mode}">
      <rhn:toolbar base="h1" img="/img/rhn-icon-info.gif" imgAlt="info.alt.img">
        <bean:message key="repos.jsp.toolbar"/>
      </rhn:toolbar>
      <h2><bean:message key="repos.jsp.header2"/></h2>
	</c:when>
	<c:otherwise>
      <rhn:toolbar base="h1" img="/img/rhn-icon-info.gif" imgAlt="info.alt.img"
		           deletionUrl="RepoDelete.do?id=${requestScope.repo.id}"
                   deletionType="repos">
	    <c:out value="${requestScope.repo.label}"/>
      </rhn:toolbar>
      <h2><bean:message key="repos.jsp.details.header2"/></h2>
	</c:otherwise>
</c:choose>

<c:choose>
	<c:when test="${empty requestScope.create_mode}">
		<c:set var="url" value ="/channels/manage/repos/RepoEdit"/>
	</c:when>
	<c:otherwise>
		<c:set var="url" value ="/channels/manage/repos/RepoCreate"/>
	</c:otherwise>
</c:choose>

<div>
    <html:form action="${url}">
    <rhn:csrf />
    <rhn:submitted/>
    <html:hidden property="id" value="${repo.id}"/>
	<table class="details">
    <tr>
        <th>
		<rhn:required-field key = "repos.jsp.create.label"/>
        </th>
        <td>
			<html:text property="label"/>

            <c:if  test = "${empty requestScope.create_mode}">
		<html:hidden property="sourceid"/>
            </c:if>
        </td>
    </tr>
    <tr>
        <th>
		<rhn:required-field key = "repos.jsp.create.url"/>
        </th>
        <td>
			<html:text property="url"/>
        </td>
    </tr>
    <tr>
        <th>
            <bean:message key="repos.jsp.create.metadataSigned"/>
        </th>
        <td>
            <html:checkbox property="metadataSigned" />
        </td>
    </tr>
    <tr>
        <th>
		<bean:message key = "repos.jsp.ssl.ca"/>
        </th>
        <td>
            <html:select property="sslcacert">
                <html:options collection="sslcryptokeys" labelProperty="label" property="value" />
            </html:select>
        </td>
    </tr>
    <tr>
        <th>
		<bean:message key = "repos.jsp.ssl.clientcert"/>
        </th>
        <td>
            <html:select property="sslclientcert">
                <html:options collection="sslcryptokeys" labelProperty="label" property="value" />
            </html:select>
        </td>
    </tr>
    <tr>
        <th>
		<bean:message key = "repos.jsp.ssl.clientkey"/>
        </th>
        <td>
            <html:select property="sslclientkey">
                <html:options collection="sslcryptokeys" labelProperty="label" property="value" />
            </html:select>
        </td>
    </tr>
    </table>

    <hr />

    <table align="right">
	  <tr>
		<td></td>
		<c:choose>
		<c:when test = "${empty requestScope.create_mode}">
			<td align="right"><html:submit><bean:message key="repos.jsp.update.submit"/></html:submit></td>
		</c:when>
		<c:otherwise>
			<td align="right"><html:submit><bean:message key="repos.jsp.create.submit"/></html:submit></td>
		</c:otherwise>
		</c:choose>
	  </tr>
	</table>

    </html:form>
</div>

</body>
=======
<html:html>
    <body>
        <c:choose>
            <c:when test = "${not empty requestScope.create_mode}">
                <rhn:toolbar base="h1" icon="fa-info-circle" imgAlt="info.alt.img">
                    <bean:message key="repos.jsp.toolbar"/>
                </rhn:toolbar>
                <h2><bean:message key="repos.jsp.header2"/></h2>
            </c:when>
            <c:otherwise>
                <rhn:toolbar base="h1" icon="fa-info-circle" imgAlt="info.alt.img"
                             deletionUrl="RepoDelete.do?id=${requestScope.repo.id}"
                             deletionType="repos">
                    <c:out value="${requestScope.repo.label}"/>
                </rhn:toolbar>
                <h2><bean:message key="repos.jsp.details.header2"/></h2>
            </c:otherwise>
        </c:choose>
        <c:choose>
            <c:when test="${empty requestScope.create_mode}">
                <c:set var="url" value ="/channels/manage/repos/RepoEdit"/>
            </c:when>
            <c:otherwise>
                <c:set var="url" value ="/channels/manage/repos/RepoCreate"/>
            </c:otherwise>
        </c:choose>
        <html:form action="${url}" styleClass="form-horizontal">
            <rhn:csrf />
            <rhn:submitted/>
            <html:hidden property="id" value="${repo.id}"/>
            <div class="form-group">
                <label class="col-lg-3 control-label">
                    <rhn:required-field key = "repos.jsp.create.label"/>:
                </label>
                <div class="col-lg-6">
                    <html:text property="label" styleClass="form-control"/>
                    <c:if  test = "${empty requestScope.create_mode}">
                        <html:hidden property="sourceid"/>
                    </c:if>
                </div>
            </div>
            <div class="form-group">
                <label class="col-lg-3 control-label">
                    <rhn:required-field key = "repos.jsp.create.url"/>:
                </label>
                <div class="col-lg-6">
                    <html:text property="url" styleClass="form-control"/>
                </div>
            </div>
            <div class="form-group">
                <label class="col-lg-3 control-label">
                    <bean:message key = "repos.jsp.ssl.ca"/>:
                </label>
                <div class="col-lg-6">
                    <html:select property="sslcacert" styleClass="form-control">
                        <html:options collection="sslcryptokeys" labelProperty="label" property="value" />
                    </html:select>
                </div>
            </div>
            <div class="form-group">
                <label class="col-lg-3 control-label">
                    <bean:message key = "repos.jsp.ssl.clientcert"/>:
                </label>
                <div class="col-lg-6">
                    <html:select property="sslclientcert" styleClass="form-control">
                        <html:options collection="sslcryptokeys" labelProperty="label" property="value" />
                    </html:select>
                </div>
            </div>
            <div class="form-group">
                <label class="col-lg-3 control-label">
                    <bean:message key = "repos.jsp.ssl.clientkey"/>:
                </label>
                <div class="col-lg-6">
                    <html:select property="sslclientkey" styleClass="form-control">
                        <html:options collection="sslcryptokeys" labelProperty="label" property="value" />
                    </html:select>
                </div>
            </div>
            <div class="form-group">
                <div class="col-lg-offset-3 col-lg-6">
                    <c:choose>
                        <c:when test = "${empty requestScope.create_mode}">
                            <html:submit styleClass="btn btn-success">
                                <bean:message key="repos.jsp.update.submit"/>
                            </html:submit>
                        </c:when>
                        <c:otherwise>
                            <html:submit styleClass="btn btn-success">
                                <bean:message key="repos.jsp.create.submit"/>
                            </html:submit>
                        </c:otherwise>
                    </c:choose>
                </div>
            </div>
        </html:form>
    </body>
>>>>>>> 8c1e81a4
</html:html><|MERGE_RESOLUTION|>--- conflicted
+++ resolved
@@ -3,122 +3,6 @@
 <%@ taglib uri="http://struts.apache.org/tags-bean" prefix="bean" %>
 <%@ taglib uri="http://struts.apache.org/tags-html" prefix="html" %>
 
-<<<<<<< HEAD
-<html:html xhtml="true">
-<body>
-<c:choose>
-	<c:when test = "${not empty requestScope.create_mode}">
-      <rhn:toolbar base="h1" img="/img/rhn-icon-info.gif" imgAlt="info.alt.img">
-        <bean:message key="repos.jsp.toolbar"/>
-      </rhn:toolbar>
-      <h2><bean:message key="repos.jsp.header2"/></h2>
-	</c:when>
-	<c:otherwise>
-      <rhn:toolbar base="h1" img="/img/rhn-icon-info.gif" imgAlt="info.alt.img"
-		           deletionUrl="RepoDelete.do?id=${requestScope.repo.id}"
-                   deletionType="repos">
-	    <c:out value="${requestScope.repo.label}"/>
-      </rhn:toolbar>
-      <h2><bean:message key="repos.jsp.details.header2"/></h2>
-	</c:otherwise>
-</c:choose>
-
-<c:choose>
-	<c:when test="${empty requestScope.create_mode}">
-		<c:set var="url" value ="/channels/manage/repos/RepoEdit"/>
-	</c:when>
-	<c:otherwise>
-		<c:set var="url" value ="/channels/manage/repos/RepoCreate"/>
-	</c:otherwise>
-</c:choose>
-
-<div>
-    <html:form action="${url}">
-    <rhn:csrf />
-    <rhn:submitted/>
-    <html:hidden property="id" value="${repo.id}"/>
-	<table class="details">
-    <tr>
-        <th>
-		<rhn:required-field key = "repos.jsp.create.label"/>
-        </th>
-        <td>
-			<html:text property="label"/>
-
-            <c:if  test = "${empty requestScope.create_mode}">
-		<html:hidden property="sourceid"/>
-            </c:if>
-        </td>
-    </tr>
-    <tr>
-        <th>
-		<rhn:required-field key = "repos.jsp.create.url"/>
-        </th>
-        <td>
-			<html:text property="url"/>
-        </td>
-    </tr>
-    <tr>
-        <th>
-            <bean:message key="repos.jsp.create.metadataSigned"/>
-        </th>
-        <td>
-            <html:checkbox property="metadataSigned" />
-        </td>
-    </tr>
-    <tr>
-        <th>
-		<bean:message key = "repos.jsp.ssl.ca"/>
-        </th>
-        <td>
-            <html:select property="sslcacert">
-                <html:options collection="sslcryptokeys" labelProperty="label" property="value" />
-            </html:select>
-        </td>
-    </tr>
-    <tr>
-        <th>
-		<bean:message key = "repos.jsp.ssl.clientcert"/>
-        </th>
-        <td>
-            <html:select property="sslclientcert">
-                <html:options collection="sslcryptokeys" labelProperty="label" property="value" />
-            </html:select>
-        </td>
-    </tr>
-    <tr>
-        <th>
-		<bean:message key = "repos.jsp.ssl.clientkey"/>
-        </th>
-        <td>
-            <html:select property="sslclientkey">
-                <html:options collection="sslcryptokeys" labelProperty="label" property="value" />
-            </html:select>
-        </td>
-    </tr>
-    </table>
-
-    <hr />
-
-    <table align="right">
-	  <tr>
-		<td></td>
-		<c:choose>
-		<c:when test = "${empty requestScope.create_mode}">
-			<td align="right"><html:submit><bean:message key="repos.jsp.update.submit"/></html:submit></td>
-		</c:when>
-		<c:otherwise>
-			<td align="right"><html:submit><bean:message key="repos.jsp.create.submit"/></html:submit></td>
-		</c:otherwise>
-		</c:choose>
-	  </tr>
-	</table>
-
-    </html:form>
-</div>
-
-</body>
-=======
 <html:html>
     <body>
         <c:choose>
@@ -170,6 +54,14 @@
             </div>
             <div class="form-group">
                 <label class="col-lg-3 control-label">
+                    <bean:message key = "repos.jsp.create.metadataSigned"/>:
+                </label>
+                <div class="col-lg-6">
+                    <html:checkbox property="metadataSigned" />
+                </div>
+            </div>
+            <div class="form-group">
+                <label class="col-lg-3 control-label">
                     <bean:message key = "repos.jsp.ssl.ca"/>:
                 </label>
                 <div class="col-lg-6">
@@ -216,5 +108,4 @@
             </div>
         </html:form>
     </body>
->>>>>>> 8c1e81a4
 </html:html>