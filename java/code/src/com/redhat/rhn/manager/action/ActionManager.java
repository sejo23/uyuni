/**
 * Copyright (c) 2009--2015 Red Hat, Inc.
 *
 * This software is licensed to you under the GNU General Public License,
 * version 2 (GPLv2). There is NO WARRANTY for this software, express or
 * implied, including the implied warranties of MERCHANTABILITY or FITNESS
 * FOR A PARTICULAR PURPOSE. You should have received a copy of GPLv2
 * along with this software; if not, see
 * http://www.gnu.org/licenses/old-licenses/gpl-2.0.txt.
 *
 * Red Hat trademarks are not licensed under GPLv2. No permission is
 * granted to use or replicate Red Hat trademarks that are incorporated
 * in this software or its documentation.
 */
package com.redhat.rhn.manager.action;

import com.redhat.rhn.common.conf.Config;
import com.redhat.rhn.common.conf.ConfigDefaults;
import com.redhat.rhn.common.db.datasource.DataResult;
import com.redhat.rhn.common.db.datasource.ModeFactory;
import com.redhat.rhn.common.db.datasource.SelectMode;
import com.redhat.rhn.common.db.datasource.WriteMode;
import com.redhat.rhn.common.hibernate.LookupException;
import com.redhat.rhn.common.localization.LocalizationService;
import com.redhat.rhn.common.messaging.MessageQueue;
import com.redhat.rhn.domain.action.Action;
import com.redhat.rhn.domain.action.ActionFactory;
import com.redhat.rhn.domain.action.ActionType;
import com.redhat.rhn.domain.action.config.ConfigAction;
import com.redhat.rhn.domain.action.config.ConfigUploadAction;
import com.redhat.rhn.domain.action.dup.DistUpgradeAction;
import com.redhat.rhn.domain.action.dup.DistUpgradeActionDetails;
import com.redhat.rhn.domain.action.errata.ErrataAction;
import com.redhat.rhn.domain.action.image.DeployImageAction;
import com.redhat.rhn.domain.action.image.DeployImageActionDetails;
import com.redhat.rhn.domain.action.kickstart.KickstartAction;
import com.redhat.rhn.domain.action.kickstart.KickstartActionDetails;
import com.redhat.rhn.domain.action.kickstart.KickstartGuestAction;
import com.redhat.rhn.domain.action.kickstart.KickstartGuestActionDetails;
import com.redhat.rhn.domain.action.rhnpackage.PackageAction;
import com.redhat.rhn.domain.action.salt.ApplyStatesAction;
import com.redhat.rhn.domain.action.salt.ApplyStatesActionDetails;
import com.redhat.rhn.domain.action.salt.build.ImageBuildAction;
import com.redhat.rhn.domain.action.salt.build.ImageBuildActionDetails;
import com.redhat.rhn.domain.action.script.ScriptActionDetails;
import com.redhat.rhn.domain.action.script.ScriptRunAction;
import com.redhat.rhn.domain.action.scap.ScapAction;
import com.redhat.rhn.domain.action.scap.ScapActionDetails;
import com.redhat.rhn.domain.action.server.ServerAction;
import com.redhat.rhn.domain.common.FileList;
import com.redhat.rhn.domain.config.ConfigChannel;
import com.redhat.rhn.domain.config.ConfigFileName;
import com.redhat.rhn.domain.config.ConfigRevision;
import com.redhat.rhn.domain.config.ConfigurationFactory;
import com.redhat.rhn.domain.errata.Errata;
import com.redhat.rhn.domain.image.Image;
import com.redhat.rhn.domain.image.ImageProfile;
import com.redhat.rhn.domain.image.ProxyConfig;
import com.redhat.rhn.domain.kickstart.KickstartData;
import com.redhat.rhn.domain.kickstart.KickstartFactory;
import com.redhat.rhn.domain.org.Org;
import com.redhat.rhn.domain.org.OrgFactory;
import com.redhat.rhn.domain.rhnpackage.PackageDelta;
import com.redhat.rhn.domain.rhnpackage.PackageFactory;
import com.redhat.rhn.domain.rhnset.RhnSet;
import com.redhat.rhn.domain.rhnset.RhnSetElement;
import com.redhat.rhn.domain.server.Server;
import com.redhat.rhn.domain.user.User;
import com.redhat.rhn.frontend.dto.PackageMetadata;
import com.redhat.rhn.frontend.listview.PageControl;
import com.redhat.rhn.frontend.xmlrpc.InvalidActionTypeException;
import com.redhat.rhn.manager.BaseManager;
import com.redhat.rhn.manager.MissingCapabilityException;
import com.redhat.rhn.manager.MissingEntitlementException;
import com.redhat.rhn.manager.configuration.ConfigurationManager;
import com.redhat.rhn.manager.entitlement.EntitlementManager;
import com.redhat.rhn.manager.errata.ErrataManager;
import com.redhat.rhn.manager.kickstart.ProvisionVirtualInstanceCommand;
import com.redhat.rhn.manager.kickstart.cobbler.CobblerVirtualSystemCommand;
import com.redhat.rhn.manager.kickstart.cobbler.CobblerXMLRPCHelper;
import com.redhat.rhn.manager.rhnset.RhnSetManager;
import com.redhat.rhn.manager.system.SystemManager;

import com.suse.manager.reactor.messaging.ActionScheduledEventMessage;

import com.redhat.rhn.domain.rhnpackage.Package;

import com.suse.manager.webui.services.impl.SaltService;
import com.suse.manager.webui.utils.MinionServerUtils;
import com.suse.salt.netapi.calls.modules.Schedule;
import com.suse.salt.netapi.datatypes.target.MinionList;
import com.suse.salt.netapi.results.Result;
import com.suse.utils.Opt;
import org.apache.commons.codec.binary.Base64;
import org.apache.log4j.Logger;
import org.cobbler.Profile;

import java.util.ArrayList;
import java.util.Arrays;
import java.util.Collection;
import java.util.Date;
import java.util.HashMap;
import java.util.HashSet;
import java.util.Iterator;
import java.util.LinkedList;
import java.util.List;
import java.util.Map;
import java.util.Set;
<<<<<<< HEAD
import java.util.stream.Collectors;
import java.util.Optional;
import java.util.Collections;
=======
import java.util.Calendar;
>>>>>>> 5af2d0a2

/**
 * ActionManager - the singleton class used to provide Business Operations
 * on Actions where those operations interact with other top tier Business
 * Objects.
 */
public class ActionManager extends BaseManager {
    private static Logger log = Logger.getLogger(ActionManager.class);

    // List of package names that we want to make sure we dont
    // remove when doing a package sync.  Never remove running kernel
    // for instance.
    public static final String[] PACKAGES_NOT_REMOVABLE = {"kernel"};

    /**
     * This was extracted to a constant from the
     * {@link #scheduleAction(User, Server, ActionType, String, Date)} method. At the time
     * it was in there, there was a comment "hmm 10?". Not sure what the hesitation is
     * but I wanted to retain that comment with regard to this value.
     */
    private static final Long REMAINING_TRIES = 10L;


    /**
     * The status of the minion job canceling.
     */
    public enum CancelServerActionStatus {
        CANCELED,
        CANCELED_NO_MINION_JOB,
        CANCEL_FAILED_MINION_DOWN,
        CANCEL_FAILED;

        /**
         * @return <code>true</code> if the status is failed.
         */
        public boolean isFailed() {
            return this.equals(CANCEL_FAILED_MINION_DOWN) ||
                    this.equals(CANCEL_FAILED);
        }
    }

    private static SaltService saltService = SaltService.INSTANCE;

    private ActionManager() {
    }

    /**
     * Set the {@link SaltService} intance to use. Only needed for unit tests.
     * @param saltServiceIn the {@link SaltService}
     */
    public static void setSaltService(SaltService saltServiceIn) {
        saltService = saltServiceIn;
    }

    /**
     * Removes a list of actions.
     * @param actionIds actions to remove
     * @return int the number of failed action removals
     */
    public static int removeActions(List actionIds) {
        int failed = 0;
        for (Iterator ids = actionIds.iterator(); ids.hasNext();) {
            Long actionId = (Long) ids.next();
            failed += ActionFactory.removeAction(actionId);
        }
        return failed;
    }

    /**
     * Mark action as failed for specified system
     * @param loggedInUser The user making the request.
     * @param serverId server id
     * @param actionId The id of the Action to be set as failed
     * @param message Message from user, reason of this fail
     * @return int 1 if succeed
     */
    public static int failSystemAction(User loggedInUser, Long serverId, Long actionId,
                                       String message) {
        Action action = ActionFactory.lookupByUserAndId(loggedInUser, actionId);
        Server server = SystemManager.lookupByIdAndUser(serverId, loggedInUser);
        ServerAction serverAction = ActionFactory.getServerActionForServerAndAction(server,
                action);
        Date now = Calendar.getInstance().getTime();

        serverAction.setStatus(ActionFactory.STATUS_FAILED);
        serverAction.setResultMsg(message);
        serverAction.setCompletionTime(now);

        return 1;
    }

    /**
     * Retreive the specified Action, assuming that the User making the request
     * has the required permissions.
     * @param user The user making the lookup request.
     * @param aid The id of the Action to lookup.
     * @return the specified Action.
     * @throws com.redhat.rhn.common.hibernate.LookupException if the Action
     * can't be looked up.
     */
    public static Action lookupAction(User user, Long aid) {
        Action returnedAction = null;
        if (aid == null) {
            return null;
        }

        returnedAction = ActionFactory.lookupByUserAndId(user, aid);

        //TODO: put this in the hibernate lookup query
        SelectMode m = ModeFactory.getMode("Action_queries", "visible_to_user");
        Map<String, Object> params = new HashMap<String, Object>();
        params.put("user_id", user.getId());
        params.put("aid", aid);
        if (m.execute(params).size() < 1) {
            returnedAction = null;
        }

        if (returnedAction == null) {
            LocalizationService ls = LocalizationService.getInstance();
            LookupException e =
                    new LookupException("Could not find action with id: " + aid);
            e.setLocalizedTitle(ls.getMessage("lookup.jsp.title.action"));
            e.setLocalizedReason1(ls.getMessage("lookup.jsp.reason1.action"));
            e.setLocalizedReason2(ls.getMessage("lookup.jsp.reason2.action"));
            throw e;
        }

        return returnedAction;
    }



    /**
     * Lookup the last completed Action on a Server
     *  given the user, action type and server.
     * This is useful especially in cases where we want to
     * find the last deployed config action ...
     *
     * @param user the user doing the search (needed for permssion checking)
     * @param type the action type of the action to be queried.
     * @param server the server who's latest completed action is desired.
     * @return the Action found or null if none exists
     */
    public static Action lookupLastCompletedAction(User user,
            ActionType type,
            Server server) {
        // TODO: check on user visibility ??

        return ActionFactory.lookupLastCompletedAction(user, type, server);
    }

    /**
     * Deletes the action set with the given label.
     * @param user User associated with the set of actions.
     * @param label Action label to be updated.
     */
    public static void deleteActions(User user, String label) {
        WriteMode m = ModeFactory.getWriteMode("Action_queries",
                "delete_actions");
        Map<String, Object> params = new HashMap<String, Object>();
        params.put("user_id", user.getId());
        params.put("org_id", user.getOrg().getId());
        params.put("label", label);
        m.executeUpdate(params);
    }

    /**
     * Deletes the action set by id and type.
     * @param id Action ID
     * @param type Action Type
     */
    public static void deleteActionsByIdAndType(Long id, Integer type) {
        WriteMode m = ModeFactory.getWriteMode("Action_queries",
                "delete_actions_by_id_and_type");
        Map params = new HashMap();
        params.put("id", id);
        params.put("action_type", type);
        m.executeUpdate(params);
    }

    /**
     * Archives the action set with the given label.
     * @param user User associated with the set of actions.
     * @param label Action label to be updated.
     */
    public static void archiveActions(User user, String label) {
        WriteMode m = ModeFactory.getWriteMode("Action_queries",
                "archive_actions");
        Map<String, Object> params = new HashMap<String, Object>();
        params.put("user_id", user.getId());
        params.put("org_id", user.getOrg().getId());
        params.put("label", label);
        m.executeUpdate(params);
    }

    /**
     * Cancels all actions in given list.
     * @param user User associated with the set of actions.
     * @param actionsToCancel List of actions to be cancelled.
     * @return the status of the job cancelling for each target server of the action
     */
    public static Map<Action, Map<Server, CancelServerActionStatus>> cancelActions(
            User user, List actionsToCancel) {
        Map<Action, Map<Server, CancelServerActionStatus>> result = new HashMap<>();
        Iterator it = actionsToCancel.iterator();
        while (it.hasNext()) {
            Action a = (Action)it.next();
            Map<Server, CancelServerActionStatus> serverCancelStates =
                    cancelAction(user, a);
            result.put(a, serverCancelStates);
        }
        return result;
    }

    /**
     * Cancels the server actions associated with a given action, and if
     * required deals with associated pending kickstart actions and minion
     * jobs.
     *
     * Actions themselves are not deleted, only the ServerActions associated
     * with them.
     *
     * @param user User requesting the action be cancelled.
     * @param action Action to be cancelled.
     * @return the status of the job cancelling for each target server of the action
     */
    public static Map<Server, CancelServerActionStatus> cancelAction(
            User user, Action action) {
        return ActionManager.cancelAction(user, action, null);
    }


    /**
     * Cancels the server actions associated with a given action, and if
     * required deals with associated pending kickstart actions and minion
     * jobs.
     *
     * Actions themselves are not deleted, only the ServerActions associated
     * with them.
     *
     * @param user User requesting the action be cancelled.
     * @param action Action to be cancelled.
     * @param cancelParams Canceling params to the specific cancelled action.
     * @return the status of the job cancelling for each target server of the action
     */
    public static Map<Server, CancelServerActionStatus> cancelAction(
            User user, Action action, Map cancelParams) {
        log.debug("Cancelling action: " + action.getId() + " for user: " + user.getLogin());

        // Can only cancel top level actions:
        if (action.getPrerequisite() != null) {
            throw new ActionIsChildException();
        }

        Set<Action> actionsToDelete = new HashSet();
        actionsToDelete.add(action);
        actionsToDelete.addAll(ActionFactory.lookupDependentActions(action));

        Map<Server, CancelServerActionStatus> result = new HashMap<>();
        for (Action actionToDelete : actionsToDelete) {
            result.putAll(cancelServerActions(actionToDelete.getId(),
                    actionToDelete.getServerActions()));
        }

        Iterator iter = actionsToDelete.iterator();
        while (iter.hasNext()) {
            Action a = (Action)iter.next();
            a.onCancelAction(cancelParams);
        }
        return result;
    }

    private static Map<Server, CancelServerActionStatus> cancelServerActions(
            long actionId, Set<ServerAction> serverActions) {
        Map<Server, CancelServerActionStatus> result = new HashMap<>();
        Set<ServerAction> minionServerActions = new HashSet<>();

        // fail any Kickstart sessions for this action and servers
        Action action = ActionFactory.lookupById(actionId);
        KickstartFactory.failKickstartSessions(Collections.singleton(action),
                serverActions.stream().map(sa -> sa.getServer())
                        .collect(Collectors.toSet()));

        // first delete actions for traditional servers
        for (ServerAction serverAction : new ArrayList<>(serverActions)) {
            if (serverAction.getServer().asMinionServer().isPresent() &&
                    !(MinionServerUtils.isSshPushMinion(serverAction.getServer()))) {
                // minion actions have to be canceled first from the minions
                minionServerActions.add(serverAction);
            }
            else {
                // not a minion action. delete it from the db
                serverAction.getParentAction().getServerActions().remove(serverAction);
                ActionFactory.delete(serverAction);
                result.put(serverAction.getServer(), CancelServerActionStatus.CANCELED);
            }
        }
        // cancel minion jobs and delete corresponding actions from db
        if (!minionServerActions.isEmpty()) {
                // call the minions to cancel the job
                Map<ServerAction, CancelServerActionStatus> cancelMinionJobsResult =
                        cancelMinionServerActions(actionId, minionServerActions);

                // delete successfully canceled minion actions from the db
                cancelMinionJobsResult.entrySet().stream()
                        .filter(entry -> !entry.getValue().isFailed())
                        .map(entry -> entry.getKey())
                        .forEach(serverAction -> {
                            serverAction.getParentAction()
                                    .getServerActions().remove(serverAction);
                            ActionFactory.delete(serverAction);
                        });
                result.putAll(cancelMinionJobsResult.entrySet().stream()
                    .collect(Collectors.toMap(e -> e.getKey().getServer(),
                            e -> e.getValue()))
                );
        }

        return result;
    }


    /**
     * Remove an action for an rhnset of system ids with the given label
     * @param actionId the action to remove
     * @param setLabel the set label to pull the ids from
     * @param user the user witht he set
     * @return the number of failed systems to remove an action for.
     */
    public static Map<Server, CancelServerActionStatus>
                cancelActionForSystemSet(long actionId,
                                         String setLabel, User user) {

        RhnSet set = RhnSetManager.findByLabel(user.getId(), setLabel, null);
        return cancelActionForSystems(actionId, set.getElementValues());
    }

    private static Map<Server, CancelServerActionStatus>
        cancelActionForSystems(long actionId, Collection<Long> serverIds) {

        Action action = ActionFactory.lookupById(actionId);
        Set<ServerAction> setServerActions = action.getServerActions().stream()
                .filter(sa -> serverIds.contains(sa.getServer().getId()))
                .collect(Collectors.toSet());

        return cancelServerActions(actionId, setServerActions);
    }

    private static Map<ServerAction, CancelServerActionStatus> cancelMinionServerActions(
            long actionId, Set<ServerAction> minionServerActions) {

        List<String> minionIds = minionServerActions.stream()
                .flatMap(sa -> Opt.stream(sa.getServer().asMinionServer()))
                .map(minion -> minion.getMinionId())
                .collect(Collectors.toList());

        Map<String, Result<Schedule.Result>> stringResultMap = saltService
                .deleteSchedule(
                "scheduled-action-" + actionId,
                new MinionList(minionIds)
        );

        // minions that are down are not returned in the result
        List<String> minionsDownIds = new ArrayList<>(minionIds);
        minionsDownIds.removeAll(stringResultMap.keySet());

        Map<ServerAction, CancelServerActionStatus> result = new HashMap<>();
        minionsDownIds.forEach(minionId -> {
            Optional<ServerAction> minionServerAction = minionServerActions
                    .stream()
                    .filter(sa -> sa.getServer().asMinionServer()
                            .map(m -> m.getMinionId())
                            .filter(id -> id.equals(minionId))
                            .isPresent())
                    .findFirst();
            minionServerAction.ifPresent(sa -> result.put(sa,
                    CancelServerActionStatus.CANCEL_FAILED_MINION_DOWN));
        });

        stringResultMap.forEach((minionId, saltResult) -> {
            Optional<Schedule.Result> cancelResultOpt = saltResult.result();

            Optional<ServerAction> minionServerActionOpt = minionServerActions
                    .stream()
                    .filter(sa -> sa.getServer().asMinionServer()
                            .map(m -> m.getMinionId())
                            .filter(id -> id.equals(minionId))
                            .isPresent())
                    .findFirst();
            minionServerActionOpt.ifPresent(minionServerAction -> {
                cancelResultOpt.ifPresent(cancelResult -> {
                    if (cancelResult.getResult()) {
                        result.put(minionServerAction, CancelServerActionStatus.CANCELED);
                    }
                    else if (!cancelResult.getResult() &&
                            cancelResult.getComment().matches("Job .+ does not exist\\.")) {
                        result.put(minionServerAction,
                                CancelServerActionStatus.CANCELED_NO_MINION_JOB);
                    }
                });
            });
        });

        return result;
    }

    /**
     * Cancels the server actions associated with a given action, and if
     * required deals with associated pending kickstart actions and minion
     * jobs.
     *
     * @param actionId the id of the action
     * @param serverId the id of the servre
     * @return the status of the server action cancelling
     */
    public static Optional<CancelServerActionStatus> cancelServerAction(
            long actionId, long serverId) {
        Map<Server, CancelServerActionStatus> status =
                cancelActionForSystems(actionId, Collections.singleton(serverId));
        return status.entrySet().stream()
                .filter(e -> e.getKey().getId().equals(serverId))
                .map(Map.Entry::getValue)
                .findFirst();
    }

    /**
     * Deletes the archived actions
     *
     * @param user User requesting the delete action
     * @param actionsIds List of action ids to be deleted
     */
    public static void deleteActionsById(User user, List actionsIds) {
        List<Action> actions = new ArrayList<Action>();
        for (Iterator<Number> ai = actionsIds.iterator(); ai.hasNext();) {
            long actionId = ai.next().longValue();
            Action action = ActionManager.lookupAction(user, actionId);
            if (action != null) {
                // check, whether the actions are archived
                if (action.getArchived() == 0) {
                    throw new InvalidActionTypeException(
                            "Archive following action before deletion: " + action.getId());
                }
                actions.add(action);
            }
        }
        // now, delete them
        for (Action action : actions) {
            ActionFactory.remove(action);
        }
    }

    /**
     * Adds a server to an action
     * @param sid The server id
     * @param action The parent action
     */
    public static void addServerToAction(Long sid, Action action) {
        ActionFactory.addServerToAction(sid, action);
    }

    /**
     * Adds a server to an action
     * @param server The server
     * @param action The parent action
     */
    public static void addServerToAction(Server server, Action action) {
        ActionFactory.addServerToAction(server, action);
    }

    /**
     * Creates an errata action with the specified Org
     * @return The created action
     * @param org The org that needs the errata.
     * @param errata The errata pertaining to this action
     */
    public static ErrataAction createErrataAction(Org org, Errata errata) {
        ErrataAction a = (ErrataAction) createErrataAction((User) null, errata);
        a.setOrg(org);
        return a;
    }

    /**
     * Creates an errata action
     * @return The created action
     * @param user The user scheduling errata
     * @param errata The errata pertaining to this action
     */
    public static Action createErrataAction(User user, Errata errata) {
        ErrataAction a = (ErrataAction)ActionFactory
                .createAction(ActionFactory.TYPE_ERRATA);
        if (user != null) {
            a.setSchedulerUser(user);
            a.setOrg(user.getOrg());
        }
        a.addErrata(errata);

        Object[] args = new Object[2];
        args[0] = errata.getAdvisory();
        args[1] = errata.getSynopsis();
        a.setName(LocalizationService.getInstance().getMessage("action.name", args));
        return a;
    }

    /**
     * Create a Config Upload action. This is a much different action from the
     * other config actions (doesn't involve revisions).
     * @param user The scheduler for this config action.
     * @param filenames A set of config file name ids as Longs
     * @param server The server for which to schedule this action.
     * @param channel The config channel to which files will be uploaded.
     * @param earliest The soonest time that this action could be executed.
     * @return The created upload action
     */
    public static Action createConfigUploadAction(User user, Set filenames,
            Server server, ConfigChannel channel, Date earliest) {
        //TODO: right now, our general rule is that upload actions will
        //always upload into the sandbox for a system. If we ever wish to
        //make that a strict business rule, here is where we can verify that
        //the given channel is the sandbox for the given server.

        ConfigUploadAction a =
                (ConfigUploadAction)ActionFactory.createAction(
                        ActionFactory.TYPE_CONFIGFILES_UPLOAD, earliest);
        a.setOrg(user.getOrg());
        a.setSchedulerUser(user);
        a.setName(a.getActionType().getName());
        //put a single row into rhnActionConfigChannel
        a.addConfigChannelAndServer(channel, server);
        //put a single row into rhnServerAction
        addServerToAction(server.getId(), a);

        //now put a row into rhnActionConfigFileName for each path we have.
        Iterator i = filenames.iterator();
        while (i.hasNext()) {
            Long cfnid = (Long)i.next();
            /*
             * We are using ConfigurationFactory to lookup the config file name
             * instead of ConfigurationManager.  If we used ConfigurationManager,
             * then we couldn't have new file names because the user wouldn't
             * have access to them yet.
             */
            ConfigFileName name = ConfigurationFactory.lookupConfigFileNameById(cfnid);
            if (name != null) {
                a.addConfigFileName(name, server);
            }
        }

        //if this is a pointless action, don't do it.
        if (a.getConfigFileNameAssociations().size() < 1) {
            return null;
        }

        ActionFactory.save(a);
        MessageQueue.publish(new ActionScheduledEventMessage(a));
        return a;
    }

    /**
     * Create a Config File Diff action.
     * @param user The user scheduling a diff action.
     * @param revisions A set of revision ids as Longs
     * @param serverIds A set of server ids as Longs
     * @return The created diff action
     */
    public static Action createConfigDiffAction(User user,
            Collection<Long> revisions,
            Collection<Long> serverIds) {
        //diff actions are non-destructive, so there is no point to schedule them for any
        //later than now.
        return createConfigAction(user, revisions, serverIds,
                ActionFactory.TYPE_CONFIGFILES_DIFF, new Date());
    }

    /**
     * Create a Config Action.
     * @param user The user scheduling the action.
     * @param revisions A set of revision ids as Longs
     * @param servers A set of server objects
     * @param type The type of config action
     * @param earliest The earliest time this action could execute.
     * @return The created config action
     */
    public static Action createConfigActionForServers(User user,
            Collection<Long> revisions,
            Collection<Server> servers,
            ActionType type, Date earliest) {
        ConfigAction a = createConfigAction(user, type, earliest);
        for (Server server : servers) {
            checkConfigActionOnServer(type, server);
            ActionFactory.addServerToAction(server.getId(), a);

            //now that we made a server action, we must make config revision actions
            //which depend on the server as well.
            addConfigurationRevisionsToAction(user, revisions, a, server);
        }
        Set<ServerAction> sa = a.getServerActions();
        if ((sa == null) || (sa.isEmpty())) {
            return null;
        }
        ActionFactory.save(a);
        MessageQueue.publish(new ActionScheduledEventMessage(a));
        return a;
    }

    /**
     * Adds configuration revisions to a ConfigurationAction object
     * @param user the user scheduling the action
     * @param revisions a set of revision ids as Longs
     * @param configAction the action to add revisions to
     * @param server a server object
     */
    public static void addConfigurationRevisionsToAction(User user,
        Collection<Long> revisions, ConfigAction configAction, Server server) {
        for (Long revId : revisions) {
            try {
                ConfigRevision rev = ConfigurationManager.getInstance()
                    .lookupConfigRevision(user, revId);
                ActionFactory.addConfigRevisionToAction(rev, server, configAction);
            }
            catch (LookupException e) {
                log.error("Failed lookup for revision " + revId + "by user " +
                    user.getId());
            }
        }
    }

    /**
     * Checks that a server can be the target of a ConfigAction
     * @param type type of ConfigAction
     * @param server a server object
     * @throws MissingCapabilityException if server does not have needed capabilities
     */
    public static void checkConfigActionOnServer(ActionType type, Server server) {
        if (ActionFactory.TYPE_CONFIGFILES_DEPLOY.equals(type) &&
                !SystemManager.clientCapable(server.getId(),
                        SystemManager.CAP_CONFIGFILES_DEPLOY)) {
            throw new MissingCapabilityException(
                    SystemManager.CAP_CONFIGFILES_DEPLOY, server);
        }
    }

    /**
     * Returns a new ConfigAction object
     * @param user the user scheduling the action
     * @param type type of ConfigAction
     * @param earliest earliest action scheduling date
     * @return a ConfigAction
     */
    public static ConfigAction createConfigAction(User user, ActionType type,
        Date earliest) {
        ConfigAction a = (ConfigAction)ActionFactory.createAction(type, earliest);

        /** This is not localized, because the perl that prints this when the action is
         *  rescheduled doesn't do localization.  If the reschedule page ever get
         *  converted to java, we should pass in a LS key and then simply do the lookup
         *  on display
         */
        a.setName(a.getActionType().getName());
        a.setOrg(user.getOrg());
        a.setSchedulerUser(user);
        return a;
    }

    /**
     * Create a Config Action.
     * @param user The user scheduling the action.
     * @param revisions A set of revision ids as Longs
     * @param serverIds A set of server ids as Longs
     * @param type The type of config action
     * @param earliest The earliest time this action could execute.
     * @return The created config action
     */
    public static Action createConfigAction(User user, Collection<Long> revisions,
            Collection<Long> serverIds, ActionType type, Date earliest) {

        List<Server> servers = SystemManager.hydrateServerFromIds(serverIds, user);
        return createConfigActionForServers(user, revisions, servers, type, earliest);
    }

    /**
     * Schedule deployment of an image to a vhost.
     *
     * @return The created action
     * @param user The user scheduling image deployment
     * @param image The image that will be deployed
     * @param vcpus number of vcpus
     * @param memkb memory in Kb
     * @param bridge device
     * @param proxy proxy configuration
     */
    public static Action createDeployImageAction(User user, Image image,
            Long vcpus, Long memkb, String bridge, ProxyConfig proxy) {
        DeployImageAction a = (DeployImageAction) ActionFactory
                .createAction(ActionFactory.TYPE_DEPLOY_IMAGE);
        if (user != null) {
            a.setSchedulerUser(user);
            a.setOrg(user.getOrg());
        }

        DeployImageActionDetails details = new DeployImageActionDetails();
        details.setParentAction(a);
        details.setVcpus(vcpus);
        details.setMemKb(memkb);
        details.setBridgeDevice(bridge);
        details.setDownloadUrl(image.getDownloadUrl());
        if (proxy != null) {
            details.setProxyServer(proxy.getServer());
            details.setProxyUser(proxy.getUser());
            details.setProxyPass(new String(Base64.encodeBase64(
                    proxy.getPass().getBytes())));
        }
        a.setDetails(details);
        a.setName("Image Deployment: " + image.getName() + " - " +
                image.getVersion());
        return a;
    }

    /**
     *
     * @param user   The user scheduling the action
     * @param server The server the action is being scheduled for
     * @param type   The type of the action
     *
     * @return The Action we have created
     *
     */
    public static Action createBaseAction(User user, Server server, ActionType type) {

        Action action =
                ActionFactory.createAction(type);

        action.setSchedulerUser(user);
        action.setOrg(user.getOrg());

        ServerAction sa = new ServerAction();
        sa.setStatus(ActionFactory.STATUS_QUEUED);
        sa.setRemainingTries(new Long(5));
        sa.setServer(server);

        sa.setParentAction(action);
        action.addServerAction(sa);

        return action;
    }

    /**
     * Stores the action in the database through hibernate
     * @param actionIn The action to be stored
     * @return action
     */
    public static Action storeAction(Action actionIn) {
        return ActionFactory.save(actionIn);
    }

    /**
     * Reschedule the action so it can be attempted again.
     *
     * @param action Action to reschedule
     */
    public static void rescheduleAction(Action action) {
        rescheduleAction(action, false);
    }

    /**
     * Reschedule the action so it can be attempted again.
     *
     * @param action Action to reschedule
     * @param onlyFailed reschedule only the ServerActions w/failed status
     */
    public static void rescheduleAction(Action action, boolean onlyFailed) {
        //5 was hardcoded from perl :/
        if (onlyFailed) {
            ActionFactory.rescheduleFailedServerActions(action, 5L);
        }
        else {
            ActionFactory.rescheduleAllServerActions(action, 5L);
        }
        MessageQueue.publish(new ActionScheduledEventMessage(action));
    }

    /**
     * Retrieve the list of unarchived scheduled actions for the
     * current user
     * @param user The user in question
     * @param pc The details of which results to return
     * @param age how many days old a system can be in order to count as a "recently"
     * scheduled action
     * @return A list containing the pending actions for the user
     */
    public static DataResult recentlyScheduledActions(User user, PageControl pc,
            long age) {
        SelectMode m = ModeFactory.getMode("Action_queries",
                "recently_scheduled_action_list");
        Map<String, Object> params = new HashMap<String, Object>();
        params.put("user_id", user.getId());
        params.put("org_id", user.getOrg().getId());
        params.put("age", new Long(age));

        if (pc != null) {
            return makeDataResult(params, params, pc, m);
        }

        DataResult dr = m.execute(params);
        dr.setTotalSize(dr.size());
        return dr;
    }

    /**
     * Retrieve the list of all actions for a particular user.
     * This includes pending, completed, failed and archived actions.
     * @param user The user in question
     * @param pc The details of which results to return
     * @return A list containing the all actions for the user
     */
    public static DataResult allActions(User user, PageControl pc) {
        return getActions(user, pc, "all_action_list");
    }

    /**
     * Retrieve the list of pending actions for a particular user
     * @param user The user in question
     * @param pc The details of which results to return
     * @return A list containing the pending actions for the user
     */
    public static DataResult pendingActions(User user, PageControl pc) {
        return getActions(user, pc, "pending_action_list");
    }

    /**
     * Retrieve the list of pending actions for a particular user within the given set.
     *
     * @param user The user in question
     * @param pc The details of which results to return
     * @param setLabel Label of an RhnSet of actions IDs to limit the results to.
     * @return A list containing the pending actions for the user.
     */
    public static DataResult pendingActionsInSet(User user, PageControl pc,
            String setLabel) {

        return getActions(user, pc, "pending_actions_in_set", setLabel);
    }

    /**
     * Retrieve the list of pending actions for a particular user within the given set.
     *
     * @param user The user in question
     * @param pc The details of which results to return
     * @param setLabel Label of an RhnSet of actions IDs to limit the results to.
     * @param sid Server id
     * @return A list containing the pending actions for the user.
     */
    public static DataResult pendingActionsToDeleteInSet(User user, PageControl pc,
            String setLabel, Long sid) {
        SelectMode m = ModeFactory.getMode("System_queries",
                "pending_actions_to_delete_in_set");
        Map<String, Object> params = new HashMap<String, Object>();
        params.put("sid", sid);
        params.put("user_id", user.getId());
        params.put("set_label", setLabel);
        if (pc != null) {
            return makeDataResult(params, params, pc, m);
        }
        DataResult dr = m.execute(params);
        dr.setTotalSize(dr.size());
        dr.setElaborationParams(params);
        return dr;
    }

    /**
     * Retrieve the list of failed actions for a particular user
     * @param user The user in question
     * @param pc The details of which results to return
     * @return A list containing the pending actions for the user
     */
    public static DataResult failedActions(User user, PageControl pc) {
        return getActions(user, pc, "failed_action_list");
    }

    /**
     * Retrieve the list of completed actions for a particular user
     * @param user The user in question
     * @param pc The details of which results to return
     * @return A list containing the pending actions for the user
     */
    public static DataResult completedActions(User user, PageControl pc) {
        return getActions(user, pc, "completed_action_list");
    }

    /**
     * Retrieve the list of completed actions for a particular user
     * @param user The user in question
     * @param pc The details of which results to return
     * @return A list containing the pending actions for the user
     */
    public static DataResult archivedActions(User user, PageControl pc) {
        return getActions(user, pc, "archived_action_list");
    }

    /**
     * Helper method that does the work of getting a specific
     * DataResult for scheduled actions.
     * @param user The user in question
     * @param pc The details of which results to return
     * @param mode The mode
     * @return Returns a list containing the actions for the user
     */
    private static DataResult getActions(User user, PageControl pc, String mode,
            String setLabel) {
        SelectMode m = ModeFactory.getMode("Action_queries", mode);
        Map<String, Object> params = new HashMap<String, Object>();
        params.put("user_id", user.getId());
        params.put("org_id", user.getOrg().getId());
        if (setLabel != null) {
            params.put("set_label", setLabel);
        }
        if (pc != null) {
            return makeDataResult(params, params, pc, m);
        }
        Integer limit = new Config().getInt(ConfigDefaults.ACTIONS_DISPLAY_LIMIT);
        if (limit > 0) {
            m.setMaxRows(limit);
        }
        DataResult dr = m.execute(params);
        dr.setTotalSize(dr.size());
        dr.setElaborationParams(params);
        return dr;
    }

    /**
     * Helper method that does the work of getting a specific
     * DataResult for scheduled actions.
     * @param user The user in question
     * @param pc The details of which results to return
     * @param mode The mode
     * @return Returns a list containing the actions for the user
     */
    private static DataResult getActions(User user, PageControl pc, String mode) {
        return getActions(user, pc, mode, null);
    }

    /**
     * Returns the list of packages associated with a specific action.
     * @param aid The action id for the action in question
     * @param pc The details of which results to return
     * @return Return a list containing the packages for the action.
     */
    public static DataResult getPackageList(Long aid, PageControl pc) {
        SelectMode m = ModeFactory.getMode("Package_queries",
                "packages_associated_with_action");
        Map<String, Object> params = new HashMap<String, Object>();
        params.put("aid", aid);
        if (pc != null) {
            return makeDataResult(params, params, pc, m);
        }
        DataResult dr = m.execute(params);
        dr.setTotalSize(dr.size());
        return dr;
    }

    /**
     * Returns the list of errata associated with a specific action.
     * @param aid The action id for the action in question
     * @return Return a list containing the errata for the action.
     */
    public static DataResult getErrataList(Long aid) {
        SelectMode m = ModeFactory.getMode("Errata_queries",
                "errata_associated_with_action");

        Map<String, Object> params = new HashMap<String, Object>();
        params.put("aid", aid);

        DataResult dr = m.execute(params);
        dr.setTotalSize(dr.size());
        return dr;
    }

    /**
     * Returns the list of details associated with a config file upload action.
     * @param aid The action id for the action in question
     * @return Return a list containing the errata for the action.
     */
    public static DataResult getConfigFileUploadList(Long aid) {
        SelectMode m = ModeFactory.getMode("config_queries", "upload_action_status");

        Map<String, Object> params = new HashMap<String, Object>();
        params.put("aid", aid);

        DataResult dr = m.execute(params);
        dr.setTotalSize(dr.size());
        return dr;
    }

    /**
     * Returns the list of details associated with a config file deploy action.
     * @param aid The action id for the action in question
     * @return Return a list containing the details for the action.
     */
    public static DataResult getConfigFileDeployList(Long aid) {
        SelectMode m = ModeFactory.getMode("config_queries", "config_action_revisions");

        Map<String, Object> params = new HashMap<String, Object>();
        params.put("aid", aid);

        DataResult dr = m.execute(params);
        dr.setTotalSize(dr.size());
        return dr;
    }

    /**
     * Returns the list of details associated with a config file diff action.
     * @param aid The action id for the action in question
     * @return Return a list containing the details for the action.
     */
    public static DataResult getConfigFileDiffList(Long aid) {
        SelectMode m = ModeFactory.getMode("config_queries", "diff_action_revisions");

        Map<String, Object> params = new HashMap<String, Object>();
        params.put("aid", aid);

        DataResult dr = m.execute(params);
        dr.setTotalSize(dr.size());
        return dr;
    }

    /**
     * Retrieves the systems that have completed a given action
     * @param user The user in question.
     * @param action The Action.
     * @param pc The PageControl.
     * @param mode The DataSource mode to run
     * @return Returns list containing the completed systems.
     */
    private static DataResult getActionSystems(User user,
            Action action,
            PageControl pc,
            String mode) {

        SelectMode m = ModeFactory.getMode("System_queries", mode);
        Map<String, Object> params = new HashMap<String, Object>();
        params.put("org_id", user.getOrg().getId());
        params.put("aid", action.getId());
        params.put("user_id", user.getId());
        if (pc != null) {
            return makeDataResult(params, params, pc, m);
        }
        DataResult dr = m.execute(params);
        dr.setTotalSize(dr.size());
        return dr;
    }

    /**
     * Retrieves the systems that have completed a given action
     * @param user The user in question.
     * @param action The Action.
     * @param pc The PageControl.
     * @return Returns list containing the completed systems.
     */
    public static DataResult completedSystems(User user,
            Action action,
            PageControl pc) {

        return getActionSystems(user, action, pc, "systems_completed_action");
    }

    /**
     * Retrieves the systems that are in the process of completing
     * a given action
     * @param user The user in question.
     * @param action The Action.
     * @param pc The PageControl.
     * @return Returns list containing the completed systems.
     */
    public static DataResult inProgressSystems(User user,
            Action action,
            PageControl pc) {

        return getActionSystems(user, action, pc, "systems_in_progress_action");
    }

    /**
     * Retrieves the systems that failed completing
     * a given action
     * @param user The user in question.
     * @param action The Action.
     * @param pc The PageControl.
     * @return Returns list containing the completed systems.
     */
    public static DataResult failedSystems(User user,
            Action action,
            PageControl pc) {

        return getActionSystems(user, action, pc, "systems_failed_action");
    }

    /**
     * Schedules a package list refresh action for the given server.
     * @param scheduler User scheduling the action.
     * @param server Server for which the action affects.
     * @return The scheduled PackageAction
     */
    public static PackageAction schedulePackageRefresh(User scheduler, Server server) {
        return (schedulePackageRefresh(scheduler, server, new Date()));
    }

    /**
     * Schedules a package list refresh action for the given server.
     * @param scheduler User scheduling the action.
     * @param server Server for which the action affects.
     * @param earliest The earliest time this action should be run.
     * @return The scheduled PackageAction
     * @throws MissingEntitlementException if the server is not entitled
     */
    public static PackageAction schedulePackageRefresh(User scheduler, Server server,
            Date earliest) {
        checkSaltOrManagementEntitlement(server.getId());

        PackageAction pa = (PackageAction) schedulePackageAction(scheduler,
                (List) null, ActionFactory.TYPE_PACKAGES_REFRESH_LIST, earliest, server);
        storeAction(pa);
        return pa;
    }

    /**
     * Schedule a package list refresh without a user.
     *
     * @param schedulerOrg the organization the server belongs to
     * @param server the server
     * @return the scheduled PackageRefreshListAction
     */
    public static PackageAction schedulePackageRefresh(Org schedulerOrg, Server server) {
        checkSaltOrManagementEntitlement(server.getId());

        Action action = ActionFactory.createAction(
                ActionFactory.TYPE_PACKAGES_REFRESH_LIST);
        action.setName(ActionFactory.TYPE_PACKAGES_REFRESH_LIST.getName());
        action.setOrg(schedulerOrg);
        action.setSchedulerUser(null);
        action.setEarliestAction(new Date());

        ServerAction sa = new ServerAction();
        sa.setStatus(ActionFactory.STATUS_QUEUED);
        sa.setRemainingTries(REMAINING_TRIES);
        sa.setServer(server);
        action.addServerAction(sa);
        sa.setParentAction(action);

        ActionFactory.save(action);
        MessageQueue.publish(new ActionScheduledEventMessage(action));
        return (PackageAction) action;
    }

    /**
     * Schedules a package runtransaction action.
     * @param scheduler User scheduling the action.
     * @param server Server for which the action affects.
     * @param pkgs List of PackageMetadata's to be run.
     * @param earliest The earliest time this action should be run.
     * @return The scheduled PackageAction
     */
    public static PackageAction schedulePackageRunTransaction(User scheduler,
            Server server, List pkgs, Date earliest) {

        if (pkgs == null || pkgs.isEmpty()) {
            return null;
        }

        Action action = scheduleAction(scheduler, server,
                ActionFactory.TYPE_PACKAGES_RUNTRANSACTION,
                "Package Synchronization", new Date());
        action.setEarliestAction(earliest);

        if (!SystemManager.clientCapable(server.getId(),
                "packages.runTransaction")) {
            // We need to schedule a hardware refresh to pull
            // in the packages.runTransaction capability
            Action hwrefresh =
                    scheduleHardwareRefreshAction(scheduler, server, earliest);
            ActionFactory.save(hwrefresh);
            MessageQueue.publish(new ActionScheduledEventMessage(hwrefresh));
            action.setPrerequisite(hwrefresh);
        }

        ActionFactory.save(action);
        MessageQueue.publish(new ActionScheduledEventMessage(action));

        PackageDelta pd = new PackageDelta();
        pd.setLabel("delta-" + System.currentTimeMillis());
        PackageFactory.save(pd);

        // this is SOOOO WRONG, we need to get rid of DataSource
        WriteMode m = ModeFactory.getWriteMode("Action_queries",
                "insert_package_delta_element");
        for (Iterator itr = pkgs.iterator(); itr.hasNext();) {
            PackageMetadata pm = (PackageMetadata) itr.next();
            Map<String, Object> params = new HashMap<String, Object>();
            params.put("delta_id", pd.getId());
            if (pm.getComparisonAsInt() == PackageMetadata.KEY_THIS_ONLY) {

                if (log.isDebugEnabled()) {
                    log.debug("compare returned [KEY_THIS_ONLY]; " +
                            "deleting package from system");
                }

                params.put("operation", ActionFactory.TXN_OPERATION_DELETE);
                params.put("n", pm.getName());
                params.put("v", pm.getSystem().getVersion());
                params.put("r", pm.getSystem().getRelease());
                String epoch = pm.getSystem().getEpoch();
                params.put("e", epoch == "" ? null : epoch);
                params.put("a", pm.getSystem().getArch() != null ?
                        pm.getSystem().getArch() : "");
                m.executeUpdate(params);
            }
            else if (pm.getComparisonAsInt() == PackageMetadata.KEY_OTHER_ONLY) {

                if (log.isDebugEnabled()) {
                    log.debug("compare returned [KEY_OTHER_ONLY]; " +
                            "installing package to system: " +
                            pm.getName() + "-" + pm.getOtherEvr());
                }

                params.put("operation", ActionFactory.TXN_OPERATION_INSERT);
                params.put("n", pm.getName());
                params.put("v", pm.getOther().getVersion());
                params.put("r", pm.getOther().getRelease());
                String epoch = pm.getOther().getEpoch();
                params.put("e", epoch == "" ? null : epoch);
                params.put("a", pm.getOther().getArch() != null ?
                        pm.getOther().getArch() : "");
                m.executeUpdate(params);

            }
            else if (pm.getComparisonAsInt() == PackageMetadata.KEY_THIS_NEWER ||
                    pm.getComparisonAsInt() == PackageMetadata.KEY_OTHER_NEWER) {

                if (log.isDebugEnabled()) {
                    log.debug("compare returned [KEY_THIS_NEWER OR KEY_OTHER_NEWER]; " +
                            "deleting package ["  + pm.getName() + "-" +
                            pm.getSystemEvr() + "] from system " +
                            "installing package ["  + pm.getName() + "-" +
                            pm.getOther().getEvr() + "] to system");
                }

                String epoch;
                if (isPackageRemovable(pm.getName())) {
                    params.put("operation", ActionFactory.TXN_OPERATION_DELETE);
                    params.put("n", pm.getName());
                    params.put("v", pm.getSystem().getVersion());
                    params.put("r", pm.getSystem().getRelease());
                    epoch = pm.getSystem().getEpoch();
                    params.put("e", epoch == "" ? null : epoch);
                    params.put("a", pm.getSystem().getArch() != null ?
                            pm.getOther().getArch() : "");
                    m.executeUpdate(params);
                }

                params.put("operation", ActionFactory.TXN_OPERATION_INSERT);
                params.put("n", pm.getName());
                params.put("v", pm.getOther().getVersion());
                params.put("r", pm.getOther().getRelease());
                epoch = pm.getOther().getEpoch();
                params.put("e", epoch == "" ? null : epoch);
                params.put("a", pm.getOther().getArch() != null ?
                        pm.getOther().getArch() : "");
                m.executeUpdate(params);
            }
        }

        // this is SOOOO WRONG, we need to get rid of DataSource
        m = ModeFactory.getWriteMode("Action_queries",
                "insert_action_package_delta");
        Map<String, Object> params = new HashMap<String, Object>();
        params.put("action_id", action.getId());
        params.put("delta_id", pd.getId());
        m.executeUpdate(params);

        return (PackageAction) action;
    }

    // Check if we want to delete the old package when installing  a
    // new rev of one.
    private static boolean isPackageRemovable(String name) {
        for (int i = 0; i < PACKAGES_NOT_REMOVABLE.length; i++) {
            log.debug("Checking: " + name + " for: " + PACKAGES_NOT_REMOVABLE[i]);
            if (name.equals(PACKAGES_NOT_REMOVABLE[i])) {
                return false;
            }
        }
        return true;
    }

    /**
     * Schedules one or more package removal actions for the given server.
     * @param scheduler User scheduling the action.
     * @param srvr Server for which the action affects.
     * @param pkgs The set of packages to be removed.
     * @param earliestAction Date of earliest action to be executed
     * @return Currently scheduled PackageAction
     */
    public static PackageAction schedulePackageRemoval(User scheduler,
            Server srvr, RhnSet pkgs, Date earliestAction) {
        return (PackageAction) schedulePackageAction(scheduler, srvr, pkgs,
                ActionFactory.TYPE_PACKAGES_REMOVE, earliestAction);
    }


    /**
     * Schedules one or more package removal actions for the given server.
     * @param scheduler User scheduling the action.
     * @param srvr Server for which the action affects.
     * @param pkgs The list of packages to be removed.
     * @param earliestAction Date of earliest action to be executed
     * @return Currently scheduled PackageAction
     */
    public static PackageAction schedulePackageRemoval(User scheduler,
            Server srvr, List<Map<String, Long>> pkgs, Date earliestAction) {
        return (PackageAction) schedulePackageAction(scheduler, pkgs,
                ActionFactory.TYPE_PACKAGES_REMOVE, earliestAction, srvr);
    }

    /**
     * Schedules one or more package installation actions for the given server.
     * @param scheduler User scheduling the action.
     * @param srvr Server for which the action affects.
     * @param pkgs The set of packages to be removed.
     * @param earliestAction Date of earliest action to be executed
     * @return Currently scheduled PackageAction
     */
    public static PackageAction schedulePackageInstall(User scheduler,
            Server srvr, List pkgs, Date earliestAction) {
        return (PackageAction) schedulePackageAction(scheduler, pkgs,
                ActionFactory.TYPE_PACKAGES_UPDATE, earliestAction, srvr);
    }

    /**
     * Schedules one or more package verification actions for the given server.
     * @param scheduler User scheduling the action.
     * @param srvr Server for which the action affects.
     * @param pkgs The set of packages to be removed.
     * @param earliest Earliest occurrence of the script.
     * @return Currently scheduled PackageAction
     */
    public static PackageAction schedulePackageVerify(User scheduler,
            Server srvr, RhnSet pkgs, Date earliest) {
        return (PackageAction) schedulePackageAction(scheduler, srvr, pkgs,
                ActionFactory.TYPE_PACKAGES_VERIFY, earliest);
    }

    /**
     * Schedules one or more package lock actions for the given server.
     * @param scheduler the scheduler
     * @param server the server
     * @param packages set of packages
     * @param earliest earliest occurrence of this action
     * @return Currently scheduled PackageAction
     */
    public static Action schedulePackageLock(User scheduler,
                                                    Server server,
                                                    Set<Package> packages,
                                                    Date earliest) {
        List<Map<String, Long>> packagesList = new ArrayList<Map<String, Long>>();
        for (Package pkg : packages) {
            Map<String, Long> pkgMeta = new HashMap<String, Long>();
            pkgMeta.put("name_id", pkg.getPackageName().getId());
            pkgMeta.put("evr_id", pkg.getPackageEvr().getId());
            pkgMeta.put("arch_id", pkg.getPackageArch().getId());
            packagesList.add(pkgMeta);
        }

        return ActionManager.schedulePackageAction(
            scheduler,
            packagesList,
            ActionFactory.TYPE_PACKAGES_LOCK,
            earliest,
            server
        );
    }

    /**
     * Schedules a script action for the given servers
     *
     * @param scheduler User scheduling the action.
     * @param sids Servers for which the action affects.
     * @param script The set of packages to be removed.
     * @param name Name of Script action.
     * @param earliest Earliest occurrence of the script.
     * @return Currently scheduled ScriptRunAction
     * @throws MissingCapabilityException if any server in the list is missing script.run;
     *             schedule fails
     */
    public static ScriptRunAction scheduleScriptRun(User scheduler, List<Long> sids,
            String name, ScriptActionDetails script, Date earliest) {

        checkScriptingOnServers(sids);

        Set<Long> sidSet = new HashSet<Long>();
        sidSet.addAll(sids);
        ScriptRunAction sra = (ScriptRunAction) scheduleAction(scheduler,
                ActionFactory.TYPE_SCRIPT_RUN, name, earliest, sidSet);
        sra.setScriptActionDetails(script);
        ActionFactory.save(sra);
        MessageQueue.publish(new ActionScheduledEventMessage(sra));
        return sra;
    }

    /**
     * Checks that ScriptRunActions can be run on the servers with specified
     * IDs.
     * @param sids servers' ids
     * @throws MissingCapabilityException if scripts cannot be run
     * @throws MissingEntitlementException if the server is not entitled
     */
    public static void checkScriptingOnServers(List<Long> sids)
        throws MissingCapabilityException {
        for (Long sid : sids) {
            if (!SystemManager.clientCapable(sid, "script.run")) {
                throw new MissingCapabilityException("script.run", sid);
            }

            checkSaltOrManagementEntitlement(sid);
        }
    }

    /**
     * Creates a ScriptActionDetails which contains an arbitrary script to be
     * run by a ScriptRunAction.
     * @param username Username of script
     * @param groupname Group script runs as
     * @param script Script contents
     * @param timeout script timeout
     * @return ScriptActionDetails containing script to be run by ScriptRunAction
     */
    public static ScriptActionDetails createScript(String username,
            String groupname, Long timeout, String script) {

        return ActionFactory.createScriptActionDetails(username, groupname,
                timeout, script);
    }

    private static Action scheduleAction(User scheduler, ActionType type, String name,
            Date earliestAction, Set<Long> serverIds) {
        Action action = createAction(scheduler, type, name, earliestAction);
        scheduleForExecution(action, serverIds);

        return action;
    }

    /**
     * Schedules an action for execution on one or more servers (adding rows to
     * rhnServerAction)
     * @param action the action
     * @param serverIds server IDs
     */
    public static void scheduleForExecution(Action action, Set<Long> serverIds) {
        Map<String, Object> params = new HashMap<String, Object>();
        params.put("status_id", ActionFactory.STATUS_QUEUED.getId());
        params.put("tries", REMAINING_TRIES);
        params.put("parent_id", action.getId());

        WriteMode m = ModeFactory.getWriteMode("Action_queries", "insert_server_actions");
        List<Long> sidList = new ArrayList<Long>();
        sidList.addAll(serverIds);
        m.executeUpdate(params, sidList);
    }

    /**
     * Creates, saves and returns a new Action
     * @param user the user who created this action
     * @param type the action type
     * @param name the action name
     * @param earliestAction the earliest execution date
     * @return a saved Action
     */
    public static Action createAction(User user, ActionType type, String name,
        Date earliestAction) {
        /**
         * We have to relookup the type here, because most likely a static final variable
         *  was passed in.  If we use this and the .reload() gets called below
         *  if we try to save a new action the instace of the type in the cache
         *  will be different than the final static variable
         *  sometimes hibernate is no fun
         */
        ActionType lookedUpType = ActionFactory.lookupActionTypeByLabel(type.getLabel());
        Action action = createScheduledAction(user, lookedUpType, name, earliestAction);
        ActionFactory.save(action);
        ActionFactory.getSession().flush();
        return action;
    }

    private static Action scheduleAction(User scheduler, Server srvr,
            ActionType type, String name, Date earliestAction) {

        Action action = createScheduledAction(scheduler, type, name, earliestAction);

        ServerAction sa = new ServerAction();
        sa.setStatus(ActionFactory.STATUS_QUEUED);
        sa.setRemainingTries(REMAINING_TRIES);
        sa.setServer(srvr);

        action.addServerAction(sa);
        sa.setParentAction(action);

        return action;
    }

    private static Action createScheduledAction(User scheduler, ActionType type,
            String name, Date earliestAction) {
        Action pa = ActionFactory.createAction(type);
        pa.setName(name);
        pa.setOrg(scheduler.getOrg());
        pa.setSchedulerUser(scheduler);
        pa.setEarliestAction(earliestAction);
        return pa;
    }

    /**
     * Schedule a KickstartAction against a system
     * @param ksdata KickstartData to associate with this Action
     * @param scheduler User scheduling the action.
     * @param srvr Server for which the action affects.
     * @param earliestAction Date run the Action
     * @param appendString extra options to add to the action.
     * @param kickstartHost host that serves up the kickstart file.
     * @return Currently scheduled KickstartAction
     */
    public static KickstartAction scheduleKickstartAction(
            KickstartData ksdata, User scheduler, Server srvr,
            Date earliestAction, String appendString, String kickstartHost) {
        if (log.isDebugEnabled()) {
            log.debug("scheduleKickstartAction(KickstartData ksdata=" + ksdata +
                    ", User scheduler=" + scheduler + ", Server srvr=" + srvr +
                    ", Date earliestAction=" + earliestAction +
                    ", String appendString=" + appendString +
                    ", String kickstartHost=" + kickstartHost + ") - start");
        }

        return scheduleKickstartAction(ksdata.getPreserveFileLists(), scheduler, srvr,
                earliestAction, appendString, kickstartHost);

    }

    /**
     * Schedule a KickstartAction against a system
     * @param fileList file preservation lists to be included in the system records.
     * @param scheduler User scheduling the action.
     * @param srvr Server for which the action affects.
     * @param earliestAction Date run the Action
     * @param appendString extra options to add to the action.
     * @param kickstartHost host that serves up the kickstart file.
     * @return Currently scheduled KickstartAction
     */
    public static KickstartAction scheduleKickstartAction(
            Set<FileList> fileList, User scheduler, Server srvr,
            Date earliestAction, String appendString, String kickstartHost) {
        if (log.isDebugEnabled()) {
            log.debug("scheduleKickstartAction(" +
                    ", User scheduler=" + scheduler + ", Server srvr=" + srvr +
                    ", Date earliestAction=" + earliestAction +
                    ", String appendString=" + appendString +
                    ", String kickstartHost=" + kickstartHost + ") - start");
        }

        KickstartAction ksaction = (KickstartAction) scheduleAction(scheduler, srvr,
                ActionFactory.TYPE_KICKSTART_INITIATE,
                ActionFactory.TYPE_KICKSTART_INITIATE.getName(),
                earliestAction);
        KickstartActionDetails kad = new KickstartActionDetails();
        kad.setAppendString(appendString);
        kad.setParentAction(ksaction);
        kad.setKickstartHost(kickstartHost);
        ksaction.setKickstartActionDetails(kad);
        if (fileList != null) {
            for (FileList list : fileList) {
                kad.addFileList(list);
            }
        }

        return ksaction;
    }


    /**
     * Schedule a KickstartGuestAction against a system
     * @param pcmd most information needed to create this action
     * @param ksSessionId Kickstart Session ID to associate with this action
     * @return Currently scheduled KickstartAction
     */
    public static KickstartGuestAction scheduleKickstartGuestAction(
            ProvisionVirtualInstanceCommand pcmd,
            Long ksSessionId
            ) {

        KickstartGuestAction ksAction = (KickstartGuestAction)
                scheduleAction(pcmd.getUser(),
                        pcmd.getHostServer(),
                        ActionFactory.TYPE_KICKSTART_INITIATE_GUEST,
                        ActionFactory.TYPE_KICKSTART_INITIATE_GUEST.getName(),
                        pcmd.getScheduleDate());
        KickstartGuestActionDetails kad = new KickstartGuestActionDetails();
        kad.setAppendString(pcmd.getExtraOptions());
        kad.setParentAction(ksAction);

        kad.setDiskGb(pcmd.getLocalStorageSize());
        kad.setMemMb(pcmd.getMemoryAllocation().longValue());
        kad.setDiskPath(pcmd.getFilePath());
        kad.setVcpus(new Long(pcmd.getVirtualCpus()));
        kad.setGuestName(pcmd.getGuestName());
        kad.setMacAddress(pcmd.getMacAddress());
        kad.setKickstartSessionId(ksSessionId);

        Profile cProfile = Profile.lookupById(CobblerXMLRPCHelper.getConnection(
                pcmd.getUser()), pcmd.getKsdata().getCobblerId());
        if (pcmd.getVirtBridge() == null) {
            kad.setVirtBridge(cProfile.getVirtBridge());
        }
        else {
            kad.setVirtBridge(pcmd.getVirtBridge());
        }

        CobblerVirtualSystemCommand vcmd = new CobblerVirtualSystemCommand(
                pcmd.getServer(), cProfile.getName(), pcmd.getGuestName(),
                pcmd.getKsdata());
        kad.setCobblerSystemName(vcmd.getCobblerSystemRecordName());

        String hostname = pcmd.getKickstartServerName();
        if (pcmd.getProxyHost() != null) {
            hostname = pcmd.getProxyHost();
        }
        kad.setKickstartHost(hostname);
        ksAction.setKickstartGuestActionDetails(kad);
        return ksAction;
    }

    /**
     * Schedule a scheduleRebootAction against a system
     * @param scheduler User scheduling the action.
     * @param srvr Server for which the action affects.
     * @param earliestAction Date run the Action
     * @return Currently scheduled KickstartAction
     */
    public static Action scheduleRebootAction(User scheduler, Server srvr,
            Date earliestAction) {
        return scheduleAction(scheduler, srvr, ActionFactory.TYPE_REBOOT,
                ActionFactory.TYPE_REBOOT.getName(), earliestAction);
    }

    /**
     * Schedule a scheduleHardwareRefreshAction against a system
     * @param scheduler User scheduling the action.
     * @param srvr Server for which the action affects.
     * @param earliestAction Date run the Action
     * @return Currently scheduled KickstartAction
     * @throws MissingCapabilityException if scripts cannot be run
     */
    public static Action scheduleHardwareRefreshAction(User scheduler, Server srvr,
            Date earliestAction) {
        checkSaltOrManagementEntitlement(srvr.getId());
        return scheduleAction(scheduler, srvr, ActionFactory.TYPE_HARDWARE_REFRESH_LIST,
                ActionFactory.TYPE_HARDWARE_REFRESH_LIST.getName(), earliestAction);
    }

    /**
     * Schedule a scheduleHardwareRefreshAction against a system or systems
     * @param scheduler User scheduling the action.
     * @param earliestAction Date run the Action
     * @param serverIds server ids meant for the action
     * @return Currently scheduled KickstartAction
     * @throws MissingCapabilityException if scripts cannot be run
     */
    public static Action scheduleHardwareRefreshAction(User scheduler, Date earliestAction,
            Set<Long> serverIds) {
        for (Long sid : serverIds) {
            Server s = SystemManager.lookupByIdAndUser(sid, scheduler);
            checkSaltOrManagementEntitlement(sid);
        }
        return scheduleAction(scheduler, ActionFactory.TYPE_HARDWARE_REFRESH_LIST,
                ActionFactory.TYPE_HARDWARE_REFRESH_LIST.getName(), earliestAction,
                serverIds);
    }

    /**
     * Schedule a HardwareRefreshAction without a user.
     * @param schedulerOrg the org scheduling the action.
     * @param srvr Server for which the action affects.
     * @param earliestAction Date run the Action
     * @return Currently scheduled HardwareRefreshAction
     * @throws MissingCapabilityException if scripts cannot be run
     */
    public static Action scheduleHardwareRefreshAction(Org schedulerOrg, Server srvr,
                                                       Date earliestAction) {
        checkSaltOrManagementEntitlement(srvr.getId());

        Action action = ActionFactory
                .createAction(ActionFactory.TYPE_HARDWARE_REFRESH_LIST);
        action.setName(ActionFactory.TYPE_HARDWARE_REFRESH_LIST.getName());
        action.setOrg(schedulerOrg);
        action.setSchedulerUser(null);
        action.setEarliestAction(earliestAction);

        ServerAction sa = new ServerAction();
        sa.setStatus(ActionFactory.STATUS_QUEUED);
        sa.setRemainingTries(REMAINING_TRIES);
        sa.setServer(srvr);

        action.addServerAction(sa);
        sa.setParentAction(action);

        ActionFactory.save(action);

        MessageQueue.publish(new ActionScheduledEventMessage(action));
        return action;
    }

    private static void checkSaltOrManagementEntitlement(Long sid) {
        if (!SystemManager.hasEntitlement(sid, EntitlementManager.MANAGEMENT) &&
                !SystemManager.hasEntitlement(sid, EntitlementManager.SALT)) {
            log.error("Unable to run action on a system without either Salt or " +
                    "Management entitlement, id " + sid);
            throw new MissingEntitlementException(
                    EntitlementManager.MANAGEMENT.getHumanReadableLabel() + " or " +
                    EntitlementManager.SALT.getHumanReadableLabel()
            );
        }
    }

    /**
     * Schedules all Errata for the given system.
     * @param scheduler Person scheduling the action.
     * @param srvr Server whose errata is going to be scheduled.
     * @param earliest Earliest possible time action will occur.
     */
    public static void scheduleAllErrataUpdate(User scheduler, Server srvr,
            Date earliest) {
        // Do not elaborate, we need only the IDs in here
        DataResult<Errata> errata = SystemManager.unscheduledErrata(scheduler,
                srvr.getId(), null);
        List<Long> errataIds = new ArrayList<Long>();
        for (Errata e : errata) {
            errataIds.add(e.getId());
        }
        List<Long> serverIds = Arrays.asList(srvr.getId());
        ErrataManager.applyErrata(scheduler, errataIds, earliest, serverIds);
    }

    /**
     * Schedules an install of a package
     * @param scheduler The user scheduling the action.
     * @param srvr The server that this action is for.
     * @param nameId nameId rhnPackage.name_id
     * @param evrId evrId of package
     * @param archId archId of package
     * @return The action that has been scheduled.
     */
    public static Action schedulePackageInstall(User scheduler, Server srvr,
            Long nameId, Long evrId, Long archId) {
        List packages = new LinkedList();
        Map row = new HashMap();
        row.put("name_id", nameId);
        row.put("evr_id", evrId);
        row.put("arch_id", archId);
        packages.add(row);
        return schedulePackageInstall(scheduler, srvr, packages, new Date());
    }

    /**
     * Schedules a package action of the given type for the given server with the
     * packages given as a list.
     * @param scheduler The user scheduling the action.
     * @param pkgs A list of maps containing keys 'name_id', 'evr_id' and
     *             optional 'arch_id' with Long values.
     * @param type The type of the package action.  One of the static types found in
     *             ActionFactory
     * @param earliestAction The earliest time that this action could happen.
     * @param servers The server(s) that this action is for.
     * @return The action that has been scheduled.
     */
    public static Action schedulePackageAction(User scheduler,
            List pkgs,
            ActionType type,
            Date earliestAction,
            Server...servers) {
        Set<Long> serverIds = new HashSet<Long>();
        for (Server s : servers) {
            serverIds.add(s.getId());
        }

        return schedulePackageAction(scheduler, pkgs, type, earliestAction, serverIds);
    }

    /**
     * Schedules a package action of the given type for the given server with the
     * packages given as a list.
     * @param scheduler The user scheduling the action.
     * @param pkgs A list of maps containing keys 'name_id', 'evr_id' and
     *             optional 'arch_id' with Long values.
     * @param type The type of the package action.  One of the static types found in
     *             ActionFactory
     * @param earliestAction The earliest time that this action could happen.
     * @param serverIds The server ids that this action is for.
     * @return The action that has been scheduled.
     */
    public static Action schedulePackageAction(User scheduler,
            List pkgs,
            ActionType type,
            Date earliestAction,
            Set<Long> serverIds) {

        String name = getActionName(type);

        Action action = scheduleAction(scheduler, type, name, earliestAction, serverIds);
        ActionFactory.save(action);

        addPackageActionDetails(action, pkgs);
        MessageQueue.publish(new ActionScheduledEventMessage(action));
        return action;
    }

    /**
     * Adds package details to an Action
     * @param action the action
     * @param packages A list of maps containing keys 'name_id', 'evr_id' and
     *            optional 'arch_id' with Long values.
     */
    public static void addPackageActionDetails(Action action, List packages) {
        if (packages != null) {
            // for each item in the set create a package action detail
            // I'm using datasource to insert the records instead of
            // hibernate. It seems terribly inefficient to lookup a
            // packagename and packageevr object to insert the ids into the
            // correct table if I already have the ids.
            for (Iterator itr = packages.iterator(); itr.hasNext();) {
                Map rse = (Map) itr.next();
                Map<String, Object> params = new HashMap<String, Object>();
                Long nameId = (Long) rse.get("name_id");
                Long evrId = (Long) rse.get("evr_id");
                Long archId = (Long) rse.get("arch_id");
                if (nameId == null || evrId == null) {
                    throw new IllegalArgumentException("name_id or " +
                            "evr_id are not in the Map passed into " +
                            "this method.  Please populate the Map " +
                            "with the name_id and evr_id items");
                }
                params.put("action_id", action.getId());
                params.put("name_id", nameId);
                params.put("evr_id", evrId);
                params.put("pkg_parameter", getPackageParameter(action));

                if (archId != null) {
                    params.put("arch_id", archId);
                }

                ModeFactory.getWriteMode("Action_queries",
                    "schedule_action" + (archId == null ? "_no_arch" : "")).executeUpdate(
                    params);
            }
        }
    }

    /**
     * Returns the pkg_parameter parameter to the schedule_action queries in
     * Action_queries.xml
     * @param action the action
     * @return a parameter value
     */
    private static String getPackageParameter(Action action) {
        if (action.getActionType().equals(ActionFactory.TYPE_PACKAGES_LOCK)) {
            return "lock";
        }
        return "upgrade";
    }

    /**
     * Returns a name string from an Action type
     * @param type the type
     * @return a name
     */
    public static String getActionName(ActionType type) {
        String name = "";
        if (type.equals(ActionFactory.TYPE_PACKAGES_REMOVE)) {
            name = "Package Removal";
        }
        else if (type.equals(ActionFactory.TYPE_PACKAGES_UPDATE)) {
            name = "Package Install/Upgrade";
        }
        else if (type.equals(ActionFactory.TYPE_PACKAGES_VERIFY)) {
            name = "Package Verify";
        }
        else if (type.equals(ActionFactory.TYPE_PACKAGES_REFRESH_LIST)) {
            name = "Package List Refresh";
        }
        else if (type.equals(ActionFactory.TYPE_PACKAGES_DELTA)) {
            name = "Package Synchronization";
        }
        else if (type.equals(ActionFactory.TYPE_PACKAGES_LOCK)) {
            name = "Lock packages";
        }
        return name;
    }

    /**
     * Schedules the appropriate package action
     * @param scheduler User scheduling the action.
     * @param srvr Server for which the action affects.
     * @param pkgs The set of packages to be removed.
     * @param type The Action Type
     * @param earliestAction Date of earliest action to be executed
     * @return scheduled Package Action
     */
    private static Action schedulePackageAction(User scheduler,
            Server srvr, RhnSet pkgs, ActionType type, Date earliestAction) {

        List packages = new LinkedList();
        Iterator i = pkgs.getElements().iterator();
        while (i.hasNext()) {
            RhnSetElement rse = (RhnSetElement) i.next();
            Map row = new HashMap();
            row.put("name_id", rse.getElement());
            row.put("evr_id", rse.getElementTwo());
            row.put("arch_id", rse.getElementThree());
            // bugzilla: 191000, we forgot to populate the damn LinkedList :(
            packages.add(row);
        }
        return schedulePackageAction(scheduler, packages, type, earliestAction, srvr
                );
    }

    /**
     * Schedules Xccdf evaluation.
     * @param scheduler User scheduling the action.
     * @param srvr Server for which the action affects.
     * @param path Path for the Xccdf content.
     * @param parameters Additional parameters for oscap tool.
     * @param earliestAction Date of earliest action to be executed.
     * @return scheduled Scap Action
     */
    public static ScapAction scheduleXccdfEval(User scheduler, Server srvr, String path,
            String parameters, Date earliestAction) {
        Set<Long> serverIds = new HashSet<Long>();
        serverIds.add(srvr.getId());
        return scheduleXccdfEval(scheduler, serverIds, path, parameters, earliestAction);
    }

    /**
     * Schedules Xccdf evaluation.
     * @param scheduler User scheduling the action.
     * @param serverIds Set of server identifiers for which the action affects.
     * @param path Path for the Xccdf content.
     * @param parameters Additional parameters for oscap tool.
     * @param earliestAction Date of earliest action to be executed.
     * @return scheduled Scap Action
     * @throws MissingCapabilityException if scripts cannot be run
     */
    public static ScapAction scheduleXccdfEval(User scheduler, Set<Long> serverIds,
            String path, String parameters, Date earliestAction) {
        if (serverIds.isEmpty()) {
            return null;
        }
        for (Long serverId : serverIds) {
            Server server = SystemManager.lookupByIdAndUser(serverId, scheduler);

            if (!SystemManager.clientCapable(serverId, "scap.xccdf_eval")) {
                throw new MissingCapabilityException("OpenSCAP", server);
            }
            if (!SystemManager.hasEntitlement(serverId,
                    EntitlementManager.MANAGEMENT)) {
                throw new MissingEntitlementException(
                        EntitlementManager.MANAGEMENT.getHumanReadableLabel());
            }
        }

        ScapActionDetails scapDetails = new ScapActionDetails(path, parameters);
        ScapAction action = (ScapAction) scheduleAction(scheduler,
                ActionFactory.TYPE_SCAP_XCCDF_EVAL,
                ActionFactory.TYPE_SCAP_XCCDF_EVAL.getName(),
                earliestAction, serverIds);
        action.setScapActionDetails(scapDetails);
        ActionFactory.save(action);
        MessageQueue.publish(new ActionScheduledEventMessage(action));
        return action;
    }

    /**
     * Schedule machine reboot.
     *
     * @param scheduler Logged in user
     * @param server Server, which is going to be rebooted
     * @param earliestAction Earliest date. If null, then date is current.
     * @return scheduled reboot action
     */
    public static Action scheduleReboot(User scheduler,
                                        Server server,
                                        Date earliestAction) {
        Action action = ActionManager.scheduleAction(scheduler,
                                                     server,
                                                     ActionFactory.TYPE_REBOOT,
                                                     ActionFactory.TYPE_REBOOT.getName(),
                                                     (earliestAction == null ?
                                                      new Date() :
                                                      earliestAction));
        ActionFactory.save(action);
        MessageQueue.publish(new ActionScheduledEventMessage(action));
        return action;
    }

    /**
     * scheduleCertificateUpdate
     * @param scheduler Logged in user
     * @param server Server, to update the certificate for
     * @param earliestAction Earliest date. If null, use current date
     * @return scheduled certificate update action
     */
    public static Action scheduleCertificateUpdate(User scheduler,
                                                   Server server,
                                                   Date earliestAction) {
        if (!SystemManager.clientCapable(server.getId(), "clientcert.update_client_cert")) {
            throw new MissingCapabilityException("spacewalk-client-cert", server);
        }

        Action action = ActionManager.scheduleAction(scheduler,
                        server,
                        ActionFactory.TYPE_CLIENTCERT_UPDATE_CLIENT_CERT,
                        ActionFactory.TYPE_CLIENTCERT_UPDATE_CLIENT_CERT.getName(),
                        (earliestAction == null ? new Date() : earliestAction));
        ActionFactory.save(action);
        MessageQueue.publish(new ActionScheduledEventMessage(action));
        return action;
    }

    /**
     * Schedule a distribution upgrade.
     *
     * @param scheduler user who scheduled this action
     * @param server server
     * @param details action details
     * @param earliestAction date of earliest action
     * @return the scheduled action
     */
    public static DistUpgradeAction scheduleDistUpgrade(User scheduler, Server server,
            DistUpgradeActionDetails details, Date earliestAction) {
        // Construct the action name
        String name = ActionFactory.TYPE_DIST_UPGRADE.getName();
        if (details.isDryRun()) {
            name += " (Dry Run)";
        }

        // Schedule the main action
        DistUpgradeAction action = (DistUpgradeAction) scheduleAction(scheduler, server,
                ActionFactory.TYPE_DIST_UPGRADE, name, earliestAction);

        // Add the details and save
        action.setDetails(details);
        ActionFactory.save(action);
        MessageQueue.publish(new ActionScheduledEventMessage(action));
        return action;
    }

    /**
     * Schedule state application given a list of state modules. Salt will apply the
     * highstate if an empty list of state modules is given.
     *
     * @param scheduler the user who is scheduling
     * @param sids list of server ids
     * @param mods list of state modules to be applied
     * @param earliest action will not be executed before this date
     * @return the action object
     */
    public static ApplyStatesAction scheduleApplyStates(User scheduler, List<Long> sids,
            List<String> mods, Date earliest) {
        ApplyStatesAction action = (ApplyStatesAction) ActionFactory
                .createAction(ActionFactory.TYPE_APPLY_STATES, earliest);
        String states = mods.isEmpty() ? "[highstate]" : mods.toString();
        action.setName("Apply states " + states);
        action.setOrg(scheduler != null ?
                scheduler.getOrg() : OrgFactory.getSatelliteOrg());
        action.setSchedulerUser(scheduler);

        ApplyStatesActionDetails actionDetails = new ApplyStatesActionDetails();
        actionDetails.setMods(mods);
        action.setDetails(actionDetails);
        ActionFactory.save(action);

        scheduleForExecution(action, new HashSet<>(sids));
        return action;
    }

    /**
     * Schedule image build
     *
     * @param scheduler the scheduler
     * @param sids      the sids
     * @param tag       the tag
     * @param profile   the profile
     * @param earliest  the earliest
     * @return the image build action
     */
    public static ImageBuildAction scheduleImageBuild(User scheduler, List<Long> sids,
            String tag, ImageProfile profile, Date earliest) {
        ImageBuildAction action = (ImageBuildAction) ActionFactory
                .createAction(ActionFactory.TYPE_IMAGE_BUILD, earliest);
        action.setName("Image Build " + profile.getLabel());
        action.setOrg(scheduler != null ?
                scheduler.getOrg() : OrgFactory.getSatelliteOrg());
        action.setSchedulerUser(scheduler);

        ImageBuildActionDetails actionDetails = new ImageBuildActionDetails();
        actionDetails.setTag(tag);
        actionDetails.setImageProfileId(profile.getProfileId());
        action.setDetails(actionDetails);
        ActionFactory.save(action);

        scheduleForExecution(action, new HashSet<>(sids));
        return action;
    }
}<|MERGE_RESOLUTION|>--- conflicted
+++ resolved
@@ -106,13 +106,10 @@
 import java.util.List;
 import java.util.Map;
 import java.util.Set;
-<<<<<<< HEAD
+import java.util.Calendar;
 import java.util.stream.Collectors;
 import java.util.Optional;
 import java.util.Collections;
-=======
-import java.util.Calendar;
->>>>>>> 5af2d0a2
 
 /**
  * ActionManager - the singleton class used to provide Business Operations
