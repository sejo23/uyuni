/**
 * Copyright (c) 2009--2012 Red Hat, Inc.
 *
 * This software is licensed to you under the GNU General Public License,
 * version 2 (GPLv2). There is NO WARRANTY for this software, express or
 * implied, including the implied warranties of MERCHANTABILITY or FITNESS
 * FOR A PARTICULAR PURPOSE. You should have received a copy of GPLv2
 * along with this software; if not, see
 * http://www.gnu.org/licenses/old-licenses/gpl-2.0.txt.
 *
 * Red Hat trademarks are not licensed under GPLv2. No permission is
 * granted to use or replicate Red Hat trademarks that are incorporated
 * in this software or its documentation.
 */
package com.redhat.rhn.manager.channel;

import com.redhat.rhn.domain.channel.Channel;
import com.redhat.rhn.domain.channel.ChannelArch;
import com.redhat.rhn.domain.channel.ChannelFactory;
import com.redhat.rhn.domain.common.ChecksumType;
import com.redhat.rhn.domain.user.User;
import com.redhat.rhn.frontend.xmlrpc.InvalidChannelLabelException;
import com.redhat.rhn.frontend.xmlrpc.InvalidChannelNameException;
import com.redhat.rhn.frontend.xmlrpc.InvalidGPGKeyException;
import com.redhat.rhn.frontend.xmlrpc.InvalidGPGUrlException;
import com.redhat.rhn.frontend.xmlrpc.InvalidParentChannelException;

import org.apache.commons.lang.StringUtils;

import java.util.HashSet;
import java.util.List;
import java.util.Map;
import java.util.Set;
import java.util.regex.Matcher;
import java.util.regex.Pattern;

import org.apache.commons.lang.StringUtils;

import java.util.HashSet;
import java.util.List;
import java.util.Map;
import java.util.Set;
import java.util.regex.Pattern;

/**
 * CreateChannelCommand - command to create a new channel.
 * @version $Rev$
 */
public class CreateChannelCommand {

    public static final int CHANNEL_NAME_MIN_LENGTH = 6;
    public static final int CHANNEL_NAME_MAX_LENGTH = 256;
    public static final int CHANNEL_LABEL_MIN_LENGTH = 6;

    protected static final String CHANNEL_NAME_REGEX =
        "^[a-zA-Z][\\w\\d\\s\\-\\.\\'\\(\\)\\/\\_]*$";
    protected static final String CHANNEL_LABEL_REGEX =
        "^[a-z\\d][a-z\\d\\-\\.\\_]*$";

    protected static final String GPG_KEY_REGEX = "^[0-9A-F]{8}$";
    protected static final String GPG_URL_REGEX = "^(HTTPS?|FILE)://.*?$";
    protected static final String GPG_FP_REGEX = "^(\\s*[0-9A-F]{4}\\s*){10}$";
    protected static final String WEB_CHANNEL_CREATED = "web.channel_created";

    protected User user;
    protected String label;
    protected String name;
    protected String summary;
    protected String description;
    protected String archLabel;
    protected String parentLabel;
    protected Long parentId;
    protected String gpgKeyUrl;
    protected String gpgKeyId;
    protected String gpgKeyFp;
    protected String checksum;


    protected String maintainerName;
    protected String maintainerEmail;
    protected String maintainerPhone;
    protected String supportPolicy;
    protected String access = Channel.PRIVATE;
    protected boolean globallySubscribable;


    /**
     * default constructor.
     */
    public CreateChannelCommand() {
        user = null;
        label = null;
        name = null;
        summary = null;
        archLabel = null;
        checksum = null;
        parentLabel = null;
        parentId = null;
    }

    /**
     * @param archLabelIn The archLabel to set.
     */
    public void setArchLabel(String archLabelIn) {
        archLabel = archLabelIn;
    }

    /**
     * @param labelIn The label to set.
     */
    public void setLabel(String labelIn) {
        label = labelIn;
    }

    /**
     * @param nameIn The name to set.
     */
    public void setName(String nameIn) {
        name = nameIn;
    }

    /**
     * @param checksumLabelIn The name to set.
     */
    public void setChecksumLabel(String checksumLabelIn) {
        this.checksum = checksumLabelIn;
    }

    /**
     * @param parentLabelIn The parentLabel to set.
     */
    public void setParentLabel(String parentLabelIn) {
        parentLabel = parentLabelIn;
    }

    /**
     * @param pid The parent id to set.
     */
    public void setParentId(Long pid) {
        parentId = pid;
    }


    /**
     * @param fp gpgkey fingerprint
     */
    public void setGpgKeyFp(String fp) {
        gpgKeyFp = fp;
    }


    /**
     * @param id gpgkey id
     */
    public void setGpgKeyId(String id) {
        gpgKeyId = id;
    }


    /**
     * @param url gpgkey url
     */
    public void setGpgKeyUrl(String url) {
        gpgKeyUrl = url;
    }


    /**
     * @param email maintainer's email address
     */
    public void setMaintainerEmail(String email) {
        maintainerEmail = email;
    }


    /**
     * @param mname maintainers name
     */
    public void setMaintainerName(String mname) {
        maintainerName = mname;
    }

    /**
     * @param phone maintainer's phone number (string)
     */
    public void setMaintainerPhone(String phone) {
        maintainerPhone = phone;
    }


    /**
     * @param policy support policy
     */
    public void setSupportPolicy(String policy) {
        supportPolicy = policy;
    }

    /**
     * @param summaryIn The summary to set.
     */
    public void setSummary(String summaryIn) {
        summary = summaryIn;
    }

    /**
     * @param desc The description.
     */
    public void setDescription(String desc) {
        description = desc;
    }

    /**
     * @param userIn The user to set.
     */
    public void setUser(User userIn) {
        user = userIn;
    }

    /**
     * @param acc public, protected, or private
     */
    public void setAccess(String acc) {
        if (acc == null || acc.equals("")) {
            access = Channel.PRIVATE;
        }
        else {
            access = acc;
        }
    }

    /**
     * @param globallySubscribableIn if the channel should be globally subscribable
     */
    public void setGloballySubscribable(boolean globallySubscribableIn) {
        globallySubscribable = globallySubscribableIn;
    }

    protected ChannelArch validateChannel() {
        verifyRequiredParameters();
        verifyChannelName(name);
        verifyChannelLabel(label);
        verifyGpgInformation();

        if (ChannelFactory.doesChannelNameExist(name)) {
            throw new InvalidChannelNameException(name,
                InvalidChannelNameException.Reason.NAME_IN_USE,
                "edit.channel.invalidchannelname.nameinuse", name);
        }

        if (ChannelFactory.doesChannelLabelExist(label)) {
            throw new InvalidChannelLabelException(label,
                InvalidChannelLabelException.Reason.LABEL_IN_USE,
                "edit.channel.invalidchannellabel.labelinuse", label);
        }

        ChannelArch ca = ChannelFactory.findArchByLabel(archLabel);
        if (ca == null) {
            throw new IllegalArgumentException("Invalid architecture label");
        }

        return ca;
    }

    /**
     * Creates the Channel based on the parameters that were set.
     * @return the newly created Channel
     * @throws InvalidChannelLabelException thrown if label is in use or invalid.
     * @throws InvalidChannelNameException throw if name is in use or invalid.
     * @throws IllegalArgumentException thrown if label, name or user are null.
     * @throws InvalidParentChannelException thrown if parent label is not a
     * valid base channel.
     */
    public Channel create() throws InvalidChannelLabelException,
            InvalidChannelNameException, InvalidParentChannelException {

        ChannelArch ca = validateChannel();
        ChecksumType ct = ChannelFactory.findChecksumTypeByLabel(checksum);

        Channel c = ChannelFactory.createChannel();
        c.setLabel(label);
        c.setName(name);
        c.setSummary(summary);
        c.setDescription(description);
        c.setOrg(user.getOrg());
        c.setBaseDir("/dev/null");
        c.setChannelArch(ca);

        // handles either parent id or label
        setParentChannel(c, user, parentLabel, parentId);
        c.setChecksumType(ct);
        c.setGPGKeyId(gpgKeyId);
        c.setGPGKeyUrl(gpgKeyUrl);
        c.setGPGKeyFp(gpgKeyFp);
        c.setAccess(access);
        c.setGloballySubscribable(globallySubscribable, user.getOrg());
        c.setMaintainerName(maintainerName);
        c.setMaintainerEmail(maintainerEmail);
        c.setMaintainerPhone(maintainerPhone);
        c.setSupportPolicy(supportPolicy);

        c.addChannelFamily(user.getOrg().getPrivateChannelFamily());

        // need to save before calling stored proc below
        ChannelFactory.save(c);

        ChannelManager.queueChannelChange(c.getLabel(), "createchannel", "createchannel");
        ChannelFactory.refreshNewestPackageCache(c, WEB_CHANNEL_CREATED);

        return c;
    }

    /**
     * sets the parent channel of the given affected channel if pLabel or pid
     * is given. pLabel is preferred if both are given. If both pLabel and
     * pid are null or if no channel is found for the given label or pid, the
     * affected channel is unchanged.
     * @param affected The Channel to receive a new parent, if one is found.
     * @param usr The usr
     * @param lbl The parent Channel label, can be null.
     * @param pid The parent Channel id, can be null.
     */
    protected void setParentChannel(Channel affected, User usr,
                                    String lbl, Long pid) {
        Channel parent = null;

        if ((lbl == null || lbl.equals("")) &&
            pid == null) {
            // these are not the droids you seek
            return;
        }

        if (lbl != null && !lbl.equals("")) {
            parent = ChannelManager.lookupByLabelAndUser(lbl, usr);
        }
        else if (pid != null) {
            parent = ChannelManager.lookupByIdAndUser(pid, usr);
        }

        if (parent == null) {
            throw new IllegalArgumentException("Invalid Parent Channel lbl");
        }

        if (!parent.isBaseChannel()) {
            throw new InvalidParentChannelException();
        }

        // ensure child channel arch is compatible
        ChannelArch ca = affected.getChannelArch();
        if (parent != null) {
            List<Map<String, String>> compatibleArches = ChannelManager
                    .compatibleChildChannelArches(parent.getChannelArch().getLabel());
            Set<String> compatibleArchLabels = new HashSet<String>();

            for (Map<String, String> arch : compatibleArches) {
                compatibleArchLabels.add(arch.get("label"));
            }

            if (!compatibleArchLabels.contains(ca.getLabel())) {
                throw new IllegalArgumentException(
                        "Incompatible parent and child channel architectures");
            }
        }

        // man that's a lot of conditionals :) finally we do what
        // we came here to do.
        affected.setParentChannel(parent);
    }

    /**
     * Verifies that the required parameters are not null.
     * @throws IllegalArgumentException thrown if label, name, user or summary
     *  are null.
     */
    protected void verifyRequiredParameters() {
        if (user == null || StringUtils.isEmpty(summary)) {
            throw new IllegalArgumentException(
                    "edit.channel.invalidchannelsummary");
        }
    }

    protected void verifyChannelName(String cname) throws InvalidChannelNameException {
        if (user == null) {
            // can never be too careful
            throw new IllegalArgumentException("Required param [user] is null");
        }

        if (cname == null || cname.trim().length() == 0) {
            throw new InvalidChannelNameException(cname,
                InvalidChannelNameException.Reason.IS_MISSING,
                "edit.channel.invalidchannelname.missing", "");
        }

        if (!Pattern.compile(CHANNEL_NAME_REGEX).matcher(cname).find()) {
            throw new InvalidChannelNameException(cname,
                InvalidChannelNameException.Reason.REGEX_FAILS,
                "edit.channel.invalidchannelname.supportedregex", "");
        }

        if (cname.length() < CHANNEL_NAME_MIN_LENGTH) {
            Integer minLength = new Integer(CreateChannelCommand.CHANNEL_NAME_MIN_LENGTH);
            throw new InvalidChannelNameException(cname,
                InvalidChannelNameException.Reason.TOO_SHORT,
                "edit.channel.invalidchannelname.minlength",
                minLength.toString());
        }

        if (cname.length() > CHANNEL_NAME_MAX_LENGTH) {
            Integer maxLength = new Integer(CreateChannelCommand.CHANNEL_NAME_MAX_LENGTH);
            throw new InvalidChannelNameException(cname,
                InvalidChannelNameException.Reason.TOO_LONG,
                "edit.channel.invalidchannelname.maxlength",
                maxLength.toString());
        }
    }

    protected void verifyChannelLabel(String clabel) throws InvalidChannelLabelException {

        if (user == null) {
            // can never be too careful
            throw new IllegalArgumentException("Required param is null");
        }

        if (clabel == null || clabel.trim().length() == 0) {
            throw new InvalidChannelLabelException(clabel,
                InvalidChannelLabelException.Reason.IS_MISSING,
                "edit.channel.invalidchannellabel.missing", "");
        }

        if (!Pattern.compile(CHANNEL_LABEL_REGEX).matcher(clabel).find()) {
            throw new InvalidChannelLabelException(clabel,
                InvalidChannelLabelException.Reason.REGEX_FAILS,
                "edit.channel.invalidchannellabel.supportedregex", "");
        }

        if (clabel.length() < CHANNEL_LABEL_MIN_LENGTH) {
            Integer minLength = new Integer(CreateChannelCommand.CHANNEL_LABEL_MIN_LENGTH);
            throw new InvalidChannelLabelException(clabel,
                InvalidChannelLabelException.Reason.TOO_SHORT,
                "edit.channel.invalidchannellabel.minlength",
                minLength.toString());
        }
<<<<<<< HEAD
=======

        // the perl code used to ignore case with a /i at the end of
        // the regex, so we toLowerCase() the channel name to make it
        // work the same.
        Matcher redhatRegex = Pattern.compile(REDHAT_REGEX).matcher(clabel.toLowerCase());
        if (redhatRegex.find()) {
            throw new InvalidChannelLabelException(clabel,
                InvalidChannelLabelException.Reason.REDHAT_REGEX_FAILS,
                "edit.channel.invalidchannellabel.redhat", redhatRegex.group());
        }
>>>>>>> 07c953cd
    }

    protected void verifyGpgInformation() {
        if (StringUtils.isNotEmpty(gpgKeyId)) {
            gpgKeyId = gpgKeyId.toUpperCase();
            if (!Pattern.compile(GPG_KEY_REGEX).matcher(gpgKeyId).find()) {
                throw new InvalidGPGKeyException();
            }
        }

        if (StringUtils.isNotEmpty(gpgKeyFp)) {
            gpgKeyFp = gpgKeyFp.toUpperCase();
            if (!Pattern.compile(GPG_FP_REGEX).matcher(gpgKeyFp).find()) {
                throw new InvalidGPGFingerprintException();
            }
        }

        if (StringUtils.isNotEmpty(gpgKeyUrl)) {
            // file: URLs can be case-sensitive, can't blindly uppercase here
            String tmp = gpgKeyUrl.toUpperCase();
            if (!Pattern.compile(GPG_URL_REGEX).matcher(tmp).find()) {
                throw new InvalidGPGUrlException();
            }
        }
    }
}<|MERGE_RESOLUTION|>--- conflicted
+++ resolved
@@ -439,19 +439,6 @@
                 "edit.channel.invalidchannellabel.minlength",
                 minLength.toString());
         }
-<<<<<<< HEAD
-=======
-
-        // the perl code used to ignore case with a /i at the end of
-        // the regex, so we toLowerCase() the channel name to make it
-        // work the same.
-        Matcher redhatRegex = Pattern.compile(REDHAT_REGEX).matcher(clabel.toLowerCase());
-        if (redhatRegex.find()) {
-            throw new InvalidChannelLabelException(clabel,
-                InvalidChannelLabelException.Reason.REDHAT_REGEX_FAILS,
-                "edit.channel.invalidchannellabel.redhat", redhatRegex.group());
-        }
->>>>>>> 07c953cd
     }
 
     protected void verifyGpgInformation() {
