--- conflicted
+++ resolved
@@ -34,12 +34,7 @@
     private String label;
     private String url;
     private Org org;
-<<<<<<< HEAD
     private boolean metadata_signed;
-    private List<ValidatorError> errors;
-
-=======
->>>>>>> 55fc057e
     /**
      * Constructor
      */
