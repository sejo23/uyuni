--- conflicted
+++ resolved
@@ -370,13 +370,8 @@
         params.put("user_id", user.getId());
         Map<String, Object> elabParams = new HashMap<String, Object>();
         elabParams.put("user_id", user.getId());
-<<<<<<< HEAD
-	DataResult dr = m.execute(params, types);
-	dr.setElaborationParams(elabParams);
-=======
         DataResult dr = m.execute(params, types);
         dr.setElaborationParams(elabParams);
->>>>>>> 4f1c3dcf
         return dr;
     }
 
