--- conflicted
+++ resolved
@@ -1029,13 +1029,13 @@
         }
 
         Server hostServer = getHostServer();
+        List<Long> channelIds = new ArrayList<Long>();
         Set<Long> serverChannelIds = new HashSet<Long>();
         Iterator<Channel> i = hostServer.getChannels().iterator();
         while (i.hasNext()) {
             Channel c = i.next();
             serverChannelIds.add(c.getId());
         }
-<<<<<<< HEAD
         // first add channels, the system is currently subscribed to
         channelIds.addAll(serverChannelIds);
         // then add all the other subscribable channels
@@ -1081,43 +1081,7 @@
                     }
                 }
                 return null;
-=======
-
-        // check for package among channels the server is subscribed to.
-        // If one is found, return
-        Map<String, Long> pkgToInstall = findKickstartPackageToInstall(
-                hostServer, serverChannelIds);
-        if (pkgToInstall != null) {
-            this.packagesToInstall.add(pkgToInstall);
-            log.debug("    packagesToInstall: " + packagesToInstall);
-            return null;
-        }
-
-        // otherwise search in channels that can be subscribed.
-        // If one is found, subscribe channel and return
-        Set<Long> subscribableChannelIds = SystemManager.subscribableChannelIds(
-                hostServer.getId(), this.user.getId(), hostServer.getBaseChannel().getId());
-        pkgToInstall = findKickstartPackageToInstall(hostServer, subscribableChannelIds);
-
-        if (pkgToInstall != null) {
-            this.packagesToInstall.add(pkgToInstall);
-            log.debug("    packagesToInstall: " + packagesToInstall);
-            Long cid = pkgToInstall.get("channel_id");
-            log.debug("    Subscribing to: " + cid);
-            Channel c = ChannelFactory.lookupById(cid);
-            try {
-                SystemManager.subscribeServerToChannel(this.user, server, c);
-                log.debug("    Subscribed: " + cid);
->>>>>>> 2ce57e90
-            }
-            catch (PermissionException pe) {
-                return new ValidatorError("kickstart.schedule.cantsubscribe");
-            }
-            catch (Exception e) {
-                return new ValidatorError("kickstart.schedule.cantsubscribe.channel",
-                        c.getName(), server.getName());
-            }
-            return null;
+            }
         }
 
         return new ValidatorError("kickstart.schedule.nopackage",
