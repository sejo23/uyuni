--- conflicted
+++ resolved
@@ -227,7 +227,6 @@
         return res.intValue();
     }
 
-<<<<<<< HEAD
     /**
      * Executes multiple updates with one only prepared statement.
      *
@@ -239,7 +238,7 @@
             List<Integer> result = new ArrayList<Integer>(parameterList.size());
 
             for (Map<String, Object> parameters : parameterList) {
-                result.add((Integer) execute(query, qMap, parameters, null, null));
+                result.add((Integer) execute(getQuery(), qMap, parameters, null, null));
             }
             return result;
         }
@@ -253,29 +252,29 @@
 
         }
         catch (RhnRuntimeException e) {
-            log.error("Error while processing cached statement sql: " + query, e);
+            log.error("Error while processing cached statement sql: " + getQuery(), e);
             throw e;
         }
     }
 
 
-    DataResult<Object> execute(Map<String, Object> parameters, Mode mode) {
-        return execute(parameters, defaultSort, sortOrder, mode);
-=======
+    @SuppressWarnings("unchecked")
     DataResult<Object> execute(Map<String, ?> parameters, Mode mode) {
         return (DataResult<Object>) internalExecute(parameters, null, mode);
->>>>>>> 711ddaed
-    }
-
+    }
+
+    @SuppressWarnings("unchecked")
     DataResult<Object> execute(List<?> parameters, Mode mode) {
         return (DataResult<Object>) internalExecute(null, parameters, mode);
     }
 
+    @SuppressWarnings("unchecked")
     DataResult<Object> execute(Map<String, ?> parameters, List<?> inClause,
             Mode mode) {
         return (DataResult<Object>) internalExecute(parameters, inClause, mode);
     }
 
+    @SuppressWarnings("unchecked")
     private Object internalExecute(Map<String, ?> parameters, List<?> inClause,
             Mode mode) {
 
@@ -298,7 +297,8 @@
                 List<?> subClause = inClause.subList(subStart, subStart + subLength);
                 String finalQuery =
                         sqlStatement.replaceAll("%s", commaSeparatedList(subClause));
-                Object resultObj = execute(finalQuery, qMap, parameters, mode, null);
+                Object resultObj =
+                        executeChecking(finalQuery, qMap, parameters, mode, null);
                 subStart += subLength;
 
                 if (resultObj instanceof DataResult) {
@@ -325,7 +325,7 @@
             return returnDataResult;
         }
         else {
-            return execute(sqlStatement, qMap, parameters, mode, null);
+            return executeChecking(sqlStatement, qMap, parameters, mode, null);
         }
     }
 
@@ -363,18 +363,12 @@
         return elaborated;
     }
 
-<<<<<<< HEAD
-    @SuppressWarnings("unchecked")
-    private Collection<Object> executeElaboratorBatch(List<Object> resultList,
-            Mode mode,
-            Map<String, Object> parametersIn) {
-=======
+    @SuppressWarnings("unchecked")
     private Collection<Object> executeElaboratorBatch(List<Object> resultList, Mode mode,
-            Map<String, ?> parametersIn) {
+        Map<String, ?> parametersIn) {
 
         this.sqlStatement = NamedPreparedStatement.replaceBindParams(sqlStatement, qMap);
 
->>>>>>> 711ddaed
         int len = resultList.size();
         Map<String, Object> parameters = new HashMap<String, Object>(parametersIn);
 
@@ -384,14 +378,9 @@
         }
 
         // If we aren't actually operating on a list, just elaborate.
-<<<<<<< HEAD
-        if (origQuery.indexOf("%s") == -1) {
-            return (DataResult<Object>) executeChecking(query, qMap, parameters, mode,
-=======
         if (sqlStatement.indexOf("%s") == -1) {
-            return (DataResult<Object>) execute(sqlStatement, qMap, parameters, mode,
->>>>>>> 711ddaed
-                    resultList);
+            return (DataResult<Object>) executeChecking(sqlStatement, qMap, parameters,
+                    mode, resultList);
         }
 
         if (!checkForColumn(resultList.get(0), getColumn())) {
@@ -435,12 +424,6 @@
             intersection.put(curr, parameters.get(curr));
         }
         return intersection;
-    }
-
-<<<<<<< HEAD
-    private Object execute(String sql, Map<String, List<Integer>> parameterMap,
-            Map<String, Object> parameters, Mode mode) {
-        return executeChecking(sql, parameterMap, parameters, mode, null);
     }
 
     /**
@@ -456,42 +439,9 @@
      *         responsibility
      */
     private Object executeChecking(String sql, Map<String, List<Integer>> parameterMap,
-            Map<String, Object> parameters, Mode mode, List<Object> dr) {
-
+            Map<String, ?> parameters, Mode mode, List<Object> dr) {
         try {
             return execute(sql, parameterMap, parameters, mode, dr);
-=======
-    // This isn't great, but I want to return either an integer count of the
-    // number of rows updated, or the DataResult. That can only be done by
-    // returning an Object and letting the caller do the casting for us.
-    private Object execute(String sql, Map<String, List<Integer>> parameterMap,
-            Map<String, ?> parameters, Mode mode, List<Object> dr) {
-
-        PreparedStatement ps = null;
-        try {
-            Connection conn = stealConnection();
-            ps = conn.prepareStatement(sql);
-
-            // allow limiting the results for better performance.
-            if (mode != null && mode instanceof SelectMode) {
-                ps.setMaxRows(((SelectMode) mode).getMaxRows());
-            }
-
-            if (log.isDebugEnabled()) {
-                log.debug("execute() - Executing: " + sql);
-                log.debug("execute() - With: " + parameters);
-            }
-
-            boolean returnType = NamedPreparedStatement.execute(ps, parameterMap,
-                    setupParamMap(parameters));
-            if (log.isDebugEnabled()) {
-                log.debug("execute() - Return type: " + returnType);
-            }
-            if (returnType) {
-                return processResultSet(ps.getResultSet(), (SelectMode) mode, dr);
-            }
-            return new Integer(ps.getUpdateCount());
->>>>>>> 711ddaed
         }
         catch (SQLException e) {
             throw SqlExceptionTranslator.sqlException(e);
@@ -521,14 +471,12 @@
      * @throws SQLException
      */
     private Object execute(String sql, Map<String, List<Integer>> parameterMap,
-            Map<String, Object> parameters, Mode mode,
-            List<Object> dr) throws SQLException {
+            Map<String, ?> parameters, Mode mode, List<Object> dr)
+        throws SQLException {
         if (log.isDebugEnabled()) {
             log.debug("execute() - Executing: " + sql);
             log.debug("execute() - With: " + parameters);
         }
-
-        storeForRestart(sql, parameterMap, parameters, mode, dr);
 
         return doWithStolenConnection(connection -> {
             PreparedStatement ps = null;
@@ -592,38 +540,15 @@
 
     Map<String, Object> executeCallable(Map<String, Object> inParams,
             Map<String, Integer> outParams) {
-<<<<<<< HEAD
+
         return doWithStolenConnection(connection -> {
+            this.sqlStatement =
+                    NamedPreparedStatement.replaceBindParams(sqlStatement, qMap);
             CallableStatement cs = null;
             try {
-                cs = connection.prepareCall(query);
+                cs = connection.prepareCall(this.sqlStatement);
                 NamedPreparedStatement.execute(cs, qMap, inParams, outParams);
                 return processOutputParams(cs, outParams);
-=======
-        this.sqlStatement = NamedPreparedStatement.replaceBindParams(sqlStatement, qMap);
-
-        CallableStatement cs = null;
-        try {
-            Connection conn = stealConnection();
-            cs = conn.prepareCall(sqlStatement);
-
-            // Do we need to check the return code? The original code in
-            // ConnInvocHandler didn't, but I'm not sure that is correct. rbb
-            NamedPreparedStatement.execute(cs, qMap, inParams, outParams);
-            return processOutputParams(cs, outParams);
-        }
-        catch (SQLException e) {
-            throw SqlExceptionTranslator.sqlException(e);
-        }
-        catch (HibernateException he) {
-            throw new HibernateRuntimeException(
-                    "HibernateException executing CachedStatement", he);
-
-        }
-        catch (RuntimeException e) {
-            if (e.getCause() instanceof SQLException) {
-                throw SqlExceptionTranslator.sqlException((SQLException) e.getCause());
->>>>>>> 711ddaed
             }
             catch (SQLException e) {
                 throw SqlExceptionTranslator.sqlException(e);
@@ -644,6 +569,7 @@
         });
     }
 
+    @SuppressWarnings("unchecked")
     private DataResult<Object> processResultSet(ResultSet rs, SelectMode mode,
             List<Object> currentResults) {
 
@@ -757,6 +683,7 @@
         }
     }
 
+    @SuppressWarnings("unchecked")
     private void addToMap(List<String> columns, ResultSet rs, Map<String, Object> resultMap,
             int pos)
         throws SQLException {
@@ -801,6 +728,7 @@
         }
     }
 
+    @SuppressWarnings("unchecked")
     private void addToObject(List<String> columns, ResultSet rs, Object obj,
             boolean elaborator)
         throws SQLException {
@@ -920,6 +848,7 @@
         }
     }
 
+    @SuppressWarnings("unchecked")
     private boolean checkForColumn(Object obj, String key) {
         if (obj instanceof Map) {
             return ((Map<String, Object>) obj).containsKey(key);
@@ -934,6 +863,7 @@
         return false;
     }
 
+    @SuppressWarnings("unchecked")
     private Object getKey(Object obj, String key) {
         if (obj instanceof Map) {
             return ((Map<String, Object>) obj).get(key);
@@ -943,6 +873,7 @@
         return keyData;
     }
 
+    @SuppressWarnings("unchecked")
     private Map<Object, Integer> generatePointers(List<Object> dr, String key) {
 
         Iterator<Object> i = dr.iterator();
@@ -966,15 +897,9 @@
     }
 
     /**
-<<<<<<< HEAD
      * Get the DB connection from Hibernate and run some work on it. Since we
      * will use it to run queries/stored procs, this will also flush the session
-     * to ensure that stored procs will see changes made in the Hibenate cache
-=======
-     * Get the DB connection from Hibernate. Since we will use it to run
-     * queries/stored procs, this will also flush the session to ensure that
-     * stored procs will see all the in-memory changes
->>>>>>> 711ddaed
+     * to ensure that stored procs will see changes made in the Hibernate cache
      */
     private <T> T doWithStolenConnection(ReturningWork<T> work) throws HibernateException {
         Session session = HibernateFactory.getSession();
@@ -990,16 +915,9 @@
      * Restart the latest query
      * @return what the previous query returned or null.
      */
-<<<<<<< HEAD
-    public Object restartQuery() {
-        return restartData == null ? null : executeChecking(restartData.getSql(),
-                restartData.getParameterMap(), restartData.getParameters(),
-                restartData.getMode(), restartData.getDr());
-=======
     public DataResult<?> restartQuery() {
         return restartData == null ? null :
                 (DataResult<?>) internalExecute(restartData.getParameters(),
                         restartData.getInClause(), restartData.getMode());
->>>>>>> 711ddaed
     }
 }