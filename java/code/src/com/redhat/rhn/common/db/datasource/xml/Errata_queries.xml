--- conflicted
+++ resolved
@@ -312,31 +312,9 @@
 
 <mode name="relevant_to_channel_deprecated">
   <query params="cid">
-<<<<<<< HEAD
-<!-- PGPORT_1:NO CHANGE -->
-SELECT DISTINCT 
-				E.advisory_name AS advisory,
-                TO_CHAR(E.issue_date, 'YYYY-MM-DD HH24:MI:SS') AS issue_date,
-                TO_CHAR(E.update_date, 'YYYY-MM-DD HH24:MI:SS') AS update_date,
-                E.synopsis as synopsis,
-                E.advisory_type as advisory_type,
-                TO_CHAR(E.last_modified, 'YYYY-MM-DD HH24:MI:SS') AS last_modified_date  
-  FROM rhnErrata E,
-       rhnChannelErrata CE
- WHERE CE.channel_id = :cid
-   AND CE.errata_id = E.id
-ORDER BY last_modified_date DESC
-  </query>
-</mode>
-
-<mode name="relevant_to_channel_by_type">
-  <query params="cid, type">
-<!-- PGPORT_1:NO CHANGE -->
-SELECT DISTINCT
-=======
+<!-- PGPORT_1:NO CHANGE -->
 SELECT DISTINCT E.id as id,
 				E.advisory_name AS advisory_name,
->>>>>>> 2ca05bb1
 				E.advisory_name AS advisory,
                 TO_CHAR(E.issue_date, 'YYYY-MM-DD HH24:MI:SS') AS issue_date,
                 TO_CHAR(E.issue_date, 'YYYY-MM-DD HH24:MI:SS') AS "date",                
@@ -353,11 +331,10 @@
   </query>
 </mode>
 
-
-
 <mode name="relevant_to_channel_by_type">
   <query params="cid, type">
-SELECT DISTINCT
+<!-- PGPORT_1:NO CHANGE -->
+SSELECT DISTINCT
 				E.advisory_name AS advisory,
                 TO_CHAR(E.issue_date, 'YYYY-MM-DD HH24:MI:SS') AS issue_date,
                 TO_CHAR(E.update_date, 'YYYY-MM-DD HH24:MI:SS') AS update_date,
@@ -372,6 +349,7 @@
 ORDER BY last_modified_date DESC
   </query>
 </mode>
+
 
 <mode name="in_sources_for_target" class="com.redhat.rhn.frontend.dto.ErrataOverview">
   <query params="custom_cid, user_id">
