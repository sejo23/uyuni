--- conflicted
+++ resolved
@@ -38,7 +38,6 @@
     }
 
     /**
-<<<<<<< HEAD
      * Executes multiple updates with the given query parameters.
      *
      * @param parameterList a list of parameter maps
@@ -49,12 +48,8 @@
     }
 
     /**
-     * execute an update with an inClause (%s).
-     *  This handles more than 1000 items in teh in clause
-=======
      * execute an update with an inClause (%s). This handles more than 1000
      * items in the in clause
->>>>>>> 711ddaed
      * @param parameters the query parameters
      * @param inClause the in clause
      * @return the number of rows updated/inserted/deleted
