<datasource_modes>

<write-mode name="remove_org_channel_setting">
  <query params="org_id, cid, label">
DELETE
  FROM rhnOrgChannelSettings OCS
 WHERE OCS.org_id = :org_id
   AND OCS.channel_id = :cid
   AND OCS.setting_id = (SELECT id FROM rhnOrgChannelSettingsType WHERE label = :label)
   </query>
</write-mode>

<write-mode name="add_channel_package">
  <query params="pid, cid">
  INSERT INTO rhnChannelPackage (channel_id, package_id)
  VALUES (:cid, :pid)
  </query>
</write-mode>

<write-mode name="add_channel_packages">
  <query params="cid">
  INSERT INTO rhnChannelPackage (channel_id, package_id)
      select :cid, P.id from rhnPackage P 
      where P.id in (%s) and
      		P.id not in (select package_id from rhnChannelPackage where channel_id = :cid)
  </query>
</write-mode>

<write-mode name="add_org_channel_setting">
  <query params="org_id, cid, label">
INSERT
  INTO rhnOrgChannelSettings
       (org_id, channel_id, setting_id)
VALUES (:org_id, :cid, (SELECT id FROM rhnOrgChannelSettingsType WHERE label = :label))
  </query>
</write-mode>

<write-mode name="grant_channel_permission">
  <query params="user_id, cid, role_label">
INSERT INTO rhnChannelPermission (channel_id, user_id, role_id)
VALUES (:cid, :user_id, (SELECT id FROM rhnChannelPermissionRole WHERE label = :role_label))
  </query>
</write-mode>

<write-mode name="revoke_channel_permission">
  <query params="user_id, cid, role_label">
DELETE
  FROM rhnChannelPermission CP
 WHERE CP.user_id = :user_id
   AND CP.channel_id = :cid
   AND CP.role_id = (SELECT id FROM rhnChannelPermissionRole WHERE label = :role_label)
  </query>
</write-mode>


<write-mode name="remove_errata">
  <query params="cid">
DELETE
  FROM rhnChannelErrata CE
  where CE.channel_id = :cid
  and  CE.errata_id in (%s)
  </query>
</write-mode>


<write-mode name="remove_packages">
  <query params="cid">
DELETE
  FROM rhnChannelPackage CP
  where CP.channel_id = :cid
  and  CP.package_id in (%s)
  </query>
</write-mode>


<write-mode name="remove_errata_packages">
  <query params="cid">
DELETE
  FROM rhnChannelPackage CP
  where CP.channel_id = :cid
  and  CP.package_id in ( select EP.package_id from
							rhnErrataPackage EP
							where EP.errata_id in (%s))
  </query>
</write-mode>


<write-mode name="request_repo_regen">
  <query params="label, client, reason">
INSERT
  INTO rhnRepoRegenQueue
        (id, channel_label, client, reason, force, bypass_filters, next_action, created, modified)
VALUES (null,			-- the id is set by trigger on rhnRepoRegenQueue
        :label, :client, :reason, 'N', 'N', current_timestamp, current_timestamp, current_timestamp)
  </query>
</write-mode>

<mode name="org_pkg_channels">
  <query params="org_id, pid">
SELECT C.label AS label,
       C.name AS name,
       NVL(C2.label, ' ') AS parent_label
  FROM rhnChannel C
       LEFT OUTER JOIN rhnChannel C2 ON C.parent_channel = C2.id,
       rhnAvailableChannels AC,
       rhnChannelPackage CP
 WHERE AC.org_id = :org_id
   AND CP.package_id = :pid
   AND AC.channel_id = CP.channel_id
   AND CP.channel_id = C.id
ORDER BY UPPER(C.name)
  </query>
</mode>

<mode name="channels_owned_by_org"
    class="com.redhat.rhn.frontend.dto.ChannelOverview">
    <query params="org_id">
  SELECT C.id, C.name, CC.original_id
    FROM rhnChannel C left join
    rhnChannelCloned CC on C.id = CC.id
   WHERE C.org_id = :org_id
ORDER BY C.org_id, C.name
    </query>
</mode>

<mode name="relevant_packages_for_channel_unpublished">
    <query params="eid, cid">
SELECT DISTINCT P1.name_id
  FROM rhnChannel C,
       rhnChannelPackage CP,
       rhnPackage P2,
       rhnPackage P1,
       rhnErrataPackageTmp EP
 WHERE EP.errata_id = :eid
   AND EP.package_id = P1.id
   AND P1.name_id = P2.name_id
   AND P1.package_arch_id = P2.package_arch_id
   AND CP.package_id = P2.id
   AND C.id = CP.channel_id
   AND C.id = :cid
    </query>
</mode>

<mode name="relevant_packages_for_channel_published">
    <query params="eid, cid">
SELECT DISTINCT P1.name_id
  FROM rhnChannel C,
       rhnChannelPackage CP,
       rhnPackage P2,
       rhnPackage P1,
       rhnErrataPackage EP
 WHERE EP.errata_id = :eid
   AND EP.package_id = P1.id
   AND P1.name_id = P2.name_id
   AND P1.package_arch_id = P2.package_arch_id
   AND CP.package_id = P2.id
   AND C.id = CP.channel_id
   AND C.id = :cid
    </query>
</mode>

<mode name="system_channels">
  <query params="sid">
SELECT C.id,
       C.label as label,
       C.name as name
  FROM rhnChannel C,
       rhnServerChannel SC
 WHERE SC.server_id = :sid
   AND SC.channel_id = C.id
ORDER BY C.parent_channel NULLS LAST, UPPER(C.name)
  </query>
</mode>

<mode name="user_subscribe_perms" class="com.redhat.rhn.frontend.dto.ChannelPerms">
  <query params="user_id, org_id">
SELECT AC.channel_id AS ID,
       AC.channel_name AS NAME,
       rhn_channel.user_role_check(AC.channel_id, :user_id, 'subscribe') AS HAS_PERM,
       CASE rhn_channel.org_channel_setting(AC.channel_id, :org_id,'not_globally_subscribable') WHEN 0 THEN 1 ELSE NULL END AS GLOBALLY_SUBSCRIBABLE
  FROM rhnAvailableChannels AC
 WHERE AC.org_id = :org_id
ORDER BY UPPER(AC.channel_name)
  </query>
</mode>

<mode name="user_manage_perms" class="com.redhat.rhn.frontend.dto.ChannelPerms">
  <query params="user_id, org_id">
SELECT C.id AS ID,
       C.name AS NAME,
       rhn_channel.user_role_check(C.id, :user_id, 'manage') AS HAS_PERM
  FROM rhnChannel C
 WHERE C.org_id = :org_id
ORDER BY UPPER(C.name)
  </query>
</mode>

<mode name="managers_for_channel_in_org">
  <query params="org_id, channel_id">
  SELECT u.id
  FROM web_contact u
  WHERE u.org_id = :org_id
    AND rhn_channel.user_role_check(:channel_id, u.id, 'manage') = 1
  </query>
</mode>

<callable-mode name="verify_channel_role">
  <query params="result, cid, user_id, role">
      {:result = call rhn_channel.user_role_check_debug(:cid, :user_id, :role)}
  </query>
</callable-mode>



<mode name="channel_entitlements" class="com.redhat.rhn.frontend.dto.ChannelOverview">
  <query params="org_id">
SELECT CFO.id, CFO.name, CFO.label, CFO.current_members, CFO.max_members, CFO.has_subscription, CFO.url,
		CFO.fve_current_members as current_flex, CFO.fve_max_members as max_flex,
		(select count(distinct s.id)
		    from rhnServerChannel sc
		         inner join rhnChannelFamilyMembers CFM on CFM.channel_id = sc.channel_id
		         inner join rhnServer s on s.id = sc.server_id
		     where CFM.channel_family_id = CFO.id and s.org_id = cfo.org_id) as subscribe_count
  FROM rhnChannelFamilyOverview CFO
 WHERE CFO.org_id = :org_id
 ORDER BY CFO.name ASC
  </query>
</mode>

<mode name="channel_entitlements_for_all_m_orgs" class="com.redhat.rhn.frontend.dto.MultiOrgEntitlementsDto">
  <query params="">
SELECT MAX(cfo.id) as id,
		cfo.label,
       cfo.name,
       SUM(cfo.max_members) as total,
       SUM(cfo.current_members) as used,
       (SELECT (cfo2.max_members) - (cfo2.current_members)
		       FROM rhnChannelFamilyOverview cfo2
       			WHERE cfo2.label = cfo.label
       			AND cfo2.org_id = 1) as available,
       SUM(cfo.fve_max_members) as total_flex,
       SUM(cfo.fve_current_members) as used_flex,
       (SELECT (cfo2.fve_max_members) - (cfo2.fve_current_members)
		       FROM rhnChannelFamilyOverview cfo2
       			WHERE cfo2.label = cfo.label AND cfo2.org_id = 1) as available_flex
FROM rhnChannelFamilyOverview cfo
WHERE cfo.max_members is not null
GROUP BY cfo.label, cfo.name
HAVING (SUM(cfo.max_members) is not null)
ORDER by cfo.name DESC
  </query>
</mode>

<mode name="channel_entitlement" class="com.redhat.rhn.frontend.dto.ChannelOverview">
  <query params="org_id, entitlement_id">
SELECT CFO.id, CFO.name, CFO.label, CFO.current_members, CFO.max_members,
CFO.fve_current_members as current_flex, CFO.fve_max_members as max_flex,
 CFO.has_subscription, CFO.url
  FROM rhnChannelFamilyOverview CFO
 WHERE CFO.org_id = :org_id
 AND CFO.id = :entitlement_id
 ORDER BY CFO.name DESC
  </query>
</mode>

<mode name="channel_entitlement_for_all_orgs" class="com.redhat.rhn.frontend.dto.ChannelOverview">
  <query params="entitlement_id">
SELECT CFO.id, CFO.org_id, CFO.name, CFO.label, CFO.current_members, CFO.max_members,
			CFO.fve_current_members as current_flex, CFO.fve_max_members as max_flex,
		 CFO.has_subscription, CFO.url
  FROM rhnChannelFamilyOverview CFO
 WHERE CFO.id = :entitlement_id
 AND CFO.org_id in (SELECT ID FROM WEB_CUSTOMER)
 ORDER BY CFO.name DESC
  </query>
</mode>

<mode name="all_channel_tree" class="com.redhat.rhn.frontend.dto.ChannelTreeNode">
	<query params="user_id">
	select Distinct C.id,
		   C.name,
		   C.label as channel_label,
		   C.parent_channel as parent_id,
			(SELECT COUNT(P.package_id)
			  FROM rhnChannelPackage P
			  WHERE P.channel_id = C.id
			        ) AS package_count,
         C.org_id,
         (select org.name
            from web_customer org
            where org.id = C.org_id) as org_name,
         CA.name as arch_name
	from rhnChannel C inner join
	 rhnUserChannel UC on UC.channel_id = C.id
        inner join rhnChannelArch CA ON CA.ID  = C.channel_arch_id
	 where UC.user_id = :user_id
    </query>
      <elaborator name="visible_server_count"/>
      <elaborator name="channel_errata_count"/>
</mode>

<mode name="shared_channel_tree" class="com.redhat.rhn.frontend.dto.ChannelTreeNode">
   <query params="user_id">
   select Distinct C.id,
         C.name,
         C.parent_channel as parent_id,
         C.label as channel_label,
         (SELECT COUNT(P.package_id)
           FROM rhnChannelPackage P
           WHERE P.channel_id = C.id
                 ) AS package_count,
         C.org_id,
         (select org.name
            from web_customer org
            where org.id = C.org_id) as org_name,
         CA.name as arch_name
    from rhnSharedChannelView C inner join
    rhnUserChannel UC on UC.channel_id = C.id
    inner join rhnChannelArch CA ON CA.ID  = C.channel_arch_id
    inner join web_contact U ON U.id = :user_id AND C.org_id = U.org_id
    where UC.user_id = :user_id
    </query>
      <elaborator name="visible_server_count"/>
</mode>

<mode name="popular_channel_tree" class="com.redhat.rhn.frontend.dto.ChannelTreeNode">
	<query params="user_id, server_count">
   select Distinct C.id,
         C.name,
         C.parent_channel as parent_id,
         C.label as channel_label,
         (SELECT COUNT(P.package_id)
           FROM rhnChannelPackage P
           WHERE P.channel_id = C.id
                 ) AS package_count,
         C.org_id,
         (select org.name
            from web_customer org
            where org.id = C.org_id) as org_name,
         CA.name as arch_name
	 from rhnChannel C inner join
	 rhnUserChannel UC on UC.channel_id = C.id
         inner join rhnChannelArch CA ON CA.ID  = C.channel_arch_id
	 where UC.user_id = :user_id  AND
		   :server_count &lt;=
	 	   ( select count(SC.server_id)
				from rhnServerChannel SC
				where  SC.channel_id = C.id
				AND EXISTS (SELECT 1 FROM rhnUserServerPerms USP WHERE USP.user_id = :user_id AND USP.server_id = SC.server_id)
			)
    </query>
      <elaborator name="visible_server_count"/>
</mode>

<mode name="retired_channel_tree" class="com.redhat.rhn.frontend.dto.ChannelTreeNode">
	<query params="user_id">
   select Distinct C.id,
         C.name,
         C.parent_channel as parent_id,
         C.label as channel_label,
         (SELECT COUNT(P.package_id)
           FROM rhnChannelPackage P
           WHERE P.channel_id = C.id
                 ) AS package_count,
         C.org_id,
         (select org.name
            from web_customer org
            where org.id = C.org_id) as org_name,
         CA.name as arch_name
	from rhnChannel C inner join
	 rhnUserChannel UC on UC.channel_id = C.id
        inner join rhnChannelArch CA ON CA.ID  = C.channel_arch_id
	 where UC.user_id = :user_id  and
	 C.end_of_life &lt; current_timestamp
    </query>
      <elaborator name="visible_server_count"/>
</mode>



<mode name="vendor_channel_tree" class="com.redhat.rhn.frontend.dto.ChannelTreeNode">
	<query params="user_id">
	select Distinct C.id,
		   C.name,
		   C.parent_channel as parent_id,
		   C.label as channel_label,
			(SELECT COUNT(P.package_id)
			  FROM rhnChannelPackage P
			  WHERE P.channel_id = C.id
			        ) AS package_count,
                   CA.name as arch_name
	from rhnChannel C inner join
         rhnUserChannel UC ON UC.channel_id = C.id
                          AND UC.user_id = :user_id inner join
         rhnChannelArch CA ON CA.ID  = C.channel_arch_id
        where C.org_id is null
    </query>
      <elaborator name="visible_server_count"/>
</mode>

<mode name="my_channel_tree" class="com.redhat.rhn.frontend.dto.ChannelTreeNode">
	<query params="user_id, org_id">
	select Distinct C.id,
		   C.name,
		   C.org_id,
		  WC.name as org_name,
		   C.parent_channel as parent_id,
		   C.label as channel_label,
			(SELECT COUNT(P.package_id)
			  FROM rhnChannelPackage P
			  WHERE P.channel_id = C.id
			        ) AS package_count,
                   CA.name as arch_name
	from rhnChannel C inner join
	 rhnUserChannel UC ON UC.channel_id = C.id
                          AND UC.user_id = :user_id
                          AND C.org_id = :org_id inner join
         rhnChannelArch CA ON CA.ID  = C.channel_arch_id inner join
         web_customer WC ON WC.id = C.org_id
    </query>
      <elaborator name="visible_server_count"/>
</mode>

<mode name="trust_channel_consume" class="com.redhat.rhn.frontend.dto.ChannelTreeNode">
	<query params="org_id, org_id2, user_id">
	SELECT DISTINCT V.id,
	       V.name,
	        0 as accessible,
               V.parent_channel as parent_id,
               (SELECT COUNT(P.package_id)
                FROM rhnChannelPackage P
                WHERE P.channel_id = V.id
               ) AS package_count
	FROM   rhnSharedChannelView V inner join
         rhnUserChannel UC on UC.channel_id = V.id
        where 1=1
        and v.org_trust_id = :org_id
        AND v.org_id = :org_id2
        AND UC.user_id = :user_id
    </query>
      <elaborator name="visible_server_count"/>
</mode>

<mode name="protected_trust_channel" class="com.redhat.rhn.frontend.dto.OrgChannelDto">
     <query params="org_id, cid">
SELECT wc.id, wc.name,
       COALESCE((SELECT 1
        FROM rhnchanneltrust rct
        WHERE 1=1
        AND wc.id = rct.org_trust_id
        AND rct.channel_id = :cid),0) AS selected,
       (SELECT count(SC.server_id)
        FROM rhnServerChannel SC, rhnServer S
        WHERE 1=1
        AND S.org_id = wc.id
        AND S.id = SC.server_id
        AND SC.channel_id = :cid) AS systems
FROM   web_customer wc, rhntrustedorgs rto
WHERE  1=1
AND    rto.org_id = :org_id
AND    wc.id  = rto.org_trust_id
     </query>
</mode>

<mode name="channel_family_tree" class="com.redhat.rhn.frontend.dto.ChannelTreeNode">
  <query params="user_id, family_id">
SELECT DISTINCT C.name AS NAME,
       C.id AS ID,
       C.parent_channel as parent_id,
       (
         SELECT COUNT(P.package_id)
           FROM rhnChannelPackage P
           WHERE P.channel_id = C.id
       ) AS PACKAGE_COUNT,
       CFM2.CHANNEL_FAMILY_ID,
       :family_id AS CHANNEL_FAMILY_SEARCHED_FOR
  FROM rhnUserChannel UC,
       rhnChannelFamilyMembers CFM,
       rhnChannel C left join
       rhnChannel C2 on C.id = C2.parent_channel inner join
       rhnChannelFamilyMembers CFM2 on  C.id = CFM2.channel_id
 WHERE UC.user_id = :user_id
   AND ( CFM.channel_family_id = :family_id )
   AND (
           (C.id = CFM.channel_id  AND  C.id = UC.channel_id)
        OR (C.parent_channel = CFM.channel_id AND C.id = UC.channel_id  )
        OR (C.id = UC.channel_id  AND C2.id = CFM.channel_id)
        )
  </query>
  <elaborator name="visible_server_count"/>
</mode>

<mode name="channel_tree_ssm_install" class="com.redhat.rhn.frontend.dto.ChannelTreeNode">
  <query params="org_id, user_id, set_label">
SELECT  ACh.channel_name AS NAME, ACh.channel_id ID, ACh.channel_arch_id, ACh.current_members, ACh.available_members, (SELECT COUNT(DISTINCT CPN.name_id) FROM rhnChannelNewestPackage CPN WHERE CPN.channel_id = ACh.channel_id) AS PACKAGE_COUNT, ACh.channel_label,
        CASE WHEN NOT ACh.parent_or_self_id = ACh.channel_id THEN ACh.parent_or_self_id END AS parent_id
  FROM  rhnAvailableChannels ACh
 WHERE  ACh.org_id = :org_id
   AND  (    ACh.channel_arch_id = lookup_channel_arch('channel-ia32')
          OR  EXISTS (SELECT 1
                 FROM rhnServerChannelArchCompat SCAC, rhnServer S
                WHERE S.org_id = :org_id
                  AND S.server_arch_id = SCAC.server_arch_id
                  AND SCAC.channel_arch_id = ACh.channel_arch_id))
   AND  EXISTS (
SELECT SC.channel_id
  FROM rhnServerChannel SC, rhnSet ST
 WHERE ST.user_id = :user_id
   AND ST.element = SC.server_id
   AND ST.label = :set_label
   AND SC.channel_id = ACh.channel_id
)
ORDER BY  rhn_channel.channel_priority(ACh.parent_or_self_id), ACh.parent_or_self_id, ACh.channel_depth, UPPER(ACh.channel_name)
  </query>
  <elaborator name="visible_server_count"/>
</mode>

<mode name="all_channels_tree">
  <query params="user_id">
SELECT  distinct C.name,
        UPPER(C.name),
        UC.channel_id ID,
        PC.label PARENT_CHANNEL,
        C.label,
        TO_CHAR(C.end_of_life, 'YYYY-MM-DD HH24:MI:SS') END_OF_LIFE,
        CA.name CHANNEL_ARCH
  FROM rhnUserChannel UC
    JOIN rhnChannel C ON UC.channel_id = C.id
    JOIN rhnChannelArch CA ON C.channel_arch_id = CA.id
    LEFT JOIN rhnChannel PC ON PC.id = C.parent_channel
 WHERE  UC.user_id = :user_id
ORDER BY UPPER(C.name)
  </query>
  <elaborator name="visible_server_count"/>
</mode>

<mode name="owned_channels_tree" class="com.redhat.rhn.frontend.dto.ChannelTreeNode">
  <query params="user_id">
SELECT CTV.name, CTV.id, CTV.channel_arch_id, C.org_id,
       CASE WHEN NOT CTV.parent_or_self_id = CTV.id THEN CTV.parent_or_self_id END AS parent_id,
       (SELECT COUNT (cp.package_id)
          FROM rhnchannelpackage cp
         WHERE cp.channel_id = CTV.id) AS package_count,
       CTV.label AS channel_label
  FROM rhnchannel C, rhnChannelTreeView CTV, rhnChannel C2
 WHERE CTV.id = C.ID
   AND  CTV.parent_or_self_id = C2.id
   AND (rhn_channel.user_role_check(C.id, :user_id, 'manage') = 1
        OR EXISTS (
              SELECT 1
                FROM rhnChannel C2
               WHERE C2.parent_channel = C.ID
                 AND rhn_channel.user_role_check(C2.id, :user_id, 'manage') = 1))
ORDER BY UPPER(C2.name), depth, UPPER(C.name)
  </query>
</mode>


<query name="visible_server_count" params="user_id, org_id">
  SELECT SC.channel_id AS ID, count(SC.server_id) as system_count
    FROM rhnServerChannel SC,
         rhnServer S
   WHERE S.org_id = :org_id
     AND S.id = SC.server_id
     AND SC.channel_id IN (%s)
     AND EXISTS (SELECT 1 FROM rhnUserServerPerms USP WHERE USP.user_id = :user_id AND USP.server_id = S.id)
GROUP BY SC.channel_id
</query>

<query name="channel_errata_count">
  SELECT CE.channel_id AS id,
         COUNT(*) AS errata_count
    FROM rhnErrata E,
         rhnChannelErrata CE
   WHERE CE.channel_id IN (%s)
     AND CE.errata_id = E.id
GROUP BY CE.channel_id
</query>

<mode name="custom_base_channels_for_server"
     class="com.redhat.rhn.frontend.dto.EssentialChannelDto">
  <query params="org_id, server_arch_id">
SELECT C.id, C.name, C.label, 1 AS IS_CUSTOM
  FROM rhnChannel C
  JOIN rhnServerChannelArchCompat scac ON scac.channel_arch_id = c.channel_arch_id
 WHERE scac.server_arch_id = :server_arch_id
   AND C.parent_channel IS NULL
   AND (C.org_id = :org_id OR
       (C.id, C.org_id)
        IN
        (SELECT scv.id, scv.org_id
            FROM rhnSharedChannelView scv
          WHERE scv.org_trust_id = :org_id
            AND scv.parent_channel IS NULL))
 ORDER BY UPPER(C.name)
  </query>
</mode>

<mode name="base_eus_channels_by_version_release_server_arch"
     class="com.redhat.rhn.frontend.dto.EssentialChannelDto">
  <query params="product_name_label, version, server_arch, user_id, org_id">
        select distinct c.id,
               c.label,
               c.name,
               rcm.release,
               0 AS IS_CUSTOM
        from
            rhnChannelPermissions cp,
            rhnChannel c,
            rhnServerArch sa,
            rhnServerChannelArchCompat scac,
            rhnReleaseChannelMap rcm,
            rhnProductName pn
        where
            rcm.version = :version
            and scac.server_arch_id = sa.id
            and sa.label = :server_arch
            and scac.channel_arch_id = rcm.channel_arch_id
            and rcm.channel_id = c.id
            and cp.channel_id = c.id
            and cp.org_id = :org_id
            and pn.id = c.product_name_id
            and pn.label = :product_name_label
            and rhn_channel.loose_user_role_check(c.id, :user_id,
                                                     'subscribe') = 1
        order by c.name
  </query>
</mode>

<mode name="base_eus_channels_by_version_channel_arch"
     class="com.redhat.rhn.frontend.dto.EssentialChannelDto">
  <query params="product_name_label, version, channel_arch_id, user_id, org_id">
        select distinct c.id,
               c.label,
               c.name,
               rcm.release,
               0 AS IS_CUSTOM
        from
            rhnChannelPermissions cp,
            rhnChannel c,
            rhnReleaseChannelMap rcm,
            rhnProductName pn
        where
            rcm.version = :version
            and rcm.channel_arch_id = :channel_arch_id
            and rcm.channel_id = c.id
            and cp.channel_id = c.id
            and cp.org_id = :org_id
            and pn.id = c.product_name_id
            and pn.label = :product_name_label
            and rhn_channel.loose_user_role_check(c.id, :user_id,
                                                     'subscribe') = 1
  </query>
</mode>

<mode name="subscribable_channels">
  <query params="server_id, user_id, base_channel_id">
SELECT  DISTINCT C.id,
                 C.label,
                 C.name,
                 C.summary,
                 C.gpg_key_url
  FROM  rhnChannelFamilyMembers CFM,
        rhnChannel C,
  rhnUserChannel UC
 WHERE  UC.user_id = :user_id
   AND  UC.role = 'subscribe'
   AND  UC.channel_id = C.id
   AND  C.parent_channel = :base_channel_id
   AND  C.id = CFM.channel_id
   AND  C.parent_channel IS NOT NULL
   AND  NOT EXISTS (SELECT 1 FROM rhnServerChannel WHERE server_id = :server_id AND channel_id = C.id)
  </query>
</mode>

<mode name="affected_by_errata" class="com.redhat.rhn.domain.channel.Channel">
  <query params="eid, org_id">
select * from (
SELECT  DISTINCT C.id, C.name
  FROM  rhnAvailableChannels AC, rhnChannel C, rhnChannelErrata CE
 WHERE  CE.errata_id = :eid
   AND  CE.channel_id = C.id
   AND  AC.org_id = :org_id
   AND  C.id = AC.channel_id
) X
 ORDER  BY UPPER(X.name)
  </query>
</mode>

<mode name="child_channel_candidate">
  <query params="label, sid">
SELECT  1
  FROM  rhnChannel C, rhnChannelFamilyMembers CFM, rhnChannelFamily CF
 WHERE  CF.label = :label
   AND  CF.id = CFM.channel_family_id
   AND  CFM.channel_id = C.id
   AND  C.parent_channel = (SELECT  C.id
                              FROM  rhnChannel C, rhnServerChannel SC
                             WHERE  SC.server_id = :sid
                               AND  SC.channel_id = C.id
                               AND  C.parent_channel IS NULL)
  </query>
</mode>

<mode name="org_errata_channels">
  <query params="org_id, eid">
SELECT C.id as channel_id,
       C.id as id,
       C.label as label,
       C.name as name,
       NVL(C2.label, ' ') as parent_channel_label
  FROM rhnChannel C
       LEFT OUTER JOIN rhnChannel C2 ON C.parent_channel = C2.id,
       rhnAvailableChannels AC,
       rhnChannelErrata EC
 WHERE EC.errata_id = :eid
   AND AC.org_id = :org_id
   AND AC.channel_id = EC.channel_id
   AND EC.channel_id = C.id
ORDER BY UPPER(C.name)
  </query>
</mode>

<callable-mode name="subscribe_server_to_channel">
  <query params="server_id, channel_id, user_id">
      {call rhn_channel.subscribe_server(:server_id, :channel_id, 1, :user_id)}
  </query>
</callable-mode>

<callable-mode name="unsubscribe_server_from_channel">
  <query params="server_id, channel_id">
      {call rhn_channel.unsubscribe_server(:server_id, :channel_id)}
  </query>
</callable-mode>

<callable-mode name="delete_channel">
  <query params="cid">
      {call delete_channel(:cid)}
  </query>
</callable-mode>

<mode name="is_package_in_channel" class="com.redhat.rhn.frontend.dto.BooleanWrapper">
    <query params="cid, evr_id, name_id">
SELECT 1 as bool
  FROM rhnChannelPackage CP, rhnPackage P
 WHERE CP.channel_id = :cid
   AND CP.package_id = P.id
   AND P.evr_id = :evr_id
   AND P.name_id = :name_id
    </query>
</mode>

<mode name="families_for_org_without_permissions" class="com.redhat.rhn.frontend.dto.ChannelOverview">
  <query params="org_id">
  SELECT  CF.id
    FROM  rhnChannelFamily CF
   WHERE  CF.org_id = :org_id
 AND NOT  EXISTS (
           SELECT  1
             FROM  rhnChannelFamilyPermissions CFP
            WHERE  CFP.org_id = CF.org_id
              AND  CFP.channel_family_id = CF.id)
ORDER BY  CF.id
  </query>
</mode>

<write-mode name="insert_family_perms">
  <query params="org_id, id">
INSERT INTO  rhnPrivateChannelFamily
             (channel_family_id, org_id, max_members, current_members)
     VALUES  (:id, :org_id, NULL, 0)
  </query>
</write-mode>

<write-mode name="clone_newest_package">
  <query params="from_cid, to_cid">
  INSERT INTO rhnChannelNewestPackage
    ( channel_id, name_id, evr_id, package_id, package_arch_id )
    ( SELECT :to_cid, name_id, evr_id, package_id, package_arch_id
        FROM rhnChannelNewestPackage
        WHERE channel_id = :from_cid
    )
  </query>
</write-mode>


<!-- really should probably be mapped -->
<!-- And negative logic SUCKS! -->
<mode name="is_not_globally_subscribable">
    <query params="org_id, cid, label">
        SELECT 1 as setting
  FROM rhnOrgChannelSettings OCS, rhnOrgChannelSettingsType OCST
 WHERE OCS.org_id = :org_id
   AND OCS.channel_id = :cid
   AND OCST.label = :label
   AND OCST.id = OCS.setting_id
    </query>
</mode>

<callable-mode name="refresh_newest_package">
  <query params="cid, label">
      {call rhn_channel.refresh_newest_package(:cid, :label)}
  </query>
</callable-mode>

<mode name="latest_package_equal">
    <query params="cid, name">
SELECT CP.package_id, CP.name_id, CP.evr_id, CP.package_arch_id
  FROM rhnPackageName PN, rhnChannelNewestPackage CP
 WHERE CP.channel_id = :cid
   AND CP.name_id = PN.id
   AND PN.name = :name
    </query>
</mode>

<mode name="contentsrc_for_org" class="com.redhat.rhn.frontend.dto.ContentSourceDto">
  <query params="org_id">
    SELECT CS.id, CS.label,
           (SELECT count(ccs.channel_id)
            FROM rhnChannelContentSource ccs
            WHERE ccs.source_id = CS.id) as channels
    FROM rhnContentSource CS
    WHERE CS.org_id = :org_id
  </query>
</mode>

<mode name="latest_package_equal_in_tree">
    <query params="cid, name">
SELECT CP.package_id, CP.evr_id, PA.label as arch_label
  FROM rhnPackageName PN inner join
               rhnChannelNewestPackage CP on CP.name_id = PN.id inner join
               rhnChannel C on C.id = Cp.channel_id  inner join
               rhnPackage P on P.id = CP.package_id inner join
               rhnPackageEvr EVR on P.evr_id = EVR.id inner join
               rhnPackageArch PA on PA.id = CP.package_arch_id
 WHERE ( C.id = :cid or C.parent_channel = :cid)
   AND PN.name = :name
   AND C.label not like '%beta%'
   order by EVR.evr DESC
    </query>
</mode>

<mode name="latest_package_like">
    <query params="cid, name">
SELECT CP.package_id, CP.name_id, CP.evr_id
  FROM rhnPackageName PN, rhnChannelNewestPackage CP
 WHERE CP.channel_id = :cid
   AND CP.name_id = PN.id
   AND PN.name like :name
    </query>
</mode>

<mode name="channel_with_package">
    <query params="parent, package, org_id">
SELECT  DISTINCT C.id
 FROM  rhnChannel C, rhnChannelPackage CP, rhnPackage P, rhnPackageName PN
 WHERE  C.parent_channel = :parent
   AND  C.id = CP.channel_id
   AND  CP.package_id = P.id
   AND  P.name_id = PN.id
   AND  PN.name = :package
   AND  EXISTS (
        SELECT 1 FROM rhnAvailableChannels AC
        WHERE AC.channel_id = C.id AND AC.org_id = :org_id)
    </query>
</mode>

<mode name="child_channels_with_package">
    <query params="package, org_id">
SELECT  DISTINCT CP.channel_id as id
  FROM  rhnChannelPackage CP
  inner join  rhnPackage P on CP.package_id = P.id
  inner join  rhnPackageName PN on P.name_id = PN.id
  inner join  rhnChannel C on C.id = CP.channel_id
  inner join rhnAvailableChannels AC on AC.channel_id = C.id
 WHERE
  PN.name = :package and
  C.parent_channel is not null and
  AC.org_id = :org_id

    </query>
</mode>

<callable-mode name="guess_server_base">
  <query params="server_id">
      {:result = call rhn_channel.guess_server_base(:server_id)}
  </query>
</callable-mode>

<mode name="children_in_set" class="com.redhat.rhn.frontend.dto.ChildChannelDto">
  <query params="user_id">
select distinct id, name, label, 1 subscribed, parent_id  from (
select 	c.id,
		c.name,
		c.label,
		c.parent_channel AS parent_id
from
		rhnChannelFamilyMembers cfm,
		rhnChannelFamily cf,
		rhnServerChannelArchCompat scac,
		rhnServer s,
		rhnChannel c,
		rhnServerChannel sc,
		rhnUserServerPerms usp,
		rhnSet st
where	1=1
	and st.user_id = :user_id
	and st.label = 'system_list'
	and st.element = s.id
	and usp.user_id = :user_id
	and st.element = usp.server_id
	and st.element = sc.server_id
	and sc.channel_id = c.parent_channel
	and s.server_arch_id = scac.server_arch_id
	and scac.channel_arch_id = c.channel_arch_id
	and c.id = cfm.channel_id
	and cfm.channel_family_id = cf.id
	and cf.label not in ('rhn-satellite','rhn-proxy', 'SMS', 'SMP')
	and rhn_channel.user_role_check(c.id, :user_id, 'subscribe')=1
union all
select	c.id,
		c.name,
		c.label,
		c.parent_channel AS parent_id
from
		rhnUserServerPerms usp,
		rhnChannelFamily cf,
		rhnChannelFamilyMembers cfm,
		rhnChannel c,
		rhnServerChannel sc,
		rhnSet st
where	st.user_id = :user_id
	and st.label = 'system_list'
	and st.element = sc.server_id
	and sc.channel_id = c.id
	and c.parent_channel is not null
	and c.id = cfm.channel_id
	and cfm.channel_family_id = cf.id
	and cf.label not in ('rhn-satellite','rhn-proxy', 'SMS', 'SMP')
	and rhn_channel.user_role_check(cfm.channel_id,:user_id,'subscribe')=1
	and usp.user_id = :user_id
	and st.element = usp.server_id
) U
  </query>
</mode>

<mode name="base_channels_in_set" class="com.redhat.rhn.frontend.dto.SystemsPerChannelDto">
  <query params="user_id">
  SELECT  C.id, C.name, COUNT(C.id) system_count
  FROM  rhnChannel C,
        rhnServerChannel SC,
        rhnSet ST
 WHERE  ST.user_id = :user_id
   AND  ST.label = 'system_list'
   AND  ST.element = SC.server_id
   AND  SC.channel_id = C.id
   AND  C.parent_channel IS NULL
GROUP BY C.id, C.name
  </query>
</mode>

<mode name="channel_errata_packages" class="com.redhat.rhn.frontend.dto.PackageDto">
  <query params="eid, cid">
  SELECT  P.id, CS.checksum, CS.checksum_type as checksum_type,
	   PN.name || '-' || PE.version
	       || '-' || PE.release || (CASE WHEN PE.epoch IS NULL THEN '' ELSE ':' || PE.epoch END)
	       || '-' || PA.label as name
	from  rhnPackage P inner join
		  rhnChannelPackage CP on P.id = CP.package_id  inner join
		  rhnErrataPackage EP on EP.package_id = CP.package_id inner join
		  rhnPackageName PN on P.name_id = PN.id inner join
		  rhnPackageEvr PE on  P.evr_id = PE.id inner join
		  rhnPackageArch PA on P.package_arch_id = PA.id inner join
      rhnChecksumView CS on P.checksum_id = CS.id
	where CP.channel_id = :cid
	  and EP.errata_id = :eid
	ORDER by name
  </query>
</mode>


<mode name="ssm_systems_for_child_subscription">
  <query params="set_label, uid">
        select  S.id, C.id as channel_id, S.name, C.name as channel_name
           from rhnServer S inner join
                rhnServerChannel SC on SC.server_id = S.id,
               rhnChannel C,
               rhnServerChannelArchCompat SCAC,
               RhnSet rset
           where
                rset.label = :set_label and
                rset.user_id = :uid and
                rset.element = S.id and
                C.parent_channel = SC.channel_id and
                SCAC.server_arch_id = S.server_arch_id and
                SCAC.channel_arch_id = C.channel_arch_id and
                C.id in (%s) and
                S.id not in (select SC2.server_id
                                from rhnServerChannel SC2
                                where SC2.channel_id = C.id)
  </query>
</mode>

<mode name="ssm_systems_for_child_unsubscription">
  <query params="set_label, uid">
	select  S.id, C.id as channel_id, S.name, C.name as channel_name
	   from rhnServer S inner join
	       rhnServerChannel SC on SC.server_id = S.id  inner join
	       rhnChannel C on C.id = SC.channel_id inner join
	       rhnSet rset on rset.element = S.id
	   where SC.channel_id in (%s)
	       and  rset.user_id = :uid
	       and  rset.label = :set_label
  </query>
</mode>


<mode name="cloned_original_id">
    <query params="cid">
    SELECT original_id AS id
    FROM rhnChannelCloned
    WHERE id = :cid
    </query>
</mode>

<callable-mode name="convert_to_flex">
    <query params="sid, cfid">
      { call rhn_channel.convert_to_fve(:sid, :cfid) }
    </query>
</callable-mode>

<mode name="activation_key_child_channels">
  <query params="token_id, user_id">
    SELECT DISTINCT c1.id as id,
       (select name from rhnChannel C2 where c1.parent_channel = c2.id) parent,
       c1.name as name,
       CASE WHEN (SELECT 1 FROM rhnRegTokenChannels WHERE token_id = :token_id AND channel_id = c1.id)
       IS NOT NULL THEN 'selected' ELSE '' END s
    FROM rhnChannel c1 inner join rhnUserChannel UC on UC.channel_id = C1.id
    AND c1.parent_channel IS NOT NULL
    AND UC.user_id = :user_id
    JOIN rhnChannelFamilyMembers cfm ON cfm.channel_id = c1.id JOIN rhnChannelFamily cf ON cf.id = cfm.channel_family_id
    WHERE cf.label != 'rhn-proxy' AND cf.label != 'rhn-satellite'
    ORDER BY parent, name
  </query>
</mode>

<mode name="dist_channel_map_for_org" class="com.redhat.rhn.domain.channel.DistChannelMap">
  <query params="org_id">
  SELECT * FROM rhnOrgDistChannelMap WHERE org_id = :org_id
  </query>
</mode>

<mode name="snapshot_channel_diff">
  <query params="ss_id, sid">
select server_channel.id as current_channel_id,
       server_channel.label as current_channel_label,
       snapshot_channel.id as snapshot_channel_id,
       snapshot_channel.label as snapshot_channel_label
  from (
        select sc.channel_id as id,
               c.label as label
          from rhnServerChannel SC
          join rhnChannel c
            on c.id = sc.channel_id
         where sc.server_id = :sid
       ) server_channel
  full outer join (
        select snc.channel_id as id,
               c.label as label
          from rhnSnapshotChannel snc
          join rhnSnapshot sn
            on sn.id = snc.snapshot_id
          join rhnChannel c
            on snc.channel_id = c.id
         where sn.id = :ss_id
           and sn.server_id = :sid
       ) snapshot_channel
    on server_channel.id = snapshot_channel.id
 where server_channel.id is null
    or snapshot_channel.id is null
  </query>
</mode>

<mode name="system_snapshot_channel_list">
  <query params="sid, ss_id">
select c.id,
       c.label,
       c.name,
       c.parent_channel
  from rhnChannel c,
       rhnSnapshotChannel snc,
       rhnSnapshot sn
 where sn.id = :ss_id
   and sn.server_id = :sid
   and sn.id = snc.snapshot_id
   and snc.channel_id = c.id
 order by c.parent_channel nulls first, upper(c.name)
  </query>
</mode>

<<<<<<< HEAD
<mode name="is_suse_repomd">
  <query params="cid">
    SELECT 1
    FROM suseProductChannel spc
    JOIN suseProducts sp ON spc.product_id = sp.id
    WHERE spc.channel_id = :cid
    AND NOT (sp.name = 'res' AND sp.version IN ('3','4'))
  </query>
</mode>

<mode name="installed_products_on_server">
  <query params="sid">
    SELECT sip.name, sip.version, sip.arch_type_id, sip.release, sip.is_baseproduct
    FROM suseInstalledProduct sip
    JOIN suseServerInstalledProduct ssip on sip.id = ssip.suse_installed_product_id
    WHERE ssip.rhn_server_id = :sid
  </query>
</mode>

<mode name="installed_base_product_on_server">
  <query params="sid">
    SELECT sip.name, sip.version, sip.arch_type_id, sip.release, sip.is_baseproduct
    FROM suseInstalledProduct sip
    JOIN suseServerInstalledProduct ssip on sip.id = ssip.suse_installed_product_id
    WHERE ssip.rhn_server_id = :sid
    AND sip.is_baseproduct = 'Y'
  </query>
</mode>

<mode name="best_suse_product_for_installed_product">
  <query params="name, version, arch_type_id, release">
    SELECT sp.id, sp.name, sp.version, pat.label as arch, sp.release
      FROM suseProducts sp
 LEFT JOIN rhnPackageArch pat ON pat.id = sp.arch_type_id
     WHERE sp.name = :name
       AND (sp.version IS NULL OR sp.version = :version)
       AND (sp.release IS NULL OR sp.release = :release)
       AND (sp.arch_type_id IS NULL OR sp.arch_type_id = :arch_type_id)
  ORDER BY name, version, release, arch
  </query>
</mode>

<mode name="suse_base_channels_for_suse_product"
     class="com.redhat.rhn.frontend.dto.EssentialChannelDto">
  <query params="pid, channel_arch_id">
    SELECT C.id, C.name, C.label, 0 AS IS_CUSTOM
      FROM rhnChannel C
      JOIN suseProductChannel spc on C.id = spc.channel_id
     WHERE spc.product_id = :pid
       AND C.channel_arch_id = :channel_arch_id
       AND C.parent_channel IS NULL
  </query>
</mode>


=======
<mode name="channels_for_content_source">
  <query params="csid">
select c.id,
       c.name
  from rhnChannel c
  join rhnChannelContentSource cs
    on c.id = cs.channel_id
   and cs.source_id = :csid
  </query>
</mode>

>>>>>>> 4f1c3dcf
</datasource_modes><|MERGE_RESOLUTION|>--- conflicted
+++ resolved
@@ -1099,7 +1099,6 @@
   </query>
 </mode>
 
-<<<<<<< HEAD
 <mode name="is_suse_repomd">
   <query params="cid">
     SELECT 1
@@ -1155,7 +1154,6 @@
 </mode>
 
 
-=======
 <mode name="channels_for_content_source">
   <query params="csid">
 select c.id,
@@ -1167,5 +1165,4 @@
   </query>
 </mode>
 
->>>>>>> 4f1c3dcf
 </datasource_modes>