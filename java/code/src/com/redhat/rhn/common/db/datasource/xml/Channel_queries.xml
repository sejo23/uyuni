<datasource_modes>

<write-mode name="remove_org_channel_setting">
  <query params="org_id, cid, label">
DELETE
  FROM rhnOrgChannelSettings OCS
 WHERE OCS.org_id = :org_id
   AND OCS.channel_id = :cid
   AND OCS.setting_id = (SELECT id FROM rhnOrgChannelSettingsType WHERE label = :label)
   </query>
</write-mode>

<write-mode name="add_channel_package">
  <query params="pid, cid">
  INSERT INTO rhnChannelPackage (channel_id, package_id)
  VALUES (:cid, :pid)
  </query>
</write-mode>

<write-mode name="add_channel_packages">
  <query params="cid">
  INSERT INTO rhnChannelPackage (channel_id, package_id)
      select :cid, P.id from rhnPackage P 
      where P.id in (%s) and
      		P.id not in (select package_id from rhnChannelPackage where channel_id = :cid)
  </query>
</write-mode>

<write-mode name="add_org_channel_setting">
  <query params="org_id, cid, label">
INSERT
  INTO rhnOrgChannelSettings
       (org_id, channel_id, setting_id)
VALUES (:org_id, :cid, (SELECT id FROM rhnOrgChannelSettingsType WHERE label = :label))
  </query>
</write-mode>

<write-mode name="grant_channel_permission">
  <query params="user_id, cid, role_label">
INSERT INTO rhnChannelPermission (channel_id, user_id, role_id)
VALUES (:cid, :user_id, (SELECT id FROM rhnChannelPermissionRole WHERE label = :role_label))
  </query>
</write-mode>

<write-mode name="revoke_channel_permission">
  <query params="user_id, cid, role_label">
DELETE
  FROM rhnChannelPermission CP
 WHERE CP.user_id = :user_id
   AND CP.channel_id = :cid
   AND CP.role_id = (SELECT id FROM rhnChannelPermissionRole WHERE label = :role_label)
  </query>
</write-mode>


<write-mode name="remove_errata">
  <query params="cid">
DELETE
  FROM rhnChannelErrata CE
  where CE.channel_id = :cid
  and  CE.errata_id in (%s)
  </query>
</write-mode>


<write-mode name="remove_packages">
  <query params="cid">
DELETE
  FROM rhnChannelPackage CP
  where CP.channel_id = :cid
  and  CP.package_id in (%s)
  </query>
</write-mode>


<write-mode name="remove_errata_packages">
  <query params="cid">
DELETE
  FROM rhnChannelPackage CP
  where CP.channel_id = :cid
  and  CP.package_id in ( select EP.package_id from
							rhnErrataPackage EP
							where EP.errata_id in (%s))
  </query>
</write-mode>


<write-mode name="request_repo_regen">
  <query params="label, client, reason">
INSERT
  INTO rhnRepoRegenQueue
        (id, channel_label, client, reason, force, bypass_filters, next_action, created, modified)
VALUES (null,			-- the id is set by trigger on rhnRepoRegenQueue
        :label, :client, :reason, 'N', 'N', current_timestamp, current_timestamp, current_timestamp)
  </query>
</write-mode>

<mode name="org_pkg_channels">
  <query params="org_id, pid">
SELECT C.label AS label,
       C.name AS name,
       NVL(C2.label, ' ') AS parent_label
  FROM rhnChannel C
       LEFT OUTER JOIN rhnChannel C2 ON C.parent_channel = C2.id,
       rhnAvailableChannels AC,
       rhnChannelPackage CP
 WHERE AC.org_id = :org_id
   AND CP.package_id = :pid
   AND AC.channel_id = CP.channel_id
   AND CP.channel_id = C.id
ORDER BY UPPER(C.name)
  </query>
</mode>

<mode name="channels_owned_by_org"
    class="com.redhat.rhn.frontend.dto.ChannelOverview">
    <query params="org_id">
  SELECT C.id, C.name, CC.original_id
    FROM rhnChannel C left join
    rhnChannelCloned CC on C.id = CC.id
   WHERE C.org_id = :org_id
ORDER BY C.org_id, C.name
    </query>
</mode>

<mode name="relevant_packages_for_channel_unpublished">
    <query params="eid, cid">
SELECT DISTINCT P1.name_id
  FROM rhnChannel C,
       rhnChannelPackage CP,
       rhnPackage P2,
       rhnPackage P1,
       rhnErrataPackageTmp EP
 WHERE EP.errata_id = :eid
   AND EP.package_id = P1.id
   AND P1.name_id = P2.name_id
   AND P1.package_arch_id = P2.package_arch_id
   AND CP.package_id = P2.id
   AND C.id = CP.channel_id
   AND C.id = :cid
    </query>
</mode>

<mode name="relevant_packages_for_channel_published">
    <query params="eid, cid">
SELECT DISTINCT P1.name_id
  FROM rhnChannel C,
       rhnChannelPackage CP,
       rhnPackage P2,
       rhnPackage P1,
       rhnErrataPackage EP
 WHERE EP.errata_id = :eid
   AND EP.package_id = P1.id
   AND P1.name_id = P2.name_id
   AND P1.package_arch_id = P2.package_arch_id
   AND CP.package_id = P2.id
   AND C.id = CP.channel_id
   AND C.id = :cid
    </query>
</mode>

<mode name="system_channels">
  <query params="sid">
SELECT
       C.label as label,
       C.name as name
  FROM rhnChannel C,
       rhnServerChannel SC
 WHERE SC.server_id = :sid
   AND SC.channel_id = C.id
ORDER BY C.parent_channel NULLS LAST, UPPER(C.name)
  </query>
</mode>

<mode name="user_subscribe_perms" class="com.redhat.rhn.frontend.dto.ChannelPerms">
  <query params="user_id, org_id">
SELECT AC.channel_id AS ID,
       AC.channel_name AS NAME,
       rhn_channel.user_role_check(AC.channel_id, :user_id, 'subscribe') AS HAS_PERM,
       CASE rhn_channel.org_channel_setting(AC.channel_id, :org_id,'not_globally_subscribable') WHEN 0 THEN 1 ELSE NULL END AS GLOBALLY_SUBSCRIBABLE
  FROM rhnAvailableChannels AC
 WHERE AC.org_id = :org_id
ORDER BY UPPER(AC.channel_name)
  </query>
</mode>

<mode name="user_manage_perms" class="com.redhat.rhn.frontend.dto.ChannelPerms">
  <query params="user_id, org_id">
SELECT C.id AS ID,
       C.name AS NAME,
       rhn_channel.user_role_check(C.id, :user_id, 'manage') AS HAS_PERM
  FROM rhnChannel C
 WHERE C.org_id = :org_id
ORDER BY UPPER(C.name)
  </query>
</mode>

<callable-mode name="verify_channel_role">
  <query params="result, cid, user_id, role, reason">
      {:result = call rhn_channel.user_role_check_debug(:cid, :user_id, :role, :reason)}
  </query>
</callable-mode>



<mode name="channel_entitlements" class="com.redhat.rhn.frontend.dto.ChannelOverview">
  <query params="org_id">
SELECT CFO.id, CFO.name, CFO.label, CFO.current_members, CFO.max_members, CFO.has_subscription, CFO.url,
		CFO.fve_current_members as current_flex, CFO.fve_max_members as max_flex,
		(select count(*)
		    from rhnServerChannel sc
		         inner join rhnChannelFamilyMembers CFM on CFM.channel_id = sc.channel_id
		         inner join rhnServer s on s.id = sc.server_id
		     where CFM.channel_family_id = CFO.id and s.org_id = cfo.org_id) as subscribe_count
  FROM rhnChannelFamilyOverview CFO
 WHERE CFO.org_id = :org_id
 ORDER BY CFO.name ASC
  </query>
</mode>

<mode name="channel_entitlements_for_all_m_orgs" class="com.redhat.rhn.frontend.dto.MultiOrgEntitlementsDto">
  <query params="">
SELECT MAX(cfo.id) as id,
		cfo.label,
       cfo.name,
       SUM(cfo.max_members) as total,
       SUM(cfo.current_members) as used,
       (SELECT (cfo2.max_members) - (cfo2.current_members)
		       FROM rhnChannelFamilyOverview cfo2
       			WHERE cfo2.label = cfo.label
       			AND cfo2.org_id = 1) as available,
       SUM(cfo.fve_max_members) as total_flex,
       SUM(cfo.fve_current_members) as used_flex,
       (SELECT (cfo2.fve_max_members) - (cfo2.fve_current_members)
		       FROM rhnChannelFamilyOverview cfo2
       			WHERE cfo2.label = cfo.label AND cfo2.org_id = 1) as available_flex
FROM rhnChannelFamilyOverview cfo
WHERE cfo.max_members is not null
GROUP BY cfo.label, cfo.name
HAVING (SUM(cfo.max_members) is not null)
ORDER by cfo.name DESC
  </query>
</mode>

<mode name="channel_entitlement" class="com.redhat.rhn.frontend.dto.ChannelOverview">
  <query params="org_id, entitlement_id">
SELECT CFO.id, CFO.name, CFO.label, CFO.current_members, CFO.max_members,
CFO.fve_current_members as current_flex, CFO.fve_max_members as max_flex,
 CFO.has_subscription, CFO.url
  FROM rhnChannelFamilyOverview CFO
 WHERE CFO.org_id = :org_id
 AND CFO.id = :entitlement_id
 ORDER BY CFO.name DESC
  </query>
</mode>

<mode name="channel_entitlement_for_all_orgs" class="com.redhat.rhn.frontend.dto.ChannelOverview">
  <query params="entitlement_id">
SELECT CFO.id, CFO.org_id, CFO.name, CFO.label, CFO.current_members, CFO.max_members,
			CFO.fve_current_members as current_flex, CFO.fve_max_members as max_flex,
		 CFO.has_subscription, CFO.url
  FROM rhnChannelFamilyOverview CFO
 WHERE CFO.id = :entitlement_id
 AND CFO.org_id in (SELECT ID FROM WEB_CUSTOMER)
 ORDER BY CFO.name DESC
  </query>
</mode>

<mode name="all_channel_tree" class="com.redhat.rhn.frontend.dto.ChannelTreeNode">
	<query params="user_id">
	select Distinct C.id,
		   C.name,
		   C.label as channel_label,
		   C.parent_channel as parent_id,
			(SELECT COUNT(P.package_id)
			  FROM rhnChannelPackage P
			  WHERE P.channel_id = C.id
			        ) AS package_count,
         C.org_id,
         (select org.name
            from web_customer org
            where org.id = C.org_id) as org_name,
         CA.name as arch_name
	from rhnChannel C inner join
	 rhnUserChannel UC on UC.channel_id = C.id
        inner join rhnChannelArch CA ON CA.ID  = C.channel_arch_id
	 where UC.user_id = :user_id
    </query>
      <elaborator name="visible_server_count"/>
</mode>

<mode name="shared_channel_tree" class="com.redhat.rhn.frontend.dto.ChannelTreeNode">
   <query params="user_id">
   select Distinct C.id,
         C.name,
         C.parent_channel as parent_id,
         C.label as channel_label,
         (SELECT COUNT(P.package_id)
           FROM rhnChannelPackage P
           WHERE P.channel_id = C.id
                 ) AS package_count,
         C.org_id,
         (select org.name
            from web_customer org
            where org.id = C.org_id) as org_name,
         CA.name as arch_name
    from rhnSharedChannelView C inner join
    rhnUserChannel UC on UC.channel_id = C.id
    inner join rhnChannelArch CA ON CA.ID  = C.channel_arch_id
    where UC.user_id = :user_id
    </query>
      <elaborator name="visible_server_count"/>
</mode>

<mode name="popular_channel_tree" class="com.redhat.rhn.frontend.dto.ChannelTreeNode">
	<query params="user_id, server_count">
   select Distinct C.id,
         C.name,
         C.parent_channel as parent_id,
         C.label as channel_label,
         (SELECT COUNT(P.package_id)
           FROM rhnChannelPackage P
           WHERE P.channel_id = C.id
                 ) AS package_count,
         C.org_id,
         (select org.name
            from web_customer org
            where org.id = C.org_id) as org_name,
         CA.name as arch_name
	 from rhnChannel C inner join
	 rhnUserChannel UC on UC.channel_id = C.id
         inner join rhnChannelArch CA ON CA.ID  = C.channel_arch_id
	 where UC.user_id = :user_id  AND
		   :server_count &lt;=
	 	   ( select count(SC.server_id)
				from rhnServerChannel SC
				where  SC.channel_id = C.id
				AND EXISTS (SELECT 1 FROM rhnUserServerPerms USP WHERE USP.user_id = :user_id AND USP.server_id = SC.server_id)
			)
    </query>
      <elaborator name="visible_server_count"/>
</mode>

<mode name="retired_channel_tree" class="com.redhat.rhn.frontend.dto.ChannelTreeNode">
	<query params="user_id">
   select Distinct C.id,
         C.name,
         C.parent_channel as parent_id,
         C.label as channel_label,
         (SELECT COUNT(P.package_id)
           FROM rhnChannelPackage P
           WHERE P.channel_id = C.id
                 ) AS package_count,
         C.org_id,
         (select org.name
            from web_customer org
            where org.id = C.org_id) as org_name,
         CA.name as arch_name
	from rhnChannel C inner join
	 rhnUserChannel UC on UC.channel_id = C.id
        inner join rhnChannelArch CA ON CA.ID  = C.channel_arch_id
	 where UC.user_id = :user_id  and
	 C.end_of_life &lt; current_timestamp
    </query>
      <elaborator name="visible_server_count"/>
</mode>



<mode name="vendor_channel_tree" class="com.redhat.rhn.frontend.dto.ChannelTreeNode">
	<query params="user_id">
	select Distinct C.id,
		   C.name,
		   C.parent_channel as parent_id,
		   C.label as channel_label,
			(SELECT COUNT(P.package_id)
			  FROM rhnChannelPackage P
			  WHERE P.channel_id = C.id
			        ) AS package_count,
                   CA.name as arch_name
	from rhnChannel C inner join
	 rhnUserChannel UC on UC.channel_id = C.id left join
	 rhnChannel C2 on C.parent_channel = C2.id
         inner join rhnChannelArch CA ON CA.ID  = C.channel_arch_id
	 where UC.user_id = :user_id  AND
	 		(C.org_id is null  or ( C2.id is not null AND C2.org_id is null ))
    </query>
      <elaborator name="visible_server_count"/>
</mode>

<mode name="my_channel_tree" class="com.redhat.rhn.frontend.dto.ChannelTreeNode">
	<query params="user_id, org_id">
	select Distinct C.id,
		   C.name,
		   C.parent_channel as parent_id,
		   C.label as channel_label,
			(SELECT COUNT(P.package_id)
			  FROM rhnChannelPackage P
			  WHERE P.channel_id = C.id
			        ) AS package_count,
                   CA.name as arch_name
	from rhnChannel C inner join
	 rhnUserChannel UC on UC.channel_id = C.id left join
	 rhnChannel C2 on C2.parent_channel = C.id
         inner join rhnChannelArch CA ON CA.ID  = C.channel_arch_id
	 where UC.user_id = :user_id  AND
	 		(C.org_id = :org_id  or ( C2.id is not null AND C2.org_id = :org_id ))
    </query>
      <elaborator name="visible_server_count"/>
</mode>

<mode name="trust_channel_consume" class="com.redhat.rhn.frontend.dto.ChannelTreeNode">
	<query params="org_id, org_id2, user_id">
	SELECT DISTINCT V.id,
	       V.name,
	        0 as accessible,
               V.parent_channel as parent_id,
               (SELECT COUNT(P.package_id)
                FROM rhnChannelPackage P
                WHERE P.channel_id = V.id
               ) AS package_count
	FROM   rhnSharedChannelView V inner join
         rhnUserChannel UC on UC.channel_id = V.id
        where 1=1
        and v.org_trust_id = :org_id
        AND v.org_id = :org_id2
        AND UC.user_id = :user_id
    </query>
      <elaborator name="visible_server_count"/>
</mode>

<mode name="protected_trust_channel" class="com.redhat.rhn.frontend.dto.OrgChannelDto">
     <query params="org_id, cid">
SELECT wc.id, wc.name,
       COALESCE((SELECT 1
        FROM rhnchanneltrust rct
        WHERE 1=1
        AND wc.id = rct.org_trust_id
        AND rct.channel_id = :cid),0) AS selected,
       (SELECT count(SC.server_id)
        FROM rhnServerChannel SC, rhnServer S
        WHERE 1=1
        AND S.org_id = wc.id
        AND S.id = SC.server_id
        AND SC.channel_id = :cid) AS systems
FROM   web_customer wc, rhntrustedorgs rto
WHERE  1=1
AND    rto.org_id = :org_id
AND    wc.id  = rto.org_trust_id
     </query>
</mode>

<mode name="channel_family_tree" class="com.redhat.rhn.frontend.dto.ChannelTreeNode">
  <query params="user_id, family_id">
SELECT DISTINCT C.name AS NAME,
       C.id AS ID,
       C.parent_channel as parent_id,
       (
         SELECT COUNT(P.package_id)
           FROM rhnChannelPackage P
           WHERE P.channel_id = C.id
       ) AS PACKAGE_COUNT,
       CFM2.CHANNEL_FAMILY_ID,
       :family_id AS CHANNEL_FAMILY_SEARCHED_FOR
  FROM rhnUserChannel UC,
       rhnChannelFamilyMembers CFM,
       rhnChannel C left join
       rhnChannel C2 on C.id = C2.parent_channel inner join
       rhnChannelFamilyMembers CFM2 on  C.id = CFM2.channel_id
 WHERE UC.user_id = :user_id
   AND ( CFM.channel_family_id = :family_id )
   AND (
           (C.id = CFM.channel_id  AND  C.id = UC.channel_id)
        OR (C.parent_channel = CFM.channel_id AND C.id = UC.channel_id  )
        OR (C.id = UC.channel_id  AND C2.id = CFM.channel_id)
        )
  </query>
  <elaborator name="visible_server_count"/>
</mode>

<<<<<<< HEAD


<mode name="channels_with_downloads_tree_full" class="com.redhat.rhn.frontend.dto.ChannelTreeNode">
  <query params="user_id">
SELECT  UACh.channel_name AS NAME,
        UACh.channel_id AS ID,
        UACh.channel_depth AS DEPTH,
        UACh.channel_arch_id,
        UACh.current_members,
        UACh.available_members,
        UACh.parent_or_self_label,
        UACh.parent_or_self_id,
        UACh.channel_label
  FROM  rhnUserAvailableChannels UACh
 WHERE  UACh.user_id = :user_id
   AND  EXISTS (
SELECT 1
  FROM rhnDownloadType DT,
       rhnDownloads D,
       rhnChannelDownloads CD
 WHERE CD.channel_id = UACh.channel_id
   AND CD.downloads_id = D.id
   AND D.download_type = DT.id
   AND DT.label = 'iso'
)
ORDER BY  rhn_channel.channel_priority(UACh.parent_or_self_id),  UACh.parent_or_self_id, UACh.channel_depth, UPPER(UACh.channel_name)
  </query>
</mode>

<mode name="channels_with_downloads_tree_supported" class="com.redhat.rhn.frontend.dto.ChannelTreeNode">
  <query params="user_id">
SELECT  UACh.channel_name AS NAME,
        UACh.channel_id AS ID,
        UACh.channel_depth AS DEPTH,
        UACh.channel_arch_id,
        UACh.current_members,
        UACh.available_members,
        UACh.parent_or_self_label,
        UACh.parent_or_self_id,
        UACh.channel_label
  FROM  rhnUserAvailableChannels UACh
 WHERE  UACh.user_id = :user_id
   AND  EXISTS (
SELECT 1
  FROM rhnDownloadType DT,
       rhnDownloads D,
       rhnChannelDownloads CD
 WHERE CD.channel_id = UACh.channel_id
   AND CD.downloads_id = D.id
   AND D.download_type = DT.id
   AND DT.label = 'iso'
   AND (UACh.end_of_life is NULL OR UACh.end_of_life > current_timestamp)
)
ORDER BY  rhn_channel.channel_priority(UACh.parent_or_self_id),  UACh.parent_or_self_id, UACh.channel_depth, UPPER(UACh.channel_name)
  </query>
</mode>

<mode name="channels_with_downloads_tree_retired" class="com.redhat.rhn.frontend.dto.ChannelTreeNode">
  <query params="user_id">
SELECT  UACh.channel_name AS NAME,
        UACh.channel_id AS ID,
        UACh.channel_depth AS DEPTH,
        UACh.channel_arch_id,
        UACh.current_members,
        UACh.available_members,
        UACh.parent_or_self_label,
        UACh.parent_or_self_id,
        UACh.channel_label
  FROM  rhnUserAvailableChannels UACh
 WHERE  UACh.user_id = :user_id
   AND  EXISTS (
SELECT 1
  FROM rhnDownloadType DT,
       rhnDownloads D,
       rhnChannelDownloads CD
 WHERE CD.channel_id = UACh.channel_id
   AND CD.downloads_id = D.id
   AND D.download_type = DT.id
   AND DT.label = 'iso'
   AND NOT (UACh.end_of_life is NULL OR UACh.end_of_life > current_timestamp)
)
ORDER BY  rhn_channel.channel_priority(UACh.parent_or_self_id),  UACh.parent_or_self_id, UACh.channel_depth, UPPER(UACh.channel_name)
  </query>
</mode>

=======
>>>>>>> 741338ec
<mode name="channel_tree_ssm_install">
  <query params="org_id, user_id, set_label">
SELECT  ACh.channel_name AS NAME, ACh.channel_id ID, ACh.channel_depth DEPTH, ACh.channel_arch_id, ACh.current_members, ACh.available_members, (SELECT COUNT(DISTINCT CPN.name_id) FROM rhnChannelNewestPackage CPN WHERE CPN.channel_id = ACh.channel_id) AS PACKAGE_COUNT, ACh.parent_or_self_label, ACh.channel_label
  FROM  rhnAvailableChannels ACh
 WHERE  ACh.org_id = :org_id
   AND  (    ACh.channel_arch_id = lookup_channel_arch('channel-ia32')
          OR  EXISTS (SELECT 1
                 FROM rhnServerChannelArchCompat SCAC, rhnServer S
                WHERE S.org_id = :org_id
                  AND S.server_arch_id = SCAC.server_arch_id
                  AND SCAC.channel_arch_id = ACh.channel_arch_id))
   AND  EXISTS (
SELECT SC.channel_id
  FROM rhnServerChannel SC, rhnSet ST
 WHERE ST.user_id = :user_id
   AND ST.element = SC.server_id
   AND ST.label = :set_label
   AND SC.channel_id = ACh.channel_id
)
ORDER BY  rhn_channel.channel_priority(ACh.parent_or_self_id), ACh.parent_or_self_id, ACh.channel_depth, UPPER(ACh.channel_name)
  </query>
  <elaborator name="visible_server_count"/>
</mode>

<mode name="all_channels_tree">
  <query params="user_id">
SELECT  UACh.channel_name AS NAME,
        UACh.channel_id AS ID,
        UACh.channel_depth AS DEPTH,
        UACh.channel_arch_id,
        UACh.current_members,
        UACh.available_members,
        (
SELECT COUNT(P.package_id)
  FROM rhnChannelPackage P
  WHERE P.channel_id = UACh.channel_id
        ) AS PACKAGE_COUNT,
        UACh.parent_or_self_label,
        UACh.parent_or_self_id,
        UACh.channel_label,
  1 show_all_results,
        TO_CHAR(UACh.end_of_life, 'YYYY-MM-DD HH24:MI:SS') AS end_of_life,
        CA.name AS CHANNEL_ARCH
  FROM  rhnChannelArch CA, rhnUserAvailableChannels UACh
 WHERE  UACh.user_id = :user_id
   AND  UACh.channel_arch_id = CA.id
ORDER BY  rhn_channel.channel_priority(UACh.parent_or_self_id), UACh.parent_or_self_id, UACh.channel_depth, UPPER(UACh.channel_name)
  </query>
  <elaborator name="visible_server_count"/>
</mode>

<mode name="owned_channels_tree">
  <query params="user_id">
SELECT CTV.name, CTV.id, CTV.depth, CTV.channel_arch_id, C.org_id,
       (SELECT COUNT (cp.package_id)
          FROM rhnchannelpackage cp
         WHERE cp.channel_id = CTV.id) AS package_count,
       CTV.parent_or_self_label, CTV.label AS channel_label
  FROM rhnchannel C, rhnChannelTreeView CTV, rhnChannel C2
 WHERE CTV.id = C.ID
   AND  CTV.parent_or_self_id = C2.id
   AND (rhn_channel.user_role_check(C.id, :user_id, 'manage') = 1
        OR EXISTS (
              SELECT 1
                FROM rhnChannel C2
               WHERE C2.parent_channel = C.ID
                 AND rhn_channel.user_role_check(C2.id, :user_id, 'manage') = 1))
ORDER BY UPPER(C2.name), depth, UPPER(C.name)
  </query>
</mode>


<query name="visible_server_count" params="user_id, org_id">
  SELECT SC.channel_id AS ID, count(SC.server_id) as system_count
    FROM rhnServerChannel SC,
         rhnServer S
   WHERE S.org_id = :org_id
     AND S.id = SC.server_id
     AND SC.channel_id IN(%s)
     AND EXISTS (SELECT 1 FROM rhnUserServerPerms USP WHERE USP.user_id = :user_id AND USP.server_id = S.id)
GROUP BY SC.channel_id
</query>

<mode name="base_channels_for_org"
     class="com.redhat.rhn.frontend.dto.EssentialChannelDto">
  <query params="org_id">
SELECT  C.id, C.name, C.label, 1 AS IS_CUSTOM
  FROM  rhnChannel C
 WHERE  C.parent_channel IS NULL
    AND  C.org_id = :org_id OR
        (C.id, C.org_id)
        IN
        (SELECT S.id, S.org_id
            FROM rhnSharedChannelView S
          WHERE S.ORG_TRUST_ID = :org_id
            AND S.parent_channel IS NULL) order by UPPER(C.name)
  </query>
</mode>

<mode name="base_eus_channels_by_version_release_server_arch"
     class="com.redhat.rhn.frontend.dto.EssentialChannelDto">
  <query params="product_name_label, version, server_arch, user_id, org_id">
        select distinct c.id,
               c.label,
               c.name,
               rcm.release,
               0 AS IS_CUSTOM
        from
            rhnChannelPermissions cp,
            rhnChannel c,
            rhnServerArch sa,
            rhnServerChannelArchCompat scac,
            rhnReleaseChannelMap rcm,
            rhnProductName pn
        where
            rcm.version = :version
            and scac.server_arch_id = sa.id
            and sa.label = :server_arch
            and scac.channel_arch_id = rcm.channel_arch_id
            and rcm.channel_id = c.id
            and cp.channel_id = c.id
            and cp.org_id = :org_id
            and pn.id = c.product_name_id
            and pn.label = :product_name_label
            and rhn_channel.loose_user_role_check(c.id, :user_id,
                                                     'subscribe') = 1
        order by c.name
  </query>
</mode>

<mode name="base_eus_channels_by_version_channel_arch"
     class="com.redhat.rhn.frontend.dto.EssentialChannelDto">
  <query params="product_name_label, version, channel_arch_id, user_id, org_id">
        select distinct c.id,
               c.label,
               c.name,
               rcm.release,
               0 AS IS_CUSTOM
        from
            rhnChannelPermissions cp,
            rhnChannel c,
            rhnReleaseChannelMap rcm,
            rhnProductName pn
        where
            rcm.version = :version
            and rcm.channel_arch_id = :channel_arch_id
            and rcm.channel_id = c.id
            and cp.channel_id = c.id
            and cp.org_id = :org_id
            and pn.id = c.product_name_id
            and pn.label = :product_name_label
            and rhn_channel.loose_user_role_check(c.id, :user_id,
                                                     'subscribe') = 1
  </query>
</mode>

<mode name="subscribable_channels">
  <query params="server_id, user_id, base_channel_id">
SELECT  DISTINCT C.id,
                 C.label,
                 C.name,
                 C.summary,
                 C.gpg_key_url
  FROM  rhnChannelFamilyMembers CFM,
        rhnChannel C,
  rhnUserChannel UC
 WHERE  UC.user_id = :user_id
   AND  UC.role = 'subscribe'
   AND  UC.channel_id = C.id
   AND  C.parent_channel = :base_channel_id
   AND  C.id = CFM.channel_id
   AND  C.parent_channel IS NOT NULL
   AND  NOT EXISTS (SELECT 1 FROM rhnServerChannel WHERE server_id = :server_id AND channel_id = C.id)
  </query>
</mode>

<mode name="affected_by_errata" class="com.redhat.rhn.domain.channel.Channel">
  <query params="eid, org_id">
select * from (
SELECT  DISTINCT C.id, C.name
  FROM  rhnAvailableChannels AC, rhnChannel C, rhnChannelErrata CE
 WHERE  CE.errata_id = :eid
   AND  CE.channel_id = C.id
   AND  AC.org_id = :org_id
   AND  C.id = AC.channel_id
) X
 ORDER  BY UPPER(X.name)
  </query>
</mode>

<mode name="child_channel_candidate">
  <query params="label, sid">
SELECT  1
  FROM  rhnChannel C, rhnChannelFamilyMembers CFM, rhnChannelFamily CF
 WHERE  CF.label = :label
   AND  CF.id = CFM.channel_family_id
   AND  CFM.channel_id = C.id
   AND  C.parent_channel = (SELECT  C.id
                              FROM  rhnChannel C, rhnServerChannel SC
                             WHERE  SC.server_id = :sid
                               AND  SC.channel_id = C.id
                               AND  C.parent_channel IS NULL)
  </query>
</mode>

<mode name="org_errata_channels">
  <query params="org_id, eid">
SELECT C.id as channel_id,
       C.id as id,
       C.label as label,
       C.name as name,
       NVL(C2.label, ' ') as parent_channel_label
  FROM rhnChannel C
       LEFT OUTER JOIN rhnChannel C2 ON C.parent_channel = C2.id,
       rhnAvailableChannels AC,
       rhnChannelErrata EC
 WHERE EC.errata_id = :eid
   AND AC.org_id = :org_id
   AND AC.channel_id = EC.channel_id
   AND EC.channel_id = C.id
ORDER BY UPPER(C.name)
  </query>
</mode>

<callable-mode name="subscribe_server_to_channel">
  <query params="server_id, channel_id, user_id">
      {call rhn_channel.subscribe_server(:server_id, :channel_id, 1, :user_id)}
  </query>
</callable-mode>

<callable-mode name="unsubscribe_server_from_channel">
  <query params="server_id, channel_id">
      {call rhn_channel.unsubscribe_server(:server_id, :channel_id)}
  </query>
</callable-mode>

<callable-mode name="delete_channel">
  <query params="cid">
      {call delete_channel(:cid)}
  </query>
</callable-mode>

<mode name="is_package_in_channel" class="com.redhat.rhn.frontend.dto.BooleanWrapper">
    <query params="cid, evr_id, name_id">
SELECT 1 as bool
  FROM rhnChannelPackage CP, rhnPackage P
 WHERE CP.channel_id = :cid
   AND CP.package_id = P.id
   AND P.evr_id = :evr_id
   AND P.name_id = :name_id
    </query>
</mode>

<mode name="families_for_org_without_permissions" class="com.redhat.rhn.frontend.dto.ChannelOverview">
  <query params="org_id">
  SELECT  CF.id
    FROM  rhnChannelFamily CF
   WHERE  CF.org_id = :org_id
 AND NOT  EXISTS (
           SELECT  1
             FROM  rhnChannelFamilyPermissions CFP
            WHERE  CFP.org_id = CF.org_id
              AND  CFP.channel_family_id = CF.id)
ORDER BY  CF.id
  </query>
</mode>

<write-mode name="insert_family_perms">
  <query params="org_id, id">
INSERT INTO  rhnPrivateChannelFamily
             (channel_family_id, org_id, max_members, current_members)
     VALUES  (:id, :org_id, NULL, 0)
  </query>
</write-mode>

<write-mode name="clone_newest_package">
  <query params="from_cid, to_cid">
  INSERT INTO rhnChannelNewestPackage
    ( channel_id, name_id, evr_id, package_id, package_arch_id )
    ( SELECT :to_cid, name_id, evr_id, package_id, package_arch_id
        FROM rhnChannelNewestPackage
        WHERE channel_id = :from_cid
    )
  </query>
</write-mode>


<!-- really should probably be mapped -->
<!-- And negative logic SUCKS! -->
<mode name="is_not_globally_subscribable">
    <query params="org_id, cid, label">
        SELECT 1 as setting
  FROM rhnOrgChannelSettings OCS, rhnOrgChannelSettingsType OCST
 WHERE OCS.org_id = :org_id
   AND OCS.channel_id = :cid
   AND OCST.label = :label
   AND OCST.id = OCS.setting_id
    </query>
</mode>

<callable-mode name="refresh_newest_package">
  <query params="cid, label">
      {call rhn_channel.refresh_newest_package(:cid, :label)}
  </query>
</callable-mode>

<mode name="latest_package_equal">
    <query params="cid, name">
SELECT CP.package_id, CP.name_id, CP.evr_id, CP.package_arch_id
  FROM rhnPackageName PN, rhnChannelNewestPackage CP
 WHERE CP.channel_id = :cid
   AND CP.name_id = PN.id
   AND PN.name = :name
    </query>
</mode>

<mode name="contentsrc_for_org" class="com.redhat.rhn.frontend.dto.ContentSourceDto">
  <query params="org_id">
    SELECT CS.id, CS.label,
           (SELECT count(ccs.channel_id)
            FROM rhnChannelContentSource ccs
            WHERE ccs.source_id = CS.id) as channels
    FROM rhnContentSource CS
    WHERE CS.org_id = :org_id
  </query>
</mode>

<mode name="latest_package_equal_in_tree">
    <query params="cid, name">
SELECT CP.package_id, CP.name_id, CP.evr_id, CP.package_arch_id
  FROM rhnPackageName PN inner join
               rhnChannelNewestPackage CP on CP.name_id = PN.id inner join
               rhnChannel C on C.id = Cp.channel_id  inner join
               rhnPackage P on P.id = CP.package_id inner join
               rhnPackageEvr EVR on P.evr_id = EVR.id
 WHERE ( C.id = :cid or C.parent_channel = :cid)
   AND PN.name = :name
   AND C.label not like '%beta%'
   order by EVR.evr DESC
    </query>
</mode>

<mode name="latest_package_like">
    <query params="cid, name">
SELECT CP.package_id, CP.name_id, CP.evr_id
  FROM rhnPackageName PN, rhnChannelNewestPackage CP
 WHERE CP.channel_id = :cid
   AND CP.name_id = PN.id
   AND PN.name like :name
    </query>
</mode>

<mode name="channel_with_package">
    <query params="parent, package, org_id">
SELECT  DISTINCT C.id
 FROM  rhnChannel C, rhnChannelPackage CP, rhnPackage P, rhnPackageName PN
 WHERE  C.parent_channel = :parent
   AND  C.id = CP.channel_id
   AND  CP.package_id = P.id
   AND  P.name_id = PN.id
   AND  PN.name = :package
   AND  EXISTS (
        SELECT 1 FROM rhnAvailableChannels AC
        WHERE AC.channel_id = C.id AND AC.org_id = :org_id)
    </query>
</mode>

<mode name="child_channels_with_package">
    <query params="package, org_id">
SELECT  DISTINCT CP.channel_id as id
  FROM  rhnChannelPackage CP
  inner join  rhnPackage P on CP.package_id = P.id
  inner join  rhnPackageName PN on P.name_id = PN.id
  inner join  rhnChannel C on C.id = CP.channel_id
  inner join rhnAvailableChannels AC on AC.channel_id = C.id
 WHERE
  PN.name = :package and
  C.parent_channel is not null and
  AC.org_id = :org_id

    </query>
</mode>

<callable-mode name="guess_server_base">
  <query params="server_id">
      {:result = call rhn_channel.guess_server_base(:server_id)}
  </query>
</callable-mode>

<mode name="children_in_set" class="com.redhat.rhn.frontend.dto.ChildChannelDto">
  <query params="user_id">
select distinct id, name, label, 1 subscribed, parent_id  from (
select 	c.id,
		c.name,
		c.label,
		c.parent_channel AS parent_id
from
		rhnChannelFamilyMembers cfm,
		rhnChannelFamily cf,
		rhnServerChannelArchCompat scac,
		rhnServer s,
		rhnChannel c,
		rhnServerChannel sc,
		rhnUserServerPerms usp,
		rhnSet st
where	1=1
	and st.user_id = :user_id
	and st.label = 'system_list'
	and st.element = s.id
	and usp.user_id = :user_id
	and st.element = usp.server_id
	and st.element = sc.server_id
	and sc.channel_id = c.parent_channel
	and s.server_arch_id = scac.server_arch_id
	and scac.channel_arch_id = c.channel_arch_id
	and c.id = cfm.channel_id
	and cfm.channel_family_id = cf.id
	and cf.label not in ('rhn-satellite','rhn-proxy', 'SMS', 'SMP')
	and rhn_channel.user_role_check(c.id, :user_id, 'subscribe')=1
union all
select	c.id,
		c.name,
		c.label,
		c.parent_channel AS parent_id
from
		rhnUserServerPerms usp,
		rhnChannelFamily cf,
		rhnChannelFamilyMembers cfm,
		rhnChannel c,
		rhnServerChannel sc,
		rhnSet st
where	st.user_id = :user_id
	and st.label = 'system_list'
	and st.element = sc.server_id
	and sc.channel_id = c.id
	and c.parent_channel is not null
	and c.id = cfm.channel_id
	and cfm.channel_family_id = cf.id
	and cf.label not in ('rhn-satellite','rhn-proxy', 'SMS', 'SMP')
	and rhn_channel.user_role_check(cfm.channel_id,:user_id,'subscribe')=1
	and usp.user_id = :user_id
	and st.element = usp.server_id
) U
  </query>
</mode>

<mode name="base_channels_in_set" class="com.redhat.rhn.frontend.dto.SystemsPerChannelDto">
  <query params="user_id">
  SELECT  C.id, C.name, COUNT(C.id) system_count
  FROM  rhnChannel C,
        rhnServerChannel SC,
        rhnSet ST
 WHERE  ST.user_id = :user_id
   AND  ST.label = 'system_list'
   AND  ST.element = SC.server_id
   AND  SC.channel_id = C.id
   AND  C.parent_channel IS NULL
GROUP BY C.id, C.name
  </query>
</mode>

<mode name="channel_errata_packages" class="com.redhat.rhn.frontend.dto.PackageDto">
  <query params="eid, cid">
  SELECT  P.id, CS.checksum, CS.checksum_type as checksum_type,
	   PN.name || '-' || PE.version
	       || '-' || PE.release || (CASE WHEN PE.epoch IS NULL THEN '' ELSE ':' || PE.epoch END)
	       || '-' || PA.label as name
	from  rhnPackage P inner join
		  rhnChannelPackage CP on P.id = CP.package_id  inner join
		  rhnErrataPackage EP on EP.package_id = CP.package_id inner join
		  rhnPackageName PN on P.name_id = PN.id inner join
		  rhnPackageEvr PE on  P.evr_id = PE.id inner join
		  rhnPackageArch PA on P.package_arch_id = PA.id inner join
      rhnChecksumView CS on P.checksum_id = CS.id
	where CP.channel_id = :cid
	  and EP.errata_id = :eid
	ORDER by name
  </query>
</mode>


<mode name="ssm_systems_for_child_subscription">
  <query params="set_label, uid">
        select  S.id, C.id as channel_id, S.name, C.name as channel_name
           from rhnServer S inner join
                rhnServerChannel SC on SC.server_id = S.id,
               rhnChannel C,
               rhnServerChannelArchCompat SCAC,
               RhnSet rset
           where
                rset.label = :set_label and
                rset.user_id = :uid and
                rset.element = S.id and
                C.parent_channel = SC.channel_id and
                SCAC.server_arch_id = S.server_arch_id and
                SCAC.channel_arch_id = C.channel_arch_id and
                C.id in (%s) and
                S.id not in (select SC2.server_id
                                from rhnServerChannel SC2
                                where SC2.channel_id = C.id)
  </query>
</mode>

<mode name="ssm_systems_for_child_unsubscription">
  <query params="set_label, uid">
	select  S.id, C.id as channel_id, S.name, C.name as channel_name
	   from rhnServer S inner join
	       rhnServerChannel SC on SC.server_id = S.id  inner join
	       rhnChannel C on C.id = SC.channel_id inner join
	       rhnSet rset on rset.element = S.id
	   where SC.channel_id in (%s)
	       and  rset.user_id = :uid
	       and  rset.label = :set_label
  </query>
</mode>


<mode name="cloned_original_id">
    <query params="cid">
    SELECT original_id AS id
    FROM rhnChannelCloned
    WHERE id = :cid
    </query>
</mode>

<callable-mode name="convert_to_flex">
    <query params="sid, cfid, uid">
BEGIN
  rhn_channel.convert_to_fve(:sid, :cfid);
END;
    </query>
</callable-mode>

<mode name="activation_key_child_channels">
  <query params="token_id, user_id">
    SELECT DISTINCT c1.id as id,
       (select name from rhnChannel C2 where c1.parent_channel = c2.id) parent,
       c1.name as name,
       CASE WHEN (SELECT 1 FROM rhnRegTokenChannels WHERE token_id = :token_id AND channel_id = c1.id)
       IS NOT NULL THEN 'selected' ELSE '' END s
    FROM rhnChannel c1 inner join rhnUserChannel UC on UC.channel_id = C1.id
    AND c1.parent_channel IS NOT NULL
    AND UC.user_id = :user_id
    ORDER BY parent, name
  </query>
</mode>

<mode name="is_suse_repomd">
  <query params="cid">
    SELECT 1
    FROM suseProductChannel spc
    JOIN suseProducts sp ON spc.product_id = sp.id
    WHERE spc.channel_id = :cid
    AND NOT (sp.name = 'res' AND sp.version IN ('3','4'))
  </query>
</mode>

<mode name="installed_products_on_server">
  <query params="sid">
    SELECT sip.name, sip.version, sip.arch_type_id, sip.release, sip.is_baseproduct
    FROM suseInstalledProduct sip
    JOIN suseServerInstalledProduct ssip on sip.id = ssip.suse_installed_product_id
    WHERE ssip.rhn_server_id = :sid
  </query>
</mode>

<mode name="installed_base_product_on_server">
  <query params="sid">
    SELECT sip.name, sip.version, sip.arch_type_id, sip.release, sip.is_baseproduct
    FROM suseInstalledProduct sip
    JOIN suseServerInstalledProduct ssip on sip.id = ssip.suse_installed_product_id
    WHERE ssip.rhn_server_id = :sid
    AND sip.is_baseproduct = 'Y'
  </query>
</mode>

<mode name="best_suse_product_for_installed_product">
  <query params="name, version, arch_type_id, release">
    SELECT sp.id, sp.name, sp.version, pat.label as arch, sp.release
      FROM suseProducts sp
 LEFT JOIN rhnPackageArch pat ON pat.id = sp.arch_type_id
     WHERE sp.name = :name
       AND (sp.version IS NULL OR sp.version = :version)
       AND (sp.release IS NULL OR sp.release = :release)
       AND (sp.arch_type_id IS NULL OR sp.arch_type_id = :arch_type_id)
  ORDER BY name, version, release, arch
  </query>
</mode>

<mode name="suse_base_channels_for_suse_product"
     class="com.redhat.rhn.frontend.dto.EssentialChannelDto">
  <query params="pid">
    SELECT C.id, C.name, C.label, 0 AS IS_CUSTOM
      FROM rhnChannel C
      JOIN suseProductChannel spc on C.id = spc.channel_id
     WHERE spc.product_id = :pid
       AND C.parent_channel IS NULL
  </query>
</mode>


</datasource_modes><|MERGE_RESOLUTION|>--- conflicted
+++ resolved
@@ -478,94 +478,6 @@
   <elaborator name="visible_server_count"/>
 </mode>
 
-<<<<<<< HEAD
-
-
-<mode name="channels_with_downloads_tree_full" class="com.redhat.rhn.frontend.dto.ChannelTreeNode">
-  <query params="user_id">
-SELECT  UACh.channel_name AS NAME,
-        UACh.channel_id AS ID,
-        UACh.channel_depth AS DEPTH,
-        UACh.channel_arch_id,
-        UACh.current_members,
-        UACh.available_members,
-        UACh.parent_or_self_label,
-        UACh.parent_or_self_id,
-        UACh.channel_label
-  FROM  rhnUserAvailableChannels UACh
- WHERE  UACh.user_id = :user_id
-   AND  EXISTS (
-SELECT 1
-  FROM rhnDownloadType DT,
-       rhnDownloads D,
-       rhnChannelDownloads CD
- WHERE CD.channel_id = UACh.channel_id
-   AND CD.downloads_id = D.id
-   AND D.download_type = DT.id
-   AND DT.label = 'iso'
-)
-ORDER BY  rhn_channel.channel_priority(UACh.parent_or_self_id),  UACh.parent_or_self_id, UACh.channel_depth, UPPER(UACh.channel_name)
-  </query>
-</mode>
-
-<mode name="channels_with_downloads_tree_supported" class="com.redhat.rhn.frontend.dto.ChannelTreeNode">
-  <query params="user_id">
-SELECT  UACh.channel_name AS NAME,
-        UACh.channel_id AS ID,
-        UACh.channel_depth AS DEPTH,
-        UACh.channel_arch_id,
-        UACh.current_members,
-        UACh.available_members,
-        UACh.parent_or_self_label,
-        UACh.parent_or_self_id,
-        UACh.channel_label
-  FROM  rhnUserAvailableChannels UACh
- WHERE  UACh.user_id = :user_id
-   AND  EXISTS (
-SELECT 1
-  FROM rhnDownloadType DT,
-       rhnDownloads D,
-       rhnChannelDownloads CD
- WHERE CD.channel_id = UACh.channel_id
-   AND CD.downloads_id = D.id
-   AND D.download_type = DT.id
-   AND DT.label = 'iso'
-   AND (UACh.end_of_life is NULL OR UACh.end_of_life > current_timestamp)
-)
-ORDER BY  rhn_channel.channel_priority(UACh.parent_or_self_id),  UACh.parent_or_self_id, UACh.channel_depth, UPPER(UACh.channel_name)
-  </query>
-</mode>
-
-<mode name="channels_with_downloads_tree_retired" class="com.redhat.rhn.frontend.dto.ChannelTreeNode">
-  <query params="user_id">
-SELECT  UACh.channel_name AS NAME,
-        UACh.channel_id AS ID,
-        UACh.channel_depth AS DEPTH,
-        UACh.channel_arch_id,
-        UACh.current_members,
-        UACh.available_members,
-        UACh.parent_or_self_label,
-        UACh.parent_or_self_id,
-        UACh.channel_label
-  FROM  rhnUserAvailableChannels UACh
- WHERE  UACh.user_id = :user_id
-   AND  EXISTS (
-SELECT 1
-  FROM rhnDownloadType DT,
-       rhnDownloads D,
-       rhnChannelDownloads CD
- WHERE CD.channel_id = UACh.channel_id
-   AND CD.downloads_id = D.id
-   AND D.download_type = DT.id
-   AND DT.label = 'iso'
-   AND NOT (UACh.end_of_life is NULL OR UACh.end_of_life > current_timestamp)
-)
-ORDER BY  rhn_channel.channel_priority(UACh.parent_or_self_id),  UACh.parent_or_self_id, UACh.channel_depth, UPPER(UACh.channel_name)
-  </query>
-</mode>
-
-=======
->>>>>>> 741338ec
 <mode name="channel_tree_ssm_install">
   <query params="org_id, user_id, set_label">
 SELECT  ACh.channel_name AS NAME, ACh.channel_id ID, ACh.channel_depth DEPTH, ACh.channel_arch_id, ACh.current_members, ACh.available_members, (SELECT COUNT(DISTINCT CPN.name_id) FROM rhnChannelNewestPackage CPN WHERE CPN.channel_id = ACh.channel_id) AS PACKAGE_COUNT, ACh.parent_or_self_label, ACh.channel_label
