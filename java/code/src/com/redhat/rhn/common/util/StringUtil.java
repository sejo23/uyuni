/**
 * Copyright (c) 2009--2014 Red Hat, Inc.
 *
 * This software is licensed to you under the GNU General Public License,
 * version 2 (GPLv2). There is NO WARRANTY for this software, express or
 * implied, including the implied warranties of MERCHANTABILITY or FITNESS
 * FOR A PARTICULAR PURPOSE. You should have received a copy of GPLv2
 * along with this software; if not, see
 * http://www.gnu.org/licenses/old-licenses/gpl-2.0.txt.
 *
 * Red Hat trademarks are not licensed under GPLv2. No permission is
 * granted to use or replicate Red Hat trademarks that are incorporated
 * in this software or its documentation.
 */

package com.redhat.rhn.common.util;

import java.io.UnsupportedEncodingException;
import java.net.URLEncoder;
import java.util.Arrays;
import java.util.Collection;
import java.util.HashMap;
import java.util.HashSet;
import java.util.Iterator;
import java.util.LinkedList;
import java.util.List;
import java.util.Map;
import java.util.Random;
import java.util.Set;
import java.util.StringTokenizer;
import java.util.regex.Matcher;
import java.util.regex.Pattern;

import org.apache.commons.io.FilenameUtils;
import org.apache.commons.lang.StringEscapeUtils;
import org.apache.commons.lang.StringUtils;
import org.apache.log4j.Logger;
import org.apache.xml.utils.XMLChar;
import org.stringtree.json.JSONReader;
import org.stringtree.json.JSONWriter;

import com.redhat.rhn.common.localization.LocalizationService;
import com.redhat.rhn.common.validator.ValidatorException;

/**
 * A simple class that assists with String manipulation
 * @version $Rev$
 */
public class StringUtil {

    /**
     * Script check errors.
     */
    public static enum ScriptCheckResult {
        NO_SHELL_DEFINED(1, "stringutil.scriptcheck.error.noshelldefined"),
        NO_SCRIPT_DEFINED(2, "stringutil.scriptcheck.error.noscript");

        private final int id;
        private final String messageKey;

        ScriptCheckResult(int msgId,
                          String message) {
            this.id = msgId;
            this.messageKey = message;
        }


        /**
         * Get error ID.
         * @return int Return check restult ID.
         */
        public int getId() { return id; }


        /**
         * Get message key.
         * @return string Returns message key for the translation.
         */
        public String getMessageKey() { return messageKey; }
    }


    /** time-interval formatting selectors */
    public static final int SECONDS_UNITS = 0;
    public static final int MINUTES_UNITS = 1;
    public static final int HOURS_UNITS = 2;
    public static final int DAYS_UNITS = 3;
    public static final int WEEKS_UNITS = 4;
    public static final int MONTHS_UNITS = 5;
    public static final int YEARS_UNITS = 6;

    // Millis-per-time-unit; used by interval-formatting.
    // Index matches one of the _UNITS above - MUST BE KEPT IN SYNCH
    static final long[] MILLIS_PER_UNIT = { 1000, 60000, 3600000, 86400000, 604800000,
            2419200000L, 29030400000L };
    // Time-unit in next-higher unit (ie, 60 secs in 1 minute); used by
    // interval-formatting.
    // Index matches _UNITS - MUST BE KEPT IN SYNCH
    static final long[] UNITS_PER_NEXT = { 60, 60, 24, 7, 4, 12 };

    /**
     * Logger for this class
     */
    private static Logger logger = Logger.getLogger(StringUtil.class);

    /**
     * Private constructore
     */
    private StringUtil() {
    }

    /**
     * Convert the passed in string to a valid java method name. This basically
     * capitalizes each word and removes all word delimiters.
     * @param strIn The string to convert
     * @return The converted string
     */
    public static String beanify(String strIn) {
        String str = strIn.trim();
        StringBuilder result = new StringBuilder(str.length());
        boolean wasWhitespace = false;

        for (int i = 0, j = 0; i < str.length(); i++) {
            char c = str.charAt(i);
            if (Character.isLetterOrDigit(c)) {
                if (wasWhitespace) {
                    c = Character.toUpperCase(c);
                    wasWhitespace = false;
                }
                result.insert(j, c);
                j++;
                continue;
            }
            wasWhitespace = true;
        }
        return result.toString();
    }

    /**
     * Convert the passed in bean style string to a underscore separated string.
     *
     * For example: someFieldName -> some_field_name
     *
     * @param strIn The string to convert
     * @return The converted string
     */
    public static String debeanify(String strIn) {
        String str = strIn.trim();
        StringBuilder result = new StringBuilder(str.length());

        for (int i = 0; i < str.length(); i++) {
            char c = str.charAt(i);
            if (Character.isUpperCase(c)) {
                result.append("_");
            }
            result.append(Character.toLowerCase(c));
        }
        return result.toString();
    }

    /**
     * Converts the passed in string to a valid java Class name. This basically
     * capitalizes each word and removes all word delimiters.
     * @param strIn The string to convert.
     * @return The converted string.
     */
    public static String classify(String strIn) {
        String str = strIn.trim();
        StringBuilder result = new StringBuilder(str.length());
        boolean wasWhitespace = false;

        for (int i = 0, j = 0; i < str.length(); i++) {
            char c = str.charAt(i);
            if (Character.isLetterOrDigit(c)) {
                if (i == 0) {
                    c = Character.toUpperCase(c);
                }
                if (wasWhitespace) {
                    c = Character.toUpperCase(c);
                    wasWhitespace = false;
                }
                result.insert(j, c);
                j++;
                continue;
            }
            wasWhitespace = true;
        }
        return result.toString();
    }

    /**
     * given a string, return the int of it; any parse error results in 0 being
     * returned
     * @param s the String to convert
     * @return int the String converted to an int type
     */

    public static int smartStringToInt(String s) {
        return smartStringToInt(s, 0);
    }

    /**
     * given a string, return the int of it; any parse error results in default
     * being returned
     * @param s the String to convert
     * @param defaultValue the default value to assign to the return value if
     * the String didn't parse correctly
     * @return int the String converted to an int type
     */
    public static int smartStringToInt(String s, int defaultValue) {
        int ret;
        try {
            ret = Integer.parseInt(s);
        }
        catch (NumberFormatException nfe) {
            ret = defaultValue;
        }

        return ret;
    }

    /**
     * given a string and a map, all instances of {key} will be replaced with
     * the value of 'key' in the map. so for example, "this is a {noun}" with a
     * Map that has ("noun" => "fish") would produce "this is a fish"
     * @param source the source string to be replaced
     * @param params the parameters to fill out the source string with
     * @return String Replaced String
     */
    public static String replaceTags(String source, Map<String, String> params) {
        String ret = source;
        Iterator<Map.Entry<String, String>> i = params.entrySet().iterator();
        while (i.hasNext()) {
            Map.Entry<String, String> me = i.next();
            ret = StringUtils.replace(ret, "<" + me.getKey() + " />", me.getValue()
                    .toString());
        }

        return ret;
    }

    /**
     * Using {@link java.util.StringTokenizer}, stringToList will convert the
     * string to a list of individual strings based on the standard default
     * StringTokenizer behavior. {@link java.util.StringTokenizer} <BR>
     * For example:<BR>
     * <BR>
     * "AAA BBB CCC DDD EEE FFF" <BR>
     * would be converted to a list containing:<BR>
     * {"AAA", "BBB", "CCC", "DDD", "EEE", "FFF"}<BR>
     * <BR>
     *
     * @param convertIn convert this string to a list
     * @return List version of specified string
     * @todo This should be removed and replaced with a call like:
     * Arrays.toList(str.split(","), String[]);
     */
    public static List<String> stringToList(String convertIn) {
        StringTokenizer st = new StringTokenizer(convertIn);
        List<String> retval = new LinkedList<String>();
        while (st.hasMoreTokens()) {
            retval.add(st.nextToken());
        }
        return retval;
    }

    /**
     * Create a random password of the specified length
     * @param lengthIn length of random password
     * @return String new random password
     */
    public static String makeRandomPassword(int lengthIn) {
        if (lengthIn < 5) {
            throw new IllegalArgumentException("Length too short");
        }
        StringBuilder sb = new StringBuilder(lengthIn);
        Random rand = new Random();
        int length = lengthIn;
        while (length-- > 5) {
            sb.append((char) ('A' + rand.nextInt(26)));
        }

        while (length-- >= 0) {
            sb.append((char) ('0' + rand.nextInt(10)));
        }
        return sb.toString();
    }

    /**
     * Convert a class's name into the name without the package For example
     * StringUtils.getClassNameNoPackage(StringUtils.class) outputs: StringUtils
     * @param clazz The Class we want to get the name of
     * @return String name of the class without the package
     */
    public static String getClassNameNoPackage(final Class clazz) {
        String fullyQualifiedClassName = clazz.getName();
        int idx = fullyQualifiedClassName.lastIndexOf('.');
        return fullyQualifiedClassName.substring(idx + 1);
    }

    /**
     * Returns a String for html parsing escapes html converts \n to a break tag
     * (&lt;BR/&lt;) converts urls beginning with http:// and https:// to links
     * Example: given http://foo.bar/example return <a
     * href="http://foo.bar/example">http://foo.bar/example</a>
     * @param convertIn the String we want to convert
     * @return html version of the String
     * @see org.apache.commons.lang.StringEscapeUtils
     */
    public static String htmlifyText(String convertIn) {
        if (convertIn == null) {
            return null;
        }
        if (logger.isDebugEnabled()) {
            logger.debug("htmlifyText() - " + convertIn);
        }
        String retval = StringEscapeUtils.escapeHtml(convertIn);
        retval = retval.replaceAll("\\\\r\\\\n", "<br/>");
        retval = retval.replaceAll("\\\\n", "<br/>");
        retval = retval.replaceAll("\r\n", "<br/>");
        retval = retval.replaceAll("\n", "<br/>");

        Pattern startUrl = Pattern.compile("https?://"); // http:// or https://
        Matcher next = startUrl.matcher(retval);
        boolean done = false;
        int previous = 0; // the starting index of the previously found url
        List<String> pieces = new LinkedList<String>();

        /*
         * Separates the string into a list. Break points for different tokens
         * in the list are the start of each hyperlink (http:// or https://).
         * Basically, this finds the start of each piece we need to modify
         */
        while (!done) {
            if (next.find()) {
                pieces.add(retval.substring(previous, next.start()));
                previous = next.start();
            }
            else {
                pieces.add(retval.substring(previous));
                done = true;
            }
        }

        /*
         * Adds each piece of the list back to the string modifying each that
         * starts with http:// or https:// This part finds the end of each url
         * and executes modifications
         */
        Iterator<String> itr = pieces.iterator();
<<<<<<< HEAD
        StringBuffer result = new StringBuffer();
=======
        StringBuilder result = new StringBuilder();
>>>>>>> 4f1c3dcf
        while (itr.hasNext()) {
            String current = itr.next();
            Matcher match = startUrl.matcher(current);
            if (match.find()) { // if this is a url
                int end = findEndOfUrl(current);
                StringBuilder modify = new StringBuilder("<a href=\"");
                if (end != -1) { // if the end of the url is not the end of the
                                 // token
                    modify.append(current.substring(0, end).replaceAll("&amp;", "&"));
                    modify.append("\">");
                    modify.append(current.substring(0, end));
                    modify.append("</a>");
                    modify.append(current.substring(end));
                }
                else { // if the end of the url is the end of the token
                    modify.append(current.substring(0).replaceAll("&amp;", "&"));
                    modify.append("\">");
                    modify.append(current.substring(0));
                    modify.append("</a>");
                }
                current = modify.toString();
            }
            result.append(current);
        }

        if (logger.isDebugEnabled()) {
            logger.debug("htmlifyText() - returning: " + result);
        }

        return result.toString();
    }

    /**
     * Join the strings contained in inputList with the separator. Returns null
     * if the input list is empty
     *
     * @param separator The String to glue the strings in inputList together
     * with
     * @param inputList The List of Strings to join
     * @return The joined String
     */
    public static String join(String separator, Collection<String> inputList) {
        Iterator<String> itty = inputList.iterator();

        return join(separator, itty);
    }

    /**
     * Join the strings contained in an iterator with a separator. Used by
     * join(String,List) and acts as a convenience for the few times we want to
     * use join without a list.
     * @param separator The String separator, use
     * <code>Localization.getInstance().getMessage("list delimiter")</code> for
     * the appropriate display separator.
     * @param itty The iterator containing display items.
     * @return The joined String
     */
    public static String join(String separator, Iterator<String> itty) {
        if (!itty.hasNext()) {
            return null;
        }

        StringBuilder ret = new StringBuilder();
        ret.append(itty.next());

        while (itty.hasNext()) {
            ret.append(separator);
            ret.append(itty.next());
        }

        return ret.toString();
    }

    /**
     * Finds end of URL.
     * @param entireToken input String (URL)
     * @return position of last char of URL, returns -1 when entire String is URL
     */
    private static int findEndOfUrl(String entireToken) {
        int space = entireToken.indexOf(' ');
        int line = entireToken.indexOf("<br/>");
        int tag = entireToken.indexOf("&lt;");
        int end = -1;

        // end characters
        Set<Character> endChars = new HashSet<Character>();
        endChars.add(new Character('.'));
        endChars.add(new Character(','));

        if (space == -1 || (space > line && line != -1)) {
            end = line;
        }
        else {
            end = space;
        }

        if (end == -1 || (end > tag && tag != -1)) {
            end = tag;
        }

        // dot before the end
        if (end > 0 && (endChars.contains(
                new Character(entireToken.charAt(end - 1))))) {
            end--;
        }
        // dot at the end
        else if (endChars.contains(
                new Character(entireToken.charAt(entireToken.length() - 1)))) {
            end = entireToken.length() - 1;
        }

        return end;
    }

    /**
     * Converts the number of bytes to the appropriate unit (B, KB, or MB)
     * depending on how many bytes there actually are. It then localizes the
     * display of this number and formats the display with the units. It will
     * return fractional units for larger numbers (123.45 Mb and 123.4 Kb)
     * @param bytes the number of bytes used by a file
     * @return A localized and formatted string displaying the file size
     */
    public static String displayFileSize(long bytes) {
        return displayFileSize(bytes, false);
    }

    /**
     * Converts the number of bytes to the appropriate unit (B, KB, or MB)
     * depending on how many bytes there actually are. It then localizes the
     * display of this number and formats the display with the units. It will
     * return fractional units for larger numbers (123.45 Mb and 123.4 Kb)
     * unless wholeNum == true.
     * @param bytes the number of bytes used by a file
     * @param wholeNum should the result be returned as a whole number?
     * @return A localized and formatted string displaying the file size
     */
    public static String displayFileSize(long bytes, boolean wholeNum) {
        LocalizationService ls = LocalizationService.getInstance();
        String number = null;
        String type = null;
        if (bytes >= (1024 * 1024)) { // show in megabytes (with two decimals)
            number = ls.formatNumber(new Double(bytes / (1024.0 * 1024)),
                    (wholeNum ? 0 : 2));
            type = "mb";
        }
        else if (bytes >= 1024) { // show in kilobytes (with one decimal)
            number = ls.formatNumber(new Double(bytes / 1024.0), (wholeNum ? 0 : 1));
            type = "kb";
        }
        else { // show in bytes (with no decimals)
            number = ls.formatNumber(new Long(bytes), 0);
            type = "b";
        }

        /*
         * the number that has now been localized is being used as an argument
         * for another localization call. I'm not really sure if the format of
         * displaying file sizes is truly something that needs to be localized.
         */
        return ls.getMessage("file_size." + type, number);
    }

    private static void checkUnits(int maxUnit, int minUnit) {
        if (maxUnit < 0 || maxUnit > YEARS_UNITS) {
            throw new IllegalArgumentException("maxUnit out of range");
        }
        if (minUnit < 0 || minUnit > YEARS_UNITS) {
            throw new IllegalArgumentException("minUnit out of range");
        }
        if (maxUnit < minUnit) {
            throw new IllegalArgumentException("maxUnit must be >= minUnit!");
        }
    }

    /**
     * Takes a target time (in msecs) and a maximum and minimum
     * time-unit-of-interest and returns an I18N string in
     * "x [maxUnits] y [units] ... z [minUnits] [ago:from now]" format.
     *
     * @param target timestamp in msecs-since-epoch of the event
     * @param maxUnit constant representing the maximum unit you want to
     * display.
     * @param minUnit constant representing the minimum unit you want to
     * display.
     * @return I18N string in "x [maxUnits] y [units] ... z [minUnits] [ago:from
     * now] format
     * @throws IllegalArgumentException if maxUnit or minUnit not recognized, or
     * if maxUnit < minUnit
     */
    public static String categorizeTime(long target, int maxUnit, int minUnit) {
        checkUnits(maxUnit, minUnit);
        long now = System.currentTimeMillis();
        long elapsedTime = (now > target ? (now - target) : (target - now));

        // Start by filling an array with the number of "whole units"
        // for each of the units requested, from max to min.
        // NOTE: this whole process works only because the MILLIS_PER_UNIT
        // and UNITS_PER_NEXT arrays are in synch wit hthe _UNIT specifiers.
        long[] unitValues = new long[MILLIS_PER_UNIT.length];
        for (int currUnit = maxUnit; currUnit >= minUnit; currUnit--) {
            if (currUnit == maxUnit) {
                unitValues[currUnit] = elapsedTime / MILLIS_PER_UNIT[currUnit];
            }
            else {
                elapsedTime -= (unitValues[currUnit + 1] * MILLIS_PER_UNIT[currUnit + 1]);
                unitValues[currUnit] = elapsedTime / MILLIS_PER_UNIT[currUnit];
            }
        }

        // Now, localize the unit-strings for each unit requested
        StringBuilder buff = new StringBuilder();
        for (int currUnit = maxUnit; currUnit >= minUnit; currUnit--) {
            buff = buff.append(localizeUnit(unitValues[currUnit], currUnit)).append(" ");
        }

        // Now, localize the whole message and return it
        LocalizationService ls = LocalizationService.getInstance();
        return ls.getMessage("timetag.categorizeLongFormat", buff.toString().trim(),
                getTense(now, target));
    }

    // Return the "n <unit(s)>" string for the specified unit and n
    private static String localizeUnit(long interval, int unit) {
        LocalizationService ls = LocalizationService.getInstance();
        String unitString = getUnitString(unit, interval);
        return ls.getMessage("timetag.oneunit", interval, unitString);
    }

    /**
     * Takes a target time (in msecs) and a time-unit-of-interest and returns an
     * I18N string in "x {units} {ago:from now}" format.
     *
     * @param target timestamp in msecs-since-epoch of the event
     * @param maxUnit constant representing the unit you want to display. The
     * code will "back off" from that to show the largest non-zero unit needed
     * to represent the time-difference
     * @return I18N string in "x {units} {ago:from now}" format
     * @throws IllegalArgumentException if maxUnit not recognized
     */
    public static String categorizeTime(long target, int maxUnit) {
        checkUnits(maxUnit, maxUnit);
        long remainder;
        long valInMaxUnits;

        long now = System.currentTimeMillis();
        long elapsedTime = (now > target ? (now - target) : (target - now));
        int theUnit = findMaximumUnitFor(elapsedTime, maxUnit);

        // maxUnit is now one of entered-value,
        // largest-unit-smaller-than-elapsed,
        // or SECONDS_UNITS. Figure out how-many units we have, and what the
        // remainder is
        valInMaxUnits = elapsedTime / MILLIS_PER_UNIT[theUnit];
        remainder = elapsedTime % MILLIS_PER_UNIT[theUnit];

        // If the remainder > half a unit, round up.
        // Note: we don't round seconds
        if (theUnit != SECONDS_UNITS &&
                remainder >= (MILLIS_PER_UNIT[theUnit - 1] *
                        (UNITS_PER_NEXT[theUnit - 1] / 2))) {
            valInMaxUnits++;
        }

        // Now we have all the pieces - return the localized string
        LocalizationService ls = LocalizationService.getInstance();
        String unitString = getUnitString(theUnit, valInMaxUnits);
        String tense = getTense(now, target);
        return ls.getMessage("timetag.categorizeFormat", valInMaxUnits, unitString, tense);
    }

    // What's the biggest unit <= specified elapsed time?
    private static int findMaximumUnitFor(long elapsed, int specifiedMax) {
        // Find max units < elapsed time
        int theUnit = specifiedMax;
        while (elapsed < MILLIS_PER_UNIT[theUnit] && theUnit > SECONDS_UNITS) {
            theUnit--;
        }
        return theUnit;
    }

    // What's the i18n string for the specified unit.
    // Handles 1-vs-many
    private static String getUnitString(int unit, long val) {
        LocalizationService ls = LocalizationService.getInstance();
        switch (unit) {
        case SECONDS_UNITS:
            if (val == 1) {
                return ls.getMessage("timetag.second");
            }
            return ls.getMessage("timetag.seconds");
        case MINUTES_UNITS:
            if (val == 1) {
                return ls.getMessage("timetag.minute");
            }
            return ls.getMessage("timetag.minutes");
        case HOURS_UNITS:
            if (val == 1) {
                return ls.getMessage("timetag.hour");
            }
            return ls.getMessage("timetag.hours");
        case DAYS_UNITS:
            if (val == 1) {
                return ls.getMessage("timetag.day");
            }
            return ls.getMessage("timetag.days");
        case WEEKS_UNITS:
            if (val == 1) {
                return ls.getMessage("timetag.week");
            }
            return ls.getMessage("timetag.weeks");
        case MONTHS_UNITS:
            if (val == 1) {
                return ls.getMessage("timetag.month");
            }
            return ls.getMessage("timetag.months");
        case YEARS_UNITS:
            if (val == 1) {
                return ls.getMessage("timetag.year");
            }
            return ls.getMessage("timetag.years");

        default:
            return ls.getMessage("timetag.unknown");
        }
    }

    // Is Target in the past or the future?
    private static String getTense(long now, long target) {
        LocalizationService ls = LocalizationService.getInstance();
        if (now < target) {
            return ls.getMessage("timetag.futuretense");
        }
        return ls.getMessage("timetag.pasttense");
    }

    /**
     * Convert an incoming web-string (with \r\n EOL) to a Linux string (with \n
     * as EOL)
     * @param inWebStr string from a web form
     * @return Linux-EOL'd-string TODO: This shoudl be generalized to handle
     * other kinds of non-Linux EOLs, so we can use it on uploaded files as well
     */
    public static String webToLinux(String inWebStr) {
        return (inWebStr == null ? null : inWebStr.replaceAll("\r\n", "\n"));
    }

    /**
     * Encode a string for use in a URL.
     * @param source Source string to encode.
     * @return Encoded version of source.
     */
    public static String urlEncode(String source) {
        String encodedParam = null;
        try {
            encodedParam = URLEncoder.encode(source, "UTF-8");
        }
        catch (Exception e) {
            encodedParam = URLEncoder.encode(source);
        }
        return encodedParam;
    }

    /**
     * Basically turns an html or xml snippet to plain text Meant to be used
     * along with string resources xml file messages. This is a best guess plain
     * text conversion.. For example the following text
     *
     * <pre>
     * &lt;p&gt;You donot have enough entitlements for &lt;strong&gt;
     *                   xyz system &lt;/strong&gt;&lt;/p&gt;
     * will get converted to
     * You donot have enough entitlements for xyz system
     * It just returns the original snippet back in the case
     * of an xml error (however it throws a warning)...
     * &#064;param html the html/xml String resources snippet to convert
     * @param html html input
     * @return the plain text version.
     */
    public static String toPlainText(String html) {
        XmlToPlainText helper = new XmlToPlainText();
        return helper.convert(html);
    }

    /**
     * Converts an object to json representation
     * @param obj any object
     * @return the jsoned representation
     */
    public static String toJson(Object obj) {
        JSONWriter writer = new JSONWriter();
        return writer.write(obj);
    }

    /**
     * Converts a jsoned representation back to the object
     * @param json json string
     * @return the converted object.. The caller is expected to know the kind of
     * returned object.
     */
    public static Object jsonToObject(String json) {
        JSONReader reader = new JSONReader();
        return reader.read(json);
    }

    /**
     * Convert a string of options (name value pairs separated by '=', where the
     * pairs are seperated by 'separator'), into a map.
     * @param options the string of options
     * @param errorKey the localization key of the error message to throw if we
     * can't parse it correctly
     * @param separator the separator the separates different name value pairs
     * @return a map containing name value pairs of options
     * @throws ValidatorException if there isn't an '=' sign seperating the
     * pairs
     */
    public static Map<String, String> convertOptionsToMap(String options, String errorKey,
                                                                String separator)
        throws ValidatorException {
        Map<String, String> toReturn = new HashMap<String, String>();
        StringTokenizer token = new StringTokenizer(options, separator);
        while (token.hasMoreElements()) {
            String option = token.nextToken();
            if (!StringUtils.isBlank(option)) { //Skip blank lines
                String[] args = option.split("=", 2);
                if (args.length != 2) {
                    ValidatorException.raiseException(errorKey, option);
                }
                else {
                    toReturn.put(args[0], args[1].trim());
                }
            }
        }
        return toReturn;
    }

    /**
     * Convert a map of kernel options into a string: name1=value1 name2=value2
     * name3=value
     * @param map the map of options
     * @param seperator the seperator to seperate the pairs with
     * @return the formatted string
     */
    public static String convertMapToString(Map<String, Object> map, String seperator) {

        StringBuilder string = new StringBuilder();
        for (Object key : map.keySet()) {
            string.append(key + "=" + map.get(key) + seperator);
        }
        return string.toString();
    }

    /**
     * Add a path onto another path (either local path or networked service).
     * This ensures double '/'s aren't included
     * @param originalPath The start of the path (i.e. http://localhost/, or
     * /var/www/)
     * @param toAdd what to add (i.e. /pub/test.file)
     * @return the full path with no duplicate '/'s
     */
    public static String addPath(String originalPath, String toAdd) {
        return FilenameUtils.normalize(originalPath + toAdd);
    }

    /**
     *
     * @param b The byteArray of the compressedDigest stream
     * @return the hexString equivalent
     */
    public static String getHexString(byte[] b) {
        String result = "";
        for (int i = 0; i < b.length; i++) {
            result += Integer.toString((b[i] & 0xff) + 0x100, 16).substring(1);
        }
        return result;
    }


    /**
     * Checks, whether string contains invalid xml chars
     * @param string to check
     * @return true if there're xml invalid chars
     */
    public static Boolean containsInvalidXmlChars2(String string) {
        for (int i = 0; i < string.length(); i++) {
            if (!XMLChar.isValid(string.charAt(i))) {
                return Boolean.TRUE;
            }
        }
        return Boolean.FALSE;
    }

    /**
     * Tests String byte-length and eventually truncates
     * @param str input String
     * @param length target length
     * @return truncated String
     */
    public static String getBytesTruncatedString(String str, int length) {
        try {
            byte[] bytes = str.getBytes("UTF-8");
            if (bytes.length > length) {
                return new String(Arrays.copyOf(bytes, length), "UTF-8");
            }
        }
        catch (UnsupportedEncodingException e) {
            logger.warn("Unable to convert to UTF-8 bytes.");
        }
        return str;
    }


    /**
     * Returns null, if string is empty, is already null or contains tabs, whitespace,
     * line breaks or other non-valuable content. It also matches Unicode characters.
     * @param str string
     * @return null if empty (see description), original string otherwise.
     */
    public static String nullOrValue(String str) {
        return (str == null ? "" : str)
                   .trim()
                   .replaceAll("[^\\p{L}\\p{Nd}]", "")
                   .isEmpty() ? null : str;
    }

    /**
     * Returns null, if string is empty
     * @param str string
     * @return null if empty, original string otherwise
     */
    public static String nullIfEmpty(String str) {
        return StringUtils.isBlank(str) ? null : str;
    }


    /**
     * Check if the script seems to be valid.
     * @param script Script body
     * @return null if no errors, otherwise result enum with the error code.
     */
    public static ScriptCheckResult scriptPrematureCheck(String script) {
        ScriptCheckResult result = null; // Assume the script is valid.
        if (StringUtil.nullOrValue(script) == null) {
            result = ScriptCheckResult.NO_SCRIPT_DEFINED;
        }
        else {
            boolean hasShellDeclaration = false;
            int codeLines = 0;

            String[] lines = script.split(System.getProperty("line.separator"));
            for (int i = 0; i < lines.length; i++) {
                String line = StringUtil.nullOrValue(lines[i]);
                if (line != null) {
                    line = line.trim();
                    if (line.startsWith("#!/") && !hasShellDeclaration) {
                        hasShellDeclaration = true;
                    }
                    else if (!line.startsWith("#")) {
                        codeLines++;
                    }
                }
            }

            if (codeLines == 0) {
                result = ScriptCheckResult.NO_SCRIPT_DEFINED;
            }
            else if (!hasShellDeclaration) {
                result = ScriptCheckResult.NO_SHELL_DEFINED;
            }
        }

        return result;
    }
}<|MERGE_RESOLUTION|>--- conflicted
+++ resolved
@@ -348,11 +348,7 @@
          * and executes modifications
          */
         Iterator<String> itr = pieces.iterator();
-<<<<<<< HEAD
-        StringBuffer result = new StringBuffer();
-=======
         StringBuilder result = new StringBuilder();
->>>>>>> 4f1c3dcf
         while (itr.hasNext()) {
             String current = itr.next();
             Matcher match = startUrl.matcher(current);
