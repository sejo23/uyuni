/**
 * Copyright (c) 2009--2014 Red Hat, Inc.
 *
 * This software is licensed to you under the GNU General Public License,
 * version 2 (GPLv2). There is NO WARRANTY for this software, express or
 * implied, including the implied warranties of MERCHANTABILITY or FITNESS
 * FOR A PARTICULAR PURPOSE. You should have received a copy of GPLv2
 * along with this software; if not, see
 * http://www.gnu.org/licenses/old-licenses/gpl-2.0.txt.
 *
 * Red Hat trademarks are not licensed under GPLv2. No permission is
 * granted to use or replicate Red Hat trademarks that are incorporated
 * in this software or its documentation.
 */
package com.redhat.rhn.common.conf;

import org.apache.commons.lang.StringUtils;

import com.redhat.rhn.common.validator.HostPortValidator;
import com.redhat.rhn.domain.kickstart.KickstartData;

import java.io.File;

/**
 * ConfigDefaults is the place to store application specific Config settings
 * and convenience methods.
 *
 * @version $Rev$
 */
public class ConfigDefaults {

    private static ConfigDefaults instance = new ConfigDefaults();

    public static final String SPACEWALK = "Spacewalk";
    //
    // Names of the configuration parameters
    //

    public static final String SSL_AVAILABLE = "ssl_available";

    public static final String SYSTEM_CHECKIN_THRESHOLD = "web.system_checkin_threshold";
    public static final String WEB_DEFAULT_MAIL_FROM = "web.default_mail_from";
    public static final String WEB_ENCRYPTED_PASSWORDS = "web.encrypted_passwords";
    public static final String WEB_L10N_RESOURCEBUNDLES = "web.l10n_resourcebundles";
    public static final String WEB_PAM_AUTH_SERVICE = "web.pam_auth_service";
    public static final String WEB_SESSION_DATABASE_LIFETIME =
            "web.session_database_lifetime";

    public static final String WEB_SESSION_SECRET_1 = "web.session_secret_1";
    public static final String WEB_SESSION_SECRET_2 = "web.session_secret_2";
    public static final String WEB_SESSION_SECRET_3 = "web.session_secret_3";
    public static final String WEB_SESSION_SECRET_4 = "web.session_secret_4";

    public static final String WEB_SESSION_SWAP_SECRET_1 = "web.session_swap_secret_1";
    public static final String WEB_SESSION_SWAP_SECRET_2 = "web.session_swap_secret_2";
    public static final String WEB_SESSION_SWAP_SECRET_3 = "web.session_swap_secret_3";
    public static final String WEB_SESSION_SWAP_SECRET_4 = "web.session_swap_secret_4";

    public static final String WEB_SMTP_SERVER = "web.smtp_server";
    public static final String ERRATA_CACHE_COMPUTE_THRESHOLD
    = "errata_cache_compute_threshold";

    public static final String DOWNLOAD_URL_LIFETIME = "download_url_lifetime";

    public static final String NON_EXPIRABLE_PACKAGE_URLS = "non_expirable_package_urls";

    public static final String WEB_IS_MONITORING_SCOUT = "web.is_monitoring_scout";

    public static final String WEB_IS_MONITORING_BACKEND = "web.is_monitoring_backend";

    public static final String SATELLITE_PARENT = "server.satellite.rhn_parent";

    public static final String JABBER_SERVER = "server.jabber_server";

    public static final String WEB_SCOUT_SHARED_KEY = "monitoring.scout_shared_key";

    public static final String KICKSTART_HOST = "kickstart_host";

    public static final String CONFIG_REVISION_MAX_SIZE = "web.maximum_config_file_size";

    public static final String WEB_EXCLUDED_COUNTRIES = "java.excluded_countries";

    public static final String DISCONNECTED = "disconnected";

    public static final String DEFAULT_SAT_PARENT = "satellite.rhn.redhat.com";

    public static final String FORCE_UNENTITLEMENT = "web.force_unentitlement";

    public static final String PRODUCT_NAME = "web.product_name";
    public static final String VENDOR_NAME = "web.vendor_name";
    public static final String ENTERPRISE_LINUX_NAME = "web.enterprise_linux_name";
    public static final String VENDOR_SERVICE_NAME = "web.vendor_service_name";

    public static final String COBBLER_AUTOMATED_USER = "java.taskomatic_cobbler_user";

    public static final String DOC_REFERENCE_GUIDE = "docs.reference_guide";
    public static final String DOC_INSTALL_GUIDE = "docs.install_guide";
    public static final String DOC_PROXY_GUIDE = "docs.proxy_guide";
    public static final String DOC_CLIENT_CONFIG_GUIDE = "docs.client_config_guide";
    public static final String DOC_USER_GUIDE = "docs.user_guide";
    public static final String DOC_GETTING_STARTED_GUIDE = "docs.getting_started_guide";
    public static final String DOC_RELEASE_NOTES = "docs.release_notes";

    public static final String WEB_SUBSCRIBE_PROXY_CHANNEL = "web.subscribe_proxy_channel";

    public static final String TAKE_SNAPSHOTS = "enable_snapshots";

    public static final String ACTIONS_DISPLAY_LIMIT = "web.actions_display_limit";

    /**
     * The default maximum size for config revisions,  (128 K)
     */
    public static final int DEFAULT_CONFIG_REVISION_MAX_SIZE = 131072;

    public static final String REPOMD_PATH_PREFIX = "taskomatic.repomd_path_prefix";

    public static final String REPOMD_CACHE_MOUNT_POINT = "repomd_cache_mount_point";


    public static final String DEFAULT_KICKSTART_PACKAGE_NAME = "spacewalk-koan";
    public static final String KICKSTART_PACKAGE_NAME = "kickstart_package";

    public static final String MOUNT_POINT = "mount_point";
    public static final String KICKSTART_MOUNT_POINT = "kickstart_mount_point";

    public static final String PAGE_SIZES = "web.page_sizes";
    public static final String DEFAULT_PAGE_SIZE = "web.default_page_size";

    public static final String KICKSTART_COBBLER_DIR = "kickstart.cobbler.dir";
    public static final String COBBLER_SNIPPETS_DIR = "cobbler.snippets.dir";
    private static final String DEFAULT_COBBLER_SNIPPET_DIR = "/var/lib/cobbler/snippets";
    private static final String COBBLER_NAME_SEPARATOR = "cobbler.name.separator";
    public static final String POWER_MANAGEMENT_TYPES = "java.power_management.types";
<<<<<<< HEAD

    public static final String COBBLER_BOOTSTRAP_KERNEL = "java.cobbler_bootstrap.kernel";
    public static final String COBBLER_BOOTSTRAP_INITRD = "java.cobbler_bootstrap.initrd";
    public static final String COBBLER_BOOTSTRAP_BREED = "java.cobbler_bootstrap.breed";
    public static final String COBBLER_BOOTSTRAP_ARCH = "java.cobbler_bootstrap.arch";
    public static final String COBBLER_BOOTSTRAP_EXTRA_KERNEL_OPTIONS =
        "java.cobbler_bootstrap.extra_kernel_options";
=======
>>>>>>> 3e2120b7

    public static final String KVM_VIRT_PATH_DIR = "kickstart.virt_storage_path_kvm";
    public static final String XEN_VIRT_PATH_DIR = "kickstart.virt_storage_path_xen";
    private static final String DEFAULT_XEN_VIRT_PATH = "/var/lib/xen/images";
    private static final String DEFAULT_KVM_VIRT_PATH = "/var/lib/libvirt/images";
    public static final String VIRT_BRIDGE = "kickstart.virt_bridge";
    public static final String VIRT_MEM = "kickstart.virt_mem_size_mb";
    public static final String VIRT_CPU = "kickstart.virt_cpus";
    public static final String VIRT_DISK = "kickstart.virt_disk_size_gb";
    public static final String KICKSTART_NETWORK_INTERFACE = "kickstart.default_interface";

    public static final String SPACEWALK_REPOSYNC_PATH = "spacewalk_reposync_path";
    public static final String SPACEWALK_REPOSYNC_LOG_PATH = "spacewalk_reposync_logpath";
    public static final String USE_DB_REPODATA = "user_db_repodata";
    public static final String CONFIG_MACRO_ARGUMENT_REGEX = "config_macro_argument_regex";

    public static final String DB_BACKEND = "db_backend";
    public static final String DB_BACKEND_ORACLE = "oracle";
    public static final String DB_BACKEND_POSTGRESQL = "postgresql";
    public static final String DB_USER = "db_user";
    public static final String DB_PASSWORD = "db_password";
    public static final String DB_NAME = "db_name";
    public static final String DB_HOST = "db_host";
    public static final String DB_PORT = "db_port";
    public static final String DB_SSL_ENABLED = "db_ssl_enabled";
    public static final String DB_PROTO = "hibernate.connection.driver_proto";
    public static final String DB_CLASS = "hibernate.connection.driver_class";

    public static final String SSL_TRUSTSTORE = "java.ssl_truststore";

    public static final String LOOKUP_EXCEPT_SEND_EMAIL = "lookup_exception_email";

    public static final String KS_PARTITION_DEFAULT = "kickstart.partition.default";

    // Audit logging properties
    public static final String AUDIT_ENABLED = "audit.enabled";
    public static final String AUDIT_SERVER = "audit.server";

    /**
     * System Currency defaults
     */
    public static final String SYSTEM_CURRENCY_CRIT = "java.sc_crit";
    public static final String SYSTEM_CURRENCY_IMP  = "java.sc_imp";
    public static final String SYSTEM_CURRENCY_MOD  = "java.sc_mod";
    public static final String SYSTEM_CURRENCY_LOW  = "java.sc_low";
    public static final String SYSTEM_CURRENCY_BUG  = "java.sc_bug";
    public static final String SYSTEM_CURRENCY_ENH  = "java.sc_enh";

    /**
     * Taskomatic defaults
     */
    public static final String TASKOMATIC_CHANNEL_REPODATA_WORKERS
        = "java.taskomatic_channel_repodata_workers";

    /**
     * HTTP proxy defaults
     */
    private static final String HTTP_PROXY = "server.satellite.http_proxy";
    private static final String HTTP_PROXY_USERNAME =
        "server.satellite.http_proxy_username";
    private static final String HTTP_PROXY_PASSWORD =
        "server.satellite.http_proxy_password";
    private static final int DEFAULT_HTTP_PROXY_PORT = 80;

    private ConfigDefaults() {
    }

    /**
     * Returns the System Currency multiplier for critical security errata
     * @return the System Currency multiplier for critical security errata
     */
    public Integer getSCCrit() {
        return Config.get().getInt(SYSTEM_CURRENCY_CRIT, 32);
    }

    /**
     * Returns the System Currency multiplier for important security errata
     * @return the System Currency multiplier for important security errata
     */
    public Integer getSCImp() {
        return Config.get().getInt(SYSTEM_CURRENCY_IMP, 16);
    }

    /**
     * Returns the System Currency multiplier for moderate security errata
     * @return the System Currency multiplier for moderate security errata
     */
    public Integer getSCMod() {
        return Config.get().getInt(SYSTEM_CURRENCY_MOD, 8);
    }

    /**
     * Returns the System Currency multiplier for low security errata
     * @return the System Currency multiplier for low security errata
     */
    public Integer getSCLow() {
        return Config.get().getInt(SYSTEM_CURRENCY_LOW, 4);
    }

    /**
     * Returns the System Currency multiplier for bug fix errata
     * @return the System Currency multiplier for bug fix errata
     */
    public Integer getSCBug() {
        return Config.get().getInt(SYSTEM_CURRENCY_BUG, 2);
    }

    /**
     * Returns the System Currency multiplier for enhancement errata
     * @return the System Currency multiplier for enhancement errata
     */
    public Integer getSCEnh() {
        return Config.get().getInt(SYSTEM_CURRENCY_ENH, 1);
    }

    /**
     * Get instance of ConfigDefaults.
     * @return ConfigDefaults instance.
     */
    public static ConfigDefaults get() {
        return instance;
    }

    /**
     * Return the kickstart mount point directory
     * Note the mount point is guaranteed to have a
     * '/' at the end of the string so you can use it
     * for appending sub directories.
     * @return the ks mount point directory.
     */
    public String getKickstartMountPoint() {
        String mount =  StringUtils.defaultIfEmpty(
                Config.get().getString(KICKSTART_MOUNT_POINT),
                Config.get().getString(MOUNT_POINT)).trim();
        if (!mount.endsWith("/")) {
            mount = mount + "/";
        }
        return mount;
    }


    /**
     * Returns the default kickstart package name
     * @return the default kickstart package name
     */
    public String getKickstartPackageName() {
        return StringUtils.defaultIfEmpty(Config.get().getString(KICKSTART_PACKAGE_NAME),
                DEFAULT_KICKSTART_PACKAGE_NAME).trim();
    }

    /**
     * Get the user string for use with authorization between Spacewalk
     * and Cobbler if there is no actual user in context.
     *
     * @return String from our config
     */
    public String getCobblerAutomatedUser() {
        return Config.get().getString(COBBLER_AUTOMATED_USER, "taskomatic_user");
    }

    /**
     * Returns all the available page sizes.
     * Note this is only meant to check
     * if the web.page_sizes config entry is set
     * you might want to use PageSizeDecorator.getPageSizes instead.
     * @see com.redhat.rhn.frontend.taglibs.list.decorators.PageSizeDecorator
     * for more info.
     * @return the comma separated list of page sizes or "".
     */
    public String getPageSizes() {
        return Config.get().getString(PAGE_SIZES, "");
    }

    /**
     * Returns the default page size config entry.
     * Note this is only meant to check
     * if the web.default_page_size config entry is set
     * you might want to use PageSizeDecorator.getDefaultPageSize instead.
     * @see com.redhat.rhn.frontend.taglibs.list.decorators.PageSizeDecorator
     * for more info.
     * @return the default page size config entry or "".
     */
    public String getDefaultPageSize() {
        return Config.get().getString(DEFAULT_PAGE_SIZE, "");
    }

    /**
     * Returns the directory which hosts all the
     * cobbler kickstart .cfg files..
     * All the .cfg files that have been generated
     * by spacewalk will be either at
     * ${kickstart.cobbler.dir}/wizard or
     * ${kickstart.cobbler.dir}/upload
     * @return the dir which has the kickstarts
     */
    public String getKickstartConfigDir() {
        return Config.get().getString(KICKSTART_COBBLER_DIR, "/var/lib/rhn/kickstarts/");
    }

    /**
     * Returns the directory which hosts all the
     * org specific cobbler snippets files..
     * All the snippet files that have been generated
     * by spacewalk will be at
     * /var/lib/cobbler/snippets
     *
     * @return the dir which has the kickstarts cobbler snippets
     */
    public String getCobblerSnippetsDir() {
        return Config.get().getString(COBBLER_SNIPPETS_DIR, DEFAULT_COBBLER_SNIPPET_DIR);
    }

    /**
     * Returns the base directory where the virt artifacts will be stored.
     * This information is used while setting up system records and so on..
     * @param xen true if the virt path required is for a xen virt type.
     * @return the virt path..
     */
    public File getVirtPath(boolean xen) {
        String virtPath = xen ? XEN_VIRT_PATH_DIR : KVM_VIRT_PATH_DIR;
        String defaultVirtPath = xen ? DEFAULT_XEN_VIRT_PATH : DEFAULT_KVM_VIRT_PATH;
        return new File(Config.get().getString(virtPath, defaultVirtPath));
    }

    /**
     * Returns the default value for the xen virt bridge
     * @return  the value for virt bridge.
     */
    public String getDefaultXenVirtBridge() {
        return Config.get().getString(VIRT_BRIDGE, "xenbr0");
    }

    /**
     * Returns the default value for the xen virt bridge
     * @return  the value for virt bridge.
     */
    public String getDefaultKVMVirtBridge() {
        return Config.get().getString(VIRT_BRIDGE, "virbr0");
    }


    /**
     * Returns the default virt disk size in GBs
     * @return the virt disk size
     */
    public int getDefaultVirtDiskSize() {
        return Config.get().getInt(VIRT_DISK, 3);
    }

    /**
     * Returns the default VirtMemory Size in MBs
     * @param data the kickstart data, so we can tell if it's RHEL 7
     * @return the memory size
     */
    public int getDefaultVirtMemorySize(KickstartData data) {
        // RHEL 7 requires at least 1024 MB of ram to install
        if (data.isRhel7OrGreater()) {
            return Config.get().getInt(VIRT_MEM, 1024);
        }
        return Config.get().getInt(VIRT_MEM, 512);
    }

    /**
     * Returns the default number of virt cpus
     * @return the number of virt cpus
     */
    public int getDefaultVirtCpus() {
        return Config.get().getInt(VIRT_CPU, 1);
    }


    /**
     * Check to see if monitoring scout functionality is enabled
     *
     * @return true if scout is enabled
     */
    public boolean isMonitoringScout() {
        return Config.get().getBoolean(WEB_IS_MONITORING_SCOUT);
    }

    /**
     * Check to see if monitoring backend functionality is enabled
     *
     * @return true if backend is enabled
     */
    public boolean isMonitoringBackend() {
        return Config.get().getBoolean(WEB_IS_MONITORING_BACKEND);
    }

    /**
     * Return <code>true</code> if SSL is available for web traffic.
     *
     * @return <code>true</code> if SSL is available for web traffic.
     */
    public boolean isSSLAvailable() {
        return Config.get().getBoolean(SSL_AVAILABLE);
    }

    /**
     *
     * @return if we should force unentitlement of systems
     * when setting entitlements below current usage for multiorg
     */
    public boolean forceUnentitlement() {
        return Config.get().getBoolean(FORCE_UNENTITLEMENT);
    }

    /**
     * Check if this Sat is disconnected or not
     * @return boolean if this sat is disconnected or not
     */
    public boolean isDisconnected() {
        return (Config.get().getBoolean(DISCONNECTED));
    }

    /**
     * Get the configured hostname for this RHN Server.
     * @return String hostname
     */
    public String getHostname() {
        return Config.get().getString(JABBER_SERVER);
    }

    /**
     * Returns the URL for the search server, if not defined returns
     * http://localhost:2828/RPC2
     * @return the URL for the search server.
     */
    public String getSearchServerUrl() {
        String searchServerHost =
                Config.get().getString("search_server.host", "localhost");
        int searchServerPort = Config.get().getInt("search_server.port", 2828);
        return "http://" + searchServerHost + ":" + searchServerPort + "/RPC2";
    }

    /**
     * Returns the URL for the tasko server, if not defined returns
     * http://localhost:2829/RPC2
     * @return the URL for the search server.
     */
    public String getTaskoServerUrl() {
        String taskoServerHost =
                Config.get().getString("tasko_server.host", "localhost");
        int taskoServerPort = Config.get().getInt("tasko_server.port", 2829);
        return "http://" + taskoServerHost + ":" + taskoServerPort + "/RPC2";
    }

    /**
     * Get the URL to the cobbler server
     * @return http url
     */
    public String getCobblerServerUrl() {
        String cobblerServer = getCobblerHost();
        int cobblerServerPort = Config.get().getInt("cobbler.port", 80);
        return "http://" + cobblerServer + ":" + cobblerServerPort;
    }


    /**
     * Get just the cobbler hostname
     * @return the cobbler hostname
     */
    public String getCobblerHost() {
        return Config.get().getString("cobbler.host", "localhost");
    }

    /**
     * get the text to print at the top of a kickstart template
     * @return the header
     */
    public String getKickstartTemplateHeader() {
        return Config.get().getString("kickstart.header", "#errorCatcher ListErrors");
    }


    /**
     * Returns the default network interface for a kickstart profile
     * @return the network interface
     */
    public String getDefaultKickstartNetworkInterface() {
        return Config.get().getString(KICKSTART_NETWORK_INTERFACE, "eth0");
    }

    /**
     * Return true if this is a Spacewalk instance. (as opposed to Satellite)
     * @return true is this is a Spacewalk instance.
     */
    public boolean isSpacewalk() {
        if (Config.get().getString(PRODUCT_NAME).equals(SPACEWALK)) {
            return true;
        }
        return false;
    }

    /**
     * Return true if you are to use/save repodata into the DB
     * @return true or false
     */
    public boolean useDBRepodata() {
        if (Config.get().getString(USE_DB_REPODATA) == null) {
            return true;
        }
        return Config.get().getBoolean(USE_DB_REPODATA);
    }

    /**
     * Get the seperator to use when creating cobbler namse
     *  defaults to ':'
     * @return the seperator
     */
    public String getCobblerNameSeparator() {
        return Config.get().getString(COBBLER_NAME_SEPARATOR, ":");

    }

    /**
<<<<<<< HEAD
     * Returns the bootstrap kernel path
     * @return the path
     */
    public String getCobblerBootstrapKernel() {
        return Config.get().getString(COBBLER_BOOTSTRAP_KERNEL);
    }

    /**
     * Returns the bootstrap initrd path
     * @return the path
     */
    public String getCobblerBootstrapInitrd() {
        return Config.get().getString(COBBLER_BOOTSTRAP_INITRD);
    }

    /**
     * Returns the bootstrap breed
     * @return the breed
     */
    public String getCobblerBootstrapBreed() {
        return Config.get().getString(COBBLER_BOOTSTRAP_BREED);
    }

    /**
     * Returns the bootstrap kernel arch name
     * @return the arch
     */
    public String getCobblerBootstrapArch() {
        return Config.get().getString(COBBLER_BOOTSTRAP_ARCH);
    }

    /**
     * Returns the bootstrap extra kernel options
     * @return the options
     */
    public String getCobblerBootstrapExtraKernelOptions() {
        return Config.get().getString(COBBLER_BOOTSTRAP_EXTRA_KERNEL_OPTIONS);
    }

    /**
=======
>>>>>>> 3e2120b7
     * Returns power management types supported by Cobbler
     * @return the types
     */
    public String getCobblerPowerTypes() {
        return Config.get().getString(POWER_MANAGEMENT_TYPES);
    }

    /**
     * is the server configured to use oracle
     * @return true if so
     */
    public boolean isOracle() {
        return DB_BACKEND_ORACLE.equals(Config.get().getString(DB_BACKEND));
    }

    /**
     * is the server configured to use oracle
     * @return true if so
     */
    public boolean isPostgresql() {
        return DB_BACKEND_POSTGRESQL.equals(Config.get().getString(DB_BACKEND));
    }

    private void setSslTrustStore() throws ConfigException {
        String trustStore = Config.get().getString(SSL_TRUSTSTORE);
        if (trustStore == null || !new File(trustStore).isFile()) {
            throw new ConfigException("Can not find java truststore at " +
                trustStore + ". Path can be changed with " +
                SSL_TRUSTSTORE + " option.");
        }
        System.setProperty("javax.net.ssl.trustStore", trustStore);
    }

    /**
     * Constructs JDBC connection string based on configuration, checks for
     * some basic sanity.
     * @return JDBC connection string
     * @throws ConfigException if unknown database backend is set,
     */
    public String getJdbcConnectionString() throws ConfigException {
        String dbName = Config.get().getString(DB_NAME);
        String dbHost = Config.get().getString(DB_HOST);
        String dbPort = Config.get().getString(DB_PORT);
        String dbProto = Config.get().getString(DB_PROTO);
        boolean dbSslEnabled = Config.get().getBoolean(DB_SSL_ENABLED);

        String connectionUrl;

        if (isOracle()) {
            connectionUrl = dbProto + ":@";
            if (dbProto.contains("thin")) {
                connectionUrl += dbHost + ":" + dbPort + ":";
            }
            connectionUrl += dbName;

            if (dbSslEnabled) {
                throw new ConfigException(
                    "SSL is not supported for Oracle database backend");
            }
        }
        else if (isPostgresql()) {
            connectionUrl = dbProto + ":";
            if (dbHost != null && dbHost.length() > 0) {
                connectionUrl += "//" + dbHost;
                if (dbPort != null && dbPort.length() > 0) {
                    connectionUrl += ":" + dbPort;
                }
                connectionUrl += "/";
            }
            connectionUrl += dbName;

            if (dbSslEnabled) {
                connectionUrl += "?ssl=true";
                setSslTrustStore();
            }
        }
        else {
            throw new ConfigException(
                "Unknown db backend set, expecting oracle or postgresql");
        }
        return connectionUrl;
    }

    /**
     * is documentation available
     * @return true if so
     */
    public boolean isDocAvailable() {
        return !isSpacewalk();
    }

    /**
     * Returns Max taskomatic channel repodata workers
     * @return Max taskomatic channel repodata workers
     */
    public int getTaskoChannelRepodataWorkers() {
        return Config.get().getInt(TASKOMATIC_CHANNEL_REPODATA_WORKERS, 1);
    }

    /**
     * Gets the proxy host.
     * @return the proxy host
     */
    public String getProxyHost() {
        String proxyString = getProxyString();
        if (proxyString == null) {
            return null;
        }
        int colonIndex = proxyString.indexOf(":");
        return proxyString.substring(0, colonIndex > 0 ? colonIndex : proxyString.length());
    }

    /**
     * Gets the proxy port.
     * @return the proxy port
     */
    public int getProxyPort() {
        int result = DEFAULT_HTTP_PROXY_PORT;

        String proxyString = getProxyString();
        if (proxyString == null) {
            return result;
        }
        int colonIndex = proxyString.indexOf(":");
        if (colonIndex > 0) {
            String proxyPortString = proxyString.substring(colonIndex + 1);
            if (!StringUtils.isEmpty(proxyPortString)) {
                result = Integer.parseInt(proxyPortString);
            }
        }

        return result;
    }

    /**
     * Gets the whole proxy hostname:port string.
     * @return the proxy hostname:port string
     */
    private String getProxyString() {
        String result = Config.get().getString(HTTP_PROXY);
        if (StringUtils.isEmpty(result)) {
            return null;
        }
        if (!HostPortValidator.getInstance().isValid(result)) {
            throw new ConfigException(
                "HTTP proxy address is not valid, check that it is in host:port form");
        }
        return result;
    }

    /**
     * Gets the proxy username.
     * @return the proxy username
     */
    public String getProxyUsername() {
        return Config.get().getString(HTTP_PROXY_USERNAME);
    }

    /**
     * Gets the proxy password.
     * @return the proxy password
     */
    public String getProxyPassword() {
        return Config.get().getString(HTTP_PROXY_PASSWORD);
    }

    /**
     * Returns actions display limit
     * @return actions display limit
     */
    public int getActionsDisplayLimit() {
        return Config.get().getInt(ACTIONS_DISPLAY_LIMIT, 10000);
    }
}<|MERGE_RESOLUTION|>--- conflicted
+++ resolved
@@ -131,7 +131,6 @@
     private static final String DEFAULT_COBBLER_SNIPPET_DIR = "/var/lib/cobbler/snippets";
     private static final String COBBLER_NAME_SEPARATOR = "cobbler.name.separator";
     public static final String POWER_MANAGEMENT_TYPES = "java.power_management.types";
-<<<<<<< HEAD
 
     public static final String COBBLER_BOOTSTRAP_KERNEL = "java.cobbler_bootstrap.kernel";
     public static final String COBBLER_BOOTSTRAP_INITRD = "java.cobbler_bootstrap.initrd";
@@ -139,8 +138,6 @@
     public static final String COBBLER_BOOTSTRAP_ARCH = "java.cobbler_bootstrap.arch";
     public static final String COBBLER_BOOTSTRAP_EXTRA_KERNEL_OPTIONS =
         "java.cobbler_bootstrap.extra_kernel_options";
-=======
->>>>>>> 3e2120b7
 
     public static final String KVM_VIRT_PATH_DIR = "kickstart.virt_storage_path_kvm";
     public static final String XEN_VIRT_PATH_DIR = "kickstart.virt_storage_path_xen";
@@ -557,7 +554,14 @@
     }
 
     /**
-<<<<<<< HEAD
+     * Returns power management types supported by Cobbler
+     * @return the types
+     */
+    public String getCobblerPowerTypes() {
+        return Config.get().getString(POWER_MANAGEMENT_TYPES);
+    }
+
+    /**
      * Returns the bootstrap kernel path
      * @return the path
      */
@@ -595,16 +599,6 @@
      */
     public String getCobblerBootstrapExtraKernelOptions() {
         return Config.get().getString(COBBLER_BOOTSTRAP_EXTRA_KERNEL_OPTIONS);
-    }
-
-    /**
-=======
->>>>>>> 3e2120b7
-     * Returns power management types supported by Cobbler
-     * @return the types
-     */
-    public String getCobblerPowerTypes() {
-        return Config.get().getString(POWER_MANAGEMENT_TYPES);
     }
 
     /**
