/**
 * Copyright (c) 2009--2010 Red Hat, Inc.
 *
 * This software is licensed to you under the GNU General Public License,
 * version 2 (GPLv2). There is NO WARRANTY for this software, express or
 * implied, including the implied warranties of MERCHANTABILITY or FITNESS
 * FOR A PARTICULAR PURPOSE. You should have received a copy of GPLv2
 * along with this software; if not, see
 * http://www.gnu.org/licenses/old-licenses/gpl-2.0.txt.
 *
 * Red Hat trademarks are not licensed under GPLv2. No permission is
 * granted to use or replicate Red Hat trademarks that are incorporated
 * in this software or its documentation.
 */
package com.redhat.rhn.domain.errata.test;

import com.redhat.rhn.common.db.datasource.ModeFactory;
import com.redhat.rhn.common.db.datasource.WriteMode;
import com.redhat.rhn.common.hibernate.HibernateFactory;
import com.redhat.rhn.common.hibernate.LookupException;
import com.redhat.rhn.domain.channel.Channel;
import com.redhat.rhn.domain.channel.ChannelFactory;
import com.redhat.rhn.domain.channel.test.ChannelFactoryTest;
import com.redhat.rhn.domain.errata.Bug;
import com.redhat.rhn.domain.errata.ClonedErrata;
import com.redhat.rhn.domain.errata.Errata;
import com.redhat.rhn.domain.errata.ErrataFactory;
import com.redhat.rhn.domain.errata.ErrataFile;
import com.redhat.rhn.domain.errata.impl.PublishedErrata;
import com.redhat.rhn.domain.errata.impl.PublishedErrataFile;
import com.redhat.rhn.domain.errata.impl.UnpublishedErrata;
import com.redhat.rhn.domain.org.Org;
import com.redhat.rhn.domain.org.OrgFactory;
import com.redhat.rhn.domain.rhnpackage.Package;
import com.redhat.rhn.domain.rhnpackage.PackageEvr;
import com.redhat.rhn.domain.rhnpackage.PackageEvrFactory;
import com.redhat.rhn.domain.rhnpackage.test.PackageTest;
import com.redhat.rhn.manager.errata.ErrataManager;
import com.redhat.rhn.manager.errata.test.ErrataManagerTest;
import com.redhat.rhn.testing.BaseTestCaseWithUser;
import com.redhat.rhn.testing.ChannelTestUtils;
import com.redhat.rhn.testing.TestUtils;
import com.redhat.rhn.testing.UserTestUtils;

import java.util.Date;
import java.util.HashMap;
import java.util.HashSet;
import java.util.List;
import java.util.Map;
import java.util.Set;

/**
 * ErrataFactoryTest
 * @version $Rev$
 */
public class ErrataFactoryTest extends BaseTestCaseWithUser {

    public static Bug createUnpublishedBug(Long longIn, String stringIn) {
        return ErrataFactory.createUnpublishedBug(longIn, stringIn,
                "https://bugzilla.redhat.com/show_bug.cgi?id=" + longIn);
    }

    public static Bug createPublishedBug(Long longIn, String stringIn) {
        return ErrataFactory.createUnpublishedBug(longIn, stringIn,
                "https://bugzilla.redhat.com/show_bug.cgi?id=" + longIn);
    }

    public void testPublish() throws Exception {
        Errata e = ErrataFactoryTest.createTestUnpublishedErrata(user.getOrg().getId());
        //add bugs, keywords, and packages so we have something to work with...
<<<<<<< HEAD
        e.addBug(ErrataManager.createNewUnpublishedBug(new Long(42), "test bug 1", null));
        e.addBug(ErrataManager.createNewUnpublishedBug(new Long(43), "test bug 2", null));
=======
        e.addBug(ErrataManagerTest.createNewUnpublishedBug(new Long(42), "test bug 1"));
        e.addBug(ErrataManagerTest.createNewUnpublishedBug(new Long(43), "test bug 2"));
>>>>>>> 862bb802
        e.addPackage(PackageTest.createTestPackage());
        e.addKeyword("foo");
        e.addKeyword("bar");
        ErrataManager.storeErrata(e); //save changes

        //make sure e is not published
        assertFalse(e.isPublished());

        //store some attributes for later comparison
        Long id = e.getId();
        String advisory = e.getAdvisory();
        int bugSize = e.getBugs().size();
        int keySize = e.getKeywords().size();
        int pkgSize = e.getPackages().size();

        //publish the errata back into Errata object e
        e = ErrataFactory.publish(e);

        //make sure e is now published
        assertTrue(e.isPublished());

        //make sure attrs were copied ok
        assertFalse(id.equals(e.getId())); //e should now have a different id
        assertEquals(advisory, e.getAdvisory());
        assertEquals(bugSize, e.getBugs().size());
        assertEquals(keySize, e.getKeywords().size());
        assertEquals(pkgSize, e.getPackages().size());

        //try looking up an errata with the old id... shouldn't exist
        HibernateFactory.getSession().flush();


        try {
            ErrataManager.lookupErrata(id, user);
            fail("Should not be able to find errata " + id);
        }
        catch (LookupException ex) {
            // Expected
        }
    }


    public void testPublishToChannel()  throws Exception {
        Errata e = ErrataFactoryTest.createTestUnpublishedErrata(user.getOrg().getId());
        //add bugs, keywords, and packages so we have something to work with...
<<<<<<< HEAD
        e.addBug(ErrataManager.createNewUnpublishedBug(new Long(42), "test bug 1", null));
        e.addBug(ErrataManager.createNewUnpublishedBug(new Long(43), "test bug 2", null));
=======
        e.addBug(ErrataManagerTest.createNewUnpublishedBug(new Long(42), "test bug 1"));
        e.addBug(ErrataManagerTest.createNewUnpublishedBug(new Long(43), "test bug 2"));
>>>>>>> 862bb802
        e.addPackage(PackageTest.createTestPackage());
        e.addKeyword("foo");
        e.addKeyword("bar");
        ErrataManager.storeErrata(e); //save changes



        Channel channel = ChannelFactoryTest.createTestChannel(user);
        channel.setOrg(user.getOrg());

        Package errataPack = PackageTest.createTestPackage(user.getOrg());
        Package chanPack = PackageTest.createTestPackage(user.getOrg());
        //we have to set the 2nd package to a different EVR to not violate a
        //      unique constraint
        PackageEvr evr =  PackageEvrFactory.createPackageEvr("45", "99", "983");
        chanPack.setPackageName(errataPack.getPackageName());
        chanPack.setPackageEvr(evr);

        channel.addPackage(chanPack);
        e.addPackage(errataPack);

        Errata published = ErrataFactory.publishToChannel(e, channel, user, false);
        assertTrue(channel.getPackages().contains(errataPack));
        List<PublishedErrataFile> errataFile =
            ErrataFactory.lookupErrataFilesByErrataAndFileType(published.getId(), "RPM");
        assertTrue(errataFile.get(0).getPackages().contains(errataPack));

    }


    public void testCreateAndLookupErrata() throws Exception {
        //published
        Errata published = createTestPublishedErrata(user.getOrg().getId());
        assertTrue(published instanceof PublishedErrata);
        assertNotNull(published.getId());
        Long pubid = published.getId();
        String pubname = published.getAdvisoryName();
        //unpublished
        Errata unpublished = createTestUnpublishedErrata(user.getOrg().getId());
        assertTrue(unpublished instanceof UnpublishedErrata);
        assertNotNull(unpublished.getId());
        Long unpubid = unpublished.getId();
        String unpubname = unpublished.getAdvisoryName();

        //Lookup the published errata
        Errata errata = ErrataFactory.lookupById(pubid);
        assertTrue(errata instanceof PublishedErrata);
        assertEquals(pubid, errata.getId());
        errata = ErrataFactory.lookupByAdvisory(pubname);
        assertTrue(errata instanceof PublishedErrata);
        assertEquals(pubname, errata.getAdvisoryName());

        //Lookup the unpublished errata
        errata = ErrataFactory.lookupById(unpubid);
        assertTrue(errata instanceof UnpublishedErrata);
        assertEquals(unpubid, errata.getId());
        errata = ErrataFactory.lookupByAdvisory(unpubname);
        assertTrue(errata instanceof UnpublishedErrata);
        assertEquals(unpubid, errata.getId());
    }

    public void testLastModified() throws Exception {
        Errata published = createTestPublishedErrata(user.getOrg().getId());
        published = (Errata) reload(published);
        assertNotNull(published.getLastModified());
    }

    public void testBugs() throws Exception {
        //test unpublished
        Errata e = createTestUnpublishedErrata(user.getOrg().getId());
        assertTrue(e.getBugs() == null || e.getBugs().size() == 0);
<<<<<<< HEAD
        e.addBug(ErrataFactory.createUnpublishedBug(new Long(123), "test bug", null));
=======
        e.addBug(ErrataFactoryTest.createUnpublishedBug(new Long(123), "test bug"));
>>>>>>> 862bb802
        assertEquals(1, e.getBugs().size());

        //test published
        e = createTestPublishedErrata(user.getOrg().getId());
        assertTrue(e.getBugs() == null || e.getBugs().size() == 0);
<<<<<<< HEAD
        e.addBug(ErrataFactory.createPublishedBug(new Long(123), "test bug", null));
=======
        e.addBug(ErrataFactoryTest.createPublishedBug(new Long(123), "test bug"));
>>>>>>> 862bb802
        assertEquals(1, e.getBugs().size());
    }

    public void testFiles() throws Exception {
        //test unpublished
        Errata e = createTestUnpublishedErrata(user.getOrg().getId());
        Set errataFilePackages = new HashSet();
        errataFilePackages.add(PackageTest.createTestPackage());
        ErrataFile ef = ErrataFactory.createUnpublishedErrataFile(ErrataFactory.
                                                              lookupErrataFileType("RPM"),
                                                                  "SOME FAKE CHECKSUM",
                                                                  "test erratafile " +
                                                                  TestUtils.randomString(),
                                                                  errataFilePackages);

        assertEquals(1, e.getFiles().size());
        assertNull(ef.getId());

        e.addFile(ef);
        TestUtils.saveAndFlush(e);

        assertNotNull(ef.getId());
        assertEquals(2, e.getFiles().size());
        assertNotNull(ef.getPackages());
        assertEquals(1, ef.getPackages().size());

        //test published
        e = createTestPublishedErrata(user.getOrg().getId());
        ef = ErrataFactory.createPublishedErrataFile(ErrataFactory.
                                                     lookupErrataFileType("RPM"),
                                                     "SOME FAKE CHECKSUM",
                                                     "test erratafile " +
                                                     TestUtils.randomString(),
                                                     errataFilePackages);
        assertEquals(1, e.getFiles().size());
        assertNull(ef.getId());
        assertNotNull(ef.getPackages());
        assertEquals(1, ef.getPackages().size());

        e.addFile(ef);
        TestUtils.saveAndFlush(e);

        assertNotNull(ef.getId());
        assertEquals(2, e.getFiles().size());
    }
    /**
     * Create an Errata for testing and commit it to the DB.
     * @param orgId the Org who owns this Errata
     * @return Errata created
     * @throws Exception
     */
    public static Errata createTestErrata(Long orgId) throws Exception {
        Errata e = ErrataFactory.createPublishedErrata();
        fillOutErrata(e, orgId);
        ErrataFactory.save(e);
        return e;
    }

    /**
     * Creates and persists an errata that will be flagged as critical.
     *
     * @param orgId the org under which the errata exists
     * @return created errata
     * @throws Exception if the errata cannot be created
     */
    public static Errata createCriticalTestErrata(Long orgId) throws Exception {
        Errata e = ErrataFactory.createPublishedErrata();
        fillOutErrata(e, orgId);
        e.setAdvisoryType(ErrataFactory.ERRATA_TYPE_SECURITY);
        ErrataFactory.save(e);
        return e;
    }

    public static Errata createTestPublishedErrata(Long orgId) throws Exception {
        //just pass to createTestErrata since published is the default
        return createTestErrata(orgId);
    }

    public static Errata createTestUnpublishedErrata(Long orgId) throws Exception {
        Errata e = ErrataFactory.createUnpublishedErrata();
        fillOutErrata(e, orgId);
        ErrataFactory.save(e);
        return e;
    }

    private static void fillOutErrata(Errata e, Long orgId) throws Exception {
        String name = "JAVA Test " + TestUtils.randomString();
        if (orgId != null) {
            e.setOrg(OrgFactory.lookupById(orgId));
        }
        e.setAdvisory(name);
        e.setAdvisoryType(ErrataFactory.ERRATA_TYPE_BUG);
        e.setProduct("Red Hat Linux");
        e.setDescription("Test desc ..");
        e.setSynopsis("Test synopsis");
        e.setSolution("Test solution");
        e.setNotes("Test notes for test errata");
        e.setTopic("test topic");
        e.setRefersTo("rhn unit tests");
        e.setUpdateDate(new Date());
        e.setIssueDate(new Date());
        e.setAdvisoryName(name);
        e.setAdvisoryRel(new Long(2));
        e.setLocallyModified(Boolean.FALSE);
        Package testPackage = PackageTest.createTestPackage();

        ErrataFile ef;
        Set errataFilePackages = new HashSet();
        errataFilePackages.add(testPackage);
        e.addPackage(testPackage);
        if (e.isPublished()) {
            ef = ErrataFactory.createPublishedErrataFile(ErrataFactory.
                    lookupErrataFileType("RPM"),
                        "SOME FAKE CHECKSUM",
                        "test errata file" + TestUtils.randomString(), errataFilePackages);
        }
        else {
            ef = ErrataFactory.createUnpublishedErrataFile(ErrataFactory.
                    lookupErrataFileType("RPM"),
                        "SOME FAKE CHECKSUM",
                        "test errata file", errataFilePackages);
        }

        e.addFile(ef);

    }

    public void testCreateClone() throws Exception {

       Errata published = createTestPublishedErrata(user.getOrg().getId());
       Channel baseChannel = ChannelTestUtils.createBaseChannel(user);
       published.addChannel(baseChannel);
       Errata clone = ErrataFactory.createClone(user.getOrg(), published);
       String clonedAdvisoryName = "CL" + published.getAdvisoryName().substring(3);
       String clonedAdvisory = "CL" + published.getAdvisory().substring(3);

       assertNotNull(clone.getId());
       assertFalse(published.isCloned());
       assertTrue(clone.isCloned());
       assertEquals(published.getProduct(), clone.getProduct());
       assertEquals(published.getDescription(), clone.getDescription());
       assertEquals(published.getSynopsis(), clone.getSynopsis());
       assertEquals(published.getSolution(), clone.getSolution());
       assertEquals(published.getNotes(), clone.getNotes());
       assertEquals(published.getTopic(), clone.getTopic());
       assertEquals(published.getRefersTo(), clone.getRefersTo());
       assertEquals(published.getUpdateDate(), clone.getUpdateDate());
       assertEquals(published.getIssueDate(), clone.getIssueDate());
       assertEquals(published.getAdvisoryType(), clone.getAdvisoryType());
       assertEquals(published.getAdvisoryRel(), clone.getAdvisoryRel());
       assertEquals(published.getLocallyModified(), clone.getLocallyModified());
       assertEquals(clonedAdvisoryName, clone.getAdvisoryName());
       assertEquals(clonedAdvisory, clone.getAdvisory());

       /* Create a 2nd clone and make sure that the cloning function
        * does not create a clone whose name collides with the already
        * existing clone
        */
       clone = ErrataFactory.createClone(user.getOrg(), published);

       assertEquals(clone.getAdvisoryName(), clonedAdvisoryName + "-1");
       assertEquals(clone.getAdvisory(), clonedAdvisory + "-1");

    }

    public static void updateNeedsErrataCache(Long packageId, Long serverId,
            Long errataId) {
        WriteMode m =
            ModeFactory.
                getWriteMode("test_queries", "insert_into_rhnServerNeededPackageCache");
        Map params = new HashMap();
        params.put("package_id", packageId);
        params.put("server_id", serverId);
        params.put("errata_id", errataId);
        m.executeUpdate(params);
    }

    public static void testLookupByOriginal() throws Exception {

        Long orgId = UserTestUtils.createOrg("testOrg");
        Org org = OrgFactory.lookupById(orgId);
        Errata published = createTestPublishedErrata(orgId);
        ClonedErrata clone = (ClonedErrata) ErrataFactory.createClone(org, published);

        List list = ErrataFactory.lookupByOriginal(org, published);

        assertEquals(1, list.size());
        clone = (ClonedErrata) list.get(0);
        assertTrue(clone.getOriginal().equals(published));
    }

    public void listErrataChannelPackages() {
        try {
            Channel chan = ChannelTestUtils.createBaseChannel(user);
            Errata e = ErrataFactoryTest.createTestErrata(user.getId());
            Package p = PackageTest.createTestPackage();
            chan.getErratas().add(e);
            chan.getPackages().add(p);
            e.getPackages().add(p);
            ChannelFactory.save(chan);

            chan = (Channel) TestUtils.saveAndReload(chan);
            e = (Errata) TestUtils.saveAndReload(e);
            p = (Package) TestUtils.saveAndReload(p);


            List<Long> list = ErrataFactory.listErrataChannelPackages(chan.getId(),
                    e.getId());
            assertContains(list, p.getId());

        }
        catch (Exception e) {
            assertTrue(false);
        }
    }

}
<|MERGE_RESOLUTION|>--- conflicted
+++ resolved
@@ -68,13 +68,8 @@
     public void testPublish() throws Exception {
         Errata e = ErrataFactoryTest.createTestUnpublishedErrata(user.getOrg().getId());
         //add bugs, keywords, and packages so we have something to work with...
-<<<<<<< HEAD
-        e.addBug(ErrataManager.createNewUnpublishedBug(new Long(42), "test bug 1", null));
-        e.addBug(ErrataManager.createNewUnpublishedBug(new Long(43), "test bug 2", null));
-=======
         e.addBug(ErrataManagerTest.createNewUnpublishedBug(new Long(42), "test bug 1"));
         e.addBug(ErrataManagerTest.createNewUnpublishedBug(new Long(43), "test bug 2"));
->>>>>>> 862bb802
         e.addPackage(PackageTest.createTestPackage());
         e.addKeyword("foo");
         e.addKeyword("bar");
@@ -120,13 +115,8 @@
     public void testPublishToChannel()  throws Exception {
         Errata e = ErrataFactoryTest.createTestUnpublishedErrata(user.getOrg().getId());
         //add bugs, keywords, and packages so we have something to work with...
-<<<<<<< HEAD
-        e.addBug(ErrataManager.createNewUnpublishedBug(new Long(42), "test bug 1", null));
-        e.addBug(ErrataManager.createNewUnpublishedBug(new Long(43), "test bug 2", null));
-=======
         e.addBug(ErrataManagerTest.createNewUnpublishedBug(new Long(42), "test bug 1"));
         e.addBug(ErrataManagerTest.createNewUnpublishedBug(new Long(43), "test bug 2"));
->>>>>>> 862bb802
         e.addPackage(PackageTest.createTestPackage());
         e.addKeyword("foo");
         e.addKeyword("bar");
@@ -198,21 +188,13 @@
         //test unpublished
         Errata e = createTestUnpublishedErrata(user.getOrg().getId());
         assertTrue(e.getBugs() == null || e.getBugs().size() == 0);
-<<<<<<< HEAD
-        e.addBug(ErrataFactory.createUnpublishedBug(new Long(123), "test bug", null));
-=======
         e.addBug(ErrataFactoryTest.createUnpublishedBug(new Long(123), "test bug"));
->>>>>>> 862bb802
         assertEquals(1, e.getBugs().size());
 
         //test published
         e = createTestPublishedErrata(user.getOrg().getId());
         assertTrue(e.getBugs() == null || e.getBugs().size() == 0);
-<<<<<<< HEAD
-        e.addBug(ErrataFactory.createPublishedBug(new Long(123), "test bug", null));
-=======
         e.addBug(ErrataFactoryTest.createPublishedBug(new Long(123), "test bug"));
->>>>>>> 862bb802
         assertEquals(1, e.getBugs().size());
     }
 
