/**
 * Copyright (c) 2009--2012 Red Hat, Inc.
 *
 * This software is licensed to you under the GNU General Public License,
 * version 2 (GPLv2). There is NO WARRANTY for this software, express or
 * implied, including the implied warranties of MERCHANTABILITY or FITNESS
 * FOR A PARTICULAR PURPOSE. You should have received a copy of GPLv2
 * along with this software; if not, see
 * http://www.gnu.org/licenses/old-licenses/gpl-2.0.txt.
 *
 * Red Hat trademarks are not licensed under GPLv2. No permission is
 * granted to use or replicate Red Hat trademarks that are incorporated
 * in this software or its documentation.
 */
package com.redhat.rhn.domain.rhnpackage.test;

import com.redhat.rhn.domain.rhnpackage.PackageEvr;
import com.redhat.rhn.domain.rhnpackage.PackageEvrFactory;
import com.redhat.rhn.testing.RhnBaseTestCase;

/**
 * PackageEvrTest
 * @version $Rev$
 */
public class PackageEvrFactoryTest extends RhnBaseTestCase {

    /**
     * Simple test to make sure we can create
     * PackageEvrs and write them to the db.
     * @throws Exception Exception
     */
    public void testCreate() throws Exception {

       PackageEvr evr = createTestPackageEvr();
       assertNotNull(evr.getId());

       //Make sure it got into the db
       PackageEvr evr2 = PackageEvrFactory.lookupPackageEvrById(evr.getId());
       assertNotNull(evr2);
       assertEquals(evr.getEpoch(), evr2.getEpoch());
    }

    /**
     * Test method to create a test PackageEvr
     * @return Returns a test PackageEvr
     */
<<<<<<< HEAD
    public static PackageEvr createTestPackageEvr(String epoch, String version, String release) {
=======
    public static PackageEvr createTestPackageEvr(String epoch,
                                                  String version,
                                                  String release) {
>>>>>>> 7e1632d6
        return PackageEvrFactory.lookupOrCreatePackageEvr(epoch, version, release);
    }

    /**
     * Test method to create a test PackageEvr
     * @return Returns a test PackageEvr
     */
    public static PackageEvr createTestPackageEvr() {
        String epoch = "1";
        String version = "1.0.0";
        String release = "1";

        return createTestPackageEvr(epoch, version, release);
    }
}<|MERGE_RESOLUTION|>--- conflicted
+++ resolved
@@ -44,13 +44,9 @@
      * Test method to create a test PackageEvr
      * @return Returns a test PackageEvr
      */
-<<<<<<< HEAD
-    public static PackageEvr createTestPackageEvr(String epoch, String version, String release) {
-=======
     public static PackageEvr createTestPackageEvr(String epoch,
                                                   String version,
                                                   String release) {
->>>>>>> 7e1632d6
         return PackageEvrFactory.lookupOrCreatePackageEvr(epoch, version, release);
     }
 
