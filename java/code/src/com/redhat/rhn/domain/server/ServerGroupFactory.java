/**
 * Copyright (c) 2009--2012 Red Hat, Inc.
 *
 * This software is licensed to you under the GNU General Public License,
 * version 2 (GPLv2). There is NO WARRANTY for this software, express or
 * implied, including the implied warranties of MERCHANTABILITY or FITNESS
 * FOR A PARTICULAR PURPOSE. You should have received a copy of GPLv2
 * along with this software; if not, see
 * http://www.gnu.org/licenses/old-licenses/gpl-2.0.txt.
 *
 * Red Hat trademarks are not licensed under GPLv2. No permission is
 * granted to use or replicate Red Hat trademarks that are incorporated
 * in this software or its documentation.
 */
package com.redhat.rhn.domain.server;

import com.redhat.rhn.common.hibernate.DuplicateObjectException;
import com.redhat.rhn.common.hibernate.HibernateFactory;
import com.redhat.rhn.domain.entitlement.Entitlement;
import com.redhat.rhn.domain.org.Org;
import com.redhat.rhn.domain.user.User;

import org.apache.commons.lang.StringUtils;
import org.apache.log4j.Logger;
import org.hibernate.Session;

import java.util.ArrayList;
import java.util.HashMap;
import java.util.List;
import java.util.Map;

/**
 *
 * ServerGroupFactory
 * @version $Rev$
 */
public class ServerGroupFactory extends HibernateFactory {

    public static final String NULL_DESCRIPTION = "none";
    private static final ServerGroupFactory SINGLETON = new ServerGroupFactory();
    private static Logger log = Logger.getLogger(ServerGroupFactory.class);

    protected Logger getLogger() {
        return log;
    }

    /**
     * Returns the ServerGroups that the user can administer.
     * @param user User whose ServerGroups are sought.
     * @return the ServerGroups that the user can administer.
     */
    public static List listAdministeredServerGroups(User user) {
        Map<String, Object> params = new HashMap<String, Object>();
        params.put("uid", user.getId());
        return SINGLETON.listObjectsByNamedQuery(
                "ServerGroup.lookupAdministeredServerGroups", params);
    }

    /**
     * Insert or update a ServerGroup
     * @param group the ServerGroup to save
     */
    public static void save(ServerGroup group) {
        SINGLETON.saveObject(group);
    }

    /**
     * Lookup a ServerGroup by ID and organization.
     * @param id Server group id
     * @param org Organization
     * @return Server group requested
     */
    public static ManagedServerGroup lookupByIdAndOrg(Long id, Org org) {
        Session session = HibernateFactory.getSession();
        return (ManagedServerGroup)session.getNamedQuery(
                                            "ServerGroup.lookupByIdAndOrg")
            .setParameter("id", id).setParameter("org", org)
            .uniqueResult();
    }

    /**
     * Lookup a ServerGroup by Name and organization.
     * @param name Server group name
     * @param org Organization
     * @return Server group requested
     */

    public static ManagedServerGroup lookupByNameAndOrg(String name, Org org) {
        Session session = HibernateFactory.getSession();
        return (ManagedServerGroup)session.getNamedQuery(
                                            "ServerGroup.lookupByNameAndOrg")
            .setParameter("name", name).setParameter("org", org)
            .uniqueResult();
    }
    /**
     * Returns an EntitlementServerGroup for the given org
     * and servergroup type.
     * @param org the org to look at
     * @param typeIn the server group type to look at
     * @return the Server group requested.
     */
    public static EntitlementServerGroup lookupEntitled(Org org,
                                                    ServerGroupType typeIn) {
        if (typeIn == null) {
            String msg = "Invalid argument Null value  passed in for typeIn argument." +
                            " This method only looks up Entitled servergroups.";
            throw new IllegalArgumentException(msg);
        }
        Session session = HibernateFactory.getSession();
        EntitlementServerGroup existingGroup = (EntitlementServerGroup)
                session.getNamedQuery("ServerGroup.lookupByTypeAndOrg")
                                        .setParameter("groupType", typeIn)
                                        .setParameter("org", org)
                                        .uniqueResult();
        return existingGroup;
    }

    /**
     * Retrieves a specific group from the server groups for this org
     * @param ent The entitlement of the desired servergroup
     * @param org The org in which the server group belongs
     * @return Returns the server group if found, null otherwise
     */
    public static EntitlementServerGroup lookupEntitled(Entitlement ent,
                                                            Org org) {
        Map qryParams = new HashMap();
        qryParams.put("label", ent.getLabel());
        qryParams.put("org", org);
        return (EntitlementServerGroup) SINGLETON.lookupObjectByNamedQuery(
                "ServerGroup.lookupByTypeLabelAndOrg",
                qryParams);
    }

    /**
     * Remove an server group
     * @param group to remove
     */
    public static void remove(ServerGroup group) {
        if (group != null) {
            SINGLETON.removeObject(group);
        }
    }

    /**
     * Creates a new ServerGroup object and
     * persists it to the database before returning it
     * @param name name of the server group (cant be null)
     * @param description description of servergroup (non-null)
     * @param org the org of the server group
     * @return the created server group.
     */
    public static ManagedServerGroup create(String name,
                                String description,
                                Org org) {
        if (StringUtils.isBlank(name)) {
            String msg = "ServerGroup create exception. " +
                           "Null value provided for the non null field -> 'name'.";
            throw new IllegalArgumentException(msg);
        }

        if (StringUtils.isBlank(description)) {
            description = NULL_DESCRIPTION;
        }


        if (org == null) {
            String msg = "ServerGroup create exception. " +
                    "Null value provided for the non null field -> 'org'.";
            throw new IllegalArgumentException(msg);
        }

        if (lookupByNameAndOrg(name, org) == null) {
            ManagedServerGroup sg = new ManagedServerGroup();
            sg.setName(name);
            sg.setDescription(description);
            sg.setOrg(org);
            save(sg);
            return sg;
        }
        String msg = "Duplicate server group requested to be created.." +
                                "Server Group with name -[" + name + "] and" +
                                " org - [" + org.getName() + "] already exists";

        throw new DuplicateObjectException(msg);
    }

    /**
     * Returns a list of ServerGroups that have NO administrators
     * @param org org of the current user.
     * @return the list of servergroups without any admins.
     */
    public static List listNoAdminGroups(Org org) {
        Map<String, Object> params = new HashMap<String, Object>();
        params.put("org_id", org.getId());
        return SINGLETON.listObjectsByNamedQuery(
                "ServerGroup.lookupGroupsWithNoAssocAdmins", params);
    }

    /**
     * Returns the admins of a given serverGroup.
     * @param sg the serverGroup to find the admins of
     * @return list of User objects that can administer the server group
     */
    public static List listAdministrators(ServerGroup sg) {
        Map<String, Object> params = new HashMap<String, Object>();
        params.put("sgid", sg.getId());
        params.put("org_id", sg.getOrg().getId());
        return SINGLETON.listObjectsByNamedQuery(
                "ServerGroup.lookupAdministrators", params);
    }

    /**
     * Returns the servers of a given serverGroup.
     * @param sg the serverGroup to find the servers of
     * @return list of Server objects that are part of
     *                      the server group
     */
<<<<<<< HEAD
    public static List listServers(ServerGroup sg) {
=======
    public static List<Server> listServers(ServerGroup sg) {
>>>>>>> 4f1c3dcf
        Map<String, Object> params = new HashMap<String, Object>();
        params.put("sgid", sg.getId());
        params.put("org_id", sg.getOrg().getId());
        List<Number> ids =
                SINGLETON.listObjectsByNamedQuery(
                "ServerGroup.lookupServerIds", params);
        List<Long> serverIds = new ArrayList<Long>();
        for (Number n : ids) {
            serverIds.add(new Long(n.longValue()));
        }
        return ServerFactory.lookupByIds(serverIds);
    }

    /**
     * Returns the value listed by current members column
     * on the rhnServerGroup table.. This was made as a query
     * instead of mapping because this column is only updated
     * by the stored procedures dealing with entitlements..
     * @param sg the server group to get the current members of
     * @return the value of the the currentmemebers column.
     */
    public static Long getCurrentMembers(ServerGroup sg) {
        Map<String, Object> params = new HashMap<String, Object>();
        params.put("sgid", sg.getId());
        Object obj  = SINGLETON.lookupObjectByNamedQuery(
                "ServerGroup.lookupCurrentMembersValue", params);
        Number members = (Number) obj;
        if (members == null) {
           return new Long(0);
        }
        return new Long(members.longValue());
    }

    /**
     * Returns the list of Entitlement ServerGroups  associated to a server.
     * @param s the server to find the server groups of
     * @return list of EntitlementServerGroup objects that are associated to
     *                      the server.
     */
    public static List<EntitlementServerGroup> listEntitlementGroups(Server s) {
        return listServerGroups(s, "ServerGroup.lookupEntitlementGroupsByServer");
    }

    /**
     * Returns the list of Managed ServerGroups  associated to a server.
     * @param s the server to find the server groups of
     * @return list of ManagedServerGroup objects that are associated to
     *                      the server.
     */
    public static List<ManagedServerGroup> listManagedGroups(Server s) {
        return listServerGroups(s,
                "ServerGroup.lookupManagedGroupsByServer");
    }

    private static List listServerGroups(Server s, String queryName) {
        Map<String, Object> params = new HashMap<String, Object>();
        params.put("id", s.getId());
        return  SINGLETON.listObjectsByNamedQuery(queryName, params);
    }

    /**
     * Returns the list of Entitlement ServerGroups  associated to a server.
     * @param org the Org to find the server groups of
     * @return list of EntitlementServerGroup objects that are associated to
     *                      the org.
     */
    public static List<EntitlementServerGroup> listEntitlementGroups(Org org) {
        return (List<EntitlementServerGroup>)listServerGroups(org,
                            "ServerGroup.lookupEntitlementGroupsByOrg");
    }

    /**
     * Returns the list of Managed ServerGroups  associated to a server.
     * @param org the org to find the server groups of
     * @return list of ManagedServerGroup objects that are associated to
     *                      the org.
     */
    public static List<ManagedServerGroup> listManagedGroups(Org org) {
        return (List<ManagedServerGroup>)listServerGroups(org,
                                "ServerGroup.lookupManagedGroupsByOrg");
    }

    private static List<? extends ServerGroup> listServerGroups(Org org, String queryName) {
        Map<String, Object> params = new HashMap<String, Object>();
        params.put("org", org);
        return  SINGLETON.listObjectsByNamedQuery(queryName, params);
    }

    /**
     * Returns a list of active server Ids associated to this servergroup
     * Here active implies that the system has checked in after
     * sysdate - threshold
     * @param sg the server group to check systems on
     * @param threshold the threshold to check on
     * @return the server ids
     */
    public static List <Long> listActiveServerIds(ServerGroup sg, Long threshold) {
        return listServerIds(sg, threshold, "ServerGroup.lookupActiveServerIds");
    }

    /**
     * Returns a list of Inactive server Ids associated to this servergroup
     * Here inactive implies that the system has checked in before
     * sysdate - threshold
     * @param sg the server group to check systems on
     * @param threshold the threshold to check on
     * @return the server ids
     */
    public static List <Long> listInactiveServerIds(ServerGroup sg, Long threshold) {
        return listServerIds(sg, threshold, "ServerGroup.lookupInactiveServerIds");    }

    private static List <Long> listServerIds(ServerGroup sg, Long threshold, String query) {
        Map<String, Object> params = new HashMap<String, Object>();
        params.put("sgid", sg.getId());
        params.put("threshold", threshold);
        return  SINGLETON.listObjectsByNamedQuery(query, params);
    }
}<|MERGE_RESOLUTION|>--- conflicted
+++ resolved
@@ -215,11 +215,7 @@
      * @return list of Server objects that are part of
      *                      the server group
      */
-<<<<<<< HEAD
-    public static List listServers(ServerGroup sg) {
-=======
     public static List<Server> listServers(ServerGroup sg) {
->>>>>>> 4f1c3dcf
         Map<String, Object> params = new HashMap<String, Object>();
         params.put("sgid", sg.getId());
         params.put("org_id", sg.getOrg().getId());
