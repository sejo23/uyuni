--- conflicted
+++ resolved
@@ -862,7 +862,20 @@
     }
 
     /**
-<<<<<<< HEAD
+     * Lists software crashes for a server
+     * @param server of interest
+     * @return crash list
+     */
+    public static List<SoftwareCrashDto> listServerSoftwareCrashes(Server server) {
+        SelectMode m = ModeFactory.getMode("System_queries",
+                "list_server_software_crashes");
+        Map params = new HashMap();
+        // params.put("org_id", user.getOrg().getId());
+        params.put("server_id", server.getId());
+        return m.execute(params);
+    }
+
+    /**
      * List all available contact methods.
      * @return available contact methods
      */
@@ -880,18 +893,5 @@
         params.put("id", id);
         return (ContactMethod) singleton.lookupObjectByNamedQuery(
                 "ContactMethod.findById", params, true);
-=======
-     * Lists software crashes for a server
-     * @param server of interest
-     * @return crash list
-     */
-    public static List<SoftwareCrashDto> listServerSoftwareCrashes(Server server) {
-        SelectMode m = ModeFactory.getMode("System_queries",
-                "list_server_software_crashes");
-        Map params = new HashMap();
-        // params.put("org_id", user.getOrg().getId());
-        params.put("server_id", server.getId());
-        return m.execute(params);
->>>>>>> d2c94387
     }
 }