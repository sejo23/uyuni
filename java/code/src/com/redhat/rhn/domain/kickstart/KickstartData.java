--- conflicted
+++ resolved
@@ -1311,9 +1311,6 @@
      * @return the cobblerName
      */
     public String getCobblerFileName() {
-<<<<<<< HEAD
-        String path = "";
-=======
         if (getCobblerId() != null) {
             Profile prof = Profile.lookupById(
                    CobblerXMLRPCHelper.getConnection(
@@ -1326,7 +1323,6 @@
 
         return buildCobblerFileName();
     }
->>>>>>> 715b167d
 
     /**
      * Build std kickstart cfg template path
