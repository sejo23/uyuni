<?xml version="1.0" encoding="UTF-8"?>
<!DOCTYPE hibernate-mapping
PUBLIC "-//Hibernate/Hibernate Mapping DTD 3.0//EN"
"classpath://org/hibernate/hibernate-mapping-3.0.dtd">
<hibernate-mapping>
    <class name="com.redhat.rhn.domain.channel.Channel"
        table="rhnChannel">

        <id name="id" type="long" column="id">
            <meta attribute="scope-set">protected</meta>
            <generator class="sequence">
                <param name="sequence">RHN_CHANNEL_ID_SEQ</param>
            </generator>
        </id>

        <property name="baseDir" type="string" column="basedir"/>
        <property name="description" type="string" column="description"/>
        <property name="endOfLife" type="date" column="end_of_life"/>
        <property name="GPGKeyUrl" type="string" column="gpg_key_url"/>
        <property name="GPGKeyId" type="string" column="gpg_key_id"/>
        <property name="GPGKeyFp" type="string" column="gpg_key_fp"/>
        <property name="label" type="string" column="label"/>
        <property name="lastModified" type="timestamp" column="last_modified"/>
        <property name="name" type="string" column="name"/>
        <property name="summary" type="string" column="summary"/>
        <property name="access" type="string" column="channel_access"/>
        <property name="maintainerName" type="string" column="maint_name"/>
        <property name="maintainerEmail" type="string" column="maint_email"/>
        <property name="maintainerPhone" type="string" column="maint_phone"/>
        <property name="supportPolicy" type="string" column="support_policy"/>
        <property name="lastSynced" type="timestamp" column="last_synced"/>
        <property name="updateTag" type="string" column="update_tag"/>
        <property name="created" column="created" type="timestamp"
            insert="false" update="false"/>
        <property name="modified" column="modified" type="timestamp"
            insert="false" update="false"/>

        <many-to-one
            name="org"
            class="com.redhat.rhn.domain.org.Org"
            cascade="none"
            column="org_id"/>

        <many-to-one
            name="channelArch"
            class="com.redhat.rhn.domain.channel.ChannelArch"
            column="channel_arch_id"/>

         <many-to-one
            name="checksumType"
            class="com.redhat.rhn.domain.common.ChecksumType"
            column="checksum_type_id"/>

        <set name="distChannelMaps">
            <key column="channel_id"/>
            <one-to-many class="com.redhat.rhn.domain.channel.DistChannelMap"/>
        </set>

        <many-to-one
            name="parentChannel"
            class="com.redhat.rhn.domain.channel.Channel"
            column="parent_channel"/>

        <set name="channelFamilies" lazy="true" table="rhnChannelFamilyMembers"
	     cascade="save-update">
            <key column="channel_id"/>
            <many-to-many
                class="com.redhat.rhn.domain.channel.ChannelFamily"
                column="channel_family_id"/>
        </set>

        <one-to-one name="comps" property-ref="channel"
            class="com.redhat.rhn.domain.channel.Comps" cascade="all" lazy="proxy"/>

        <set name="trustedOrgs" lazy="true" table="rhnChannelTrust"
         cascade="save-update">
            <key column="channel_id"/>
            <many-to-many
                class="com.redhat.rhn.domain.org.Org"
                column="org_trust_id"/>
        </set>


        <set name="erratas" lazy="true" table="rhnChannelErrata"
            cascade="save-update">
            <key column="channel_id"/>
            <many-to-many
                class="com.redhat.rhn.domain.errata.impl.PublishedErrata"
                column="errata_id"/>
        </set>

        <set name="packages" lazy="true" table="rhnChannelPackage"
            cascade="save-update">
            <key column="channel_id"/>
            <many-to-many
                class="com.redhat.rhn.domain.rhnpackage.Package"
                column="package_id"/>
        </set>

        <set name="sources" lazy="true" table="rhnChannelContentSource"
            cascade="save-update">
            <key column="channel_id"/>
            <many-to-many
                class="com.redhat.rhn.domain.channel.ContentSource"
                column="source_id"/>
        </set>

        <many-to-one name="product"
                    column="channel_product_id"
                    class="com.redhat.rhn.domain.channel.ChannelProduct"/>

        <many-to-one name="productName"
                    column="product_name_id"
                    class="com.redhat.rhn.domain.channel.ProductName"/>

        <set name="clonedChannels">
            <key column="original_id"/>
            <one-to-many class="com.redhat.rhn.domain.channel.ClonedChannel"/>
        </set>

        <joined-subclass
                name="com.redhat.rhn.domain.channel.ClonedChannel"
                table="rhnChannelCloned">
                <key column="id"/>
                <many-to-one name="original" column="original_id"
                class="com.redhat.rhn.domain.channel.Channel" />
        </joined-subclass>
        <!--
              Need to change delete_channel to return the number of rows
              affected in order for Hibernate to be able to use this method.
        <sql-delete callable="true">{? = call rhn.delete_channel(:id)}</sql-delete>
        -->
    </class>

    <query name="Channel.listCustomChannels">
        <![CDATA[from com.redhat.rhn.domain.channel.Channel as c where c.org = :org order by name]]>
    </query>

    <query name="Channel.findRedHatBaseChannels">
	<![CDATA[
		from com.redhat.rhn.domain.channel.Channel as c where c.org is null
    						and parentChannel is null order by c.name]]>
    </query>

    <sql-query name="Channel.findCompatCustomBaseChsSSMNoBase">
        <![CDATA[
    SELECT {c.*}
    FROM
        (SELECT c.id, count(s.id) cnt
         FROM rhnServer s
         JOIN rhnSet rset ON rset.element = s.id AND rset.user_id = :user_id AND rset.label = 'system_list'
         LEFT JOIN rhnServerChannel sc ON sc.server_id = s.id
         JOIN rhnServerChannelArchCompat scac ON scac.server_arch_id = s.server_arch_id
         JOIN rhnChannel c ON c.channel_arch_id = scac.channel_arch_id
         WHERE c.parent_channel IS NULL
         AND sc.channel_id IS NULL
         AND (c.org_id = :org_id OR
             (C.id, C.org_id)
             IN
             (SELECT scv.id, scv.org_id
              FROM rhnSharedChannelView scv
              WHERE scv.org_trust_id = :org_id
                AND scv.parent_channel IS NULL))
        GROUP BY (c.id)) ch
    JOIN rhnChannel c ON c.id = ch.id
    LEFT OUTER JOIN rhnChannelCloned c_1_ ON c.id = c_1_.id
    WHERE ch.cnt =
        (SELECT COUNT(*)
         FROM rhnSet rset
         LEFT JOIN rhnServerChannel sc ON sc.server_id = rset.element
         WHERE rset.label = 'system_list'
            AND rset.user_id = :user_id
            AND sc.channel_id IS NULL)
    ORDER BY UPPER(c.name)
        ]]>
        <return alias="c" class="com.redhat.rhn.domain.channel.Channel" />
    </sql-query>

    <sql-query name="Channel.findCompatCustomBaseChsSSM">
        <![CDATA[
    SELECT {c.*}
    FROM
        (SELECT c.id, count(s.id) cnt
         FROM rhnServer s
         JOIN rhnSet rset ON rset.element = s.id AND rset.user_id = :user_id AND rset.label = 'system_list'
         JOIN rhnServerChannel sc ON sc.server_id = s.id AND sc.channel_id = :channel_id
         JOIN rhnServerChannelArchCompat scac ON scac.server_arch_id = s.server_arch_id
         JOIN rhnChannel c ON c.channel_arch_id = scac.channel_arch_id
         WHERE c.parent_channel IS NULL
         AND (c.org_id = :org_id OR
             (C.id, C.org_id)
             IN
             (SELECT scv.id, scv.org_id
              FROM rhnSharedChannelView scv
              WHERE scv.ORG_TRUST_ID = :org_id
                AND scv.parent_channel IS NULL))
        GROUP BY (c.id)) ch
    JOIN rhnChannel c ON c.id = ch.id
    LEFT OUTER JOIN rhnChannelCloned c_1_ ON c.id = c_1_.id
    WHERE ch.cnt =
        (SELECT COUNT(*)
         FROM rhnServerChannel sc
         JOIN rhnSet rset ON rset.element = sc.server_id
         WHERE rset.label = 'system_list'
            AND rset.user_id = :user_id
            AND sc.channel_id = :channel_id)
    ORDER BY UPPER(c.name)
        ]]>
        <return alias="c" class="com.redhat.rhn.domain.channel.Channel" />
    </sql-query>

    <sql-query name="Channel.findCompatibleForChannelSSMInNullOrg">
        <![CDATA[
    SELECT {c.*}
    FROM
        (SELECT dcm.channel_id, COUNT(s.id) cnt
         FROM rhnServer s
         JOIN rhnSet rset ON rset.element = s.id AND rset.user_id = :user_id AND rset.label = 'system_list'
         JOIN rhnServerChannel sc ON sc.server_id = s.id
         JOIN rhnServerChannelArchCompat scac ON scac.server_arch_id = s.server_arch_id
         JOIN rhnDistChannelMap dcm ON dcm.channel_arch_id = scac.channel_arch_id AND dcm.release = s.release AND dcm.org_id IS NULL
         WHERE sc.channel_id = :channel_id
         GROUP BY dcm.channel_id) ch
    JOIN rhnChannel {c} ON c.id = ch.channel_id
    LEFT OUTER JOIN rhnChannelCloned c_1_ ON c.id = c_1_.id
    WHERE ch.cnt =
        (SELECT COUNT(*)
         FROM rhnServerChannel sc
         JOIN rhnSet rset ON rset.element = sc.server_id
         WHERE rset.label = 'system_list'
            AND rset.user_id = :user_id
            AND sc.channel_id = :channel_id)]]>
        <return alias="c" class="com.redhat.rhn.domain.channel.Channel" />
    </sql-query>

    <sql-query name="Channel.findCompatibleSSMNoBaseInNullOrg">
        <![CDATA[
    SELECT {c.*}
    FROM
        (SELECT dcm.channel_id, COUNT(s.id) cnt
         FROM rhnServer s
         JOIN rhnSet rset ON rset.element = s.id AND rset.user_id = :user_id AND rset.label = 'system_list'
         LEFT JOIN rhnServerChannel sc ON sc.server_id = s.id
         JOIN rhnServerChannelArchCompat scac ON scac.server_arch_id = s.server_arch_id
         JOIN rhnDistChannelMap dcm ON dcm.channel_arch_id = scac.channel_arch_id AND dcm.release = s.release AND dcm.org_id IS NULL
         WHERE sc.channel_id IS NULL
         GROUP BY dcm.channel_id) ch
    JOIN rhnChannel {c} ON c.id = ch.channel_id
    LEFT OUTER JOIN rhnChannelCloned c_1_ ON c.id = c_1_.id
    WHERE ch.cnt =
        (SELECT COUNT(*)
         FROM rhnSet rset
         LEFT JOIN rhnServerChannel sc ON sc.server_id = rset.element
         WHERE rset.label = 'system_list'
            AND rset.user_id = :user_id
            AND sc.channel_id IS NULL)]]>
        <return alias="c" class="com.redhat.rhn.domain.channel.Channel" />
    </sql-query>

    <sql-query name="Channel.findRedHatBaseChannelsByUserId">
        <![CDATA[SELECT {c.*}
                FROM rhnChannel {c}
                    INNER JOIN rhnUserChannel uc ON uc.channel_id = c.id
                    LEFT OUTER JOIN rhnChannelCloned c_1_ ON c.id = c_1_.id
                WHERE c.org_id is null
                    AND c.parent_channel is null
                    AND uc.user_id = :userId]]>
        <return alias="c" class="com.redhat.rhn.domain.channel.Channel" />
    </sql-query>

    <sql-query name="Channel.findCustomBaseChannels">
    	<![CDATA[SELECT {c.*}
                FROM rhnUserChannel uc,
                    rhnChannel {c} left outer join rhnChannelCloned c_1_
                    ON c.id = c_1_.id
                WHERE c.id = uc.channel_id
                    AND uc.user_id = :user_id
                    AND c.org_id is not null
                    AND uc.role = 'subscribe'
    				AND c.parent_channel is null
    		    order by C.name]]>
        <return alias="c" class="com.redhat.rhn.domain.channel.Channel" />
    </sql-query>
    <sql-query name="Channel.findSubscribableBaseChannels">
        <![CDATA[SELECT {c.*}
                 FROM rhnUserChannel uc JOIN rhnChannel {c} ON c.id = uc.channel_id
                     LEFT OUTER JOIN rhnChannelCloned c_1_ ON c.id = c_1_.id
                 WHERE uc.user_id = :user_id
                     AND uc.role = 'subscribe'
                     AND c.parent_channel is null]]>
        <return alias="c" class="com.redhat.rhn.domain.channel.Channel" />
    </sql-query>
    <sql-query name="Channel.findAllBaseChannels">
        <![CDATA[SELECT {c.*}
                 FROM rhnUserChannel uc,
                      rhnChannel {c} left outer join rhnChannelCloned c_1_
                      ON c.id = c_1_.id
                 WHERE c.id = uc.channel_id
                   AND uc.org_id = :org_id
                   AND uc.user_id = :user_id
                   AND uc.role = 'subscribe'
                   AND c.parent_channel is null
                  ORDER BY c.name]]>
        <return alias="c" class="com.redhat.rhn.domain.channel.Channel" />
    </sql-query>

    <query name="Channel.findAllBaseChannelsOnSatellite">
        <![CDATA[from com.redhat.rhn.domain.channel.Channel as c
                  where parentChannel is null]]>
    </query>

   <query name="Channel.listAllChildren">
	<![CDATA[
    			from com.redhat.rhn.domain.channel.Channel as c where c.parentChannel = :parent
    						]]>
    </query>

    <sql-query name="Channel.findByIdAndUserId">
        <![CDATA[SELECT {c.*}
              FROM rhnChannel {c} left outer join rhnChannelCloned c_1_
                   ON c.id = c_1_.id
             WHERE c.id = :cid
               AND (rhn_channel.user_role_check(c.id, :userId, 'subscribe') = 1 OR
                    rhn_channel.user_role_check(c.id, :userId, 'manage') = 1) ]]>
        <return alias="c" class="com.redhat.rhn.domain.channel.Channel" />
    </sql-query>

   <sql-query name="Channel.findByLabelAndUserId">
        <![CDATA[SELECT {c.*}
              FROM rhnChannel {c}
                LEFT OUTER JOIN rhnChannelCloned c_1_ ON c.id = c_1_.id
             WHERE c.label = :label
               AND (rhn_channel.user_role_check(c.id, :userId, 'subscribe') = 1 OR
                    rhn_channel.user_role_check(c.id, :userId, 'manage') = 1) ]]>
        <return alias="c" class="com.redhat.rhn.domain.channel.Channel" />
    </sql-query>

    <query name="Channel.findChannelIdsByLabels">
        <![CDATA[SELECT c.id
              FROM com.redhat.rhn.domain.channel.Channel c
             WHERE c.label in (:labels)]]>
    </query>

    <sql-query name="Channel.findBaseChannel">
        <![CDATA[SELECT {c.*}
              FROM rhnServerChannel sc, rhnChannel {c}
                LEFT OUTER JOIN rhnChannelCloned c_1_ ON c.id = c_1_.id
             WHERE sc.server_id = :sid
               AND sc.channel_id = c.id
               AND c.parent_channel IS NULL]]>
        <return alias="c" class="com.redhat.rhn.domain.channel.Channel" />
    </sql-query>

    <query name="Channel.channelsWithClonableErrata">
        <![CDATA[from com.redhat.rhn.domain.channel.ClonedChannel as c where c.org = :org]]>
    </query>

    <sql-query name="Channel.packageInChannelAndErrata">
        <![CDATA[
                select cp.package_id
                  from rhnChannelPackage cp
                  join rhnErrataPackage ep
                    on ep.package_id = cp.package_id
                 where cp.channel_id = :cid
                   and ep.errata_id in (:eids)
				   ]]>
    </sql-query>


    <sql-query name="Channel.accessibleChildChannelIds">
        <![CDATA[SELECT {c.*}
  FROM   rhnChannel c
         LEFT OUTER JOIN rhnChannelCloned c_1_ ON c.id = c_1_.id
 WHERE   parent_channel = :cid
     AND rhn_channel.get_org_access(c.id, :org_id) = 1
 UNION
 SELECT {c.*}
 FROM    rhnChannel c
 LEFT OUTER JOIN rhnChannelCloned c_1_ ON c.id = c_1_.id,
         rhnSharedChannelView sc
 WHERE   sc.parent_channel = :cid
 AND     sc.org_trust_id = :org_id
 AND     sc.id = c.id
    ]]>
        <return alias="c" class="com.redhat.rhn.domain.channel.Channel" />
    </sql-query>

   <sql-query name="Channel.accessibleChildChannels">
        <![CDATA[SELECT {c.*}
					FROM rhnChannel c
				LEFT OUTER JOIN rhnChannelCloned c_1_ ON c.id = c_1_.id
		        where  parent_channel = :cid AND
					rhn_channel.user_role_check(c.id, :userId, 'subscribe') = 1]]>
        <return alias="c" class="com.redhat.rhn.domain.channel.Channel" />
    </sql-query>

    <sql-query name="Channel.availableEntitlements">
        <return-scalar type="long" column="entitlements"/>
        <![CDATA[select rhn_channel.available_chan_subscriptions(:channel_id, :org_id) as entitlements from dual]]>
    </sql-query>

    <sql-query name="Channel.availableFveEntitlements">
        <return-scalar type="long" column="entitlements"/>
        <![CDATA[select rhn_channel.available_fve_chan_subs(:channel_id, :org_id) as entitlements from dual]]>
    </sql-query>

    <sql-query name="Channel.verifyLabel">
        <return-scalar type="string" column="label"/>
        <![CDATA[select label from rhnChannel where label = :label]]>
    </sql-query>

    <sql-query name="Channel.verifyName">
        <return-scalar type="string" column="name"/>
        <![CDATA[select name from rhnChannel where name = :name]]>
    </sql-query>

<<<<<<< HEAD
    <sql-query name="Channel.autoinstallableChannels">
=======
    <sql-query name="Channel.kickstartableTreeChannels">
>>>>>>> 4f1c3dcf
        <![CDATA[
            SELECT {c.*}
            FROM rhnChannel c
                LEFT JOIN rhnChannelCloned c_1_ ON c.id = c_1_.id
                JOIN rhnAvailableChannels ach ON ach.channel_id = c.id
                JOIN rhnChannelArch ca ON ca.id = ach.channel_arch_id
            WHERE ach.org_id = :org_id
                AND ach.channel_depth = 1
            ORDER BY rhn_channel.channel_priority(ach.parent_or_self_id),
                UPPER(ach.channel_name)
        ]]>
        <return alias="c" class="com.redhat.rhn.domain.channel.Channel" />
    </sql-query>

    <sql-query name="Channel.kickstartableChannels">
        <![CDATA[
            SELECT DISTINCT {c.*},
                rhn_channel.channel_priority(ach.parent_or_self_id),
                UPPER(ach.channel_name)
            FROM rhnChannel c
                LEFT JOIN rhnChannelCloned c_1_ ON c.id = c_1_.id
                JOIN rhnAvailableChannels ach ON ach.channel_id = c.id
                JOIN rhnChannelArch ca ON ca.id = ach.channel_arch_id
                JOIN rhnKickstartableTree kt ON kt.channel_id = c.id
                JOIN rhnKSInstallType ksit ON ksit.id = kt.install_type
            WHERE ach.org_id = :org_id
                AND ach.channel_depth = 1
                AND (ksit.label LIKE 'rhel%' OR ksit.label = 'fedora')
            ORDER BY rhn_channel.channel_priority(ach.parent_or_self_id),
                UPPER(ach.channel_name)
        ]]>
        <return alias="c" class="com.redhat.rhn.domain.channel.Channel" />
    </sql-query>

    <sql-query name="Channel.packageByFileName">
      <![CDATA[SELECT {p.*}
          FROM rhnPackage {p}
             left join rhnSolarisPatchSet P_2_ on p.id = P_2_.package_id
             left join rhnSolarisPatch P_1_ on p.id = P_1_.package_id,
             rhnChannelPackage CP,
             rhnChannel C
             WHERE (C.id = :channel_id OR C.parent_channel = :channel_id)
               AND (CP.channel_id = C.id  OR CP.channel_id = C.parent_channel)
               AND CP.package_id = P.id
               AND P.path LIKE :pathlike
          ORDER BY p.build_time
        ]]>
    <return alias="p" class="com.redhat.rhn.domain.rhnpackage.Package" />
    </sql-query>

    <sql-query name="Channel.packageByFileNameAndRange">
      <![CDATA[SELECT {p.*}
          FROM rhnPackage {p}
             left join rhnSolarisPatchSet P_2_ on p.id = P_2_.package_id
             left join rhnSolarisPatch P_1_ on p.id = P_1_.package_id,
             rhnChannelPackage CP,
             rhnChannel C
             WHERE (C.id = :channel_id OR C.parent_channel = :channel_id)
               AND (CP.channel_id = C.id  OR CP.channel_id = C.parent_channel)
               AND CP.package_id = P.id
               AND P.path LIKE :pathlike
               AND P.header_start = :headerStart
               AND P.header_end   = :headerEnd
        ]]>
    <return alias="p" class="com.redhat.rhn.domain.rhnpackage.Package" />
    </sql-query>

    <sql-query name="Channel.getPackageCount">
        <return-scalar type="int" column="package_count"/>
        <![CDATA[select count(*) as package_count from rhnChannelPackage cp where cp.channel_id = :cid]]>
    </sql-query>

   <sql-query name="Channel.getErrataCount">
        <return-scalar type="int" column="errata_count"/>
        <![CDATA[select count(*) as errata_count from rhnChannelErrata cp where cp.channel_id = :cid]]>
    </sql-query>

    <sql-query name="Channel.getPackageIdList">
        <return-scalar type="long" column="package_id"/>
        <![CDATA[select cp.package_id from rhnChannelPackage cp where cp.channel_id = :cid]]>
    </sql-query>

    <sql-query name="Channel.lookupOriginalPackages">
        <![CDATA[
            SELECT DISTINCT cp.package_id AS id
            FROM rhnChannelPackage cp
            LEFT OUTER JOIN (
                    SELECT ep.package_id, ep.errata_id
                    FROM rhnChannelErrata ce
                    JOIN rhnErrataPackage ep ON ep.errata_id = ce.errata_id
                    WHERE ce.channel_id = :from_cid) e ON cp.package_id = e.package_id
            WHERE cp.channel_id = :from_cid
            AND e.errata_id IS NULL
        ]]>
        <return-scalar column="id" type="long"/>
    </sql-query>

	<query name="Channel.lookupOriginal">
    	<![CDATA[ select c.original
    			from com.redhat.rhn.domain.channel.ClonedChannel as c where c = :clone
    						]]>
    </query>
    <query name="Channel.findChannelArchLabelsSyncdChannels">
    	<![CDATA[select distinct c.channelArch.label from com.redhat.rhn.domain.channel.Channel as c]]>
    </query>

</hibernate-mapping><|MERGE_RESOLUTION|>--- conflicted
+++ resolved
@@ -414,11 +414,7 @@
         <![CDATA[select name from rhnChannel where name = :name]]>
     </sql-query>
 
-<<<<<<< HEAD
-    <sql-query name="Channel.autoinstallableChannels">
-=======
     <sql-query name="Channel.kickstartableTreeChannels">
->>>>>>> 4f1c3dcf
         <![CDATA[
             SELECT {c.*}
             FROM rhnChannel c
