--- conflicted
+++ resolved
@@ -453,18 +453,16 @@
     </sql-query>
 
     <sql-query name="Channel.packageByFileName">
-<<<<<<< HEAD
-	    <![CDATA[
-	        SELECT {p.*},
-	               (CASE WHEN C.id = :channel_id THEN 1 ELSE 0 end) as chanprio
-                  FROM rhnPackage {p},
-                       rhnChannelPackage CP,
-                       rhnChannel C
-                 WHERE (C.id = :channel_id OR C.parent_channel = :channel_id)
-                   AND CP.channel_id = C.id
-                   AND CP.package_id = P.id
-                   AND P.path LIKE :pathlike
-              ORDER BY chanprio DESC, p.build_time
+      <![CDATA[SELECT {p.*},
+          (CASE WHEN C.id = :channel_id THEN 1 ELSE 0 end) as chanprio
+          FROM rhnPackage {p},
+             rhnChannelPackage CP,
+             rhnChannel C
+             WHERE (C.id = :channel_id OR C.parent_channel = :channel_id)
+               AND CP.channel_id = C.id
+               AND CP.package_id = P.id
+               AND P.path LIKE :pathlike
+               ORDER BY chanprio DESC, p.build_time
         ]]>
     <return alias="p" class="com.redhat.rhn.domain.rhnpackage.Package" />
     </sql-query>
@@ -482,18 +480,6 @@
                         AND P.header_start = :headerStart
 	                AND P.header_end   = :headerEnd
                    ORDER BY chanprio DESC, p.build_time
-=======
-      <![CDATA[SELECT {p.*},
-          (CASE WHEN C.id = :channel_id THEN 1 ELSE 0 end) as chanprio
-          FROM rhnPackage {p},
-             rhnChannelPackage CP,
-             rhnChannel C
-             WHERE (C.id = :channel_id OR C.parent_channel = :channel_id)
-               AND CP.channel_id = C.id
-               AND CP.package_id = P.id
-               AND P.path LIKE :pathlike
-               ORDER BY chanprio DESC, p.build_time
->>>>>>> 221e94e7
         ]]>
     <return alias="p" class="com.redhat.rhn.domain.rhnpackage.Package" />
     </sql-query>
