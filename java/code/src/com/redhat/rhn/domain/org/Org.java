--- conflicted
+++ resolved
@@ -367,7 +367,6 @@
      * @param tokenIn Default token.
      */
     void setToken(Token tokenIn);
-<<<<<<< HEAD
 
     /**
      * Gets the list of trusted orgs.
@@ -388,6 +387,4 @@
      * @param org A "trusted" organization to be removed.
      */
     void removeTrust(Org org);
-=======
->>>>>>> 0dba3c5d
 }