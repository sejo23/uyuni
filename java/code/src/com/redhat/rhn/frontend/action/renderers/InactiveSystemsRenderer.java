--- conflicted
+++ resolved
@@ -48,11 +48,7 @@
         if (!isdr.isEmpty()) {
             for (Iterator<SystemOverview> i = isdr.iterator(); i.hasNext();) {
                 SystemOverview so = i.next();
-<<<<<<< HEAD
-                StringBuffer buffer = new StringBuffer();
-=======
                 StringBuilder buffer = new StringBuilder();
->>>>>>> 4f1c3dcf
                 Long lastCheckin = so.getLastCheckinDaysAgo();
                 if (lastCheckin.compareTo(new Long(1)) < 0) {
                     buffer.append(lastCheckin * 24);
