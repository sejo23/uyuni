/**
 * Copyright (c) 2009--2010 Red Hat, Inc.
 *
 * This software is licensed to you under the GNU General Public License,
 * version 2 (GPLv2). There is NO WARRANTY for this software, express or
 * implied, including the implied warranties of MERCHANTABILITY or FITNESS
 * FOR A PARTICULAR PURPOSE. You should have received a copy of GPLv2
 * along with this software; if not, see
 * http://www.gnu.org/licenses/old-licenses/gpl-2.0.txt.
 *
 * Red Hat trademarks are not licensed under GPLv2. No permission is
 * granted to use or replicate Red Hat trademarks that are incorporated
 * in this software or its documentation.
 */
package com.redhat.rhn.frontend.action.errata.test;

import com.redhat.rhn.domain.errata.Bug;
import com.redhat.rhn.domain.errata.Errata;
import com.redhat.rhn.domain.errata.test.ErrataFactoryTest;
import com.redhat.rhn.domain.user.User;
import com.redhat.rhn.frontend.action.errata.DeleteBugAction;
import com.redhat.rhn.frontend.struts.RequestContext;
import com.redhat.rhn.manager.errata.ErrataManager;
import com.redhat.rhn.manager.errata.test.ErrataManagerTest;
import com.redhat.rhn.testing.RhnBaseTestCase;
import com.redhat.rhn.testing.RhnMockDynaActionForm;
import com.redhat.rhn.testing.RhnMockHttpServletRequest;
import com.redhat.rhn.testing.RhnMockHttpServletResponse;
import com.redhat.rhn.testing.RhnMockHttpSession;
import com.redhat.rhn.testing.TestUtils;

import org.apache.struts.action.ActionForward;
import org.apache.struts.action.ActionMapping;

/**
 * DeleteBugActionTest
 * @version $Rev$
 */
public class DeleteBugActionTest extends RhnBaseTestCase {

    public void testDeleteBug() throws Exception {
        DeleteBugAction action = new DeleteBugAction();

        ActionMapping mapping = new ActionMapping();
        ActionForward def = new ActionForward("default", "path", true);
        mapping.addForwardConfig(def);

        RhnMockHttpServletRequest request = TestUtils.getRequestWithSessionAndUser();
        RhnMockHttpServletResponse response = new RhnMockHttpServletResponse();
        RhnMockHttpSession session = new RhnMockHttpSession();
        request.setSession(session);
        request.setupServerName("mymachine.rhndev.redhat.com");

        RhnMockDynaActionForm form = new RhnMockDynaActionForm();

        RequestContext requestContext = new RequestContext(request);

        //Create a test errata with a bug
        User user = requestContext.getLoggedInUser();
        Errata e = ErrataFactoryTest.createTestPublishedErrata(user.getOrg().getId());
        Long bugId = new Long(42);
        String bugSummary = "This bug is tagged for destruction";
<<<<<<< HEAD
        Bug bug = ErrataManager.createNewPublishedBug(bugId, bugSummary, null);
=======
        Bug bug = ErrataManagerTest.createNewPublishedBug(bugId, bugSummary);
>>>>>>> 862bb802
        e.addBug(bug);
        ErrataManager.storeErrata(e);
        Long eid = e.getId();

        assertEquals(1, e.getBugs().size());
        //setup the request
        request.setupAddParameter("eid", eid.toString());
        request.setupAddParameter("bid", bugId.toString());

        ActionForward result = action.execute(mapping, form, request, response);
        assertEquals(result.getName(), "default");

        flushAndEvict(e); //get rid of e

        Errata e2 = ErrataManager.lookupErrata(eid, user);
        assertTrue(e2.getBugs().isEmpty()); //make sure bug was removed
    }
}<|MERGE_RESOLUTION|>--- conflicted
+++ resolved
@@ -60,11 +60,7 @@
         Errata e = ErrataFactoryTest.createTestPublishedErrata(user.getOrg().getId());
         Long bugId = new Long(42);
         String bugSummary = "This bug is tagged for destruction";
-<<<<<<< HEAD
-        Bug bug = ErrataManager.createNewPublishedBug(bugId, bugSummary, null);
-=======
         Bug bug = ErrataManagerTest.createNewPublishedBug(bugId, bugSummary);
->>>>>>> 862bb802
         e.addBug(bug);
         ErrataManager.storeErrata(e);
         Long eid = e.getId();
