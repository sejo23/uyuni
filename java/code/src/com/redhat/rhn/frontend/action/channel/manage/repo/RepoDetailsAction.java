/**
 * Copyright (c) 2009--2012 Red Hat, Inc.
 *
 * This software is licensed to you under the GNU General Public License,
 * version 2 (GPLv2). There is NO WARRANTY for this software, express or
 * implied, including the implied warranties of MERCHANTABILITY or FITNESS
 * FOR A PARTICULAR PURPOSE. You should have received a copy of GPLv2
 * along with this software; if not, see
 * http://www.gnu.org/licenses/old-licenses/gpl-2.0.txt.
 *
 * Red Hat trademarks are not licensed under GPLv2. No permission is
 * granted to use or replicate Red Hat trademarks that are incorporated
 * in this software or its documentation.
 */
/*
 * Copyright (c) 2010 SUSE LINUX Products GmbH, Nuernberg, Germany.
 */
package com.redhat.rhn.frontend.action.channel.manage.repo;

import java.util.ArrayList;
import java.util.HashMap;
import java.util.Iterator;
import java.util.List;
import java.util.Map;

import javax.servlet.http.HttpServletRequest;
import javax.servlet.http.HttpServletResponse;

import org.apache.struts.action.ActionErrors;
import org.apache.struts.action.ActionForm;
import org.apache.struts.action.ActionForward;
import org.apache.struts.action.ActionMapping;
import org.apache.struts.action.ActionMessage;
import org.apache.struts.action.ActionMessages;
import org.apache.struts.action.DynaActionForm;
import org.apache.struts.util.LabelValueBean;

import com.redhat.rhn.common.client.InvalidCertificateException;
import com.redhat.rhn.common.localization.LocalizationService;
import com.redhat.rhn.common.validator.ValidatorException;
import com.redhat.rhn.common.validator.ValidatorResult;
import com.redhat.rhn.domain.channel.ChannelFactory;
import com.redhat.rhn.domain.channel.ContentSource;
import com.redhat.rhn.domain.channel.SslContentSource;
import com.redhat.rhn.domain.kickstart.KickstartFactory;
import com.redhat.rhn.domain.kickstart.crypto.SslCryptoKey;
import com.redhat.rhn.domain.org.Org;
import com.redhat.rhn.frontend.struts.RequestContext;
import com.redhat.rhn.frontend.struts.RhnAction;
import com.redhat.rhn.frontend.struts.RhnHelper;
import com.redhat.rhn.frontend.struts.RhnValidationHelper;
import com.redhat.rhn.frontend.xmlrpc.channel.repo.InvalidRepoLabelException;
import com.redhat.rhn.frontend.xmlrpc.channel.repo.InvalidRepoUrlException;
import com.redhat.rhn.manager.channel.repo.BaseRepoCommand;
import com.redhat.rhn.manager.channel.repo.CreateRepoCommand;
import com.redhat.rhn.manager.channel.repo.EditRepoCommand;

import org.apache.log4j.Logger;

/**
 * CobblerSnippetDetailsAction
 * @version $Rev$
 */
public class RepoDetailsAction extends RhnAction {

    public static final String CREATE_MODE = "create_mode";
    public static final String REPO = "repo";
    public static final String URL = "url";
    public static final String LABEL = "label";
    public static final String SSL_CA_CERT = "sslcacert";
    public static final String SSL_CLIENT_CERT = "sslclientcert";
    public static final String SSL_CLIENT_KEY = "sslclientkey";
    public static final String SOURCEID = "sourceid";
    public static final String METADATA_SIGNED = "metadataSigned";

    private static final String VALIDATION_XSD =
                "/com/redhat/rhn/frontend/action/channel/" +
                        "manage/repo/validation/repoForm.xsd";

    private static Logger logger = Logger.getLogger(RepoDetailsAction.class);

    /** {@inheritDoc} */
    public ActionForward execute(ActionMapping mapping,
                                  ActionForm formIn,
                                  HttpServletRequest request,
                                  HttpServletResponse response) {
        DynaActionForm form = (DynaActionForm) formIn;
        RequestContext ctx = new RequestContext(request);

        request.setAttribute(mapping.getParameter(), Boolean.TRUE);

        if (ctx.isSubmitted()) {

            ValidatorResult result = RhnValidationHelper.validate(this.getClass(),
                            makeValidationMap(form), null,
                                VALIDATION_XSD);
            if (!result.isEmpty()) {
                getStrutsDelegate().saveMessages(request, result);
                RhnValidationHelper.setFailedValidation(request);
            }
            else {
                try {
                    ActionErrors errors = new ActionErrors();
                    ContentSource repo = submit(request, errors, form);
                    if (!errors.isEmpty()) {
                        addErrors(request, errors);
                        setupPopup(ctx);
                        return getStrutsDelegate().forwardParam(
                                mapping.findForward(RhnHelper.DEFAULT_FORWARD), "id",
                                repo.getId().toString());
                    }
                    if (isCreateMode(request)) {
                        createSuccessMessage(request,
                                "repos.jsp.create.success", repo.getLabel());
                    }
                    else {
                        createSuccessMessage(request,
                                "repos.jsp.update.success", repo.getLabel());
                    }
                    request.removeAttribute(CREATE_MODE);
                    setupRepo(request, form, repo);
                    return getStrutsDelegate().forwardParam(
                            mapping.findForward("success"), "id",
                            repo.getId().toString());
                }
                catch (ValidatorException ve) {
                    getStrutsDelegate().saveMessages(request, ve.getResult());
                    RhnValidationHelper.setFailedValidation(request);
                }
            }
        }
        else {
            setup(request, form, isCreateMode(request));
        }
        else if (isCreateMode(request)) {
            // default for has signed metadata should be true
            form.set(METADATA_SIGNED, new Boolean(true));
        }

        return mapping.findForward(RhnHelper.DEFAULT_FORWARD);
    }

    private Map<String, String> makeValidationMap(DynaActionForm form) {
        Map<String, String> map = new HashMap<String, String>();
        map.put(LABEL, form.getString(LABEL));
        map.put(URL, form.getString(URL));
        return map;
    }

    private boolean isCreateMode(HttpServletRequest request) {
        return Boolean.TRUE.equals(request.getAttribute(CREATE_MODE));
    }

    private void setup(HttpServletRequest request, DynaActionForm form,
            boolean createMode) {
        RequestContext context = new RequestContext(request);
        setupPopup(context);
        if (!createMode) {
            setupRepo(request, form, ChannelFactory.lookupContentSource(
                    context.getParamAsLong("id"), context.getLoggedInUser().getOrg()));
        }
    }

    private void setupPopup(RequestContext context) {
        List<LabelValueBean> sslCrytpoKeyOptions = new ArrayList<LabelValueBean>();
        sslCrytpoKeyOptions.add(lv(LocalizationService.getInstance().
                getMessage("generic.jsp.none"), ""));
        for (Iterator<SslCryptoKey> iter = KickstartFactory.lookupSslCryptoKeys(
                context.getCurrentUser().getOrg()).iterator(); iter.hasNext();) {
            SslCryptoKey sck = iter.next();
            sslCrytpoKeyOptions.add(lv(sck.getDescription(), sck.getId().toString()));
        }
        context.getRequest().setAttribute("sslcryptokeys", sslCrytpoKeyOptions);
    }

    private void setupRepo(HttpServletRequest request, DynaActionForm form,
            ContentSource repo) {

        form.set(LABEL, repo.getLabel());
        form.set(URL, repo.getSourceUrl());
        form.set(SOURCEID, repo.getId());
<<<<<<< HEAD
        form.set(METADATA_SIGNED, new Boolean(repo.getMetadataSigned()));
=======
        if (repo.isSsl()) {
            SslContentSource sslRepo = (SslContentSource) repo;
            form.set(SSL_CA_CERT, getStringId(sslRepo.getCaCert()));
            form.set(SSL_CLIENT_CERT, getStringId(sslRepo.getClientCert()));
            form.set(SSL_CLIENT_KEY, getStringId(sslRepo.getClientKey()));
        }
>>>>>>> 47d65378
        bindRepo(request, repo);
    }

    /**
     * Method to bind the repo to a request
     * @param request the servlet request
     * @param repo content source
     */
    public static void bindRepo(HttpServletRequest request, ContentSource repo) {
        request.setAttribute(REPO, repo);
    }

    private ContentSource submit(HttpServletRequest request, ActionErrors errors,
            DynaActionForm form) {
        RequestContext context = new RequestContext(request);
        String url = form.getString(URL);
        String label = form.getString(LABEL);
        Boolean metadataSigned = (Boolean) form.get(METADATA_SIGNED);
        if (metadataSigned == null) {
            // disabled checkbox doesn't return a value, so result is null
            // set it to false
            metadataSigned = Boolean.FALSE;
        }
        Org org = context.getLoggedInUser().getOrg();
        BaseRepoCommand repoCmd = null;
        if (isCreateMode(request)) {
           repoCmd = new CreateRepoCommand(org);
        }
        else {
            repoCmd = new EditRepoCommand(context.getLoggedInUser(),
                    context.getParamAsLong(SOURCEID));
        }

        repoCmd.setLabel(label);
        repoCmd.setUrl(url);
<<<<<<< HEAD
        repoCmd.setMetadataSigned(metadataSigned.booleanValue());
=======
        repoCmd.setSslCaCertId(parseIdFromForm(form, SSL_CA_CERT));
        repoCmd.setSslClientCertId(parseIdFromForm(form, SSL_CLIENT_CERT));
        repoCmd.setSslClientKeyId(parseIdFromForm(form, SSL_CLIENT_KEY));
>>>>>>> 47d65378

        try {
            repoCmd.store();
        }
        catch (InvalidRepoUrlException e) {
            errors.add(ActionMessages.GLOBAL_MESSAGE, new ActionMessage(
                    "edit.channel.repo.repourlinuse", null));
        }
        catch (InvalidRepoLabelException e) {
            errors.add(ActionMessages.GLOBAL_MESSAGE, new ActionMessage(
                    "edit.channel.repo.repolabelinuse", repoCmd.getLabel()));
        }
        catch (InvalidCertificateException e) {
            errors.add(ActionMessages.GLOBAL_MESSAGE, new ActionMessage(
                    "edit.channel.repo.clientcertmissing"));
        }

        return repoCmd.getRepo();
    }

    private Long parseIdFromForm(DynaActionForm form, String stringName) {
        Long id = null;
        try {
            id = Long.parseLong(form.getString(stringName));
        }
        catch (NumberFormatException nfe) {
            // empty
        }
        return id;
    }

    private String getStringId(SslCryptoKey sck) {
        String strId = "";
        if (sck != null) {
            Long id = sck.getId();
            if (id != null) {
                strId = id.toString();
            }
        }
        return strId;
    }
}<|MERGE_RESOLUTION|>--- conflicted
+++ resolved
@@ -179,16 +179,13 @@
         form.set(LABEL, repo.getLabel());
         form.set(URL, repo.getSourceUrl());
         form.set(SOURCEID, repo.getId());
-<<<<<<< HEAD
-        form.set(METADATA_SIGNED, new Boolean(repo.getMetadataSigned()));
-=======
         if (repo.isSsl()) {
             SslContentSource sslRepo = (SslContentSource) repo;
             form.set(SSL_CA_CERT, getStringId(sslRepo.getCaCert()));
             form.set(SSL_CLIENT_CERT, getStringId(sslRepo.getClientCert()));
             form.set(SSL_CLIENT_KEY, getStringId(sslRepo.getClientKey()));
         }
->>>>>>> 47d65378
+        form.set(METADATA_SIGNED, new Boolean(repo.getMetadataSigned()));
         bindRepo(request, repo);
     }
 
@@ -224,13 +221,10 @@
 
         repoCmd.setLabel(label);
         repoCmd.setUrl(url);
-<<<<<<< HEAD
-        repoCmd.setMetadataSigned(metadataSigned.booleanValue());
-=======
         repoCmd.setSslCaCertId(parseIdFromForm(form, SSL_CA_CERT));
         repoCmd.setSslClientCertId(parseIdFromForm(form, SSL_CLIENT_CERT));
         repoCmd.setSslClientKeyId(parseIdFromForm(form, SSL_CLIENT_KEY));
->>>>>>> 47d65378
+        repoCmd.setMetadataSigned(metadataSigned.booleanValue());
 
         try {
             repoCmd.store();
