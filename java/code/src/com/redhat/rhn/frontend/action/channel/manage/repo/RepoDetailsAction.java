/**
 * Copyright (c) 2009--2012 Red Hat, Inc.
 *
 * This software is licensed to you under the GNU General Public License,
 * version 2 (GPLv2). There is NO WARRANTY for this software, express or
 * implied, including the implied warranties of MERCHANTABILITY or FITNESS
 * FOR A PARTICULAR PURPOSE. You should have received a copy of GPLv2
 * along with this software; if not, see
 * http://www.gnu.org/licenses/old-licenses/gpl-2.0.txt.
 *
 * Red Hat trademarks are not licensed under GPLv2. No permission is
 * granted to use or replicate Red Hat trademarks that are incorporated
 * in this software or its documentation.
 */
/*
 * Copyright (c) 2010 SUSE LINUX Products GmbH, Nuernberg, Germany.
 */
package com.redhat.rhn.frontend.action.channel.manage.repo;

import java.util.ArrayList;
import java.util.HashMap;
import java.util.Iterator;
import java.util.List;
import java.util.Map;

import javax.servlet.http.HttpServletRequest;
import javax.servlet.http.HttpServletResponse;

import org.apache.struts.action.ActionErrors;
import org.apache.struts.action.ActionForm;
import org.apache.struts.action.ActionForward;
import org.apache.struts.action.ActionMapping;
import org.apache.struts.action.ActionMessage;
import org.apache.struts.action.ActionMessages;
import org.apache.struts.action.DynaActionForm;
import org.apache.struts.util.LabelValueBean;

import com.redhat.rhn.common.client.InvalidCertificateException;
import com.redhat.rhn.common.localization.LocalizationService;
import com.redhat.rhn.common.validator.ValidatorException;
import com.redhat.rhn.common.validator.ValidatorResult;
import com.redhat.rhn.domain.channel.ChannelFactory;
import com.redhat.rhn.domain.channel.ContentSource;
import com.redhat.rhn.domain.channel.SslContentSource;
import com.redhat.rhn.domain.kickstart.KickstartFactory;
import com.redhat.rhn.domain.kickstart.crypto.SslCryptoKey;
import com.redhat.rhn.domain.org.Org;
import com.redhat.rhn.frontend.struts.RequestContext;
import com.redhat.rhn.frontend.struts.RhnAction;
import com.redhat.rhn.frontend.struts.RhnHelper;
import com.redhat.rhn.frontend.struts.RhnValidationHelper;
import com.redhat.rhn.frontend.xmlrpc.channel.repo.InvalidRepoLabelException;
import com.redhat.rhn.frontend.xmlrpc.channel.repo.InvalidRepoUrlException;
import com.redhat.rhn.manager.channel.repo.BaseRepoCommand;
import com.redhat.rhn.manager.channel.repo.CreateRepoCommand;
import com.redhat.rhn.manager.channel.repo.EditRepoCommand;

import org.apache.log4j.Logger;

/**
 * CobblerSnippetDetailsAction
 * @version $Rev$
 */
public class RepoDetailsAction extends RhnAction {

    public static final String CREATE_MODE = "create_mode";
    public static final String REPO = "repo";
    public static final String URL = "url";
    public static final String LABEL = "label";
    public static final String SSL_CA_CERT = "sslcacert";
    public static final String SSL_CLIENT_CERT = "sslclientcert";
    public static final String SSL_CLIENT_KEY = "sslclientkey";
    public static final String SOURCEID = "sourceid";
    public static final String METADATA_SIGNED = "metadataSigned";

    private static final String VALIDATION_XSD =
                "/com/redhat/rhn/frontend/action/channel/" +
                        "manage/repo/validation/repoForm.xsd";

    private static Logger logger = Logger.getLogger(RepoDetailsAction.class);

    /** {@inheritDoc} */
    public ActionForward execute(ActionMapping mapping,
                                  ActionForm formIn,
                                  HttpServletRequest request,
                                  HttpServletResponse response) {
        DynaActionForm form = (DynaActionForm) formIn;
        RequestContext ctx = new RequestContext(request);

        request.setAttribute(mapping.getParameter(), Boolean.TRUE);

        if (ctx.isSubmitted()) {

            ValidatorResult result = RhnValidationHelper.validate(this.getClass(),
                            makeValidationMap(form), null,
                                VALIDATION_XSD);
            if (!result.isEmpty()) {
                getStrutsDelegate().saveMessages(request, result);
                RhnValidationHelper.setFailedValidation(request);
            }
            else {
                try {
                    ActionErrors errors = new ActionErrors();
                    ContentSource repo = submit(request, errors, form);
                    if (!errors.isEmpty()) {
                        addErrors(request, errors);
                        setupPopup(ctx);
                        return getStrutsDelegate().forwardParam(
                                mapping.findForward(RhnHelper.DEFAULT_FORWARD), "id",
                                repo.getId().toString());
                    }
                    if (isCreateMode(request)) {
                        createSuccessMessage(request,
                                "repos.jsp.create.success", repo.getLabel());
                    }
                    else {
                        createSuccessMessage(request,
                                "repos.jsp.update.success", repo.getLabel());
                    }
                    request.removeAttribute(CREATE_MODE);
                    setupRepo(request, form, repo);
                    return getStrutsDelegate().forwardParam(
                            mapping.findForward("success"), "id",
                            repo.getId().toString());
                }
                catch (ValidatorException ve) {
                    getStrutsDelegate().saveMessages(request, ve.getResult());
                    RhnValidationHelper.setFailedValidation(request);
                }
            }
        }
        if (isCreateMode(request)) {
            // default for has signed metadata should be true
            form.set(METADATA_SIGNED, new Boolean(true));
        }
        setup(request, form, isCreateMode(request));

        return mapping.findForward(RhnHelper.DEFAULT_FORWARD);
    }

    private Map<String, String> makeValidationMap(DynaActionForm form) {
        Map<String, String> map = new HashMap<String, String>();
        map.put(LABEL, form.getString(LABEL));
        map.put(URL, form.getString(URL));
        return map;
    }

    private boolean isCreateMode(HttpServletRequest request) {
        return Boolean.TRUE.equals(request.getAttribute(CREATE_MODE));
    }

    private void setup(HttpServletRequest request, DynaActionForm form,
            boolean createMode) {
        RequestContext context = new RequestContext(request);
        setupPopup(context);
        if (!createMode) {
            setupRepo(request, form, ChannelFactory.lookupContentSource(
                    context.getParamAsLong("id"), context.getCurrentUser().getOrg()));
        }
    }

    private void setupPopup(RequestContext context) {
        List<LabelValueBean> sslCrytpoKeyOptions = new ArrayList<LabelValueBean>();
        sslCrytpoKeyOptions.add(lv(LocalizationService.getInstance().
                getMessage("generic.jsp.none"), ""));
        for (Iterator<SslCryptoKey> iter = KickstartFactory.lookupSslCryptoKeys(
                context.getCurrentUser().getOrg()).iterator(); iter.hasNext();) {
            SslCryptoKey sck = iter.next();
            sslCrytpoKeyOptions.add(lv(sck.getDescription(), sck.getId().toString()));
        }
        context.getRequest().setAttribute("sslcryptokeys", sslCrytpoKeyOptions);
    }

    private void setupRepo(HttpServletRequest request, DynaActionForm form,
            ContentSource repo) {

        form.set(LABEL, repo.getLabel());
        form.set(URL, repo.getSourceUrl());
        form.set(SOURCEID, repo.getId());
        if (repo.isSsl()) {
            SslContentSource sslRepo = (SslContentSource) repo;
            form.set(SSL_CA_CERT, getStringId(sslRepo.getCaCert()));
            form.set(SSL_CLIENT_CERT, getStringId(sslRepo.getClientCert()));
            form.set(SSL_CLIENT_KEY, getStringId(sslRepo.getClientKey()));
        }
        form.set(METADATA_SIGNED, new Boolean(repo.getMetadataSigned()));
        bindRepo(request, repo);
    }

    /**
     * Method to bind the repo to a request
     * @param request the servlet request
     * @param repo content source
     */
    public static void bindRepo(HttpServletRequest request, ContentSource repo) {
        request.setAttribute(REPO, repo);
    }

    private ContentSource submit(HttpServletRequest request, ActionErrors errors,
            DynaActionForm form) {
        RequestContext context = new RequestContext(request);
        String url = form.getString(URL);
        String label = form.getString(LABEL);
<<<<<<< HEAD
        Boolean metadataSigned = (Boolean) form.get(METADATA_SIGNED);
        if (metadataSigned == null) {
            // disabled checkbox doesn't return a value, so result is null
            // set it to false
            metadataSigned = Boolean.FALSE;
        }
        Org org = context.getLoggedInUser().getOrg();
=======
        Org org = context.getCurrentUser().getOrg();
>>>>>>> eaff4d3e
        BaseRepoCommand repoCmd = null;
        if (isCreateMode(request)) {
           repoCmd = new CreateRepoCommand(org);
        }
        else {
            repoCmd = new EditRepoCommand(context.getCurrentUser(),
                    context.getParamAsLong(SOURCEID));
        }

        repoCmd.setLabel(label);
        repoCmd.setUrl(url);
        repoCmd.setSslCaCertId(parseIdFromForm(form, SSL_CA_CERT));
        repoCmd.setSslClientCertId(parseIdFromForm(form, SSL_CLIENT_CERT));
        repoCmd.setSslClientKeyId(parseIdFromForm(form, SSL_CLIENT_KEY));
        repoCmd.setMetadataSigned(metadataSigned.booleanValue());

        try {
            repoCmd.store();
        }
        catch (InvalidRepoUrlException e) {
            errors.add(ActionMessages.GLOBAL_MESSAGE, new ActionMessage(
                    "edit.channel.repo.repourlinuse", null));
        }
        catch (InvalidRepoLabelException e) {
            errors.add(ActionMessages.GLOBAL_MESSAGE, new ActionMessage(
                    "edit.channel.repo.repolabelinuse", repoCmd.getLabel()));
        }
        catch (InvalidCertificateException e) {
            errors.add(ActionMessages.GLOBAL_MESSAGE, new ActionMessage(
                    "edit.channel.repo.clientcertmissing"));
        }

        return repoCmd.getRepo();
    }

    private Long parseIdFromForm(DynaActionForm form, String stringName) {
        Long id = null;
        try {
            id = Long.parseLong(form.getString(stringName));
        }
        catch (NumberFormatException nfe) {
            // empty
        }
        return id;
    }

    private String getStringId(SslCryptoKey sck) {
        String strId = "";
        if (sck != null) {
            Long id = sck.getId();
            if (id != null) {
                strId = id.toString();
            }
        }
        return strId;
    }
}<|MERGE_RESOLUTION|>--- conflicted
+++ resolved
@@ -201,17 +201,13 @@
         RequestContext context = new RequestContext(request);
         String url = form.getString(URL);
         String label = form.getString(LABEL);
-<<<<<<< HEAD
         Boolean metadataSigned = (Boolean) form.get(METADATA_SIGNED);
         if (metadataSigned == null) {
             // disabled checkbox doesn't return a value, so result is null
             // set it to false
             metadataSigned = Boolean.FALSE;
         }
-        Org org = context.getLoggedInUser().getOrg();
-=======
         Org org = context.getCurrentUser().getOrg();
->>>>>>> eaff4d3e
         BaseRepoCommand repoCmd = null;
         if (isCreateMode(request)) {
            repoCmd = new CreateRepoCommand(org);
