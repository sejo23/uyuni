--- conflicted
+++ resolved
@@ -60,11 +60,7 @@
         ListSessionSetHelper helper = new ListSessionSetHelper(this, request);
         helper.setListName(LIST_NAME);
         helper.execute();
-<<<<<<< HEAD
-	request.setAttribute("combo", getComboList(request));
-=======
         request.setAttribute("combo", getComboList(request));
->>>>>>> 4f1c3dcf
 
         if (helper.isDispatched() && requestContext.wasDispatched("errata.jsp.apply")) {
             return handleConfirm(mapping, requestContext, helper);
@@ -96,11 +92,7 @@
     /** {@inheritDoc} */
     public List getResult(RequestContext context) {
         String type = context.getParam(SELECTOR, false);
-<<<<<<< HEAD
-	List<String> typeList = getTypes(type);
-=======
         List<String> typeList = getTypes(type);
->>>>>>> 4f1c3dcf
         return ErrataManager.relevantErrataToSystemSet(context.getCurrentUser(), typeList);
     }
 }