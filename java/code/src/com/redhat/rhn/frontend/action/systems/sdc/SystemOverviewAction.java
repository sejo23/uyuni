/**
 * Copyright (c) 2009--2014 Red Hat, Inc.
 *
 * This software is licensed to you under the GNU General Public License,
 * version 2 (GPLv2). There is NO WARRANTY for this software, express or
 * implied, including the implied warranties of MERCHANTABILITY or FITNESS
 * FOR A PARTICULAR PURPOSE. You should have received a copy of GPLv2
 * along with this software; if not, see
 * http://www.gnu.org/licenses/old-licenses/gpl-2.0.txt.
 *
 * Red Hat trademarks are not licensed under GPLv2. No permission is
 * granted to use or replicate Red Hat trademarks that are incorporated
 * in this software or its documentation.
 */
package com.redhat.rhn.frontend.action.systems.sdc;

import java.util.ArrayList;
import java.util.Date;
import java.util.HashMap;
import java.util.Iterator;
import java.util.List;
import java.util.Map;

import javax.servlet.http.HttpServletRequest;
import javax.servlet.http.HttpServletResponse;

import org.apache.commons.lang.StringEscapeUtils;
import org.apache.struts.action.ActionForm;
import org.apache.struts.action.ActionForward;
import org.apache.struts.action.ActionMapping;

import com.redhat.rhn.common.db.datasource.DataResult;
import com.redhat.rhn.common.localization.LocalizationService;
import com.redhat.rhn.domain.action.Action;
import com.redhat.rhn.domain.action.ActionFactory;
import com.redhat.rhn.domain.server.Server;
import com.redhat.rhn.domain.user.User;
import com.redhat.rhn.domain.user.UserServerPreferenceId;
import com.redhat.rhn.frontend.struts.RequestContext;
import com.redhat.rhn.frontend.struts.RhnAction;
import com.redhat.rhn.frontend.struts.RhnHelper;
import com.redhat.rhn.manager.action.ActionManager;
import com.redhat.rhn.manager.rhnpackage.PackageManager;
import com.redhat.rhn.manager.system.SystemManager;
import com.redhat.rhn.manager.user.UserManager;

/**
 * SystemOverviewAction
 * @version $Rev$
 */
public class SystemOverviewAction extends RhnAction {

    public static final String[] SERVER_PREFERENCES = {UserServerPreferenceId
                                                       .INCLUDE_IN_DAILY_SUMMARY,
                                                       UserServerPreferenceId
                                                       .RECEIVE_NOTIFICATIONS};

    /** {@inheritDoc} */
    @Override
    public ActionForward execute(ActionMapping mapping, ActionForm form,
            HttpServletRequest request, HttpServletResponse response) {
        RequestContext rctx = new RequestContext(request);
        Long sid = rctx.getRequiredParam("sid");
        User user = rctx.getCurrentUser();
        Server s  = SystemManager.lookupByIdAndUser(sid, user);

        /* Here we htmlify the description stored in the database such that end line's
         * are represented correctly
         */
        String description = null;

        if (s.getDescription() != null) {
<<<<<<< HEAD
            description = StringEscapeUtils.escapeHtml(s.getDescription()).replaceAll("\\n", "<br/>");
=======
            description = StringEscapeUtils.escapeHtml(s.getDescription())
                .replaceAll("\\n", "<br/>");
>>>>>>> 07c953cd
        }

        // System Channels
        Map baseChannel = new HashMap();
        List childChannels = new ArrayList();
        DataResult channelList = SystemManager.systemChannelSubscriptions(sid);

        for (Iterator i = channelList.iterator(); i.hasNext();) {
            Map ch = (HashMap) i.next();

            if (s.getBaseChannel() != null &&
                ch.get("id").equals(s.getBaseChannel().getId())) {
                baseChannel.put("id", ch.get("id"));
                baseChannel.put("name", ch.get("name"));
                baseChannel.put("is_fve", ch.get("is_fve"));
            }
            else {
                childChannels.add(ch);
            }
        }

        // Errata Counts
        int criticalErrataCount = SystemManager.countCriticalErrataForSystem(user, sid);
        int nonCriticalErrataCount =
            SystemManager.countNoncriticalErrataForSystem(user, sid);


        // Upgradable Packages
        int upgradablePackagesCount = PackageManager.countUpgradable(sid);

        boolean hasUpdates =
            criticalErrataCount + nonCriticalErrataCount + upgradablePackagesCount > 0;

        // Reboot needed after certain types of updates
        boolean rebootRequired = SystemManager.requiresReboot(user, sid);

        if (!processLock(user, s, rctx)) {
            request.setAttribute("serverLock", s.getLock());
        }

        processPing(user, s, rctx);
        proccessSatApplet(user, s, rctx);

        SdcHelper.ssmCheck(request, sid, user);

        request.setAttribute("rebootRequired", Boolean.valueOf(rebootRequired));
        request.setAttribute("unentitled", Boolean.valueOf(s.getEntitlements().isEmpty()));
        request.setAttribute("systemInactive", Boolean.valueOf(s.isInactive()));
        request.setAttribute("criticalErrataCount", criticalErrataCount);
        request.setAttribute("nonCriticalErrataCount", nonCriticalErrataCount);
        request.setAttribute("upgradablePackagesCount", upgradablePackagesCount);
        request.setAttribute("hasUpdates", hasUpdates);
        request.setAttribute("baseChannel", baseChannel);
        request.setAttribute("childChannels", childChannels);
        request.setAttribute("description", description);
        request.setAttribute("installedProducts", s.getInstalledProducts());
        request.setAttribute("prefs", findUserServerPreferences(user, s));
        request.setAttribute("system", s);
        request.setAttribute("hasLocation",
                !(s.getLocation() == null || s.getLocation().isEmpty()));
        request.setAttribute("activationKey", SystemManager.getActivationKeys(s));
        return mapping.findForward(RhnHelper.DEFAULT_FORWARD);
    }

    protected List findUserServerPreferences(User user, Server s) {
        List serverPreferenceList = new ArrayList();

        if (user.getEmailNotify() == 0) {
            serverPreferenceList.add("sdc.details.overview.notifications.disabled");

            return serverPreferenceList;
        }

        for (int j = 0; j < SERVER_PREFERENCES.length; ++j) {
            if (UserManager.lookupUserServerPreferenceValue(user,
                                                            s,
                                                            SERVER_PREFERENCES[j])) {
                serverPreferenceList.add(SERVER_PREFERENCES[j]);
            }
        }

        return serverPreferenceList;
    }

    /**
     * @return true if the server was unlocked, false otherwise
     */
    protected boolean processLock(User user, Server s, RequestContext rctx) {
        Long lockValue = rctx.getParamAsLong("lock");
        LocalizationService ls = LocalizationService.getInstance();

        if (lockValue != null) {

            if (lockValue.longValue() == 1) {
                if (s.getLock() == null) {
                    SystemManager.lockServer(user,
                                             s,
                                             ls.getMessage
                                             ("sdc.details.overview.lock.reason"));

                    createSuccessMessage(rctx.getRequest(),
                                         "sdc.details.overview.locked.alert",
                                         s.getName());
                }
            }
            else if (lockValue.longValue() == 0) {
                if (s.getLock() != null) {

                    SystemManager.unlockServer(user, s);
                    createSuccessMessage(rctx.getRequest(),
                            "sdc.details.overview.unlocked.alert",
                            s.getName());

                    return true;
                }
            }
        }

        return false;
    }

    protected void processPing(User user, Server s, RequestContext rctx) {
        Long pingValue = rctx.getParamAsLong("ping");

        if (pingValue != null && pingValue.longValue() == 1) {
            s.getPushClient().setLastPingTime(new Date(System.currentTimeMillis()));
            s.getPushClient().setNextActionTime(null);
            SystemManager.storeServer(s);
            createSuccessMessage(rctx.getRequest(),
                    "sdc.details.overview.osa.status.pinged",
                    s.getName());
        }

    }

    protected void proccessSatApplet(User user, Server s, RequestContext rctx) {
        Long appValue = rctx.getParamAsLong("applet");

        if (appValue != null && appValue.longValue() == 1) {
            Action a = ActionManager.createBaseAction(user,
                                                      s,
                                                      ActionFactory
                                                      .TYPE_RHN_APPLET_USE_SATELLITE);
            ActionManager.storeAction(a);
            createSuccessMessage(rctx.getRequest(),
                                 "sdc.details.overview.applet.scheduled",
                                 "/rhn/systems/details/history/Event.do?sid=" +
                                 s.getId() +
                                 "&aid=" +
                                 a.getId());
        }
    }
}<|MERGE_RESOLUTION|>--- conflicted
+++ resolved
@@ -70,12 +70,8 @@
         String description = null;
 
         if (s.getDescription() != null) {
-<<<<<<< HEAD
-            description = StringEscapeUtils.escapeHtml(s.getDescription()).replaceAll("\\n", "<br/>");
-=======
             description = StringEscapeUtils.escapeHtml(s.getDescription())
                 .replaceAll("\\n", "<br/>");
->>>>>>> 07c953cd
         }
 
         // System Channels
