--- conflicted
+++ resolved
@@ -71,11 +71,8 @@
     private String lastCheckinString;
     private boolean isVirtualHost;
     private boolean isVirtualGuest;
-<<<<<<< HEAD
+    private Long extraPkgCount;
     private Long foreignPackagesCount;
-=======
-    private Long extraPkgCount;
->>>>>>> 4869bc83
     private static final  String NONE_VALUE = "(none)";
 
 
