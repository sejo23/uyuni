--- conflicted
+++ resolved
@@ -41,11 +41,7 @@
     protected String historyType;
     protected String historyTypeName;
     private String historyStatus;
-<<<<<<< HEAD
-    protected static Map<String, String> actionTypes;
-=======
     protected static final Map<String, String> ACTIONTYPES;
->>>>>>> 4f1c3dcf
 
     static {
         ACTIONTYPES = new HashMap<String, String>();
