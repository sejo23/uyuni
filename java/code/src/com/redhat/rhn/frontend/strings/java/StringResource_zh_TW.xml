--- conflicted
+++ resolved
@@ -5946,150 +5946,6 @@
         </context-group>
         <target>您已經以外部認證的 &lt;strong&gt;{0}&lt;/strong&gt; 使用者登錄。若要以登錄帳號和密碼使用此帳號登錄，請在 &lt;a href=&quot;/rhn/account/UserDetails.do&quot;&gt;&lt;strong&gt;{0} 使用者專頁&lt;/strong&gt;&lt;/a&gt;上設定您的密碼。</target>
       </trans-unit>
-<<<<<<< HEAD
-=======
-      <trans-unit id="satellite.expired">
-        <source>Your satellite certificate has expired. Please visit the following link for steps on how to request or generate a new certificate: &lt;a href="https://access.redhat.com/knowledge/tools/satcert"&gt;https://access.redhat.com/knowledge/tools/satcert&lt;/a&gt;</source>
-        <context-group name="ctx">
-          <context context-type="sourcefile">/rhn/Login.do</context>
-        </context-group>
-        <target>您的 satellite 憑證已過期。請至以下連結以查看如何請求或產生新憑證的步驟：&lt;a href=&quot;https://access.redhat.com/knowledge/tools/satcert&quot;&gt;https://access.redhat.com/knowledge/tools/satcert&lt;/a&gt;</target>
-      </trans-unit>
-      <trans-unit id="satellite.expired.restricted">
-        <source>Your Satellite Certificate has expired. Your Satellite is on day {0} of {1} day restricted period and will soon stop functioning. Please visit the following url for steps on how to request or generate a new certificate: https://access.redhat.com/knowledge/tools/satcert</source>
-        <context-group name="ctx">
-          <context context-type="sourcefile">/rhn/Login.do</context>
-        </context-group>
-        <target>您的 Satellite 憑證已過期。您的 Satellite 目前處於第 {0} 天（總共 {1} 天）的受限期間，並且很快便會停止運作。請至以下 url，以查看如何請求或產生新的憑證：https://access.redhat.com/knowledge/tools/satcert</target>
-      </trans-unit>
-      <trans-unit id="satellite.graceperiod">
-        <source>Your satellite certificate has expired. Please visit the following link for steps on how to request or generate a new certificate: &lt;a href="https://access.redhat.com/knowledge/tools/satcert"&gt;https://access.redhat.com/knowledge/tools/satcert&lt;/a&gt; Your satellite enters restricted period in {0} day(s).</source>
-        <context-group name="ctx">
-          <context context-type="sourcefile">/rhn/Login.do</context>
-          <context context-type="sourcefile">/rhn/YourRhn.do</context>
-        </context-group>
-        <target>您的 satellite 憑證已過期。請至以下連結以查看如何請求或產生新憑證的步驟：&lt;a href=&quot;https://access.redhat.com/knowledge/tools/satcert&quot;&gt;https://access.redhat.com/knowledge/tools/satcert&lt;/a&gt; 您的衛星伺服器將在 {0} 天內進入受限期。</target>
-      </trans-unit>
-      <trans-unit id="restricted.forbidden">
-        <source>You are not allowed to perform this action until your Satellite Certificate is renewed. Your Satellite is on day {0} of the {1} restricted period and will soon stop functioning. Please visit the following url for steps on how to request or generate a new certificate: https://access.redhat.com/knowledge/tools/satcert</source>
-        <context-group name="ctx">
-          <context context-type="sourcefile">/rhn/Login.do</context>
-        </context-group>
-        <target>在更新您的衛星伺服器憑證之前，您不允許執行這項動作。您的 Satellite 目前處於第 {0} 天（總共 {1} 天）的受限期間，並且很快便會停止運作。請至以下 url，以查看如何請求或產生新憑證的步驟：https://access.redhat.com/knowledge/tools/satcert</target>
-      </trans-unit>
-      <trans-unit id="certificate.config.error.nocert">
-        <source>No certificate found.  Please select a local certificate file or paste contents into the form.</source>
-        <context-group name="ctx">
-          <context context-type="sourcefile">/rhn/admin/config/CertificateConfig.do</context>
-        </context-group>
-        <target>找不到憑證。請選擇本機憑證檔或將其內容貼至本表格。</target>
-      </trans-unit>
-      <trans-unit id="certificate.config.success">
-        <source>Certificate uploaded.  @@PRODUCT_NAME@@ has been re-activated.</source>
-        <context-group name="ctx">
-          <context context-type="sourcefile">/rhn/admin/config/CertificateConfig.do</context>
-        </context-group>
-        <target>憑證上傳完畢。@@PRODUCT_NAME@@ 已被重新啟動。</target>
-      </trans-unit>
-      <trans-unit id="certificate.config.error.10">
-        <source>Could not parse certificate file, see log file for more details.</source>
-        <context-group name="ctx">
-          <context context-type="sourcefile">/rhn/admin/config/CertificateConfig.do</context>
-        </context-group>
-        <target>無法解析憑證檔</target>
-      </trans-unit>
-      <trans-unit id="certificate.config.error.11">
-        <source>Certificate expired</source>
-        <context-group name="ctx">
-          <context context-type="sourcefile">/rhn/admin/config/CertificateConfig.do</context>
-        </context-group>
-        <target>憑證已過期</target>
-      </trans-unit>
-      <trans-unit id="certificate.config.error.12">
-        <source>Unknown @@PRODUCT_NAME@@ version, see log file for more details.</source>
-        <context-group name="ctx">
-          <context context-type="sourcefile">/rhn/admin/config/CertificateConfig.do</context>
-        </context-group>
-        <target>不明的 @@PRODUCT_NAME@@ 版本</target>
-      </trans-unit>
-      <trans-unit id="certificate.config.error.20">
-        <source>Remote activation failure, see log file for more details.</source>
-        <context-group name="ctx">
-          <context context-type="sourcefile">/rhn/admin/config/CertificateConfig.do</context>
-        </context-group>
-        <target>遠端啟動失敗</target>
-      </trans-unit>
-      <trans-unit id="certificate.config.error.30">
-        <source>Local activation failure, see log file for more details.</source>
-        <context-group name="ctx">
-          <context context-type="sourcefile">/rhn/admin/config/CertificateConfig.do</context>
-        </context-group>
-        <target>本機啟用失敗，請查看日誌檔案，以取得詳細資料。</target>
-      </trans-unit>
-      <trans-unit id="certificate.config.error.40">
-        <source>Channel population failure, see log file for more details.</source>
-        <context-group name="ctx">
-          <context context-type="sourcefile">/rhn/admin/config/CertificateConfig.do</context>
-        </context-group>
-        <target>頻道集結失敗</target>
-      </trans-unit>
-      <trans-unit id="certificate.config.error.80">
-        <source>No management entitlements remaining</source>
-        <context-group name="ctx">
-          <context context-type="sourcefile">/rhn/admin/config/CertificateConfig.do</context>
-        </context-group>
-        <target>沒有剩餘的管理權利</target>
-      </trans-unit>
-      <trans-unit id="certificate.config.error.82">
-        <source>@@PRODUCT_NAME@@ channel not found</source>
-        <context-group name="ctx">
-          <context context-type="sourcefile">/rhn/admin/config/CertificateConfig.do</context>
-        </context-group>
-        <target>找不到 @@PRODUCT_NAME@@ 頻道</target>
-      </trans-unit>
-      <trans-unit id="certificate.config.error.83">
-        <source>No @@PRODUCT_NAME@@ channel entitlements remaining</source>
-        <context-group name="ctx">
-          <context context-type="sourcefile">/rhn/admin/config/CertificateConfig.do</context>
-        </context-group>
-        <target>沒有剩餘的 @@PRODUCT_NAME@@ 頻道權利</target>
-      </trans-unit>
-      <trans-unit id="certificate.config.error.84">
-        <source>Invalid @@PRODUCT_NAME@@ certificate</source>
-        <context-group name="ctx">
-          <context context-type="sourcefile">/rhn/admin/config/CertificateConfig.do</context>
-        </context-group>
-        <target>無效的 @@PRODUCT_NAME@@ 憑證</target>
-      </trans-unit>
-      <trans-unit id="certificate.config.error.85">
-        <source>Unknown activation error, see log file for more details.</source>
-        <context-group name="ctx">
-          <context context-type="sourcefile">/rhn/admin/config/CertificateConfig.do</context>
-        </context-group>
-        <target>不明啟用錯誤，請查看日誌檔案，以取得更多詳細資料。</target>
-      </trans-unit>
-      <trans-unit id="certificate.config.error.86">
-        <source>@@PRODUCT_NAME@@ has no base channel on parent server</source>
-        <context-group name="ctx">
-          <context context-type="sourcefile">/rhn/admin/config/CertificateConfig.do</context>
-        </context-group>
-        <target>@@PRODUCT_NAME@@ 在父伺服器上沒有基礎頻道</target>
-      </trans-unit>
-      <trans-unit id="certificate.config.error.87">
-        <source>No @@PRODUCT_NAME@@ channel available for this version</source>
-        <context-group name="ctx">
-          <context context-type="sourcefile">/rhn/admin/config/CertificateConfig.do</context>
-        </context-group>
-        <target>沒有適用於此版本的 @@PRODUCT_NAME@@ 頻道</target>
-      </trans-unit>
-      <trans-unit id="certificate.config.error.127">
-        <source>Unhandled error, see log file for more details.</source>
-        <context-group name="ctx">
-          <context context-type="sourcefile">/rhn/admin/config/CertificateConfig.do</context>
-        </context-group>
-        <target>未處理的錯誤，請查看日誌檔案，以取得更多詳細資料。</target>
-      </trans-unit>
->>>>>>> 2d33a750
       <trans-unit id="hostname">
         <source>@@PRODUCT_NAME@@ server hostname</source>
         <context-group name="ctx">
