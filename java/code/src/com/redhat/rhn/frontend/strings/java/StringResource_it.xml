--- conflicted
+++ resolved
@@ -5946,150 +5946,6 @@
         </context-group>
         <target>Hai eseguito l'accesso come utente &lt;strong&gt;{0}&lt;/strong&gt; autenticato esternamente. Per eseguire l'accesso a questo account usando le credenziali per il login e la password, impostare la password sulla &lt;a href=&quot;/rhn/account/UserDetails.do&quot;&gt;&lt;strong&gt;pagina utente {0}&lt;/strong&gt;&lt;/a&gt;.</target>
       </trans-unit>
-<<<<<<< HEAD
-=======
-      <trans-unit id="satellite.expired">
-        <source>Your satellite certificate has expired. Please visit the following link for steps on how to request or generate a new certificate: &lt;a href="https://access.redhat.com/knowledge/tools/satcert"&gt;https://access.redhat.com/knowledge/tools/satcert&lt;/a&gt;</source>
-        <context-group name="ctx">
-          <context context-type="sourcefile">/rhn/Login.do</context>
-        </context-group>
-        <target>Il certficato Satellite è scaduto. Consultare il seguente link per le fasi necessarie alla richiesta e generazione di un nuovo certificato: &lt;a href=&quot;https://access.redhat.com/knowledge/tools/satcert&quot;&gt;https://access.redhat.com/knowledge/tools/satcert&lt;/a&gt;</target>
-      </trans-unit>
-      <trans-unit id="satellite.expired.restricted">
-        <source>Your Satellite Certificate has expired. Your Satellite is on day {0} of {1} day restricted period and will soon stop functioning. Please visit the following url for steps on how to request or generate a new certificate: https://access.redhat.com/knowledge/tools/satcert</source>
-        <context-group name="ctx">
-          <context context-type="sourcefile">/rhn/Login.do</context>
-        </context-group>
-        <target>IL certificato Satellite è scaduto. Satellite risulta essere in uno stato limitato, giorno {0} di un periodo di {1} giorni, e tra breve non sarà più operativo. Consultare il seguente url per le fasi necessarie alla richiesta e generazione di un nuovo certificato: https://access.redhat.com/knowledge/tools/satcert</target>
-      </trans-unit>
-      <trans-unit id="satellite.graceperiod">
-        <source>Your satellite certificate has expired. Please visit the following link for steps on how to request or generate a new certificate: &lt;a href="https://access.redhat.com/knowledge/tools/satcert"&gt;https://access.redhat.com/knowledge/tools/satcert&lt;/a&gt; Your satellite enters restricted period in {0} day(s).</source>
-        <context-group name="ctx">
-          <context context-type="sourcefile">/rhn/Login.do</context>
-          <context context-type="sourcefile">/rhn/YourRhn.do</context>
-        </context-group>
-        <target>Il certficato Satellite è scaduto. Consultare il seguente link per le fasi necessarie alla richiesta e generazione di un nuovo certificato: &lt;a href=&quot;https://access.redhat.com/knowledge/tools/satcert&quot;&gt;https://access.redhat.com/knowledge/tools/satcert&lt;a&gt; Satellite entrerà in un periodo di stato limitato in {0} giorni.</target>
-      </trans-unit>
-      <trans-unit id="restricted.forbidden">
-        <source>You are not allowed to perform this action until your Satellite Certificate is renewed. Your Satellite is on day {0} of the {1} restricted period and will soon stop functioning. Please visit the following url for steps on how to request or generate a new certificate: https://access.redhat.com/knowledge/tools/satcert</source>
-        <context-group name="ctx">
-          <context context-type="sourcefile">/rhn/Login.do</context>
-        </context-group>
-        <target>Non è possibile eseguire questa azione fino a quando non è stato rinnovato il Certificato satellite. Satellite risulta essere in uno stato limitato, giorno {0} di un periodo di {1} giorni, e tra breve non sarà più operativo. Consultare il seguente url per le fasi necessarie alla richiesta e generazione di un nuovo certificato: https://access.redhat.com/knowledge/tools/satcert</target>
-      </trans-unit>
-      <trans-unit id="certificate.config.error.nocert">
-        <source>No certificate found.  Please select a local certificate file or paste contents into the form.</source>
-        <context-group name="ctx">
-          <context context-type="sourcefile">/rhn/admin/config/CertificateConfig.do</context>
-        </context-group>
-        <target>Nessun certificato trovato.  Vi preghiamo di selezionare un file del certificato locale oppure copiate i contenuti all'interno del modulo.</target>
-      </trans-unit>
-      <trans-unit id="certificate.config.success">
-        <source>Certificate uploaded.  @@PRODUCT_NAME@@ has been re-activated.</source>
-        <context-group name="ctx">
-          <context context-type="sourcefile">/rhn/admin/config/CertificateConfig.do</context>
-        </context-group>
-        <target>Certificato caricato.  @@PRODUCT_NAME@@ è stato riattivato.</target>
-      </trans-unit>
-      <trans-unit id="certificate.config.error.10">
-        <source>Could not parse certificate file, see log file for more details.</source>
-        <context-group name="ctx">
-          <context context-type="sourcefile">/rhn/admin/config/CertificateConfig.do</context>
-        </context-group>
-        <target>Impossibile analizzare il file del certificato</target>
-      </trans-unit>
-      <trans-unit id="certificate.config.error.11">
-        <source>Certificate expired</source>
-        <context-group name="ctx">
-          <context context-type="sourcefile">/rhn/admin/config/CertificateConfig.do</context>
-        </context-group>
-        <target>Certificato scaduto</target>
-      </trans-unit>
-      <trans-unit id="certificate.config.error.12">
-        <source>Unknown @@PRODUCT_NAME@@ version, see log file for more details.</source>
-        <context-group name="ctx">
-          <context context-type="sourcefile">/rhn/admin/config/CertificateConfig.do</context>
-        </context-group>
-        <target>Versione di @@PRODUCT_NAME@@ sconosciuta</target>
-      </trans-unit>
-      <trans-unit id="certificate.config.error.20">
-        <source>Remote activation failure, see log file for more details.</source>
-        <context-group name="ctx">
-          <context context-type="sourcefile">/rhn/admin/config/CertificateConfig.do</context>
-        </context-group>
-        <target>Errore Attivazione remota</target>
-      </trans-unit>
-      <trans-unit id="certificate.config.error.30">
-        <source>Local activation failure, see log file for more details.</source>
-        <context-group name="ctx">
-          <context context-type="sourcefile">/rhn/admin/config/CertificateConfig.do</context>
-        </context-group>
-        <target>Errore Attivazione remota, consultare il file di log per maggiori informazioni.</target>
-      </trans-unit>
-      <trans-unit id="certificate.config.error.40">
-        <source>Channel population failure, see log file for more details.</source>
-        <context-group name="ctx">
-          <context context-type="sourcefile">/rhn/admin/config/CertificateConfig.do</context>
-        </context-group>
-        <target>Errore della Popolazione Canale</target>
-      </trans-unit>
-      <trans-unit id="certificate.config.error.80">
-        <source>No management entitlements remaining</source>
-        <context-group name="ctx">
-          <context context-type="sourcefile">/rhn/admin/config/CertificateConfig.do</context>
-        </context-group>
-        <target>Nessun entitlement di Management presente</target>
-      </trans-unit>
-      <trans-unit id="certificate.config.error.82">
-        <source>@@PRODUCT_NAME@@ channel not found</source>
-        <context-group name="ctx">
-          <context context-type="sourcefile">/rhn/admin/config/CertificateConfig.do</context>
-        </context-group>
-        <target>Canale di @@PRODUCT_NAME@@ non trovato</target>
-      </trans-unit>
-      <trans-unit id="certificate.config.error.83">
-        <source>No @@PRODUCT_NAME@@ channel entitlements remaining</source>
-        <context-group name="ctx">
-          <context context-type="sourcefile">/rhn/admin/config/CertificateConfig.do</context>
-        </context-group>
-        <target>Nessun entitlement del canale @@PRODUCT_NAME@@ presente</target>
-      </trans-unit>
-      <trans-unit id="certificate.config.error.84">
-        <source>Invalid @@PRODUCT_NAME@@ certificate</source>
-        <context-group name="ctx">
-          <context context-type="sourcefile">/rhn/admin/config/CertificateConfig.do</context>
-        </context-group>
-        <target>Certificato @@PRODUCT_NAME@@ invalido</target>
-      </trans-unit>
-      <trans-unit id="certificate.config.error.85">
-        <source>Unknown activation error, see log file for more details.</source>
-        <context-group name="ctx">
-          <context context-type="sourcefile">/rhn/admin/config/CertificateConfig.do</context>
-        </context-group>
-        <target>Errore di attivazione sconosciuto, consultare il file di log per maggiori informazioni.</target>
-      </trans-unit>
-      <trans-unit id="certificate.config.error.86">
-        <source>@@PRODUCT_NAME@@ has no base channel on parent server</source>
-        <context-group name="ctx">
-          <context context-type="sourcefile">/rhn/admin/config/CertificateConfig.do</context>
-        </context-group>
-        <target>@@PRODUCT_NAME@@ non presenta alcun canale di base sul server genitore</target>
-      </trans-unit>
-      <trans-unit id="certificate.config.error.87">
-        <source>No @@PRODUCT_NAME@@ channel available for this version</source>
-        <context-group name="ctx">
-          <context context-type="sourcefile">/rhn/admin/config/CertificateConfig.do</context>
-        </context-group>
-        <target>Nessun canale @@PRODUCT_NAME@@ disponibile per questa versione</target>
-      </trans-unit>
-      <trans-unit id="certificate.config.error.127">
-        <source>Unhandled error, see log file for more details.</source>
-        <context-group name="ctx">
-          <context context-type="sourcefile">/rhn/admin/config/CertificateConfig.do</context>
-        </context-group>
-        <target>Errore non gestito, consultare il file di log per maggiori informazioni.</target>
-      </trans-unit>
->>>>>>> 2d33a750
       <trans-unit id="hostname">
         <source>@@PRODUCT_NAME@@ server hostname</source>
         <context-group name="ctx">
