--- conflicted
+++ resolved
@@ -338,19 +338,6 @@
         <context-group name="ctx">
           <context context-type="sourcefile">/rhn/account/UserDetails</context>
         </context-group>
-<<<<<<< HEAD
-    <target>(GMT-1100) Острова Мидвэй</target></trans-unit>
-
-    <trans-unit id="America/Sao_Paulo">
-<source>(GMT-0300) Brazil</source>
-        <context-group name="ctx">
-          <context context-type="sourcefile">/rhn/account/UserDetails</context>
-        </context-group>
-    <target>(GMT-0300) Бразилия</target></trans-unit>
-
-    <trans-unit id="America/Indianapolis">
-<source>(GMT-0500) United States (Indiana)</source>
-=======
         <target>(GMT-0200) Острова Сандвич</target>
       </trans-unit>
       <trans-unit id="Pacific/Midway">
@@ -362,7 +349,6 @@
       </trans-unit>
       <trans-unit id="America/Sao_Paulo">
         <source>(GMT-0300) Brazil</source>
->>>>>>> 4869bc83
         <context-group name="ctx">
           <context context-type="sourcefile">/rhn/account/UserDetails</context>
         </context-group>
@@ -380,53 +366,6 @@
         <context-group name="ctx">
           <context context-type="sourcefile">/rhn/account/UserDetails</context>
         </context-group>
-<<<<<<< HEAD
-    <target>(GMT+0330) Иран</target></trans-unit>
-	<!-- Monitoring "Config Macro" records - used to configure the monitoring sat -->
-    <trans-unit id="MAIL_MX">
-<source>Local mail exchanger</source>
-      <context-group name="ctx">
-        <context context-type="sourcefile">/rhn/monitoring/config/GeneralConfig.do</context>
-      </context-group>
-    <target>Локальный почтовый агент</target></trans-unit>
-
-    <trans-unit id="MDOM">
-<source>Mail domain (e.g. 'redhat.com' for myemail@redhat.com)</source>
-      <context-group name="ctx">
-        <context context-type="sourcefile">/rhn/monitoring/config/GeneralConfig.do</context>
-      </context-group>
-    <target>Почтовый домен (например, "redhat.com" для myemail@redhat.com)</target></trans-unit>
-
-    <trans-unit id="RHN_ADMIN_EMAIL">
-<source>@@PRODUCT_NAME@@ administrator email</source>
-      <context-group name="ctx">
-        <context context-type="sourcefile">/rhn/monitoring/config/GeneralConfig.do</context>
-      </context-group>
-    <target>Адрес администратора @@PRODUCT_NAME@@</target></trans-unit>
-
-	<trans-unit id="RHN_SAT_HOSTNAME">
-<source>@@PRODUCT_NAME@@ hostname (FQDN)</source>
-      <context-group name="ctx">
-        <context context-type="sourcefile">/rhn/monitoring/config/GeneralConfig.do</context>
-      </context-group>
-    <target>Полностью квалифицированное имя узла @@PRODUCT_NAME@@</target></trans-unit>
-
-    <trans-unit id="RHN_SAT_WEB_PORT">
-<source>@@PRODUCT_NAME@@ webserver port (80 for http, 443 for https)</source>
-      <context-group name="ctx">
-        <context context-type="sourcefile">/rhn/monitoring/config/GeneralConfig.do</context>
-      </context-group>
-    <target>Порт сервера @@PRODUCT_NAME@@ (80 для http, 443 для https)</target></trans-unit>
-
-    <trans-unit id="XPROTO">
-<source>External protocol ('http' or 'https')</source>
-      <context-group name="ctx">
-        <context context-type="sourcefile">/rhn/monitoring/config/GeneralConfig.do</context>
-      </context-group>
-    <target>Внешний протокол (http или https)</target></trans-unit>
-
-    <!-- Monitoring Probe Command Parameter descriptions -->
-=======
         <target>(GMT-0700) США (Аризона)</target>
       </trans-unit>
       <trans-unit id="Asia/Tehran">
@@ -480,7 +419,6 @@
         <target>Внешний протокол (http или https)</target>
       </trans-unit>
       <!-- Monitoring Probe Command Parameter descriptions -->
->>>>>>> 4869bc83
       <trans-unit id="Application Protocol">
         <source>Application Protocol</source>
         <context-group name="ctx">
@@ -1025,11 +963,6 @@
         <context-group name="ctx">
           <context context-type="sourcefile">/rhn/systems/details/probes/ProbeEdit.do</context>
         </context-group>
-<<<<<<< HEAD
-      <target>Critical: свободно Swap (в %)</target></trans-unit>
-
-
-=======
         <target>Critical: свободно Swap (в %)</target>
       </trans-unit>
       <trans-unit id="Critical Swapped Process Count">
@@ -1039,7 +972,6 @@
         </context-group>
         <target>Critical: счётчик процессов перестановки</target>
       </trans-unit>
->>>>>>> 4869bc83
       <trans-unit id="Critical TIME_WAIT Connections">
         <source>Critical TIME_WAIT Connections</source>
         <context-group name="ctx">
@@ -1136,15 +1068,6 @@
         <context-group name="ctx">
           <context context-type="sourcefile">/rhn/systems/details/probes/ProbeEdit.do</context>
         </context-group>
-<<<<<<< HEAD
-      <target>Critical: скорость записи</target></trans-unit>
-
-
-
-
-
-
-=======
         <target>Critical: скорость записи</target>
       </trans-unit>
       <trans-unit id="Critical if number of blocked processes exceeds">
@@ -1182,7 +1105,6 @@
         </context-group>
         <target>Critical: если число процессов перестановки превышает</target>
       </trans-unit>
->>>>>>> 4869bc83
       <trans-unit id="Database">
         <source>Database</source>
         <context-group name="ctx">
@@ -1391,11 +1313,6 @@
         <context-group name="ctx">
           <context context-type="sourcefile">/rhn/systems/details/probes/ProbeEdit.do</context>
         </context-group>
-<<<<<<< HEAD
-      <target>Пароль Oracle</target></trans-unit>
-
-
-=======
         <target>Пароль Oracle</target>
       </trans-unit>
       <trans-unit id="Oracle Password_confirm">
@@ -1405,7 +1322,6 @@
         </context-group>
         <target>Подтверждение пароля Oracle</target>
       </trans-unit>
->>>>>>> 4869bc83
       <trans-unit id="Oracle Port">
         <source>Oracle Port</source>
         <context-group name="ctx">
@@ -1726,15 +1642,6 @@
         <context-group name="ctx">
           <context context-type="sourcefile">/rhn/systems/details/probes/ProbeEdit.do</context>
         </context-group>
-<<<<<<< HEAD
-      <target>Warn: пользователи</target></trans-unit>
-
-
-
-
-
-
-=======
         <target>Warn: пользователи</target>
       </trans-unit>
       <trans-unit id="Warn if number of blocked processes exceeds">
@@ -1772,7 +1679,6 @@
         </context-group>
         <target>Warn: если число процессов перестановки превышает</target>
       </trans-unit>
->>>>>>> 4869bc83
       <trans-unit id="Warning Accesses">
         <source>Warning Accesses</source>
         <context-group name="ctx">
@@ -2205,11 +2111,6 @@
         <context-group name="ctx">
           <context context-type="sourcefile">/rhn/systems/details/probes/ProbeEdit.do</context>
         </context-group>
-<<<<<<< HEAD
-      <target>Warning: свободно Swap (в %)</target></trans-unit>
-
-
-=======
         <target>Warning: свободно Swap (в %)</target>
       </trans-unit>
       <trans-unit id="Warning Swapped Process Count">
@@ -2219,7 +2120,6 @@
         </context-group>
         <target>Warning: счётчик процессов перестановки</target>
       </trans-unit>
->>>>>>> 4869bc83
       <trans-unit id="Warning TIME_WAIT Connections">
         <source>Warning TIME_WAIT Connections</source>
         <context-group name="ctx">
@@ -3518,16 +3418,12 @@
         </trans-unit>
         <trans-unit id="BEA Weblogic">
           <source>BEA Weblogic</source>
-<<<<<<< HEAD
-        <target>BEA Weblogic</target></trans-unit>
-=======
           <target>BEA Weblogic</target>
         </trans-unit>
         <trans-unit id="Red Hat Application Server">
           <source>Red Hat Application Server</source>
           <target>Сервер приложений Red Hat</target>
         </trans-unit>
->>>>>>> 4869bc83
         <trans-unit id="General">
           <source>General</source>
           <target>Общие</target>
@@ -3689,19 +3585,12 @@
         </trans-unit>
         <trans-unit id="Log Pattern Match">
           <source>Log Pattern Match</source>
-<<<<<<< HEAD
-        <target>Соответствие шаблона журналирования</target></trans-unit>
-        <trans-unit id="Log Size Growth">
-          <source>Log Size Growth</source>
-        <target>Размер журнала</target></trans-unit>
-=======
           <target>Соответствие шаблона журналирования</target>
         </trans-unit>
         <trans-unit id="Log Size">
           <source>Log Size</source>
           <target>Размер журнала</target>
         </trans-unit>
->>>>>>> 4869bc83
         <trans-unit id="LongLegs">
           <source>LongLegs</source>
           <target>LongLegs</target>
