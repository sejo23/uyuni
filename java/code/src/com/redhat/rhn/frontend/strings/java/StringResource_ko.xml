--- conflicted
+++ resolved
@@ -9371,11 +9371,7 @@
 자세한 오류 내용은 다음을 확인하십시오:
 
 /var/log/rhn/rhn_taskomatic_daemon.log and
-<<<<<<< HEAD
 /var/log/rhn/rhn_web_ui.log
-=======
-/var/log/tomcat5/catalina.out
->>>>>>> 54b9a80b
 /var/log/cobbler/cobbler.log
 
 이러한 오류를 해결하지 않으면 킥스타트 트리를 킥스타트에 
