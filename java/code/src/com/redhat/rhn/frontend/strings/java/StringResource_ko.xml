<?xml version="1.0" encoding="utf-8"?>
<xliff xmlns="urn:oasis:names:tc:xliff:document:1.1" xmlns:xyz="urn:appInfo:Items" xmlns:xsi="http://www.w3.org/2001/XMLSchema-instance" xsi:schemaLocation="urn:oasis:names:tc:xliff:document:1.1 http://www.oasis-open.org/committees/xliff/documents/xliff-core-1.1.xsd" version="1.1">
  <file source-language="en" datatype="plaintext" original="" target-language="ko">
    <body>
      <trans-unit id="0">
        <source>0</source>
        <context-group name="ctx">
          <context context-type="sourcefile">Navigation menu</context>
        </context-group>
        <target>0</target>
      </trans-unit>
      <trans-unit id="1">
        <source>1</source>
        <context-group name="ctx">
          <context context-type="sourcefile">Navigation Menu</context>
        </context-group>
        <target>1</target>
      </trans-unit>
      <trans-unit id="2.0.0">
        <source>2.0.0</source>
        <context-group name="ctx">
          <context context-type="sourcefile">Navigation Menu</context>
        </context-group>
        <target>2.0.0</target>
      </trans-unit>
      <trans-unit id="2.0.1">
        <source>2.0.1</source>
        <context-group name="ctx">
          <context context-type="sourcefile">Navigation Menu</context>
        </context-group>
        <target>2.0.1</target>
      </trans-unit>
      <trans-unit id="2">
        <source>2</source>
        <context-group name="ctx">
          <context context-type="sourcefile">Navigation Menu</context>
        </context-group>
        <target>2</target>
      </trans-unit>
      <trans-unit id="2.4.0">
        <source>2.4.0</source>
        <context-group name="ctx">
          <context context-type="sourcefile">Navigation Menu</context>
        </context-group>
        <target>2.4.0</target>
      </trans-unit>
      <trans-unit id="2.5.0">
        <source>2.5.0</source>
        <context-group name="ctx">
          <context context-type="sourcefile">Navigation Menu</context>
        </context-group>
        <target>2.5.0</target>
      </trans-unit>
      <trans-unit id="2.6.0">
        <source>2.6.0</source>
        <context-group name="ctx">
          <context context-type="sourcefile">Navigation Menu</context>
        </context-group>
        <target>2.6.0</target>
      </trans-unit>
      <trans-unit id="2.7.0">
        <source>2.7.0</source>
        <context-group name="ctx">
          <context context-type="sourcefile">Navigation Menu</context>
        </context-group>
        <target>2.7.0</target>
      </trans-unit>
      <trans-unit id="2.8.0">
        <source>2.8.0</source>
        <context-group name="ctx">
          <context context-type="sourcefile">Navigation Menu</context>
        </context-group>
        <target>2.8.0</target>
      </trans-unit>
      <trans-unit id="2.9.0">
        <source>2.9.0</source>
        <context-group name="ctx">
          <context context-type="sourcefile">Navigation Menu</context>
        </context-group>
        <target>2.9.0</target>
      </trans-unit>
      <trans-unit id="3.0.0">
        <source>3.0.0</source>
        <context-group name="ctx">
          <context context-type="sourcefile">Navigation Menu</context>
        </context-group>
        <target>3.0.0</target>
      </trans-unit>
      <trans-unit id="3.1.0">
        <source>3.1.0</source>
        <context-group name="ctx">
          <context context-type="sourcefile">Navigation Menu</context>
        </context-group>
        <target>3.1.0</target>
      </trans-unit>
      <trans-unit id="3.1.5">
        <source>3.1.5</source>
        <context-group name="ctx">
          <context context-type="sourcefile">Navigation Menu</context>
        </context-group>
        <target>3.1.5</target>
      </trans-unit>
      <trans-unit id="3.2.0">
        <source>3.2.0</source>
        <context-group name="ctx">
          <context context-type="sourcefile">Navigation Menu</context>
        </context-group>
        <target>3.2.0</target>
      </trans-unit>
      <trans-unit id="3.3.0">
        <source>3.3.0</source>
        <context-group name="ctx">
          <context context-type="sourcefile">Navigation Menu</context>
        </context-group>
        <target>3.3.0</target>
      </trans-unit>
      <trans-unit id="3">
        <source>3</source>
        <context-group name="ctx">
          <context context-type="sourcefile">Navigation Menu</context>
        </context-group>
        <target>3</target>
      </trans-unit>
      <trans-unit id="3.4.0">
        <source>3.4.0</source>
        <context-group name="ctx">
          <context context-type="sourcefile">Navigation Menu</context>
        </context-group>
        <target>3.4.0</target>
      </trans-unit>
      <trans-unit id="3.5.0">
        <source>3.5.0</source>
        <context-group name="ctx">
          <context context-type="sourcefile">Navigation Menu</context>
        </context-group>
        <target>3.5.0</target>
      </trans-unit>
      <trans-unit id="3.6.0">
        <source>3.6.0</source>
        <context-group name="ctx">
          <context context-type="sourcefile">Navigation Menu</context>
        </context-group>
        <target>3.6.0</target>
      </trans-unit>
      <trans-unit id="3.6.5">
        <source>3.6.5</source>
        <context-group name="ctx">
          <context context-type="sourcefile">Navigation Menu</context>
        </context-group>
        <target>3.6.5</target>
      </trans-unit>
      <trans-unit id="3.7.0">
        <source>3.7.0</source>
        <context-group name="ctx">
          <context context-type="sourcefile">Navigation Menu</context>
        </context-group>
        <target>3.7.0</target>
      </trans-unit>
      <trans-unit id="4">
        <source>4</source>
        <context-group name="ctx">
          <context context-type="sourcefile">Navigation Menu</context>
        </context-group>
        <target>4</target>
      </trans-unit>
      <trans-unit id="4.0.0">
        <source>4.0.0</source>
        <context-group name="ctx">
          <context context-type="sourcefile">Navigation Menu</context>
        </context-group>
        <target>4.0.0</target>
      </trans-unit>
      <trans-unit id="5">
        <source>5</source>
        <context-group name="ctx">
          <context context-type="sourcefile">Navigation Menu</context>
        </context-group>
        <target>5</target>
      </trans-unit>
      <trans-unit id="6">
        <source>6</source>
        <context-group name="ctx">
          <context context-type="sourcefile">Navigation Menu</context>
        </context-group>
        <target>6</target>
      </trans-unit>
      <trans-unit id="7">
        <source>7</source>
        <context-group name="ctx">
          <context context-type="sourcefile">Navigation Menu</context>
        </context-group>
        <target>7</target>
      </trans-unit>
      <trans-unit id="8">
        <source>8</source>
        <context-group name="ctx">
          <context context-type="sourcefile">Navigation Menu</context>
        </context-group>
        <target>8</target>
      </trans-unit>
      <trans-unit id="9">
        <source>9</source>
        <context-group name="ctx">
          <context context-type="sourcefile">Navigation Menu</context>
        </context-group>
        <target>9</target>
      </trans-unit>
      <group>
        <context-group name="ctx">
          <context context-type="sourcefile">General Stuff</context>
        </context-group>
        <trans-unit id="yes">
          <source>Yes</source>
          <target>예 </target>
        </trans-unit>
        <trans-unit id="no">
          <source>No</source>
          <target>아니요 </target>
        </trans-unit>
        <trans-unit id="Enabled">
          <source>Enabled</source>
          <target>활성화 </target>
        </trans-unit>
        <trans-unit id="Disabled">
          <source>Disabled</source>
          <target>비활성화 </target>
        </trans-unit>
        <trans-unit id="Tip">
          <source>Tip</source>
          <target>힌트 </target>
        </trans-unit>
        <trans-unit id="Note">
          <source>Note</source>
          <target>알림 </target>
        </trans-unit>
        <trans-unit id="Warning">
          <source>Warning</source>
          <target>경고  </target>
        </trans-unit>
        <trans-unit id="Custom">
          <source>Custom</source>
          <target>사용자 지정 </target>
        </trans-unit>
        <trans-unit id="Examples">
          <source>Examples</source>
          <target>예시 </target>
        </trans-unit>
        <trans-unit id="none specified">
          <source>none specified</source>
          <target>미지정 </target>
        </trans-unit>
      </group>
      <trans-unit id="About Spacewalk">
        <source>About</source>
        <context-group name="ctx">
          <context context-type="sourcefile">Navigation Menu</context>
        </context-group>
        <target>정보 </target>
      </trans-unit>
      <trans-unit id="Account">
        <source>Account</source>
        <context-group name="ctx">
          <context context-type="sourcefile">Navigation Menu</context>
        </context-group>
        <target>계정</target>
      </trans-unit>
      <trans-unit id="Account Deactivation">
        <source>Account Deactivation</source>
        <context-group name="ctx">
          <context context-type="sourcefile">Navigation Menu</context>
        </context-group>
        <target>계정 비활성화</target>
      </trans-unit>
      <trans-unit id="Activation Keys">
        <source>Activation Keys</source>
        <context-group name="ctx">
          <context context-type="sourcefile">Navigation Menu</context>
        </context-group>
        <target>활성키</target>
      </trans-unit>
      <trans-unit id="Addresses">
        <source>Addresses</source>
        <context-group name="ctx">
          <context context-type="sourcefile">Navigation Menu</context>
        </context-group>
        <target>주소</target>
      </trans-unit>
      <trans-unit id="address type B">
        <source>Billing Address</source>
        <context-group name="ctx">
          <context context-type="sourcefile">/rhn/users/Addresses</context>
        </context-group>
        <target>요금 부과 주소</target>
      </trans-unit>
      <trans-unit id="address type M">
        <source>Mailing Address</source>
        <context-group name="ctx">
          <context context-type="sourcefile">/rhn/users/Addresses</context>
        </context-group>
        <target>메일링 주소</target>
      </trans-unit>
      <trans-unit id="address type S">
        <source>Shipping Address</source>
        <context-group name="ctx">
          <context context-type="sourcefile">/rhn/users/Addresses</context>
        </context-group>
        <target>탁송 주소</target>
      </trans-unit>
      <trans-unit id="address not filled in">
        <source>Address not filled in</source>
        <context-group name="ctx">
          <context context-type="sourcefile">/rhn/users/Addresses</context>
        </context-group>
        <target>주소가 입력되지 않았음</target>
      </trans-unit>
      <trans-unit id="Fill in this address">
        <source>Fill in this address</source>
        <context-group name="ctx">
          <context context-type="sourcefile">/rhn/users/Addresses</context>
        </context-group>
        <target>이 주소를 입력합니다 </target>
      </trans-unit>
      <trans-unit id="Advanced Search">
        <source>Advanced Search</source>
        <context-group name="ctx">
          <context context-type="sourcefile">Navigation Menu</context>
        </context-group>
        <target>고급 검색</target>
      </trans-unit>
      <trans-unit id="Affected Systems">
        <source>Affected Systems</source>
        <context-group name="ctx">
          <context context-type="sourcefile">Errata Details Navigation Tabs</context>
        </context-group>
        <target>영향을 받은 시스템</target>
      </trans-unit>
      <trans-unit id="All">
        <source>All</source>
        <context-group name="ctx">
          <context context-type="sourcefile">Navigation Menu</context>
        </context-group>
        <target>전체</target>
      </trans-unit>
      <trans-unit id="url">
        <source>url</source>
        <target>URL</target>
      </trans-unit>
      <trans-unit id="alphabet">
        <source>A B C D E F G H I J K L M N O P Q R S T U V W X Y Z</source>
        <context-group name="ctx">
          <context context-type="sourcefile">On List pages with an alpha filter bar.
                                        Used to generate the list of links based on
                                        the alphabet.
          </context>
        </context-group>
        <target>A B C D E F G H I J K L M N O P Q R S T U V W X Y Z</target>
      </trans-unit>
      <trans-unit id="API">
        <source>API</source>
        <context-group name="ctx">
          <context context-type="sourcefile">Navigation Menu</context>
        </context-group>
        <target>API</target>
      </trans-unit>
      <trans-unit id="FAQs">
        <source>FAQs</source>
        <context-group name="ctx">
          <context context-type="sourcefile">Navigation Menu</context>
        </context-group>
        <target>FAQ</target>
      </trans-unit>
      <trans-unit id="Sample Scripts">
        <source>Sample Scripts</source>
        <context-group name="ctx">
          <context context-type="sourcefile">Navigation Menu</context>
        </context-group>
        <target>예시 스크립트 </target>
      </trans-unit>
      <trans-unit id="Archived Actions">
        <source>Archived Actions</source>
        <context-group name="ctx">
          <context context-type="sourcefile">Navigation Menu</context>
        </context-group>
        <target>아카이브된 작업</target>
      </trans-unit>
      <trans-unit id="Action Chains">
        <source>Action Chains</source>
        <context-group name="ctx">
          <context context-type="sourcefile">Navigation Menu</context>
        </context-group>
        <target>동작 체인 </target>
      </trans-unit>
      <trans-unit id="cant have spaces">
        <source>do spaces work?</source>
        <context-group name="ctx">
          <context context-type="sourcefile">Test message - ignore</context>
        </context-group>
        <target>빈 칸을 사용할 수 있습니까? </target>
      </trans-unit>
      <trans-unit id="list delimiter">
        <source>, </source>
        <context-group name="ctx">
          <context context-type="sourcefile">Anywhere a list of words is delimited</context>
        </context-group>
        <target>, </target>
      </trans-unit>
      <trans-unit id="Change Email">
        <source>Change Email</source>
        <context-group name="ctx">
          <context context-type="sourcefile">Navigation Menu</context>
        </context-group>
        <target>이메일 변경</target>
      </trans-unit>
      <trans-unit id="frontend.actions.channels.manager.create">
        <source>Create Software Channel</source>
        <context-group name="ctx">
          <context context-type="sourcefile">/rhn/channels/manage/Edit.do</context>
        </context-group>
        <target>소프트웨어 채널 생성     </target>
      </trans-unit>
      <trans-unit id="Audit">
        <source>Audit</source>
        <context-group name="ctx">
          <context context-type="sourcefile">Navigation Menu</context>
        </context-group>
        <target>감사 </target>
      </trans-unit>
      <trans-unit id="OpenSCAP">
        <source>OpenSCAP</source>
        <context-group name="ctx">
          <context context-type="sourcefile">Navigation Menu</context>
        </context-group>
        <target>OpenSCAP</target>
      </trans-unit>
      <trans-unit id="All Scans">
        <source>All Scans</source>
        <context-group name="ctx">
          <context context-type="sourcefile">Navigation Menu</context>
        </context-group>
        <target>전체 스캔 </target>
      </trans-unit>
      <trans-unit id="XCCDF Diff">
        <source>XCCDF Diff</source>
        <context-group name="ctx">
          <context context-type="sourcefile">Navigation Menu</context>
        </context-group>
        <target>XCCDF 차이 </target>
      </trans-unit>
      <trans-unit id="audit.nav.logreview">
        <source>Log Review</source>
        <context-group name="ctx">
          <context context-type="sourcefile">Navigation Menu</context>
        </context-group>
        <target>로그 리뷰 </target>
      </trans-unit>
      <trans-unit id="Channel Management">
        <source>Channel Management</source>
        <context-group name="ctx">
          <context context-type="sourcefile">Navigation Menu</context>
        </context-group>
        <target>채널 관리</target>
      </trans-unit>
      <trans-unit id="Channel Permissions">
        <source>Channel Permissions</source>
        <context-group name="ctx">
          <context context-type="sourcefile">Navigation Menu</context>
        </context-group>
        <target>채널 권한</target>
      </trans-unit>
      <trans-unit id="Channels">
        <source>Channels</source>
        <context-group name="ctx">
          <context context-type="sourcefile">Navigation Menu</context>
        </context-group>
        <target>채널</target>
      </trans-unit>
      <trans-unit id="Client Configuration">
        <source>Client Configuration</source>
        <context-group name="ctx">
          <context context-type="sourcefile">Navigation Menu</context>
        </context-group>
        <target>클라이언트 설정</target>
      </trans-unit>
      <trans-unit id="User Guide">
        <source>User Guide</source>
        <context-group name="ctx">
          <context context-type="sourcefile">Navigation Menu</context>
        </context-group>
        <target>사용자 가이드 </target>
      </trans-unit>
      <trans-unit id="Getting Started Guide">
        <source>Getting Started Guide</source>
        <context-group name="ctx">
          <context context-type="sourcefile">Navigation Menu</context>
        </context-group>
        <target>시작하기 가이드 </target>
      </trans-unit>
      <trans-unit id="Clone Errata">
        <source>Clone Errata</source>
        <context-group name="ctx">
          <context context-type="sourcefile">Navigation Menu</context>
        </context-group>
        <target>에라타 복제</target>
      </trans-unit>
      <trans-unit id="Completed Actions">
        <source>Completed Actions</source>
        <context-group name="ctx">
          <context context-type="sourcefile">Navigation Menu</context>
        </context-group>
        <target>완료된 작업</target>
      </trans-unit>
      <trans-unit id="Config Channels">
        <source>Config Channels</source>
        <context-group name="ctx">
          <context context-type="sourcefile">Navigation Menu</context>
        </context-group>
        <target>설정 채널</target>
      </trans-unit>
      <trans-unit id="Create Account">
        <source>Create Account</source>
        <context-group name="ctx">
          <context context-type="sourcefile">Navigation Menu</context>
        </context-group>
        <target>계정 생성</target>
      </trans-unit>
      <trans-unit id="Custom System Info">
        <source>Custom System Info</source>
        <context-group name="ctx">
          <context context-type="sourcefile">Navigation Menu</context>
        </context-group>
        <target>사용자 시스템 정보</target>
      </trans-unit>
      <trans-unit id="date">
        <source>Date</source>
        <context-group name="ctx">
          <context context-type="sourcefile">Traceback Emails</context>
        </context-group>
        <target>날짜</target>
      </trans-unit>
      <trans-unit id="Details">
        <source>Details</source>
        <context-group name="ctx">
          <context context-type="sourcefile">Navigation Menu</context>
        </context-group>
        <target>자세한 정보</target>
      </trans-unit>
      <trans-unit id="digits">
        <source>0 1 2 3 4 5 6 7 8 9</source>
        <context-group name="ctx">
          <context context-type="sourcefile">On List pages with an alpha filter bar.
                                        Used to generate the list of links based on
                                        the set of digits.</context>
        </context-group>
        <target>0 1 2 3 4 5 6 7 8 9</target>
      </trans-unit>
      <trans-unit id="Distributions">
        <source>Distributions</source>
        <context-group name="ctx">
          <context context-type="sourcefile">Navigation Menu</context>
        </context-group>
        <target>배포판</target>
      </trans-unit>
      <trans-unit id="Edit this address">
        <source>Edit this address</source>
        <context-group name="ctx">
          <context context-type="sourcefile">/rhn/users/Addresses</context>
        </context-group>
        <target>주소 편집</target>
      </trans-unit>
      <trans-unit id="Errata">
        <source>Errata</source>
        <context-group name="ctx">
          <context context-type="sourcefile">Navigation Menu</context>
        </context-group>
        <target>에라타</target>
      </trans-unit>
      <trans-unit id="exception">
        <source>Exception</source>
        <context-group name="ctx">
          <context context-type="sourcefile">NOT USED</context>
        </context-group>
        <target>예외</target>
      </trans-unit>
      <trans-unit id="Failed Actions">
        <source>Failed Actions</source>
        <context-group name="ctx">
          <context context-type="sourcefile">Navigation Menu</context>
        </context-group>
        <target>실패한 작업</target>
      </trans-unit>
      <trans-unit id="FAQ">
        <source>FAQ</source>
        <context-group name="ctx">
          <context context-type="sourcefile">Navigation Menu</context>
        </context-group>
        <target>FAQ</target>
      </trans-unit>
      <trans-unit id="fax">
        <source>Fax</source>
        <context-group name="ctx">
          <context context-type="sourcefile">Navigation Menu</context>
        </context-group>
        <target>팩스</target>
      </trans-unit>
      <trans-unit id="File Preservation">
        <source>File Preservation</source>
        <context-group name="ctx">
          <context context-type="sourcefile">Navigation Menu</context>
        </context-group>
        <target>파일 보관 </target>
      </trans-unit>
      <trans-unit id="Go">
        <source>Go</source>
        <context-group name="ctx">
          <context context-type="sourcefile">Used in filters as the "do it" button</context>
        </context-group>
        <target>이동</target>
      </trans-unit>
      <trans-unit id="GPG and SSL Keys">
        <source>GPG and SSL Keys</source>
        <context-group name="ctx">
          <context context-type="sourcefile">Navigation Menu</context>
        </context-group>
        <target>GPG 및 SSL 키</target>
      </trans-unit>
      <trans-unit id="Help">
        <source>Help</source>
        <context-group name="ctx">
          <context context-type="sourcefile">Navigation Menu</context>
        </context-group>
        <target>도움말</target>
      </trans-unit>
      <trans-unit id="Inactive">
        <source>Inactive</source>
        <context-group name="ctx">
          <context context-type="sourcefile">Navigation Menu</context>
        </context-group>
        <target>비활성</target>
      </trans-unit>
      <trans-unit id="Active">
        <source>Active</source>
        <context-group name="ctx">
          <context context-type="sourcefile">Navigation Menu</context>
        </context-group>
        <target>활성 </target>
      </trans-unit>
      <trans-unit id="IP Ranges">
        <source>IP Ranges</source>
        <context-group name="ctx">
          <context context-type="sourcefile">Navigation Menu</context>
        </context-group>
        <target>IP 범위</target>
      </trans-unit>
      <trans-unit id="Kickstart">
        <source>Kickstart</source>
        <context-group name="ctx">
          <context context-type="sourcefile">Navigation Menu</context>
        </context-group>
        <target>킥스타트</target>
      </trans-unit>
      <trans-unit id="Power Management">
        <source>Power Management</source>
        <context-group name="ctx">
          <context context-type="sourcefile">Navigation Menu</context>
        </context-group>
        <target>전원 관리  </target>
      </trans-unit>
      <trans-unit id="Lookup Login/Password">
        <source>Lookup Login/Password</source>
        <context-group name="ctx">
          <context context-type="sourcefile">Navigation Menu</context>
        </context-group>
        <target>로그인/암호 검색</target>
      </trans-unit>
      <trans-unit id="Manage Errata">
        <source>Manage Errata</source>
        <context-group name="ctx">
          <context context-type="sourcefile">Navigation Menu</context>
        </context-group>
        <target>에라타 관리</target>
      </trans-unit>
      <trans-unit id="Management">
        <source>Management</source>
        <context-group name="ctx">
          <context context-type="sourcefile">Navigation Menu</context>
        </context-group>
        <target>관리</target>
      </trans-unit>
      <trans-unit id="Manage Software Channels">
        <source>Manage Software Channels</source>
        <context-group name="ctx">
          <context context-type="sourcefile">Navigation Menu</context>
        </context-group>
        <target>소프트웨어 채널 관리</target>
      </trans-unit>
      <trans-unit id="Manage Software Packages">
        <source>Manage Software Packages</source>
        <context-group name="ctx">
          <context context-type="sourcefile">Navigation Menu</context>
        </context-group>
        <target>소프트웨어 패키지 관리</target>
      </trans-unit>
      <trans-unit id="Manage Repositories">
        <source>Manage Repositories</source>
        <context-group name="ctx">
          <context context-type="sourcefile">Navigation Menu</context>
        </context-group>
        <target>리포지터리 관리 </target>
      </trans-unit>
      <trans-unit id="Distribution Channel Mapping">
        <source>Distribution Channel Mapping</source>
        <context-group name="ctx">
          <context context-type="sourcefile">Navigation Menu</context>
        </context-group>
        <target>배포 채널 매핑</target>
      </trans-unit>
      <trans-unit id="Monitoring">
        <source>Monitoring</source>
        <context-group name="ctx">
          <context context-type="sourcefile">Navigation Menu</context>
        </context-group>
        <target>모니터링 (Monitoring) </target>
      </trans-unit>
      <trans-unit id="name">
        <source>name</source>
        <context-group name="ctx">
          <context context-type="sourcefile">NOT USED</context>
        </context-group>
        <target>이름</target>
      </trans-unit>
      <trans-unit id="arch">
        <source>architecture</source>
        <context-group name="ctx">
          <context context-type="sourcefile">NOT USED</context>
        </context-group>
        <target>아키텍처 </target>
      </trans-unit>
      <trans-unit id="system.evr">
        <source>this system</source>
        <context-group name="ctx">
          <context context-type="sourcefile">NOT USED</context>
        </context-group>
        <target>이 시스템</target>
      </trans-unit>
      <trans-unit id="other.evr">
        <source>profile</source>
        <context-group name="ctx">
          <context context-type="sourcefile">NOT USED</context>
        </context-group>
        <target>프로파일</target>
      </trans-unit>
      <trans-unit id="comparison">
        <source>difference</source>
        <context-group name="ctx">
          <context context-type="sourcefile">NOT USED</context>
        </context-group>
        <target>다른점</target>
      </trans-unit>
      <trans-unit id="Notification Methods">
        <source>Notification Methods</source>
        <context-group name="ctx">
          <context context-type="sourcefile">Navigation Menu</context>
        </context-group>
        <target>통지 방식</target>
      </trans-unit>
      <trans-unit id="Notification">
        <source>Notification</source>
        <context-group name="ctx">
          <context context-type="sourcefile">Navigation Menu</context>
        </context-group>
        <target>통지</target>
      </trans-unit>
      <trans-unit id="Out of Date">
        <source>Out of Date</source>
        <context-group name="ctx">
          <context context-type="sourcefile">Navigation Menu</context>
        </context-group>
        <target>업데이트되지 않은 시스템</target>
      </trans-unit>
      <trans-unit id="Overview">
        <source>Overview</source>
        <context-group name="ctx">
          <context context-type="sourcefile">Navigation Menu</context>
        </context-group>
        <target>개요</target>
      </trans-unit>
      <trans-unit id="Migrate">
        <source>Migrate</source>
        <context-group name="ctx">
          <context context-type="sourcefile">Navigation Menu</context>
        </context-group>
        <target>마이그레이션</target>
      </trans-unit>
      <trans-unit id="Packages">
        <source>Packages</source>
        <context-group name="ctx">
          <context context-type="sourcefile">Errata Details Navigation Tabs</context>
        </context-group>
        <target>패키지</target>
      </trans-unit>
      <trans-unit id="Package Search">
        <source>Package Search</source>
        <context-group name="ctx">
          <context context-type="sourcefile">Navigation Menu</context>
        </context-group>
        <target>패키지 검색</target>
      </trans-unit>
      <trans-unit id="Pending Actions">
        <source>Pending Actions</source>
        <context-group name="ctx">
          <context context-type="sourcefile">Navigation Menu</context>
        </context-group>
        <target>보류 중인 작업</target>
      </trans-unit>
      <trans-unit id="Preferences">
        <source>Preferences</source>
        <context-group name="ctx">
          <context context-type="sourcefile">Navigation Menu</context>
        </context-group>
        <target>환경 설정</target>
      </trans-unit>
      <trans-unit id="Locale Preferences">
        <source>Locale Preferences</source>
        <context-group name="ctx">
          <context context-type="sourcefile">Navigation Menu</context>
        </context-group>
        <target>로케일 환경 설정</target>
      </trans-unit>
      <trans-unit id="Profiles">
        <source>Profiles</source>
        <context-group name="ctx">
          <context context-type="sourcefile">Navigation Menu</context>
        </context-group>
        <target>프로파일</target>
      </trans-unit>
      <trans-unit id="Proxy Guide">
        <source>Proxy Guide</source>
        <context-group name="ctx">
          <context context-type="sourcefile">Navigation Menu</context>
        </context-group>
        <target>프록시 가이드</target>
      </trans-unit>
      <trans-unit id="Proxy">
        <source>Proxy</source>
        <context-group name="ctx">
          <context context-type="sourcefile">Navigation Menu</context>
        </context-group>
        <target>프록시</target>
      </trans-unit>
      <trans-unit id="Proxy Release Notes">
        <source>Proxy Release Notes</source>
        <context-group name="ctx">
          <context context-type="sourcefile">Navigation Menu</context>
        </context-group>
        <target>프록시 릴리즈 노트</target>
      </trans-unit>
      <trans-unit id="Published">
        <source>Published</source>
        <context-group name="ctx">
          <context context-type="sourcefile">Navigation Menu</context>
        </context-group>
        <target>발표된 에라타</target>
      </trans-unit>
      <trans-unit id="Subscription Management">
        <source>Subscription Management</source>
        <context-group name="ctx">
          <context context-type="sourcefile">Navigation Menu</context>
        </context-group>
        <target>서브스크립션 관리</target>
      </trans-unit>
      <trans-unit id="Organization Trusts">
        <source>Organization Trusts</source>
        <context-group name="ctx">
          <context context-type="sourcefile">Navigation Menu</context>
        </context-group>
        <target>조직 신뢰도 </target>
      </trans-unit>
      <trans-unit id="Quota">
        <source>Quota</source>
        <context-group name="ctx">
          <context context-type="sourcefile">Navigation Menu</context>
        </context-group>
        <target>쿼타 (Quota)</target>
      </trans-unit>
      <trans-unit id="Reference Guide">
        <source>Reference Guide</source>
        <context-group name="ctx">
          <context context-type="sourcefile">Navigation Menu</context>
        </context-group>
        <target>참조 가이드</target>
      </trans-unit>
      <trans-unit id="Release Notes">
        <source>Release Notes</source>
        <context-group name="ctx">
          <context context-type="sourcefile">Navigation Menu</context>
        </context-group>
        <target>릴리즈 노트</target>
      </trans-unit>
      <trans-unit id="Relevant">
        <source>Relevant</source>
        <context-group name="ctx">
          <context context-type="sourcefile">Navigation Menu</context>
        </context-group>
        <target>관련</target>
      </trans-unit>
      <trans-unit id="Reviews">
        <source>Reviews</source>
        <context-group name="ctx">
          <context context-type="sourcefile">Navigation Menu</context>
        </context-group>
        <target>리뷰 </target>
      </trans-unit>
      <trans-unit id="request">
        <source>Request</source>
        <context-group name="ctx">
          <context context-type="sourcefile">Traceback Email Notifications</context>
        </context-group>
        <target>요청</target>
      </trans-unit>
      <trans-unit id="Schedule">
        <source>Schedule</source>
        <context-group name="ctx">
          <context context-type="sourcefile">Navigation Menu</context>
        </context-group>
        <target>스케줄</target>
      </trans-unit>
      <trans-unit id="Scout Config Push">
        <source>Scout Config Push</source>
        <context-group name="ctx">
          <context context-type="sourcefile">Navigation Menu</context>
        </context-group>
        <target>스카웃 설정 푸시</target>
      </trans-unit>
      <trans-unit id="Search">
        <source>Search</source>
        <context-group name="ctx">
          <context context-type="sourcefile">Navigation Menu</context>
        </context-group>
        <target>검색      </target>
      </trans-unit>
      <trans-unit id="Sessions">
        <source>Sessions</source>
        <context-group name="ctx">
          <context context-type="sourcefile">Navigation Menu</context>
        </context-group>
        <target>세션</target>
      </trans-unit>
      <trans-unit id="Sign In">
        <source>Sign In</source>
        <context-group name="ctx">
          <context context-type="sourcefile">Navigation Menu</context>
        </context-group>
        <target>로그인</target>
      </trans-unit>
      <trans-unit id="Create First User">
        <source>Create First User</source>
        <context-group name="ctx">
          <context context-type="sourcefile">Navigation Menu</context>
        </context-group>
        <target>첫 번째 사용자 생성 </target>
      </trans-unit>
      <trans-unit id="Software Channels">
        <source>Software Channels</source>
        <context-group name="ctx">
          <context context-type="sourcefile">Navigation Menu</context>
        </context-group>
        <target>소프트웨어 채널</target>
      </trans-unit>
      <trans-unit id="Software Crashes">
        <source>Software Crashes</source>
        <context-group name="ctx">
          <context context-type="sourcefile">Navigation Menu</context>
        </context-group>
        <target>소프트웨어 충돌</target>
      </trans-unit>
      <trans-unit id="Status">
        <source>Status</source>
        <context-group name="ctx">
          <context context-type="sourcefile">Navigation Menu</context>
        </context-group>
        <target>상태</target>
      </trans-unit>
      <trans-unit id="Stored Profiles">
        <source>Stored Profiles</source>
        <context-group name="ctx">
          <context context-type="sourcefile">Navigation Menu</context>
        </context-group>
        <target>저장된 프로파일</target>
      </trans-unit>
      <trans-unit id="Subscription">
        <source>Subscription</source>
        <context-group name="ctx">
          <context context-type="sourcefile">Navigation Menu</context>
        </context-group>
        <target>서브스크립션</target>
      </trans-unit>
      <trans-unit id="System Entitlements">
        <source>System Entitlements</source>
        <context-group name="ctx">
          <context context-type="sourcefile">Navigation Menu</context>
        </context-group>
        <target>시스템 인타이틀먼트</target>
      </trans-unit>
      <trans-unit id="System Groups">
        <source>System Groups</source>
        <context-group name="ctx">
          <context context-type="sourcefile">Navigation Menu</context>
        </context-group>
        <target>시스템 그룹</target>
      </trans-unit>
      <trans-unit id="System Set Manager">
        <source>System Set Manager</source>
        <context-group name="ctx">
          <context context-type="sourcefile">Navigation Menu</context>
        </context-group>
        <target>시스템 세트 관리자</target>
      </trans-unit>
      <trans-unit id="Systems">
        <source>Systems</source>
        <context-group name="ctx">
          <context context-type="sourcefile">Navigation Menu</context>
        </context-group>
        <target>시스템</target>
      </trans-unit>
      <trans-unit id="Task Schedules">
        <source>Task Schedules</source>
        <context-group name="ctx">
          <context context-type="sourcefile">Navigation Menu</context>
        </context-group>
        <target>작업 스케줄 </target>
      </trans-unit>
      <trans-unit id="Task Engine Status">
        <source>Task Engine Status</source>
        <context-group name="ctx">
          <context context-type="sourcefile">Navigation Menu</context>
        </context-group>
        <target>작업 엔진 상태</target>
      </trans-unit>
      <trans-unit id="Show Tomcat Logs">
        <source>Show Tomcat Logs</source>
        <context-group name="ctx">
          <context context-type="sourcefile">Navigation Menu</context>
        </context-group>
        <target>Tomcat 로그 보기 </target>
      </trans-unit>
      <trans-unit id="testMessage">
        <source>this is a test of the emergency broadcast</source>
        <context-group name="ctx">
          <context context-type="sourcefile">Test Message - ignore</context>
        </context-group>
        <target>비상 브로드캐스트 테스트입니다.</target>
      </trans-unit>
      <trans-unit id="testMessage.oneparam">
        <source>this is a test of the {0}</source>
        <context-group name="ctx">
          <context context-type="sourcefile">Test Message - ignore</context>
        </context-group>
        <target>{0} 테스트 입니다.</target>
      </trans-unit>
      <trans-unit id="testMessage.html">
        <source>&lt;p&gt;You do not have enough entitlements for &lt;strong&gt; &lt;a href="http://www.redhat.com"&gt;{0} systems&lt;/a&gt;&lt;/strong&gt;.&lt;/p&gt;</source>
        <context-group name="ctx">
          <context context-type="sourcefile">Test Message - ignore</context>
        </context-group>
        <target>&lt;p&gt; &lt;strong&gt; &lt;a href=&quot;http://www.redhat.com&quot;&gt;{0} 시스템&lt;/a&gt;&lt;/strong&gt;에 필요한 인타이틀먼트가 충분하지 않습니다.&lt;/p&gt; </target>
      </trans-unit>
      <trans-unit id="traceback message header">
        <source>The following exception occurred while executing this request:</source>
        <context-group name="ctx">
          <context context-type="sourcefile">Traceback Email Notifications</context>
        </context-group>
        <target>이 요청을 실행하는 중 다음과 같은 예외 상황이 발생했습니다:</target>
      </trans-unit>
      <trans-unit id="Ungrouped">
        <source>Ungrouped</source>
        <context-group name="ctx">
          <context context-type="sourcefile">Navigation Menu</context>
        </context-group>
        <target>그룹에 속하지 않은 시스템   </target>
      </trans-unit>
      <trans-unit id="Unix Release Notes">
        <source>Unix Release Notes</source>
        <context-group name="ctx">
          <context context-type="sourcefile">Navigation Menu</context>
        </context-group>
        <target>유닉스 릴리즈 노트</target>
      </trans-unit>
      <trans-unit id="Unpublished">
        <source>Unpublished</source>
        <context-group name="ctx">
          <context context-type="sourcefile">Navigation Menu</context>
        </context-group>
        <target>발표되지 않은 에라타</target>
      </trans-unit>
      <trans-unit id="Unentitled">
        <source>Unentitled</source>
        <context-group name="ctx">
          <context context-type="sourcefile">rhn/systems/SystemList</context>
          <context context-type="sourcefile">
            Shown in the Entitlements column of system lists if the
            system has no entitlements.
          </context>
        </context-group>
        <target>인타이틀먼트가 없는 시스템</target>
      </trans-unit>
      <trans-unit id="User List">
        <source>User List</source>
        <context-group name="ctx">
          <context context-type="sourcefile">Navigation Menu</context>
        </context-group>
        <target>사용자 목록</target>
      </trans-unit>
      <trans-unit id="user prefix Dr.">
        <source>Dr.</source>
        <context-group name="ctx">
          <context context-type="sourcefile">/rhn/users/CreateUser</context>
        </context-group>
        <target>Dr.</target>
      </trans-unit>
      <trans-unit id="user prefix Hr.">
        <source>Hr.</source>
        <context-group name="ctx">
          <context context-type="sourcefile">/rhn/users/CreateUser</context>
        </context-group>
        <target>Hr.</target>
      </trans-unit>
      <trans-unit id="user prefix Miss">
        <source>Miss</source>
        <context-group name="ctx">
          <context context-type="sourcefile">/rhn/users/CreateUser</context>
        </context-group>
        <target>Miss</target>
      </trans-unit>
      <trans-unit id="user prefix Mr.">
        <source>Mr.</source>
        <context-group name="ctx">
          <context context-type="sourcefile">/rhn/users/CreateUser</context>
        </context-group>
        <target>Mr.</target>
      </trans-unit>
      <trans-unit id="user prefix Mrs.">
        <source>Mrs.</source>
        <context-group name="ctx">
          <context context-type="sourcefile">/rhn/users/CreateUser</context>
        </context-group>
        <target>Mrs.</target>
      </trans-unit>
      <trans-unit id="user prefix Ms.">
        <source>Ms.</source>
        <context-group name="ctx">
          <context context-type="sourcefile">/rhn/users/CreateUser</context>
        </context-group>
        <target>Ms.</target>
      </trans-unit>
      <trans-unit id="user prefix Sr.">
        <source>Sr.</source>
        <context-group name="ctx">
          <context context-type="sourcefile">/rhn/users/CreateUser</context>
        </context-group>
        <target>Sr.</target>
      </trans-unit>
      <trans-unit id="user prefix  ">
        <source> </source>
        <context-group name="ctx">
          <context context-type="sourcefile">/rhn/users/CreateUser</context>
        </context-group>
        <target> </target>
      </trans-unit>
      <trans-unit id="user.delete">
        <source>Deleted user &lt;strong&gt;{0}&lt;/strong&gt;.</source>
        <context-group name="ctx">
          <context context-type="sourcefile">/rhn/users/DeleteUser</context>
          <context context-type="paramnotes">Deleted user ssprocket.</context>
        </context-group>
        <target>삭제된 사용자 &lt;strong&gt;{0}&lt;/strong&gt;.</target>
      </trans-unit>
      <trans-unit id="user.disable">
        <source>Deactivated user &lt;strong&gt;{0}&lt;/strong&gt;.</source>
        <context-group name="ctx">
          <context context-type="sourcefile">/rhn/users/DisableUser</context>
          <context context-type="paramnotes">Deactivated user ssprocket.</context>
        </context-group>
        <target>비활성화된 사용자 &lt;strong&gt;{0}&lt;/strong&gt;.</target>
      </trans-unit>
      <trans-unit id="account.disabled">
        <source>Your account has been deactivated.</source>
        <context-group name="ctx">
          <context context-type="sourcefile">Login or Logout</context>
        </context-group>
        <target>사용자 계정이 비활성화되었습니다.</target>
      </trans-unit>
      <trans-unit id="account.user.disabled">
        <source>Account {0} has been deactivated.</source>
        <context-group name="ctx">
          <context context-type="sourcefile">Login or Logout</context>
        </context-group>
        <target>계정 {0}이 비활성화되었습니다.</target>
      </trans-unit>
      <trans-unit id="user.enable">
        <source>Reactivated user &lt;strong&gt;{0}&lt;/strong&gt;.</source>
        <context-group name="ctx">
          <context context-type="sourcefile">/rhn/users/DisableUser</context>
          <context context-type="paramnotes">Deactivated user ssprocket.</context>
        </context-group>
        <target>재활성화된 사용자 &lt;strong&gt;{0}&lt;/strong&gt;.</target>
      </trans-unit>
      <trans-unit id="user.deleteself">
        <source>You may not delete yourself.</source>
        <context-group name="ctx">
          <context context-type="sourcefile">/rhn/users/CreateUser</context>
        </context-group>
        <target>자신의 계정을 삭제할 수 없습니다.</target>
      </trans-unit>
      <trans-unit id="user.satadmin.remove">
        <source>Removed Satellite Administrator role from {0}</source>
        <context-group name="ctx">
          <context context-type="sourcefile">/rhn/admin/multiorg/Users</context>
        </context-group>
        <target>{0}에서 제거된 Satellite 관리자 역할 </target>
      </trans-unit>
      <trans-unit id="user.satadmin.add">
        <source>Added Satellite Administrator role to {0}</source>
        <context-group name="ctx">
          <context context-type="sourcefile">/rhn/admin/multiorg/Users</context>
        </context-group>
        <target>{0}로 추가된 Satellite 관리자 역할 </target>
      </trans-unit>
      <trans-unit id="user.deleteadmin">
        <source>You cannot delete another organization administrator. Please remove the 'Organization Administrator' role from this user before attempting to delete their account</source>
        <context-group name="ctx">
          <context context-type="sourcefile">/rhn/users/CreateUser</context>
        </context-group>
        <target>또 다른 조직 관리자를 삭제하실 수 없습니다. 사용자 계정을 삭제하기 전에 해당 사용자의 '조직 관리자' 역할을 먼저 삭제하셔야 합니다.  </target>
      </trans-unit>
      <trans-unit id="user.cannot.delete.last.sat.admin">
        <source>Cannot delete the last remaining satellite administrator.</source>
        <context-group name="ctx">
          <context context-type="sourcefile">/rhn/users/DeleteUser</context>
        </context-group>
        <target>마지막으로 남아있는 satellite 관리자는 삭제할 수 없습니다. </target>
      </trans-unit>
      <trans-unit id="Users">
        <source>Users</source>
        <context-group name="ctx">
          <context context-type="sourcefile">Navigation Menu</context>
        </context-group>
        <target>사용자</target>
      </trans-unit>
      <trans-unit id="user info">
        <source>User Information</source>
        <context-group name="ctx">
          <context context-type="sourcefile">Traceback Email Notifications</context>
        </context-group>
        <target>사용자 정보</target>
      </trans-unit>
      <trans-unit id="user">
        <source>User</source>
        <context-group name="ctx">
          <context context-type="sourcefile">/rhn/users/Addresses</context>
          <context context-type="sourcefile">Navigation Menu</context>
        </context-group>
        <target>사용자</target>
      </trans-unit>
      <trans-unit id="value">
        <source>value</source>
        <context-group name="ctx">
          <context context-type="sourcefile">NOT USED</context>
        </context-group>
        <target>값</target>
      </trans-unit>
      <trans-unit id="web traceback subject">
        <source>WEB TRACEBACK from </source>
        <context-group name="ctx">
          <context context-type="sourcefile">Traceback Email Notifications</context>
        </context-group>
        <target>WEB TRACEBACK 출처</target>
      </trans-unit>
      <trans-unit id="taskomatic notif subject">
        <source>RHN TASKOMATIC NOTIFICATION</source>
        <context-group name="ctx">
          <context context-type="sourcefile">Traceback Email Notifications</context>
        </context-group>
        <target>RHN TASKOMATIC 통지 </target>
      </trans-unit>
      <trans-unit id="Your Account">
        <source>Your Account</source>
        <context-group name="ctx">
          <context context-type="sourcefile">Navigation Menu</context>
        </context-group>
        <target>사용자 계정</target>
      </trans-unit>
      <trans-unit id="Your Preferences">
        <source>Your Preferences</source>
        <context-group name="ctx">
          <context context-type="sourcefile">Navigation Menu</context>
        </context-group>
        <target>사용자 환경 설정</target>
      </trans-unit>
      <trans-unit id="Your Organization">
        <source>Your Organization</source>
        <context-group name="ctx">
          <context context-type="sourcefile">Navigation Menu</context>
        </context-group>
      </trans-unit>
      <trans-unit id="Organization Applicants">
        <source>Organization Applicants</source>
        <context-group name="ctx">
          <context context-type="sourcefile">/rhn/users/UserDetails</context>
        </context-group>
        <target>조직 신청자 </target>
      </trans-unit>
      <trans-unit id="Activation Key Administrators">
        <source>Activation Key Administrators</source>
        <context-group name="ctx">
          <context context-type="sourcefile">/rhn/users/UserDetails</context>
        </context-group>
        <target>활성키 관리자</target>
      </trans-unit>
      <trans-unit id="Channel Administrators">
        <source>Channel Administrators</source>
        <context-group name="ctx">
          <context context-type="sourcefile">/rhn/users/UserDetails</context>
        </context-group>
        <target>채널 관리자</target>
      </trans-unit>
      <trans-unit id="Organization Administrators">
        <source>Organization Administrators</source>
        <context-group name="ctx">
          <context context-type="sourcefile">/rhn/users/UserDetails</context>
        </context-group>
        <target>조직 관리자 </target>
      </trans-unit>
      <trans-unit id="Satellite Administrators">
        <source>@@PRODUCT_NAME@@ Administrators</source>
        <context-group name="ctx">
          <context context-type="sourcefile">/rhn/users/UserDetails</context>
        </context-group>
        <target>@@PRODUCT_NAME@@ 관리자  </target>
      </trans-unit>
      <trans-unit id="System Group Administrators">
        <source>System Group Administrators</source>
        <context-group name="ctx">
          <context context-type="sourcefile">/rhn/users/UserDetails</context>
        </context-group>
        <target>시스템 그룹 관리자</target>
      </trans-unit>
      <trans-unit id="for Org">
        <source> for Org </source>
        <context-group name="ctx">
          <context context-type="sourcefile">NOT USED</context>
        </context-group>
        <target> 조직용 </target>
      </trans-unit>
      <trans-unit id="username">
        <source>Username</source>
        <context-group name="ctx">
          <context context-type="sourcefile">/rhn/users/CreateUser</context>
        </context-group>
        <target>사용자명</target>
      </trans-unit>
      <trans-unit id="password">
        <source>Password</source>
        <context-group name="ctx">
          <context context-type="sourcefile">/rhn/users/CreateUser</context>
        </context-group>
        <target>암호</target>
      </trans-unit>
      <trans-unit id="desiredlogin">
        <source>Desired Login</source>
        <context-group name="ctx">
          <context context-type="sourcefile">/rhn/users/CreateUser</context>
        </context-group>
        <target>원하시는 로그인</target>
      </trans-unit>
      <trans-unit id="desiredpass">
        <source>Desired Password</source>
        <context-group name="ctx">
          <context context-type="sourcefile">/rhn/users/CreateUser</context>
        </context-group>
        <target>원하시는 암호</target>
      </trans-unit>
      <trans-unit id="confirmpass">
        <source>Confirm Password</source>
        <context-group name="ctx">
          <context context-type="sourcefile">/rhn/users/CreateUser</context>
        </context-group>
        <target>암호 확인</target>
      </trans-unit>
      <trans-unit id="error.invalid_login">
        <source>Either the password or username is incorrect.</source>
        <context-group name="ctx">
          <context context-type="sourcefile">/rhn/Login</context>
        </context-group>
        <target>암호 또는 사용자명을 잘못 입력하셨습니다.</target>
      </trans-unit>
      <trans-unit id="error.user_readonly">
        <source>This user has read only API access. WebUI login is denied.</source>
        <context-group name="ctx">
          <context context-type="sourcefile">/rhn/Login</context>
        </context-group>
        <target>이 사용자는 읽기 전용 API 액세스할 수 있습니다. WebUI 로그인이 거부되었습니다. </target>
      </trans-unit>
      <trans-unit id="error.org_already_taken">
        <source>That organization name is already taken; please choose another.</source>
        <context-group name="ctx">
          <context context-type="sourcefile">/admin/multiorg/OrgCreate</context>
        </context-group>
        <target>이미 사용되고 있습니다; 다른 조직 이름을 선택해주십시오.  </target>
      </trans-unit>
      <trans-unit id="error.login_already_taken">
        <source>That username is already taken; please choose another.</source>
        <context-group name="ctx">
          <context context-type="sourcefile">/users/CreateUser</context>
        </context-group>
        <target>다른 이용자가 이미 사용하고 있습니다. 다른 사용자명을 선택해주십시오.</target>
      </trans-unit>
      <trans-unit id="error.same_email">
        <source>You must specify a different email</source>
        <context-group name="ctx">
          <context context-type="sourcefile">/rhn/users/ChangeEmail</context>
        </context-group>
        <target>다른 이메일을 입력해주십시오</target>
      </trans-unit>
      <trans-unit id="error.maxemail">
        <source>The email address is too long. Please enter a shorter email address and try again.</source>
        <context-group name="ctx">
          <context context-type="sourcefile">/rhn/users/CreateUser</context>
        </context-group>
        <target>이메일 주소가 너무 깁니다. 보다 짧은 이메일 주소를 입력하시고 다시 시도해 보십시오. </target>
      </trans-unit>
      <trans-unit id="error.addr_invalid">
        <source>Entered email address is not valid</source>
        <context-group name="ctx">
          <context context-type="sourcefile">/rhn/users/ChangeEmail</context>
          <context context-type="sourcefile">/rhn/admin/config/GeneralConfig</context>
          <context context-type="sourcefile">com.redhat.rhn.frontend.action.monitoring.notification.AbstractFilterEditAction</context>
        </context-group>
        <target>잘못된 이메일 주소입니다.</target>
      </trans-unit>
      <trans-unit id="error.proxy_invalid">
        <source>HTTP proxy needs to be specified as host:port.</source>
        <context-group name="ctx">
          <context context-type="sourcefile">/rhn/admin/config/GeneralConfig</context>
        </context-group>
        <target>HTTP 프록시는 host:port로 지정해야 합니다.</target>
      </trans-unit>
      <trans-unit id="/rhn/">
        <source>That username is already taken; please choose another.</source>
        <context-group name="ctx">
          <context context-type="sourcefile">/newlogin/CreatePersonal</context>
          <context context-type="sourcefile">/newlogin/CreateCorporate</context>
        </context-group>
        <target>다른 이용자가 이미 사용하고 있습니다. 다른 사용자명을 선택해주십시오.</target>
      </trans-unit>
      <trans-unit id="error.minlogin">
        <source>Logins must be no shorter than {0} characters.</source>
        <context-group name="ctx">
          <context context-type="sourcefile">/rhn/users/CreateUser</context>
          <context context-type="paramnotes">Logins must be no shorter than 5 characters.</context>
        </context-group>
        <target>로그인은 {0} 글자수 보다 길어야 합니다.</target>
      </trans-unit>
      <trans-unit id="error.maxlogin">
        <source>The desired login you requested is too long. Please enter a shorter desired login and try again.</source>
        <context-group name="ctx">
          <context context-type="sourcefile">/rhn/users/CreateUser</context>
        </context-group>
        <target>입력하신 로그인명이 너무 깁니다. 보다 짧은 로그인명을 다시 입력해주시기 바랍니다.</target>
      </trans-unit>
      <trans-unit id="error.minpassword">
        <source>Passwords must be at least {0} characters.</source>
        <context-group name="ctx">
          <context context-type="sourcefile">/rhn/users/CreateUser</context>
          <context context-type="paramnotes">Passwords must be no shorter than 5 characters.</context>
        </context-group>
        <target>암호는 최소 {0} 글자수가 되어야 합니다. </target>
      </trans-unit>
      <trans-unit id="error.invalidpasswordcharacters">
        <source>Password contains tab or newline characters.</source>
        <context-group name="ctx">
          <context context-type="sourcefile">/rhn/users/CreateUser</context>
        </context-group>
        <target>암호에 탭이나 개행 문자가 포함되어 있습니다. </target>
      </trans-unit>
      <trans-unit id="error.maxpassword">
        <source>Passwords cannot be more than {0} characters.</source>
        <context-group name="ctx">
          <context context-type="sourcefile">/rhn/users/CreateUser</context>
        </context-group>
        <target>입력하신 암호가 너무 깁니다. 보다 짧은 암호를 다시 입력해주시기 바랍니다.</target>
      </trans-unit>
      <trans-unit id="error.password_mismatch">
        <source>Passwords do not match.</source>
        <context-group name="ctx">
          <context context-type="sourcefile">/rhn/admin/config/GeneralConfig</context>
          <context context-type="sourcefile">/rhn/users/CreateUser</context>
          <context context-type="sourcefile">/rhn/users/UserDetailsSubmit</context>
        </context-group>
        <target>암호가 일치하지 않습니다.</target>
      </trans-unit>
      <trans-unit id="error.user_invalid_prefix">
        <source>Invalid prefix [{0}]. Must be one of {1}.</source>
        <context-group name="ctx">
          <context context-type="sourcefile">/rhn/users/CreateUser</context>
        </context-group>
        <target>잘못된 접두사  [{0}]입니다. {1} 중 하나로 지정하십시오.</target>
      </trans-unit>
      <trans-unit id="error.readonly_org_admin">
        <source>At least one Organization Administrator with regular access must remain in {0} organization.</source>
        <context-group name="ctx">
          <context context-type="sourcefile">/rhn/users/UserDetailsSubmit</context>
        </context-group>
        <target>최소 한 명의 정규 액세스할 수 있는 조직 관리자가 {0} 조직에 남아 있어야 합니다. </target>
      </trans-unit>
      <trans-unit id="error.readonly_sat_admin">
        <source>At least one @@PRODUCT_NAME@@ Administrator must remain with regular access.</source>
        <context-group name="ctx">
          <context context-type="sourcefile">/rhn/users/UserDetailsSubmit</context>
        </context-group>
        <target>최소 한명의 @@PRODUCT_NAME@@ 관리자가 정규 액세스를 갖고 있는 상태로 남아 있어야 합니다. </target>
      </trans-unit>
      <trans-unit id="login">
        <source>Desired Login</source>
        <context-group name="ctx">
          <context context-type="sourcefile">/rhn/newlogin/CreateUserSubmit</context>
        </context-group>
        <target>원하시는 로그인</target>
      </trans-unit>
      <trans-unit id="desiredPassword">
        <source>Desired Password</source>
        <context-group name="ctx">
          <context context-type="sourcefile">NOT USED</context>
        </context-group>
        <target>원하시는 암호</target>
      </trans-unit>
      <trans-unit id="passwordConfirm">
        <source>Confirm Password</source>
        <context-group name="ctx">
          <context context-type="sourcefile">/rhn/newlogin/CreateUserSubmit</context>
        </context-group>
        <target>암호 확인</target>
      </trans-unit>
      <trans-unit id="confirm">
        <source>Confirm</source>
        <context-group name="ctx">
          <context context-type="sourcefile">NOT USED</context>
        </context-group>
        <target>확인</target>
      </trans-unit>
      <trans-unit id="firstNames">
        <source>First Name</source>
        <context-group name="ctx">
          <context context-type="sourcefile">/rhn/newlogin/CreateUserSubmit</context>
        </context-group>
        <target>이름</target>
      </trans-unit>
      <trans-unit id="lastName">
        <source>Last Name</source>
        <context-group name="ctx">
          <context context-type="sourcefile">/rhn/newlogin/CreateUserSubmit</context>
        </context-group>
        <target>성(姓)</target>
      </trans-unit>
      <trans-unit id="email">
        <source>Email</source>
        <context-group name="ctx">
          <context context-type="sourcefile">/rhn/newlogin/CreateUserSubmit</context>
        </context-group>
        <target>이메일</target>
      </trans-unit>
      <trans-unit id="company">
        <source>Company</source>
        <context-group name="ctx">
          <context context-type="sourcefile">/rhn/newlogin/CreateUserSubmit</context>
        </context-group>
        <target>회사</target>
      </trans-unit>
      <trans-unit id="desiredpassword">
        <source>Desired Password</source>
        <context-group name="ctx">
          <context context-type="sourcefile">/rhn/newlogin/CreateUserSubmit</context>
        </context-group>
        <target>원하시는 암호</target>
      </trans-unit>
      <trans-unit id="desiredpasswordConfirm">
        <source>Confirm Password</source>
        <context-group name="ctx">
          <context context-type="sourcefile">/rhn/newlogin/CreateUserSubmit</context>
        </context-group>
        <target>암호 확인</target>
      </trans-unit>
      <trans-unit id="address1">
        <source>Street Address</source>
        <context-group name="ctx">
          <context context-type="sourcefile">/rhn/account/EditAddress</context>
          <context context-type="sourcefile">/rhn/systems/details/Edit</context>
        </context-group>
        <target>주소</target>
      </trans-unit>
      <trans-unit id="address2">
        <source>Street Address</source>
        <context-group name="ctx">
          <context context-type="sourcefile">/rhn/systems/details/Edit</context>
        </context-group>
        <target>주소</target>
      </trans-unit>
      <trans-unit id="city">
        <source>City</source>
        <context-group name="ctx">
          <context context-type="sourcefile">/rhn/account/EditAddress</context>
          <context context-type="sourcefile">/rhn/systems/details/Edit</context>
        </context-group>
        <target>도시</target>
      </trans-unit>
      <trans-unit id="state">
        <source>State/Province</source>
        <context-group name="ctx">
          <context context-type="sourcefile">/rhn/account/EditAddress</context>
          <context context-type="sourcefile">/rhn/systems/details/Edit</context>
        </context-group>
        <target>주/지역</target>
      </trans-unit>
      <trans-unit id="country">
        <source>Country</source>
        <context-group name="ctx">
          <context context-type="sourcefile">/rhn/account/EditAddress</context>
          <context context-type="sourcefile">/rhn/systems/details/Edit</context>
        </context-group>
        <target>국가</target>
      </trans-unit>
      <trans-unit id="building">
        <source>Building</source>
        <context-group name="ctx">
          <context context-type="sourcefile">/rhn/systems/details/Edit</context>
        </context-group>
        <target>빌딩</target>
      </trans-unit>
      <trans-unit id="room">
        <source>Room</source>
        <context-group name="ctx">
          <context context-type="sourcefile">/rhn/systems/details/Edit</context>
        </context-group>
        <target>룸</target>
      </trans-unit>
      <trans-unit id="rack">
        <source>Rack</source>
        <context-group name="ctx">
          <context context-type="sourcefile">/rhn/systems/details/Edit</context>
        </context-group>
        <target>랙</target>
      </trans-unit>
      <trans-unit id="system_name">
        <source>System Name</source>
        <context-group name="ctx">
          <context context-type="sourcefile">/rhn/systems/details/Edit</context>
        </context-group>
        <target>시스템명</target>
      </trans-unit>
      <trans-unit id="zip">
        <source>Zip / Postal Code</source>
        <context-group name="ctx">
          <context context-type="sourcefile">/rhn/account/EditAddress</context>
        </context-group>
        <target>우편 번호</target>
      </trans-unit>
      <trans-unit id="phone">
        <source>Phone</source>
        <context-group name="ctx">
          <context context-type="sourcefile">/rhn/account/EditAddress</context>
        </context-group>
        <target>전화 번호</target>
      </trans-unit>
      <trans-unit id="edit.note.subjecttoolong">
        <source>Subject too long (80 character maximum)</source>
        <context-group name="ctx">
          <context context-type="sourcefile">/rhn/systems/details/EditNote</context>
        </context-group>
        <target>제목이 너무 깁니다 (최대 80자)</target>
      </trans-unit>
      <trans-unit id="edit.note.subjecttooshort">
        <source>Subject must not be empty</source>
        <context-group name="ctx">
          <context context-type="sourcefile">/rhn/systems/details/EditNote</context>
        </context-group>
        <target>제목을 비워두지 마십시오</target>
      </trans-unit>
      <trans-unit id="edit.note.notetoolong">
        <source>Note details must be 4000 characters or less</source>
        <context-group name="ctx">
          <context context-type="sourcefile">/rhn/systems/details/EditNote</context>
        </context-group>
        <target>메모 내용은 4000자를 초과하지 않도록 하십시오 </target>
      </trans-unit>
      <trans-unit id="sid">
        <source>System ID</source>
        <context-group name="ctx">
          <context context-type="sourcefile">/rhn/systems/details/SystemMigrate</context>
        </context-group>
        <target>시스템 ID</target>
      </trans-unit>
      <trans-unit id="to_org">
        <source>Destination Organization</source>
        <context-group name="ctx">
          <context context-type="sourcefile">/rhn/systems/details/SystemMigrate</context>
        </context-group>
        <target>대상 조직 </target>
      </trans-unit>
      <trans-unit id="params">
        <source>Command-line Arguments</source>
        <context-group name="ctx">
          <context context-type="sourcefile">/rhn/systems/details/audit/ScheduleXccdf.do</context>
        </context-group>
        <target>명령행 인수 </target>
      </trans-unit>
      <trans-unit id="path">
        <source>Path to XCCDF document</source>
        <context-group name="ctx">
          <context context-type="sourcefile">/rhn/systems/details/audit/ScheduleXccdf.do</context>
        </context-group>
        <target>XCCDF 문서 경로 </target>
      </trans-unit>
      <group>
        <context-group name="ctx">
          <context context-type="sourcefile">/rhn/audit/scap/Diff.do</context>
        </context-group>
        <trans-unit id="first">
          <source>First Scan Id</source>
          <target>첫 번째 스캔 ID </target>
        </trans-unit>
        <trans-unit id="second">
          <source>Second Scan Id</source>
          <target>두 번째 스캔 ID </target>
        </trans-unit>
      </group>
      <trans-unit id="message.perms_updated">
        <source>Permissions Updated</source>
        <context-group name="ctx">
          <context context-type="sourcefile">/rhn/users/AssignedSystemGroups</context>
        </context-group>
        <target>허가 업데이트됨</target>
      </trans-unit>
      <trans-unit id="message.refeshScheduled">
        <source>You have successfully scheduled a hardware profile refresh for {0}.</source>
        <context-group name="ctx">
          <context context-type="sourcefile">/rhn/users/AssignedSystemGroups</context>
        </context-group>
        <target>{0}의 하드웨어 프로파일 업데이트가 성공적으로 스케줄되었습니다.</target>
      </trans-unit>
      <trans-unit id="message.interfaceSet">
        <source>Primary network interface set to &lt;strong&gt;{0}&lt;/strong&gt;.</source>
        <context-group name="ctx">
          <context context-type="sourcefile">NOT USED</context>
        </context-group>
        <target>주요 네트워크 인터페이스는 &lt;strong&gt;{0}&lt;/strong&gt;로 설정되어 있습니다. </target>
      </trans-unit>
      <trans-unit id="prefix">
        <source>Prefix</source>
        <context-group name="ctx">
          <context context-type="sourcefile">/rhn/newlogin/CreateUserSubmit</context>
        </context-group>
        <target>경칭</target>
      </trans-unit>
      <trans-unit id="position">
        <source>Position</source>
        <context-group name="ctx">
          <context context-type="sourcefile">NOT USED</context>
        </context-group>
        <target>직책 </target>
      </trans-unit>
      <trans-unit id="usertype">
        <source>User Type</source>
        <context-group name="ctx">
          <context context-type="sourcefile">NOT USED</context>
        </context-group>
        <target>사용자 유형</target>
      </trans-unit>
      <trans-unit id="created">
        <source>Created</source>
        <context-group name="ctx">
          <context context-type="sourcefile">/rhn/account/UserDetails</context>
        </context-group>
        <target>생성됨</target>
      </trans-unit>
      <trans-unit id="last_sign_in">
        <source>Last Sign In</source>
        <context-group name="ctx">
          <context context-type="sourcefile">NOT USED</context>
        </context-group>
        <target>최근 로그인</target>
      </trans-unit>
      <trans-unit id="address_record">
        <source>Address Record:</source>
        <context-group name="ctx">
          <context context-type="sourcefile">NOT USED</context>
        </context-group>
        <target>기록:</target>
      </trans-unit>
      <trans-unit id="message.defaultSystemGroups">
        <source>Default system groups updated for &lt;strong&gt;{0}&lt;/strong&gt;</source>
        <context-group name="ctx">
          <context context-type="sourcefile">/rhn/users/AssignedSystemGroups</context>
          <context context-type="paramnotes">
            Default system groups updated for zbeeblebrox
          </context>
        </context-group>
        <target>&lt;strong&gt;{0}&lt;/strong&gt;의 기본 시스템 그룹이 업데이트되었습니다</target>
      </trans-unit>
      <trans-unit id="message.preferencesModified">
        <source>Preferences modified</source>
        <context-group name="ctx">
          <context context-type="sourcefile">/rhn/account/UserPreferences</context>
        </context-group>
        <target>환경 설정이 변경되었습니다</target>
      </trans-unit>
      <trans-unit id="message.addressChanged">
        <source>Address changed</source>
        <context-group name="ctx">
          <context context-type="sourcefile">/rhn/account/EditAddress</context>
        </context-group>
        <target>주소가 변경되었습니다</target>
      </trans-unit>
      <trans-unit id="message.userInfoUpdated">
        <source>User information updated</source>
        <context-group name="ctx">
          <context context-type="sourcefile">/rhn/users/UserDetails</context>
        </context-group>
        <target>사용자 정보가 업데이트되었습니다</target>
      </trans-unit>
      <trans-unit id="no user loggedin">
        <source>No User logged in.</source>
        <context-group name="ctx">
          <context context-type="sourcefile">Traceback Email Notifications</context>
        </context-group>
        <target>아무런 사용자도 로그인하지 않았습니다</target>
      </trans-unit>
      <trans-unit id="headers">
        <source>Headers</source>
        <context-group name="ctx">
          <context context-type="sourcefile">Traceback Email Notifications</context>
        </context-group>
        <target>헤더</target>
      </trans-unit>
      <trans-unit id="form variables">
        <source>Form Variables</source>
        <context-group name="ctx">
          <context context-type="sourcefile">Traceback Email Notifications</context>
        </context-group>
        <target>형식 변수</target>
      </trans-unit>
      <trans-unit id="message.userCreated">
        <source>Account &lt;strong&gt;{0}&lt;/strong&gt; created.</source>
        <context-group name="ctx">
          <context context-type="sourcefile">/rhn/newlogin/CreateUserSubmit</context>
          <context context-type="paramnotes">
            Account adent created.
          </context>
        </context-group>
        <target>&lt;strong&gt;{0}&lt;/strong&gt; 계정이 생성되었습니다.</target>
      </trans-unit>
      <trans-unit id="message.filterby">
        <source>Filter by {0}: </source>
        <context-group name="ctx">
          <context context-type="sourcefile">NOT USED</context>
        </context-group>
        <target>{0}로/으로 거르기:    </target>
      </trans-unit>
      <trans-unit id="message.filterby.multiple">
        <source>Filter by: </source>
        <context-group name="ctx">
          <context context-type="sourcefile">NOT USED</context>
        </context-group>
        <target>거르기:</target>
      </trans-unit>
      <trans-unit id="message.range">
        <source>{0} - {1} of {2}</source>
        <context-group name="ctx">
          <context context-type="sourcefile">on any listview page with a set.  1 - 5 of 120</context>
        </context-group>
        <target>{0} - {1} / {2}</target>
      </trans-unit>
      <trans-unit id="message.range.withtypedescription">
        <source>&lt;span&gt;{0}&lt;/span&gt; - &lt;span&gt;{1}&lt;/span&gt; of &lt;span&gt;{2}&lt;/span&gt;
{3} displayed</source>
        <context-group name="ctx">
          <context context-type="sourcefile">on any listview page with a set.  1 - 5 of 120</context>
        </context-group>
        <target>&lt;span&gt;{0}&lt;/span&gt; - &lt;span&gt;{1}&lt;/span&gt; / &lt;span&gt;{2}&lt;/span&gt;
{3} 표시됨 </target>
      </trans-unit>
      <trans-unit id="message.numselected">
        <source>({0} selected)</source>
        <context-group name="ctx">
          <context context-type="sourcefile">on any listview page with a set</context>
          <context context-type="paramnotes">
            (10 selected)
          </context>
        </context-group>
        <target>({0} 선택됨)</target>
      </trans-unit>
      <trans-unit id="message.items.per.page">
        <source>{0} items per page</source>
        <context-group name="ctx">
          <context context-type="sourcefile">on any listview page with a set</context>
        </context-group>
        <target>페이지 당 {0} 개의 항목</target>
      </trans-unit>
      <trans-unit id="message.userCreatedIntoOrg">
        <source>Account &lt;strong&gt;{0}&lt;/strong&gt; created, login information sent to &lt;strong&gt;{1}&lt;/strong&gt;</source>
        <context-group name="ctx">
          <context context-type="sourcefile">/rhn/newlogin/CreateUserSubmit</context>
          <context context-type="paramnotes">
            Account adent created, username and password sent to adent@redhat.com
          </context>
        </context-group>
        <target>&lt;strong&gt;{0}&lt;/strong&gt; 계정이 생성되었습니다. 로그인 정보는 &lt;strong&gt;{1}&lt;/strong&gt;으로 보내졌습니다.</target>
      </trans-unit>
      <trans-unit id="show.all">
        <source>Show All</source>
        <context-group name="ctx">
          <context context-type="sourcefile">on any listview page with a set.  1 - 5 of 120</context>
        </context-group>
        <target>모두 보기 </target>
      </trans-unit>
      <trans-unit id="hide.all">
        <source>Hide All</source>
        <context-group name="ctx">
          <context context-type="sourcefile">on any listview page with a set.  1 - 5 of 120</context>
        </context-group>
        <target>모두 숨기기 </target>
      </trans-unit>
      <trans-unit id="bad-class">
        <source>Class does not implement AclHandler: {0}</source>
        <context-group name="ctx">
          <context context-type="sourcefile">Logfile error message</context>
        </context-group>
        <target>클래스는 AclHandler를 구현하지 않습니다: {0}</target>
      </trans-unit>
      <trans-unit id="bad-signature">
        <source>Bad ACL handler method [{0}]. ACL handler methods must have the following signature (may be static or non-static), with no declared exceptions: public aclXXXX(Object, String[])</source>
        <context-group name="ctx">
          <context context-type="sourcefile">Logfile error message</context>
        </context-group>
        <target>잘못된 ACL 처리기 방식 [{0}]. ACL 처리기 방식에는 선언된 예외가 없이 반드시 다음 서명(static 또는 non-static)이 포함되어야 합니다: public aclXXXX(Object, String[])</target>
      </trans-unit>
      <trans-unit id="bad-syntax">
        <source>Could not parse ACL statement: "{0}"</source>
        <context-group name="ctx">
          <context context-type="sourcefile">Logfile error message</context>
        </context-group>
        <target>ACL 문을 구문 분석하지 못했습니다:  &quot;{0}&quot;</target>
      </trans-unit>
      <trans-unit id="bad-handler">
        <source>Could not find ACL handler {0} in statement: "{1}". Available ACL handlers: {2}</source>
        <context-group name="ctx">
          <context context-type="sourcefile">Logfile error message</context>
        </context-group>
        <target>문장에서 {0} ACL 처리기를 찾을 수 없음: &quot;{1}&quot;. 사용 가능한 ACL 처리기: {2}</target>
      </trans-unit>
      <trans-unit id="invocation-target-exception">
        <source>IllegalInvocationException calling {0} ("{1}"): {2}</source>
        <context-group name="ctx">
          <context context-type="sourcefile">Logfile error message</context>
        </context-group>
        <target>IllegalInvocationException 호출 {0} (&quot;{1}&quot;): {2}</target>
      </trans-unit>
      <trans-unit id="no notes">
        <source>(none)</source>
        <context-group name="ctx">
          <context context-type="sourcefile">/rhn/schedule/ActionDetails.do</context>
        </context-group>
        <target>(없음)</target>
      </trans-unit>
      <trans-unit id="packages.refresh_list">
        <source>Package List Refresh</source>
        <context-group name="ctx">
          <context context-type="sourcefile">/rhn/schedule/ActionDetails.do</context>
        </context-group>
        <target>패키지 목록 재생</target>
      </trans-unit>
      <trans-unit id="hardware.refresh_list">
        <source>Hardware List Refresh</source>
        <context-group name="ctx">
          <context context-type="sourcefile">/rhn/schedule/ActionDetails.do</context>
        </context-group>
        <target>하드웨어 목록 재생</target>
      </trans-unit>
      <trans-unit id="packages.update">
        <source>Package Install</source>
        <context-group name="ctx">
          <context context-type="sourcefile">/rhn/schedule/ActionDetails.do</context>
        </context-group>
        <target>패키지 설치</target>
      </trans-unit>
      <trans-unit id="packages.remove">
        <source>Package Removal</source>
        <context-group name="ctx">
          <context context-type="sourcefile">/rhn/schedule/ActionDetails.do</context>
        </context-group>
        <target>패키지 삭제</target>
      </trans-unit>
      <trans-unit id="errata.update">
        <source>Errata Update</source>
        <context-group name="ctx">
          <context context-type="sourcefile">/rhn/schedule/ActionDetails.do</context>
        </context-group>
        <target>에라타 업데이트</target>
      </trans-unit>
      <trans-unit id="scap.xccdf_eval">
        <source>OpenSCAP xccdf scanning</source>
        <context-group name="ctx">
          <context context-type="sourcefile">/rhn/schedule/ActionDetails.do</context>
        </context-group>
        <target>OpenSCAP xccdf 스캔하기 </target>
      </trans-unit>
      <trans-unit id="up2date_config.get">
        <source>Get server up2date config</source>
        <context-group name="ctx">
          <context context-type="sourcefile">/rhn/schedule/ActionDetails.do</context>
        </context-group>
        <target>서버 up2date 설정 가져오기</target>
      </trans-unit>
      <trans-unit id="up2date_config.update">
        <source>Update server up2date config</source>
        <context-group name="ctx">
          <context context-type="sourcefile">/rhn/schedule/ActionDetails.do</context>
        </context-group>
        <target>서버 up2date 설정 업데이트하기</target>
      </trans-unit>
      <trans-unit id="packages.delta">
        <source>Package installation and removal in one RPM transaction</source>
        <context-group name="ctx">
          <context context-type="sourcefile">/rhn/schedule/ActionDetails.do</context>
        </context-group>
        <target>RPM 작업 한번만으로 패키지를 설치하고 삭제함</target>
      </trans-unit>
      <trans-unit id="reboot.reboot">
        <source>System reboot</source>
        <context-group name="ctx">
          <context context-type="sourcefile">/rhn/schedule/ActionDetails.do</context>
        </context-group>
        <target>시스템 재부팅  </target>
      </trans-unit>
      <trans-unit id="clientcert.update_client_cert">
        <source>Update of system certificate</source>
        <context-group name="ctx">
          <context context-type="sourcefile">/rhn/schedule/ActionDetails.do</context>
        </context-group>
        <target>시스템 인증서 업데이트 </target>
      </trans-unit>
      <trans-unit id="rollback.config">
        <source>Enable or Disable RPM Transaction Rollback</source>
        <context-group name="ctx">
          <context context-type="sourcefile">/rhn/schedule/ActionDetails.do</context>
        </context-group>
        <target>RPM 트랜잭션 롤백 활성 또는 비활성</target>
      </trans-unit>
      <trans-unit id="rollback.listTransactions">
        <source>Refresh server-side transaction list</source>
        <context-group name="ctx">
          <context context-type="sourcefile">/rhn/schedule/ActionDetails.do</context>
        </context-group>
        <target>서버 측 트랜잭션 목록 재생</target>
      </trans-unit>
      <trans-unit id="packages.autoupdate">
        <source>Automatic package installation</source>
        <context-group name="ctx">
          <context context-type="sourcefile">/rhn/schedule/ActionDetails.do</context>
        </context-group>
        <target>자동 패키지 설치</target>
      </trans-unit>
      <trans-unit id="packages.runTransaction">
        <source>Package Synchronization</source>
        <context-group name="ctx">
          <context context-type="sourcefile">/rhn/schedule/ActionDetails.do</context>
        </context-group>
        <target>패키지 동기화</target>
      </trans-unit>
      <trans-unit id="config.import.success">
        <source>{0} files &lt;a href="{1}"&gt;scheduled&lt;/a&gt; for upload.</source>
        <context-group name="ctx">
          <context context-type="sourcefile">/rhn/systems/details/configuration/addfiles/ImportFileConfirm.do</context>
        </context-group>
        <target>{0}개의 파일 업로드를 위해 &lt;a href=&quot;{1}&quot;&gt;스케줄됨&lt;/a&gt;.</target>
      </trans-unit>
      <trans-unit id="configfiles.upload">
        <source>Import config file data from system</source>
        <context-group name="ctx">
          <context context-type="sourcefile">/rhn/schedule/ActionDetails.do</context>
        </context-group>
        <target>시스템에서 설정 파일 자료 가져오기</target>
      </trans-unit>
      <trans-unit id="configfiles.deploy">
        <source>Deploy config files to system</source>
        <context-group name="ctx">
          <context context-type="sourcefile">/rhn/schedule/ActionDetails.do</context>
        </context-group>
        <target>시스템으로 설정 파일 디플로이하기</target>
      </trans-unit>
      <trans-unit id="configfiles.verify">
        <source>Verify deployed config files</source>
        <context-group name="ctx">
          <context context-type="sourcefile">/rhn/schedule/ActionDetails.do</context>
        </context-group>
        <target>배포된 설정 파일 검증하기</target>
      </trans-unit>
      <trans-unit id="configfiles.diff">
        <source>Show differences between profiled config files and deployed config files</source>
        <context-group name="ctx">
          <context context-type="sourcefile">/rhn/schedule/ActionDetails.do</context>
        </context-group>
        <target>프로파일에 저장된 설정 파일과 배포된 설정 파일의 차이점 보기</target>
      </trans-unit>
      <trans-unit id="config.actionnote">
        <source>&lt;a href="{0}"&gt;Revision {1}&lt;/a&gt; of {2} from &lt;a href="{3}"&gt;{4}&lt;/a&gt;</source>
        <context-group name="ctx">
          <context context-type="sourcefile">/rhn/schedule/ActionDetails.do</context>
          <context context-type="paramnotes">Revision 5 of /etc/foo from My Config Channel</context>
        </context-group>
        <target>&lt;a href=&quot;{3}&quot;&gt;{4}&lt;/a&gt;에서 {2} 중 &lt;a href=&quot;{0}&quot;&gt;개정판 {1}&lt;/a&gt; </target>
      </trans-unit>
      <trans-unit id="config.upload.onechannel">
        <source>Destination Configuration Channel: {0}</source>
        <context-group name="ctx">
          <context context-type="sourcefile">/rhn/schedule/ActionDetails.do</context>
          <context context-type="paramnotes">Destination Configuration Channel: sandbox for postmaster.devel</context>
        </context-group>
        <target>설정 채널 수신지: {0}</target>
      </trans-unit>
      <trans-unit id="config.upload.channels">
        <source>Destination Configuration Channels:</source>
        <context-group name="ctx">
          <context context-type="sourcefile">/rhn/schedule/ActionDetails.do</context>
        </context-group>
        <target>설정 채널 수신지:</target>
      </trans-unit>
      <trans-unit id="config.upload.filenames">
        <source>Files for Upload:</source>
        <context-group name="ctx">
          <context context-type="sourcefile">/rhn/schedule/ActionDetails.do</context>
        </context-group>
        <target>파일 업로드:</target>
      </trans-unit>
      <trans-unit id="kickstart.invalidchannel.message">
        <source>The following packages are not available in any of the channels associated to this kickstart profile: {0}. In order for all kickstart functionality to work correctly, these packages should be present in at least one channel associated to this profile.</source>
        <context-group name="ctx">
          <context context-type="sourcefile">Kickstart Profile Details pages.</context>
        </context-group>
        <target>다음 패키지는 킥트타트 프로파일과 관련된 채널에서 사용할 수 없습니다: {0}. 모든 킥스타트의 기능이 올바르게 작동하게 하기 위해, 이러한 패키지는 킥스타트 프로파일과 관련된 최소 하나의 채널에 있어야 합니다.  </target>
      </trans-unit>
      <trans-unit id="kickstart.invalidchannel.satmessage">
        <source>&lt;div style="text-align: left;"&gt;
&lt;p&gt;To resolve this issue, please check the following things:&lt;/p&gt;
&lt;ul&gt;
&lt;li&gt;
Is the 'rhn-tools' child software channel for this kickstart profile's base
channel available to your organization? If it is not, you will need to request
entitlements for the 'rhn-tools' software channel from your @@PRODUCT_NAME@@ administrator.
&lt;/li&gt;
&lt;li&gt;
Make sure that the 'rhn-tools' child channel for this kickstart profile's base
channel is available to your @@PRODUCT_NAME@@. If it is not, please contact your
satellite administrator and request a satellite-sync for the rhn-tools channel
and try again.
&lt;/li&gt;
&lt;li&gt;
Make sure the rhn-kickstart* packages corresponding to this kickstart are
available in the kickstart's base channel's 'rhn-tools' channel. If not, you
will need to make them available for this kickstart profile to function properly.
&lt;/li&gt;
&lt;li&gt;
Are the packages listed above available in this kickstart's base channel? If not, you will need to make them
available for this kickstart profile to function properly.
&lt;/li&gt;
&lt;/ul&gt;
&lt;/div&gt;
</source>
        <context-group name="ctx">
          <context context-type="sourcefile">Kickstart Profile Details pages.</context>
        </context-group>
        <target>&lt;div style=&quot;text-align: left;&quot;&gt;
&lt;p&gt;이 문제를 해결하려면 다음 사항을 확인하십시오:&lt;/p&gt;
&lt;ul&gt;
&lt;li&gt;
이 킥스타트 프로파일의 기본 채널에 대한 'rhn-tools' 자식 소프트웨어 채널을 
조직에서 사용할 수 있습니까? 사용할 수 없는 경우 @@PRODUCT_NAME@@ 관리자로 부터
'rhn-tools' 소프트웨어 채널의 인타이틀먼트를 요청해야 합니다. 
&lt;/li&gt;
&lt;li&gt;
이 킥스타트 프로파일의 기본 채널에 대한 'rhn-tools' 자식 채널을 @@PRODUCT_NAME@@에서
사용할 수 있는지 확인하십시오. 사용할 수 없는 경우 satellite 관리자에게 문의하여
rhn-tools 채널의 satellite 동기화를 요청하고 다시 시도해야 
합니다.  
&lt;/li&gt;
&lt;li&gt;
이 킥스타트에 해당하는 rhn-kickstart* 패키지를 킥스타트의 기본 채널의 
'rhn-tools' 채널에서 사용할 수 있는지 확인하십시오 사용할 수 없는 경우, 
킥스타트 프로파일이 올바르게 작동하도록 하기 위해 이를 사용 가능하게 해야 합니다. 
&lt;/li&gt;
&lt;li&gt;
위에 나열된 패키지를 킥스타트의 기본 채널에서 사용할 수 있습니까? 사용할 수 없는 경우 킥스타트 프로파일이 올바르게 
작동하도록 하기 위해 이를 사용 가능하게 해야 합니다.  
&lt;/li&gt;
&lt;/ul&gt;
&lt;/div&gt;
</target>
      </trans-unit>
      <trans-unit id="kickstart.initiate">
        <source>Initiate a kickstart</source>
        <context-group name="ctx">
          <context context-type="sourcefile">/rhn/schedule/ActionDetails.do</context>
        </context-group>
        <target>킥스타트 시작</target>
      </trans-unit>
      <trans-unit id="kickstart_guest.initiate">
        <source>Initiate a kickstart of a guest system</source>
        <context-group name="ctx">
          <context context-type="sourcefile">/rhn/schedule/ActionDetails.do</context>
        </context-group>
        <target>게스트 시스템의 킥스타트 시작</target>
      </trans-unit>
      <trans-unit id="kickstart.schedule_sync">
        <source>Schedule a package sync for kickstarts</source>
        <context-group name="ctx">
          <context context-type="sourcefile">/rhn/schedule/ActionDetails.do</context>
        </context-group>
        <target>킥스타트를 위한 패키지 동기화 스케줄</target>
      </trans-unit>
      <trans-unit id="kickstart.error.invalidlabel">
        <source>Your selected kickstart label is invalid, it must be at least {0} characters and only contain the following characters : A-Z, a-z, 0-9, _, - </source>
        <context-group name="ctx">
          <context context-type="sourcefile">/rhn/kickstart/KickstartDetailsEdit</context>
        </context-group>
        <target>지정하신 킥스타트 레이블을 사용할 수 없습니다, 이는 다음과 같은 문자가 포함된 최소 {0} 개의 문자이어야 합니다: A-Z, a-z, 0-9, _, - </target>
      </trans-unit>
      <trans-unit id="kickstart.error.labelexists">
        <source>Kickstart label already exists: '{0}'. Please choose a unique kickstart label.</source>
        <context-group name="ctx">
          <context context-type="sourcefile">/rhn/kickstart/KickstartDetailsEdit</context>
        </context-group>
        <target>킥스타트 레이블이 이미 존재합니다: '{0}'. 다른 레이블을 선택해주십시오.</target>
      </trans-unit>
      <trans-unit id="kickstart.details.success">
        <source>Kickstart details successfully updated.</source>
        <context-group name="ctx">
          <context context-type="sourcefile">/rhn/kickstart/KickstartDetailsEdit</context>
        </context-group>
        <target>킥스타트 정보가 성공적으로 업데이트되었습니다.</target>
      </trans-unit>
      <trans-unit id="kickstart.details.duplicatefile">
        <source>Please specify only file contents or a file to upload but not both.</source>
        <context-group name="ctx">
          <context context-type="sourcefile">/rhn/kickstart/KickstartDetailsEdit</context>
        </context-group>
      </trans-unit>
      <trans-unit id="kickstart.details.nolabel">
        <source>Kickstart profile label is required.</source>
        <context-group name="ctx">
          <context context-type="sourcefile">/rhn/kickstart/KickstartDetailsEdit</context>
        </context-group>
        <target>킥스타트 프로파일 레이블이 필요합니다. </target>
      </trans-unit>
      <trans-unit id="kickstart.delete.success">
        <source>Kickstart was deleted successfully.</source>
        <context-group name="ctx">
          <context context-type="sourcefile">/rhn/kickstart/KickstartDeleteSubmit</context>
        </context-group>
        <target>킥스타트가 성공적으로 삭제되었습니다.</target>
      </trans-unit>
      <trans-unit id="kickstart.options.success">
        <source>Kickstart advanced options successfully updated.</source>
        <context-group name="ctx">
          <context context-type="sourcefile">/rhn/kickstart/KickstartOptionsEdit</context>
        </context-group>
        <target>킥스타트 고급 옵션이 성공적으로 업데이트되었습니다.</target>
      </trans-unit>
      <trans-unit id="kickstart.options.url.note">
        <source>&lt;strong&gt;NOTE:&lt;/strong&gt; Default @@PRODUCT_NAME@@ kickstart URLs are stored with just the file path, allowing @@PRODUCT_NAME@@ to know when to dynamically adjust the hostname in the URL rendered in the kickstart file. (for proxies, etc) You may customize this value by changing it to a fully qualified URL, which will appear in the kickstart file as is.</source>
        <context-group name="ctx">
          <context context-type="sourcefile">/rhn/kickstart/KickstartOptionsEdit</context>
        </context-group>
        <target>&lt;strong&gt;알림:&lt;/strong&gt; 기본값 @@PRODUCT_NAME@@ 킥스타트 URL은 파일 경로로 저장되기 때문에 @@PRODUCT_NAME@@이 킥스타트 파일에서 렌더링되는 URL의 호스트이름을 동적으로 조장할 수 있습니다 (프록시의 경우). 파일 경로를 정규화된 URL로 변경하여 이 값을 사용자 정의할 수 있으며, 이 경우 정규화된 URL은 킥스타트 파일에 나타나게 됩니다.        </target>
      </trans-unit>
      <trans-unit id="kickstart.options.rootpw.note">
        <source>&lt;strong&gt;NOTE:&lt;/strong&gt; You may set a password hashed with any algorithm (that this operating system supports) in this field. The hash algorithm in the &lt;strong&gt;auth&lt;/strong&gt; option will affect future passwords created, you may want it to be the same as the agorithm used here. If you enter a plaintext password you must select &lt;strong&gt;Encrypt&lt;/strong&gt; above to encrypt it, if you don't you will be unable to login when the kickstart is finished.</source>
        <context-group name="ctx">
          <context context-type="sourcefile">/rhn/kickstart/KickstartOptionsEdit</context>
        </context-group>
      </trans-unit>
      <trans-unit id="kickstart.iprange_add.success">
        <source>Successfully added IP Range to Kickstart Profile {0}</source>
        <context-group name="ctx">
          <context context-type="sourcefile">/rhn/kickstart/KickstartIpRangeEdit</context>
        </context-group>
        <target>킥스타트 프로파일 {0}에 IP 범위를 성공적으로 추가하였습니다</target>
      </trans-unit>
      <trans-unit id="kickstart.iprange_conflict.failure">
        <source>Error: The IP range you entered conflicts with another IP range. Please choose a different IP range.</source>
        <context-group name="ctx">
          <context context-type="sourcefile">/rhn/kickstart/KickstartIpRangeEdit</context>
        </context-group>
        <target>오류: 입력하신 IP 범위가 다른 IP 범위와 출동합니다. 다른 IP 범위를 선택하시기 바랍니다.</target>
      </trans-unit>
      <trans-unit id="kickstart.iprange_validate.failure">
        <source>Error: IP range values must be between 0 and 255. Please check IP range you just entered and try again.</source>
        <context-group name="ctx">
          <context context-type="sourcefile">/rhn/kickstart/KickstartIpRangeEdit</context>
        </context-group>
        <target>오류: IP 범위값은 0과 255 사이여야 합니다. 입력하신 IP 범위를 확인하시고 다시 시도하시기 바랍니다.</target>
      </trans-unit>
      <trans-unit id="kickstart.iprange_delete.success">
        <source>Successfully deleted IP Range from Kickstart Profile {0}</source>
        <context-group name="ctx">
          <context context-type="sourcefile">/rhn/kickstart/KickstartIpRangeEdit</context>
        </context-group>
        <target>킥스타트 프로파일 {0}에서 IP 범위를 성공적으로 삭제하였습니다</target>
      </trans-unit>
      <trans-unit id="kickstart.iprange_delete.failure">
        <source>There was an error deleting the IP Range from Kickstart Profile {0}. Please try again.</source>
        <context-group name="ctx">
          <context context-type="sourcefile">/rhn/kickstart/KickstartIpRangeEdit</context>
        </context-group>
        <target>킥스타트 프로파일 {0}에서 IP 범위를 삭제하는데 오류가 발생했습니다. 다시 시도하시기 바랍니다.</target>
      </trans-unit>
      <trans-unit id="cobblersnippet.update.success">
        <source>Kickstart snippet &lt;strong&gt;{0}&lt;/strong&gt; updated successfully.</source>
        <context-group name="ctx">
          <context context-type="sourcefile">/rhn/kickstart/cobbler/CobblerSnippetCreate</context>
        </context-group>
        <target>킥스타트 Snippet &lt;strong&gt;{0}&lt;/strong&gt;이 성공적으로 업데이트되었습니다.  </target>
      </trans-unit>
      <trans-unit id="cobblersnippet.create.success">
        <source>Kickstart snippet &lt;strong&gt;{0}&lt;/strong&gt; created successfully.</source>
        <context-group name="ctx">
          <context context-type="sourcefile">/rhn/keys/CryptoKeyDelete</context>
        </context-group>
        <target>킥스타트 Snippet &lt;strong&gt;{0}&lt;/strong&gt;이 성공적으로 생성되었습니다.     </target>
      </trans-unit>
      <trans-unit id="cobblersnippet.delete.success">
        <source>Kickstart snippet &lt;strong&gt;{0}&lt;/strong&gt; deleted successfully.</source>
        <context-group name="ctx">
          <context context-type="sourcefile">/rhn/keys/CryptoKeyDelete</context>
        </context-group>
        <target>킥스타트 Snippet &lt;strong&gt;{0}&lt;/strong&gt;이 성공적으로 삭제되었습니다.    </target>
      </trans-unit>
      <trans-unit id="cobbler.snippet.couldnotdelete.message">
        <source>An error occurred when attempting to delete the snippet &lt;strong&gt;{0}&lt;/strong&gt;.</source>
        <context-group name="ctx">
          <context context-type="sourcefile">Kickstart snippet Delete Confirm pages.</context>
        </context-group>
        <target>snippet &lt;strong&gt;{0}&lt;/strong&gt;을 삭제 시도할 경우 오류가 발생합니다.   </target>
      </trans-unit>
      <trans-unit id="cobbler.snippet.rename-error">
        <source>An error occurred when attempting to rename the snippet &lt;strong&gt;{0}&lt;/strong&gt; to &lt;strong&gt;{1}&lt;/strong&gt;.</source>
        <context-group name="ctx">
          <context context-type="sourcefile">Kickstart Profile Details pages.</context>
        </context-group>
        <target>snippet &lt;strong&gt;{0}&lt;/strong&gt;을 &lt;strong&gt;{1}&lt;/strong&gt;로 이름 변경 시도할 경우 오류가 발생합니다.      </target>
      </trans-unit>
      <trans-unit id="cobbler.snippet.filenameexists.message">
        <source>Kickstart snippet with the name &lt;strong&gt;{0}&lt;/strong&gt; already exists.</source>
        <context-group name="ctx">
          <context context-type="sourcefile">Kickstart Profile Details pages.</context>
        </context-group>
        <target>&lt;strong&gt;{0}&lt;/strong&gt;라는 이름을 갖는 킥스타트 snippet이 이미 존재합니다.  </target>
      </trans-unit>
      <trans-unit id="cobbler.snippet.invalidfilename.message">
        <source>The requested kickstart snippet filename is not valid. The kickstart snippet file name cannot contain slash (/), quote ("), ampersand (&amp;), or begin with a period(.)</source>
        <context-group name="ctx">
          <context context-type="sourcefile">Kickstart Profile Details pages.</context>
        </context-group>
      </trans-unit>
      <trans-unit id="cobbler.snippet.invalidfilename.details">
        <source>Delete or rename the offending snippet from {0}</source>
        <context-group name="ctx">
          <context context-type="sourcefile">Kickstart Snippet Details pages.</context>
        </context-group>
      </trans-unit>
      <trans-unit id="toolbar.delete.snippets">
        <source>delete snippet</source>
        <context-group name="ctx">
          <context context-type="sourcefile">/rhn/kickstart/cobbler/CobblerSnippetEdit</context>
        </context-group>
        <target>snippet 삭제  </target>
      </trans-unit>
      <trans-unit id="kickstart.iprange.url">
        <source>New systems can be kickstarted based upon their ip address by appending &lt;code&gt;{0}&lt;/code&gt; to the kernel parameters for a kickstart install.</source>
        <context-group name="ctx">
          <context context-type="sourcefile">/rhn/kickstart/KickstartIpRangeEdit</context>
        </context-group>
        <target>킥스타트 설치를 위해 커널 변수에 &lt;code&gt;{0}&lt;/code&gt;를 첨가하시면 새로운 시스템의 IP 주소에 기반하여 킥스타트를 실행할 수 있습니다. </target>
      </trans-unit>
      <trans-unit id="kickstart.partition.success">
        <source>Kickstart profile options updated successfully.</source>
        <context-group name="ctx">
          <context context-type="sourcefile">/rhn/kickstart/KickstartPartitionEdit</context>
        </context-group>
        <target>킥스타트 프로파일 옵션이 성공적으로 업데이트되었습니다.</target>
      </trans-unit>
      <trans-unit id="kickstart.edit.pkgs.updated">
        <source>Kickstart profile package groups updated successfully.</source>
        <context-group name="ctx">
          <context context-type="sourcefile">/rhn/kickstart/KickstartPackagesEdit.do</context>
        </context-group>
        <target>킥스타트 프로파일 패키지 그룹이 성공적으로 업데이트되었습니다.</target>
      </trans-unit>
      <trans-unit id="activation.schedule_pkg_install">
        <source>Schedule a package install for activation key</source>
        <context-group name="ctx">
          <context context-type="sourcefile">/rhn/schedule/ActionDetails.do</context>
        </context-group>
        <target>활성키를 위한 패키지 설치 스케줄</target>
      </trans-unit>
      <trans-unit id="activation.schedule_deploy">
        <source>Schedule a config deploy for activation key</source>
        <context-group name="ctx">
          <context context-type="sourcefile">/rhn/schedule/ActionDetails.do</context>
        </context-group>
        <target>활성키를 위한 설정 디플로이 작업 스케줄</target>
      </trans-unit>
      <trans-unit id="configfiles.mtime_upload">
        <source>Upload config file data based upon mtime to server</source>
        <context-group name="ctx">
          <context context-type="sourcefile">/rhn/schedule/ActionDetails.do</context>
        </context-group>
        <target>서버로 mtime에 기초하여 설정 파일 데이터 업로드</target>
      </trans-unit>
      <trans-unit id="solarispkgs.install">
        <source>Solaris Package Install</source>
        <context-group name="ctx">
          <context context-type="sourcefile">/rhn/schedule/ActionDetails.do</context>
        </context-group>
        <target>Solaris 패키지 설치</target>
      </trans-unit>
      <trans-unit id="solarispkgs.remove">
        <source>Solaris Package Removal</source>
        <context-group name="ctx">
          <context context-type="sourcefile">/rhn/schedule/ActionDetails.do</context>
        </context-group>
        <target>Solaris 패키지 삭제</target>
      </trans-unit>
      <trans-unit id="solarispkgs.patchInstall">
        <source>Solaris Patch Install</source>
        <context-group name="ctx">
          <context context-type="sourcefile">/rhn/schedule/ActionDetails.do</context>
        </context-group>
        <target>Solaris 패치 설치</target>
      </trans-unit>
      <trans-unit id="solarispkgs.patchRemove">
        <source>Solaris Patch Removal</source>
        <context-group name="ctx">
          <context context-type="sourcefile">/rhn/schedule/ActionDetails.do</context>
        </context-group>
        <target>Solaris 패치 삭제</target>
      </trans-unit>
      <trans-unit id="solarispkgs.patchClusterInstall">
        <source>Solaris Patch Cluster Install</source>
        <context-group name="ctx">
          <context context-type="sourcefile">/rhn/schedule/ActionDetails.do</context>
        </context-group>
        <target>Solaris 패치 클러스터 설치</target>
      </trans-unit>
      <trans-unit id="solarispkgs.patchClusterRemove">
        <source>Solaris Patch Cluster Removal</source>
        <context-group name="ctx">
          <context context-type="sourcefile">/rhn/schedule/ActionDetails.do</context>
        </context-group>
        <target>Solaris 패치 클러스터 삭제</target>
      </trans-unit>
      <trans-unit id="script.run">
        <source>Run an arbitrary script</source>
        <context-group name="ctx">
          <context context-type="sourcefile">/rhn/schedule/ActionDetails.do</context>
        </context-group>
        <target>임의 스크립터 실행</target>
      </trans-unit>
      <trans-unit id="solarispkgs.refresh_list">
        <source>Solaris Package List Refresh</source>
        <context-group name="ctx">
          <context context-type="sourcefile">/rhn/schedule/ActionDetails.do</context>
        </context-group>
        <target>Solaris 패키치 목록 재생</target>
      </trans-unit>
      <trans-unit id="rhnsd.configure">
        <source>@@PRODUCT_NAME@@ Daemon Configuration</source>
        <context-group name="ctx">
          <context context-type="sourcefile">/rhn/schedule/ActionDetails.do</context>
        </context-group>
        <target>@@PRODUCT_NAME@@ 데몬 설정  </target>
      </trans-unit>
      <trans-unit id="packages.verify">
        <source>Verify deployed packages</source>
        <context-group name="ctx">
          <context context-type="sourcefile">/rhn/schedule/ActionDetails.do</context>
        </context-group>
        <target>배포된 패키지 검증</target>
      </trans-unit>
      <trans-unit id="rhn_applet.use_satellite">
        <source>Allows for rhn-applet use with an @@PRODUCT_NAME@@</source>
        <context-group name="ctx">
          <context context-type="sourcefile">/rhn/schedule/ActionDetails.do</context>
        </context-group>
        <target>@@PRODUCT_NAME@@과 함께 rhn-applet 사용 허용 RHN Satellite에서 rhn-applet 사용 허용</target>
      </trans-unit>
      <trans-unit id="rollback.rollback">
        <source>Rollback a transaction</source>
        <context-group name="ctx">
          <context context-type="sourcefile">/rhn/schedule/ActionDetails.do</context>
        </context-group>
        <target>트랜잭션 롤백</target>
      </trans-unit>
      <trans-unit id="action.failedlink">
        <source>&lt;a href="/rhn/schedule/FailedSystems.do?aid={0}"&gt;&lt;strong&gt;{1} system&lt;/a&gt;&lt;/strong&gt; failed to complete this action.&lt;br/&gt;&lt;br/&gt;</source>
        <context-group name="ctx">
          <context context-type="sourcefile">rhn/schedule/ActionDetails.do</context>
          <context context-type="paramnotes">
            1 system failed to complete this action.
          </context>
        </context-group>
        <target>&lt;a href=&quot;/rhn/schedule/FailedSystems.do?aid={0}&quot;&gt;&lt;strong&gt;{1} 개의 시스템&lt;/a&gt;&lt;/strong&gt;이 이 작업 완료하지 못했습니다.&lt;br/&gt;&lt;br/&gt;</target>
      </trans-unit>
      <trans-unit id="action.failedlink.plural">
        <source>&lt;a href="/rhn/schedule/FailedSystems.do?aid={0}"&gt;&lt;strong&gt;{1} systems&lt;/a&gt;&lt;/strong&gt; failed to complete this action.&lt;br/&gt;&lt;br/&gt;</source>
        <context-group name="ctx">
          <context context-type="sourcefile">NOT USED</context>
          <context context-type="paramnotes">
            2 systems failed to complete this action.
          </context>
        </context-group>
        <target>&lt;a href=&quot;/rhn/schedule/FailedSystems.do?aid={0}&quot;&gt;&lt;strong&gt;{1} 개의 시스템&lt;/a&gt;&lt;/strong&gt;이 이 작업 완료하지 못했습니다.&lt;br/&gt;&lt;br/&gt;</target>
      </trans-unit>
      <trans-unit id="action.completelink">
        <source>&lt;a href="/rhn/schedule/CompletedSystems.do?aid={0}"&gt;&lt;strong&gt;{1} system&lt;/a&gt;&lt;/strong&gt; successfully completed this action.&lt;br/&gt;&lt;br/&gt;</source>
        <context-group name="ctx">
          <context context-type="sourcefile">rhn/schedule/ActionDetails.do</context>
          <context context-type="paramnotes">
            1 system successfully completed this action.
          </context>
        </context-group>
        <target>&lt;a href=&quot;/rhn/schedule/CompletedSystems.do?aid={0}&quot;&gt;&lt;strong&gt;{1} 개의 시스템&lt;/a&gt;&lt;/strong&gt;이 이 작업을 성공적으로 마쳤습니다.&lt;br/&gt;&lt;br/&gt;</target>
      </trans-unit>
      <trans-unit id="action.completelink.plural">
        <source>&lt;a href="/rhn/schedule/CompletedSystems.do?aid={0}"&gt;&lt;strong&gt;{1} systems&lt;/a&gt;&lt;/strong&gt; successfully completed this action.&lt;br/&gt;&lt;br/&gt;</source>
        <context-group name="ctx">
          <context context-type="sourcefile">NOT USED</context>
          <context context-type="paramnotes">
            2 systems successfully completed this action.
          </context>
        </context-group>
        <target>&lt;a href=&quot;/rhn/schedule/CompletedSystems.do?aid={0}&quot;&gt;&lt;strong&gt;{1} 개의 시스템&lt;/a&gt;&lt;/strong&gt;이 이 작업을 성공적으로 마쳤습니다.&lt;br/&gt;&lt;br/&gt;</target>
      </trans-unit>
      <trans-unit id="action.name">
        <source>Errata Update: {0} - {1}</source>
        <context-group name="ctx">
          <context context-type="sourcefile">/rhn/errata/details/ErrataConfirm.do</context>
          <context context-type="paramnotes">Errata Update: RHSA-2004:577 - Security Advisory</context>
        </context-group>
        <target>에라타 업데이트: {0} - {1}</target>
      </trans-unit>
      <trans-unit id="errata.swstack">
        <source>Errata Update: Combined update for the software update stack ({0} errata)</source>
        <context-group name="ctx">
          <context context-type="sourcefile">/rhn/errata/details/ErrataConfirm.do</context>
          <context context-type="paramnotes">Errata Update: combined software stack update (4 errata)</context>
        </context-group>
        <target>에라타 업데이트: 소프트웨어 업데이트 스택의 통합된 업데이트 ({0} 에라타)</target>
      </trans-unit>
      <trans-unit id="errata.schedule">
        <source>&lt;strong&gt;{0}&lt;/strong&gt; errata update has been scheduled for &lt;a href="/rhn/systems/details/Overview.do?sid={2}"&gt;{1}&lt;/a&gt;.</source>
        <context-group name="ctx">
          <context context-type="sourcefile">/rhn/systems/details/ErrataConfirm.do</context>
          <context context-type="paramnotes">1 errata update has been scheduled for workstation.</context>
        </context-group>
        <target>&lt;a href=&quot;/rhn/systems/details/Overview.do?sid={2}&quot;&gt;{1}&lt;/a&gt;에 대해 &lt;strong&gt;{0}&lt;/strong&gt; 개의 에라타 업데이트가 스케줄되었습니다.</target>
      </trans-unit>
      <trans-unit id="errata.schedule.plural">
        <source>&lt;strong&gt;{0}&lt;/strong&gt; errata updates have been scheduled for &lt;a href="/rhn/systems/details/Overview.do?sid={2}"&gt;{1}&lt;/a&gt;.</source>
        <context-group name="ctx">
          <context context-type="sourcefile">/rhn/systems/details/ErrataConfirm.do</context>
          <context context-type="paramnotes">43 errata updates have been scheduled for workstation.</context>
        </context-group>
        <target>&lt;a href=&quot;/rhn/systems/details/Overview.do?sid={2}&quot;&gt;{1}&lt;/a&gt;에 대해 &lt;strong&gt;{0}&lt;/strong&gt; 개의 에라타 업데이트가 스케줄되었습니다.</target>
      </trans-unit>
      <trans-unit id="errataconfirm.schedule">
        <source>Errata &lt;a href="/rhn/errata/details/Details.do?eid={2}"&gt;{0}&lt;/a&gt; has been scheduled for &lt;strong&gt;{1}&lt;/strong&gt; system</source>
        <context-group name="ctx">
          <context context-type="sourcefile">/rhn/errata/details/ErrataConfirm.do</context>
          <context context-type="paramnotes">Errata RHSA-2004:597-06 has been scheduled for 1 system</context>
        </context-group>
        <target>&lt;strong&gt;{1}&lt;/strong&gt; 시스템을 위해 &lt;a href=&quot;/rhn/errata/details/Details.do?eid={2}&quot;&gt;{0}&lt;/a&gt; 에라타가 스케줄되었습니다</target>
      </trans-unit>
      <trans-unit id="errataconfirm.schedule.plural">
        <source>Errata &lt;a href="/rhn/errata/details/Details.do?eid={2}"&gt;{0}&lt;/a&gt; has been scheduled for &lt;strong&gt;{1}&lt;/strong&gt; systems</source>
        <context-group name="ctx">
          <context context-type="sourcefile">/rhn/errata/details/ErrataConfirm.do</context>
          <context context-type="paramnotes">Errata RHSA-2004:597-06 has been scheduled for 3 systems</context>
        </context-group>
        <target>&lt;strong&gt;{1}&lt;/strong&gt; 시스템을 위해 &lt;a href=&quot;/rhn/errata/details/Details.do?eid={2}&quot;&gt;{0}&lt;/a&gt; 에라타가 스케줄되었습니다</target>
      </trans-unit>
      <trans-unit id="errataconfirm.nosystems">
        <source>You must select at least one system.</source>
        <context-group name="ctx">
          <context context-type="sourcefile">/rhn/errata/details/ErrataConfirm.do</context>
        </context-group>
        <target>최소 하나의 시스템을 선택해 주셔야 합니다.</target>
      </trans-unit>
      <trans-unit id="run as">
        <source>Run as:</source>
        <context-group name="ctx">
          <context context-type="sourcefile">rhn/schedule/ActionDetails.do</context>
        </context-group>
        <target>다음으로 실행:</target>
      </trans-unit>
      <trans-unit id="Completed Systems">
        <source>Completed Systems</source>
        <context-group name="ctx">
          <context context-type="sourcefile">Navigation Menu</context>
        </context-group>
        <target>완료된 시스템</target>
      </trans-unit>
      <trans-unit id="In Progress Systems">
        <source>In Progress Systems</source>
        <context-group name="ctx">
          <context context-type="sourcefile">Navigation Menu</context>
        </context-group>
        <target>진행 중인 시스템</target>
      </trans-unit>
      <trans-unit id="Failed Systems">
        <source>Failed Systems</source>
        <context-group name="ctx">
          <context context-type="sourcefile">Navigation Menu</context>
        </context-group>
        <target>실패한 시스템</target>
      </trans-unit>
      <trans-unit id="Remove Packages">
        <source>Remove Packages</source>
        <context-group name="ctx">
          <context context-type="sourcefile">Navigation Menu</context>
        </context-group>
        <target>패키지 삭제</target>
      </trans-unit>
      <trans-unit id="Update Packages">
        <source>Update Packages</source>
        <context-group name="ctx">
          <context context-type="sourcefile">Navigation Menu</context>
        </context-group>
        <target>패키지 업데이트</target>
      </trans-unit>
      <trans-unit id="message.actionrescheduled">
        <source>&lt;strong&gt;{0}&lt;/strong&gt; successfully rescheduled.</source>
        <context-group name="ctx">
          <context context-type="sourcefile">/rhn/schedule/FailedSystemsSubmit</context>
        </context-group>
        <target>&lt;strong&gt;{0}&lt;/strong&gt;가 성공적으로 재스케줄되었습니다.</target>
      </trans-unit>
      <trans-unit id="cert_admin">
        <source>Certificate Administrator</source>
        <context-group name="ctx">
          <context context-type="sourcefile">/rhn/account/UserDetails</context>
        </context-group>
        <target>인증서 관리자</target>
      </trans-unit>
      <trans-unit id="org_admin">
        <source>Organization Administrator</source>
        <context-group name="ctx">
          <context context-type="sourcefile">/rhn/account/UserDetails</context>
        </context-group>
        <target>조직 관리자 </target>
      </trans-unit>
      <trans-unit id="satellite_admin">
        <source>@@PRODUCT_NAME@@ Administrator</source>
        <context-group name="ctx">
          <context context-type="sourcefile">/rhn/account/UserDetails</context>
        </context-group>
        <target>@@PRODUCT_NAME@@ 관리자  </target>
      </trans-unit>
      <trans-unit id="org_applicant">
        <source>Organization Applicant</source>
        <context-group name="ctx">
          <context context-type="sourcefile">/rhn/account/UserDetails</context>
        </context-group>
        <target>조직 신청자 </target>
      </trans-unit>
      <trans-unit id="channel_admin">
        <source>Channel Administrator</source>
        <context-group name="ctx">
          <context context-type="sourcefile">/rhn/account/UserDetails</context>
        </context-group>
        <target>채널 관리자</target>
      </trans-unit>
      <trans-unit id="coma_admin">
        <source>Coma CMS Administrator</source>
        <context-group name="ctx">
          <context context-type="sourcefile">/rhn/account/UserDetails</context>
        </context-group>
        <target>Coma CMS 관리자</target>
      </trans-unit>
      <trans-unit id="coma_author">
        <source>Coma CMS Author</source>
        <context-group name="ctx">
          <context context-type="sourcefile">/rhn/account/UserDetails</context>
        </context-group>
        <target>Coma CMS 저자 </target>
      </trans-unit>
      <trans-unit id="coma_publisher">
        <source>Coma CMS Publisher</source>
        <context-group name="ctx">
          <context context-type="sourcefile">/rhn/account/UserDetails</context>
        </context-group>
        <target>Coma CMS 게시자 </target>
      </trans-unit>
      <trans-unit id="rhn_support">
        <source>@@PRODUCT_NAME@@ Support Administrator</source>
        <context-group name="ctx">
          <context context-type="sourcefile">/rhn/account/UserDetails</context>
        </context-group>
        <target>@@PRODUCT_NAME@@ 지원 관리자  </target>
      </trans-unit>
      <trans-unit id="config_admin">
        <source>Configuration Administrator</source>
        <context-group name="ctx">
          <context context-type="sourcefile">/rhn/account/UserDetails</context>
        </context-group>
        <target>설정 관리자</target>
      </trans-unit>
      <trans-unit id="monitoring_admin">
        <source>Monitoring Administrator</source>
        <context-group name="ctx">
          <context context-type="sourcefile">/rhn/account/UserDetails</context>
        </context-group>
        <target>모니터링 (Monitoring) 관리자  </target>
      </trans-unit>
      <trans-unit id="system_group_admin">
        <source>System Group Administrator</source>
        <context-group name="ctx">
          <context context-type="sourcefile">/rhn/account/UserDetails</context>
        </context-group>
        <target>시스템 그룹 관리자</target>
      </trans-unit>
      <trans-unit id="activation_key_admin">
        <source>Activation Key Administrator</source>
        <context-group name="ctx">
          <context context-type="sourcefile">/rhn/account/UserDetails</context>
        </context-group>
        <target>활성키 관리자</target>
      </trans-unit>
      <trans-unit id="Admin Access">
        <source>Admin Access</source>
        <context-group name="ctx">
          <context context-type="sourcefile">/rhn/account/UserDetails</context>
        </context-group>
        <target>관리 액세스</target>
      </trans-unit>
      <trans-unit id="neverinparens">
        <source>(never)</source>
        <context-group name="ctx">
          <context context-type="sourcefile">/rhn/users/UserDetails</context>
        </context-group>
        <target>(없음)</target>
      </trans-unit>
      <trans-unit id="settag.select">
        <source>Select or deselect all items on this page</source>
        <context-group name="ctx">
          <context context-type="sourcefile">All list views with checkboxes</context>
        </context-group>
        <target>이 페이지 모든 항목 선택 또는 선택해제</target>
      </trans-unit>
      <trans-unit id="toolbar.create.filter">
        <source>Create Notification Filter</source>
        <context-group name="ctx">
          <context context-type="sourcefile">/rhn/users/UserList</context>
        </context-group>
        <target>통지 필터 생성</target>
      </trans-unit>
      <trans-unit id="toolbar.upload.kickstart">
        <source>Upload Kickstart File</source>
        <context-group name="ctx">
          <context context-type="sourcefile">/rhn/users/UserList</context>
        </context-group>
        <target>킥스타트 파일 업로드  </target>
      </trans-unit>
      <trans-unit id="toolbar.create.kickstart">
        <source>Create Kickstart Profile</source>
        <context-group name="ctx">
          <context context-type="sourcefile">/rhn/users/UserList</context>
        </context-group>
        <target>킥스타트 프로파일 생성</target>
      </trans-unit>
      <trans-unit id="toolbar.create.kickstartdata">
        <source>Create Kickstart</source>
        <context-group name="ctx">
          <context context-type="sourcefile">/rhn/users/UserList</context>
        </context-group>
        <target>킥스타트 생성</target>
      </trans-unit>
      <trans-unit id="toolbar.clone.kickstart">
        <source>Clone Kickstart</source>
        <context-group name="ctx">
          <context context-type="sourcefile">/rhn/users/UserList</context>
        </context-group>
        
      </trans-unit>
      <trans-unit id="toolbar.delete.CryptoKeyDelete">
        <source>Delete Key</source>
        <context-group name="ctx">
          <context context-type="sourcefile">/rhn/keys/CryptoKeyEdit</context>
        </context-group>
        
      </trans-unit>
      <trans-unit id="toolbar.create.user">
        <source>Create User</source>
        <context-group name="ctx">
          <context context-type="sourcefile">/rhn/users/UserList</context>
        </context-group>
        <target>사용자 생성</target>
      </trans-unit>
      <trans-unit id="toolbar.create.erratum">
        <source>Create Erratum</source>
        <context-group name="ctx">
          <context context-type="sourcefile">/rhn/errata/UnpublishedErrata</context>
          <context context-type="sourcefile">/rhn/errata/PublishedErrata</context>
        </context-group>
        <target>에라타 생성</target>
      </trans-unit>
      <trans-unit id="toolbar.create.group">
        <source>Create Group</source>
        <context-group name="ctx">
          <context context-type="sourcefile">/rhn/systems/SystemGroupList</context>
        </context-group>
        <target>그룹 생성</target>
      </trans-unit>
      <trans-unit id="toolbar.create.extgroup">
        <source>Create External Group</source>
        <context-group name="ctx">
          <context context-type="sourcefile">/rhn/systems/SystemGroupList</context>
        </context-group>
        <target>외부 그룹 생성 </target>
      </trans-unit>
      <trans-unit id="toolbar.delete.extgroup">
        <source>Delete External Group</source>
        <context-group name="ctx">
          <context context-type="sourcefile">/rhn/systems/SystemGroupList</context>
        </context-group>
        <target>외부 그룹 삭제 </target>
      </trans-unit>
      <trans-unit id="toolbar.delete.user">
        <source>Delete User</source>
        <context-group name="ctx">
          <context context-type="sourcefile">User details pages</context>
        </context-group>
        
      </trans-unit>
      <trans-unit id="toolbar.delete.erratum">
        <source>Delete Erratum</source>
        <context-group name="ctx">
          <context context-type="sourcefile">Errata details pages</context>
        </context-group>
        
      </trans-unit>
      <trans-unit id="toolbar.delete.system">
        <source>Delete System</source>
        <context-group name="ctx">
          <context context-type="sourcefile">System Details Package list pages</context>
        </context-group>
        
      </trans-unit>
      <trans-unit id="toolbar.delete.systemgroup">
        <source>Delete Group</source>
        <context-group name="ctx">
          <context context-type="sourcefile">System Group pages</context>
        </context-group>
        
      </trans-unit>
      <trans-unit id="toolbar.work.with.group">
        <source>Work With Group</source>
        <context-group name="ctx">
          <context context-type="sourcefile">System Group pages</context>
        </context-group>
        
      </trans-unit>
      <trans-unit id="toolbar.delete.errata">
        <source>Delete Errata</source>
        <context-group name="ctx">
          <context context-type="sourcefile">Errata edit page</context>
        </context-group>
        
      </trans-unit>
      <trans-unit id="toolbar.delete.kickstart">
        <source>Delete Kickstart</source>
        <context-group name="ctx">
          <context context-type="sourcefile">Kickstart profile pages</context>
        </context-group>
        
      </trans-unit>
      <trans-unit id="toolbar.delete.deleteTree">
        <source>Delete Distribution</source>
        <context-group name="ctx">
          <context context-type="sourcefile">rhn/Kickstart/TreeEdit.do</context>
        </context-group>
        
      </trans-unit>
      <trans-unit id="toolbar.delete.profile">
        <source>Delete Profile</source>
        <context-group name="ctx">
          <context context-type="sourcefile">/rhn/systems/details/packages/profiles/CompareProfiles.do</context>
        </context-group>
        
      </trans-unit>
      <trans-unit id="toolbar.delete.crash">
        <source>Delete Software Crash</source>
        <context-group name="ctx">
          <context context-type="sourcefile">/rhn/systems/details/SoftwareCrashDetail.do</context>
        </context-group>
        
      </trans-unit>
      <trans-unit id="message.unscheduled.system">
        <source>&lt;strong&gt;{0}&lt;/strong&gt; unscheduled for &lt;strong&gt;{1}&lt;/strong&gt; system.</source>
        <context-group name="ctx">
          <context context-type="sourcefile">/rhn/schedule/InProgressSystems.do</context>
          <context context-type="paramnotes">
            Errata Update: RHBA-2004:501-07 - Updated rpm package unscheduled for 1 system.
          </context>
        </context-group>
        <target>&lt;strong&gt;{0}&lt;/strong&gt; 작업이 &lt;strong&gt;{1}&lt;/strong&gt; 개의 시스템에서 스케줄 해제되었습니다.</target>
      </trans-unit>
      <trans-unit id="message.unscheduled.systems">
        <source>&lt;strong&gt;{0}&lt;/strong&gt; unscheduled for &lt;strong&gt;{1}&lt;/strong&gt; systems.</source>
        <context-group name="ctx">
          <context context-type="sourcefile">/rhn/schedule/InProgressSystems.do</context>
          <context context-type="paramnotes">
            Errata Update: RHBA-2004:501-07 - Updated rpm package unscheduled for 2 systems.
          </context>
        </context-group>
        <target>&lt;strong&gt;{0}&lt;/strong&gt; 작업이 &lt;strong&gt;{1}&lt;/strong&gt; 개의 시스템에서 스케줄 해제되었습니다.</target>
      </trans-unit>
      <trans-unit id="email.verified">
        <source>Email Address Updated</source>
        <context-group name="ctx">
          <context context-type="sourcefile">/rhn/account/ChangeEmail.do</context>
          <context context-type="sourcefile">/users/ChangeEmail.do</context>
        </context-group>
        <target>이메일 주소가 업데이트되었습니다</target>
      </trans-unit>
      <trans-unit id="errata.create.bugfixadvisory">
        <source>Bug Fix Advisory</source>
        <context-group name="ctx">
          <context context-type="sourcefile">/rhn/errata/Create.do</context>
        </context-group>
        <target>버그 수정 권고</target>
      </trans-unit>
      <trans-unit id="errata.create.productenhancementadvisory">
        <source>Product Enhancement Advisory</source>
        <context-group name="ctx">
          <context context-type="sourcefile">/rhn/errata/Create.do</context>
        </context-group>
        <target>제품 업데이트 권고</target>
      </trans-unit>
      <trans-unit id="errata.create.securityadvisory">
        <source>Security Advisory</source>
        <context-group name="ctx">
          <context context-type="sourcefile">/rhn/errata/Create.do</context>
        </context-group>
        <target>보안 권고</target>
      </trans-unit>
      <trans-unit id="errata.create.securityadvisory.crit">
        <source>Security Advisory (Critical)</source>
        <context-group name="ctx">
          <context context-type="sourcefile">/rhn/errata/Create.do</context>
        </context-group>
        <target>보안 권고 (아주 중요)</target>
      </trans-unit>
      <trans-unit id="errata.create.securityadvisory.imp">
        <source>Security Advisory (Important)</source>
        <context-group name="ctx">
          <context context-type="sourcefile">/rhn/errata/Create.do</context>
        </context-group>
        <target>보안 권고 (중요)</target>
      </trans-unit>
      <trans-unit id="errata.create.securityadvisory.mod">
        <source>Security Advisory (Moderate)</source>
        <context-group name="ctx">
          <context context-type="sourcefile">/rhn/errata/Create.do</context>
        </context-group>
        <target>보안 권고 (중간)</target>
      </trans-unit>
      <trans-unit id="errata.create.securityadvisory.low">
        <source>Security Advisory (Low)</source>
        <context-group name="ctx">
          <context context-type="sourcefile">/rhn/errata/Create.do</context>
        </context-group>
        <target>보안 권고 (낮음)</target>
      </trans-unit>
      <trans-unit id="packages.search.both">
        <source>Name and Summary</source>
        <context-group name="ctx">
          <context context-type="sourcefile">/rhn/channels/Search</context>
        </context-group>
        <target>이름 및 요약 내용</target>
      </trans-unit>
      <trans-unit id="packages.search.name">
        <source>Name Only</source>
        <context-group name="ctx">
          <context context-type="sourcefile">/rhn/channels/Search</context>
        </context-group>
        <target>이름</target>
      </trans-unit>
      <trans-unit id="packages.search.name_and_desc">
        <source>Name and Description</source>
        <context-group name="ctx">
          <context context-type="sourcefile">/rhn/channels/Search</context>
        </context-group>
        <target>이름 및 설명 </target>
      </trans-unit>
      <trans-unit id="packages.search.free_form">
        <source>Free form</source>
        <context-group name="ctx">
          <context context-type="sourcefile">/rhn/channels/Search</context>
        </context-group>
        <target>자유 형식 </target>
      </trans-unit>
      <trans-unit id="packages.search.use_free_form">
        <source>Searching by fields can ONLY be done with Free Form search.</source>
        <context-group name="ctx">
          <context context-type="sourcefile">/rhn/channels/Search</context>
        </context-group>
        <target>영역에 의한 검색은 자유 형식으로만 검색할 수 있습니다. </target>
      </trans-unit>
      <trans-unit id="packages.search.need_one_arch">
        <source>When searching by architecture you must select at least one architecture.</source>
        <context-group name="ctx">
          <context context-type="sourcefile">/rhn/channels/software/Search</context>
        </context-group>
      </trans-unit>
      <trans-unit id="packages.search.connection_error">
        <source>Could not connect to search server.</source>
        <context-group name="ctx">
          <context context-type="sourcefile">/rhn/channels/Search</context>
        </context-group>
        <target>서버 검색을 위해 연결할 수 없습니다. </target>
      </trans-unit>
      <trans-unit id="packages.search.could_not_parse_query">
        <source>Could not parse query '{0}'.</source>
        <context-group name="ctx">
          <context context-type="sourcefile">/rhn/channels/Search</context>
        </context-group>
        <target>'{0}' 질의를 구문 분석할 수 없습니다. </target>
      </trans-unit>
      <trans-unit id="packages.search.index_files_missing">
        <source>Index files missing from search-server.  Assuming data exists in database, indexes can be regenerated by running: /usr/sbin/rhn-search cleanindex, then restart rhn-search</source>
        <context-group name="ctx">
          <context context-type="sourcefile">/rhn/channels/Search</context>
          <context context-type="sourcefile">/rhn/systems/Search</context>
          <context context-type="sourcefile">/rhn/help/Search</context>
          <context context-type="sourcefile">/rhn/errata/Search</context>
        </context-group>
        <target>검색 서버에 색인 파일이 없습니다. 데이터베이스에 데이터가 있다고 가정할 경우, /usr/sbin/rhn-search cleanindex를 실행하여 색인을 다시 생성한 후 rhn-search를 재시작할 수 있습니다.   </target>
      </trans-unit>
      <trans-unit id="packages.search.index_files_missing_for_docs">
        <source>Index files were missing from search-server for your locale. The search operation was performed using the default locale. Assuming data exists in database for your locale, indexes can be regenerated by running: /usr/sbin/rhn-search cleanindex, then restart rhn-search</source>
        <context-group name="ctx">
          <context context-type="sourcefile">/rhn/channels/Search</context>
          <context context-type="sourcefile">/rhn/systems/Search</context>
          <context context-type="sourcefile">/rhn/help/Search</context>
          <context context-type="sourcefile">/rhn/errata/Search</context>
        </context-group>
        <target>해당 로케일의 검색 서버에 색인 파일이 누락되어 있습니다. 검색 작업은 디폴트 로케일을 사용하여 실행됩니다. 해당 로케일의 데이터베이스에 데이터가 있을 경우 /usr/sbin/rhn-search cleanindex를 실행하면 색인 파일을 다시 생성할 수 있습니다. 그 후 rhn-search를 다시 시작합니다</target>
      </trans-unit>
      <trans-unit id="packages.search.could_not_execute_query">
        <source>Could not execute query '{0}'.</source>
        <context-group name="ctx">
          <context context-type="sourcefile">/rhn/channels/Search</context>
          <context context-type="sourcefile">/rhn/systems/Search</context>
          <context context-type="sourcefile">/rhn/help/Search</context>
          <context context-type="sourcefile">/rhn/errata/Search</context>
        </context-group>
        <target>'{0}' 질의를 실행할 수 없습니다.        </target>
      </trans-unit>
      <trans-unit id="searchserver.index_out_of_sync_with_db">
        <source>SearchServer index and database entries appear to be out of sync. Please run '/usr/sbin/rhn-search cleanindex'</source>
        <context-group name="ctx">
          <context context-type="sourcefile">/rhn/channels/Search</context>
        </context-group>
        <target>검색 서버 인덱스와 데이터베이스 항목이 동기화되어 있지 않은 것 같습니다. '/usr/sbin/rhn-search cleanindex'를 실행하십시오</target>
      </trans-unit>
      <trans-unit id="patches.installed.notavailable">
        <source>Not Available</source>
        <context-group name="ctx">
          <context context-type="sourcefile">/rhn/systems/details/packages/patches/PatchList</context>
        </context-group>
        <target>사용할 수 없음</target>
      </trans-unit>
      <!-- SystemSearchAction -->
      <trans-unit id="search_string">
        <source>Search string</source>
        <context-group name="ctx">
          <context context-type="sourcefile">/systems/Search</context>
        </context-group>
        <target>검색 문자열</target>
      </trans-unit>
      <trans-unit id="systemsearch.jsp.details">
        <source>Details</source>
        <context-group name="ctx">
          <context context-type="sourcefile">/systems/Search</context>
        </context-group>
        <target>자세한 정보</target>
      </trans-unit>
      <trans-unit id="systemsearch_name_and_description">
        <source>Name/Description</source>
        <context-group name="ctx">
          <context context-type="sourcefile">/systems/Search</context>
        </context-group>
        <target>이름/설명</target>
      </trans-unit>
      <trans-unit id="systemsearch_id">
        <source>ID</source>
        <context-group name="ctx">
          <context context-type="sourcefile">/systems/Search</context>
        </context-group>
        <target>ID</target>
      </trans-unit>
      <trans-unit id="systemsearch_custom_info">
        <source>Custom Info</source>
        <context-group name="ctx">
          <context context-type="sourcefile">/systems/Search</context>
        </context-group>
        <target>사용자 정보</target>
      </trans-unit>
      <trans-unit id="systemsearch_snapshot_tag">
        <source>Snapshot Tag</source>
        <context-group name="ctx">
          <context context-type="sourcefile">/systems/Search</context>
        </context-group>
        <target>스냅샷 태그</target>
      </trans-unit>
      <trans-unit id="systemsearch.jsp.activity">
        <source>Activity</source>
        <context-group name="ctx">
          <context context-type="sourcefile">/systems/Search</context>
        </context-group>
        <target>작업</target>
      </trans-unit>
      <trans-unit id="systemsearch_checkin">
        <source>Days Since Last Check-in</source>
        <context-group name="ctx">
          <context context-type="sourcefile">/systems/Search</context>
        </context-group>
        <target>마지막으로 시스템을 접속한 날짜  </target>
      </trans-unit>
      <trans-unit id="systemsearch_registered">
        <source>Days Since First Registered</source>
        <context-group name="ctx">
          <context context-type="sourcefile">/systems/Search</context>
        </context-group>
        <target>처음으로 시스템을 등록한 날짜</target>
      </trans-unit>
      <trans-unit id="systemsearch.jsp.hardware">
        <source>Hardware</source>
        <context-group name="ctx">
          <context context-type="sourcefile">/systems/Search</context>
        </context-group>
        <target>하드웨어</target>
      </trans-unit>
      <trans-unit id="systemsearch_cpu_model">
        <source>CPU Model</source>
        <context-group name="ctx">
          <context context-type="sourcefile">/systems/Search</context>
        </context-group>
        <target>CPU 모델</target>
      </trans-unit>
      <trans-unit id="systemsearch_cpu_mhz_lt">
        <source>CPU MHz Less Than</source>
        <context-group name="ctx">
          <context context-type="sourcefile">/systems/Search</context>
        </context-group>
        <target>CPU MHz 이하</target>
      </trans-unit>
      <trans-unit id="systemsearch_cpu_mhz_gt">
        <source>CPU MHz Greater Than</source>
        <context-group name="ctx">
          <context context-type="sourcefile">/systems/Search</context>
        </context-group>
        <target>CPU MHz 이상</target>
      </trans-unit>
      <trans-unit id="systemsearch_num_of_cpus_lt">
        <source>Number of CPUs Less Than</source>
        <context-group name="ctx">
          <context context-type="sourcefile">/systems/Search</context>
        </context-group>
        <target>CPU 수 이하 </target>
      </trans-unit>
      <trans-unit id="systemsearch_num_of_cpus_gt">
        <source>Number of CPUs Greater Than</source>
        <context-group name="ctx">
          <context context-type="sourcefile">/systems/Search</context>
        </context-group>
        <target>CPU 수 이상 </target>
      </trans-unit>
      <trans-unit id="systemsearch_ram_lt">
        <source>RAM Less Than</source>
        <context-group name="ctx">
          <context context-type="sourcefile">/systems/Search</context>
        </context-group>
        <target>RAM 이하</target>
      </trans-unit>
      <trans-unit id="systemsearch_ram_gt">
        <source>RAM Greater Than</source>
        <context-group name="ctx">
          <context context-type="sourcefile">/systems/Search</context>
        </context-group>
        <target>RAM 이상</target>
      </trans-unit>
      <trans-unit id="systemsearch.jsp.devices">
        <source>Hardware Devices</source>
        <context-group name="ctx">
          <context context-type="sourcefile">/systems/Search</context>
        </context-group>
        <target>하드웨어 장치</target>
      </trans-unit>
      <trans-unit id="systemsearch_hwdevice_description">
        <source>Description</source>
        <context-group name="ctx">
          <context context-type="sourcefile">/systems/Search</context>
        </context-group>
        <target>설명</target>
      </trans-unit>
      <trans-unit id="systemsearch_hwdevice_driver">
        <source>Driver</source>
        <context-group name="ctx">
          <context context-type="sourcefile">/systems/Search</context>
        </context-group>
        <target>드라이버</target>
      </trans-unit>
      <trans-unit id="systemsearch_hwdevice_device_id">
        <source>Device ID</source>
        <context-group name="ctx">
          <context context-type="sourcefile">/systems/Search</context>
        </context-group>
        <target>장치 ID</target>
      </trans-unit>
      <trans-unit id="systemsearch_hwdevice_vendor_id">
        <source>Vendor ID</source>
        <context-group name="ctx">
          <context context-type="sourcefile">/systems/Search</context>
        </context-group>
        <target>판매업자 ID</target>
      </trans-unit>
      <trans-unit id="systemsearch.jsp.dmiinfo">
        <source>DMI Info</source>
        <context-group name="ctx">
          <context context-type="sourcefile">/systems/Search</context>
        </context-group>
        <target>DMI 정보</target>
      </trans-unit>
      <trans-unit id="systemsearch_dmi_system">
        <source>System</source>
        <context-group name="ctx">
          <context context-type="sourcefile">/systems/Search</context>
        </context-group>
        <target>시스템</target>
      </trans-unit>
      <trans-unit id="systemsearch_dmi_bios">
        <source>BIOS</source>
        <context-group name="ctx">
          <context context-type="sourcefile">/systems/Search</context>
        </context-group>
        <target>BIOS</target>
      </trans-unit>
      <trans-unit id="systemsearch_dmi_asset">
        <source>Asset Tag</source>
        <context-group name="ctx">
          <context context-type="sourcefile">/systems/Search</context>
        </context-group>
        <target>자산 태그</target>
      </trans-unit>
      <trans-unit id="systemsearch.jsp.networkinfo">
        <source>Network Info</source>
        <context-group name="ctx">
          <context context-type="sourcefile">/systems/Search</context>
        </context-group>
        <target>네트워크 정보</target>
      </trans-unit>
      <trans-unit id="systemsearch_hostname">
        <source>Hostname</source>
        <context-group name="ctx">
          <context context-type="sourcefile">/systems/Search</context>
        </context-group>
        <target>호스트명</target>
      </trans-unit>
      <trans-unit id="systemsearch_ip">
        <source>IP Address</source>
        <context-group name="ctx">
          <context context-type="sourcefile">/systems/Search</context>
        </context-group>
        <target>IP 주소</target>
      </trans-unit>
      <trans-unit id="systemsearch_ipv6">
        <source>IPv6 Address</source>
        <context-group name="ctx">
          <context context-type="sourcefile">/systems/Search</context>
        </context-group>
        <target>IPv6 주소</target>
      </trans-unit>
      <trans-unit id="systemsearch.jsp.packages">
        <source>Packages</source>
        <context-group name="ctx">
          <context context-type="sourcefile">/systems/Search</context>
        </context-group>
        <target>패키지</target>
      </trans-unit>
      <trans-unit id="systemsearch_installed_packages">
        <source>Installed Packages</source>
        <context-group name="ctx">
          <context context-type="sourcefile">/systems/Search</context>
        </context-group>
        <target>설치된 패키지</target>
      </trans-unit>
      <trans-unit id="systemsearch_needed_packages">
        <source>Needed Packages</source>
        <context-group name="ctx">
          <context context-type="sourcefile">/systems/Search</context>
        </context-group>
        <target>필요한 패키지</target>
      </trans-unit>
      <trans-unit id="systemsearch_running_kernel">
        <source>Running Kernel</source>
        <context-group name="ctx">
          <context context-type="sourcefile">/systems/Search</context>
        </context-group>
        <target>커널 실행 중  </target>
      </trans-unit>
      <trans-unit id="systemsearch.jsp.location">
        <source>Location</source>
        <context-group name="ctx">
          <context context-type="sourcefile">/systems/Search</context>
        </context-group>
        <target>위치</target>
      </trans-unit>
      <trans-unit id="systemsearch_location_address">
        <source>Address</source>
        <context-group name="ctx">
          <context context-type="sourcefile">/systems/Search</context>
        </context-group>
        <target>주소</target>
      </trans-unit>
      <trans-unit id="systemsearch_location_building">
        <source>Building</source>
        <context-group name="ctx">
          <context context-type="sourcefile">/systems/Search</context>
        </context-group>
        <target>빌딩</target>
      </trans-unit>
      <trans-unit id="systemsearch_location_room">
        <source>Room</source>
        <context-group name="ctx">
          <context context-type="sourcefile">/systems/Search</context>
        </context-group>
        <target>룸</target>
      </trans-unit>
      <trans-unit id="systemsearch_location_rack">
        <source>Rack</source>
        <context-group name="ctx">
          <context context-type="sourcefile">/systems/Search</context>
        </context-group>
        <target>랙</target>
      </trans-unit>
      <trans-unit id="systemsearch_uuid">
        <source>UUID</source>
        <context-group name="ctx">
          <context context-type="sourcefile">/systems/Search</context>
        </context-group>
        <target>UUID</target>
      </trans-unit>
      <trans-unit id="systemsearch.errors.numeric">
        <source>Search queries for this field must be numeric</source>
        <context-group name="ctx">
          <context context-type="sourcefile">/systems/Search</context>
        </context-group>
        <target>이 영역의 검색 쿼리는 반드시 숫자로 되어야 합니다</target>
      </trans-unit>
      <trans-unit id="systemsearch_no_matches_found">
        <source>No matches found</source>
        <context-group name="ctx">
          <context context-type="sourcefile">/systems/Search</context>
        </context-group>
        <target>일치하는 항목을 찾을 수 없음  </target>
      </trans-unit>
      <trans-unit id="userdisable.error.sameorg">
        <source>User to deactivate must be in the same organization.</source>
        <context-group name="ctx">
          <context context-type="sourcefile">/rhn/users/DisableUser</context>
        </context-group>
        <target>비활성화시킬 사용자는 반드시 같은 조직에 속해야 합니다. </target>
      </trans-unit>
      <trans-unit id="userdisable.error.onlyuser">
        <source>This user is the last Organization Administrator for this Organization. You cannot remove him from the Organization Administrators group.</source>
        <context-group name="ctx">
          <context context-type="sourcefile">/rhn/users/DisableUser</context>
        </context-group>
        <target>이 사용자는 이 조직에서 마지막으로 남은 유일한 조직 관리자입니다. 따라서 조직 관리자 그룹에서 이 조직 관리자를 삭제하실 수 없습니다. </target>
      </trans-unit>
      <trans-unit id="userdisable.error.otheruser">
        <source>Only Organization Administrators can deactivate users other than themselves.</source>
        <context-group name="ctx">
          <context context-type="sourcefile">/rhn/users/DisableUser</context>
        </context-group>
        <target>조직 관리자만이 자신을 제외한 다른 사용자를 비활성화시킬 수 있습니다. </target>
      </trans-unit>
      <trans-unit id="org.base.delete.error">
        <source>You cannot delete the base Organization {0}</source>
        <context-group name="ctx">
          <context context-type="sourcefile">/rhn/admin/multiorg/OrgDelete</context>
        </context-group>
        <target>{0} 조직을 삭제할 수 없습니다.   </target>
      </trans-unit>
      <trans-unit id="userdisable.error.orgadmin">
        <source>You cannot deactivate another organization
administrator. Please remove the 'Organization Administrator' role from this
user before attempting to deactivate their account.</source>
        <context-group name="ctx">
          <context context-type="sourcefile">/rhn/users/DisableUser</context>
        </context-group>
        <target>또 다른 조직 관리자를 비활성화하실 수 없습니다.
사용자 계정을 비활성화하기 전에 해당 사용자의 '조직 관리자' 역할을 먼저
삭제하셔야 합니다. </target>
      </trans-unit>
      <trans-unit id="userdisable.error.userdisabled">
        <source>User is already deactivated.</source>
        <context-group name="ctx">
          <context context-type="sourcefile">/rhn/users/DisableUser</context>
        </context-group>
        <target>사용자는 이미 비활성화되었습니다.</target>
      </trans-unit>
      <trans-unit id="userenable.error.usernotdisabled">
        <source>Only deactivated users can be reactivated.</source>
        <context-group name="ctx">
          <context context-type="sourcefile">/rhn/users/EnableUser</context>
        </context-group>
        <target>비활성화된 사용자만 재활성화시킬 수 있습니다.</target>
      </trans-unit>
      <trans-unit id="userenable.error.sameorg">
        <source>User to reactivate must be in the same organization.</source>
        <context-group name="ctx">
          <context context-type="sourcefile">/rhn/users/EnableUser</context>
        </context-group>
        <target>재활성화시킬 사용자는 반드시 같은 조직에 속해야 합니다.  </target>
      </trans-unit>
      <trans-unit id="userenable.error.orgadmin">
        <source>You must be an Organization Administrator to enable a user.</source>
        <context-group name="ctx">
          <context context-type="sourcefile">/rhn/users/EnableUser</context>
        </context-group>
        <target>조직 관리자만이 사용자를 활성화시킬 수 있습니다.  </target>
      </trans-unit>
      <trans-unit id="reactivateusers.none">
        <source>Choose at least one user to reactivate.</source>
        <context-group name="ctx">
          <context context-type="sourcefile">/rhn/users/DisabledList</context>
        </context-group>
        <target>재활성화시킬 사용자를 선택해주세요.</target>
      </trans-unit>
      <trans-unit id="enable.confirmed">
        <source>{0} user successfully reactivated.</source>
        <context-group name="ctx">
          <context context-type="sourcefile">/rhn/users/DisabledList</context>
          <context context-type="paramnotes">1 user successfully reactivated.</context>
        </context-group>
        <target>{0} 사용자가 성공적으로 재활성화되었습니다.</target>
      </trans-unit>
      <trans-unit id="enable.confirmed.plural">
        <source>{0} users successfully reactivated.</source>
        <context-group name="ctx">
          <context context-type="sourcefile">/rhn/users/DisabledList</context>
          <context context-type="paramnotes">7 users successfully reactivated.</context>
        </context-group>
        <target>{0} 사용자가 성공적으로 재활성화되었습니다.</target>
      </trans-unit>
      <trans-unit id="errata.applynone">
        <source>No errata selected.</source>
        <context-group name="ctx">
          <context context-type="sourcefile">/rhn/systems/details/ErrataList</context>
        </context-group>
        <target>선택된 에라타가 없습니다.</target>
      </trans-unit>
      <trans-unit id="systems.none">
        <source>No systems selected.</source>
        <context-group name="ctx">
          <context context-type="sourcefile">/rhn/schedule/InProgressSystems</context>
        </context-group>
        <target>선택된 시스템이 없음</target>
      </trans-unit>
      <trans-unit id="systemgroups.none">
        <source>No system groups selected.</source>
        <context-group name="ctx">
          <context context-type="sourcefile">/rhn/systems/SystemGroupList</context>
        </context-group>
        <target>선택된 시스템 그룹이 없습니다.</target>
      </trans-unit>
      <trans-unit id="systemgroups.create.successmessage">
        <source>System group {0} created.</source>
        <target>시스템 그룹 {0}이 생성되었습니다.</target>
      </trans-unit>
      <trans-unit id="systemgroups.edit.successmessage">
        <source>System group {0} updated.</source>
        <target>시스템 그룹 {0}이 업데이트되었습니다.</target>
      </trans-unit>
      <!-- Errata creation validation errors -->
      <trans-unit id="product">
        <source>Product</source>
        <context-group name="ctx">
          <context context-type="sourcefile">
                /rhn/errata/CreateSubmit.do</context>
        </context-group>
        <target>제품</target>
      </trans-unit>
      <trans-unit id="advisory">
        <source>Advisory</source>
        <context-group name="ctx">
          <context context-type="sourcefile">
                /rhn/errata/CreateSubmit.do</context>
        </context-group>
        <target>권고</target>
      </trans-unit>
      <trans-unit id="synopsis">
        <source>Synopsis</source>
        <context-group name="ctx">
          <context context-type="sourcefile">
                /rhn/errata/CreateSubmit.do</context>
        </context-group>
        <target>기본 설명</target>
      </trans-unit>
      <trans-unit id="advisoryName">
        <source>Advisory</source>
        <context-group name="ctx">
          <context context-type="sourcefile">
                /rhn/errata/CreateSubmit.do</context>
        </context-group>
        <target>권고</target>
      </trans-unit>
      <trans-unit id="advisoryType">
        <source>Advisory Type</source>
        <context-group name="ctx">
          <context context-type="sourcefile">
                /rhn/errata/CreateSubmit.do</context>
        </context-group>
        <target>권고 유형</target>
      </trans-unit>
      <trans-unit id="advisoryRelease">
        <source>Advisory Release</source>
        <context-group name="ctx">
          <context context-type="sourcefile">
                /rhn/errata/CreateSubmit.do</context>
        </context-group>
        <target>권고 릴리즈</target>
      </trans-unit>
      <trans-unit id="packageName">
        <source>Package Name</source>
        <context-group name="ctx">
          <context context-type="sourcefile">
                /rhn/errata/CreateSubmit.do</context>
        </context-group>
        <target>패키지 이름 </target>
      </trans-unit>
      <trans-unit id="packageNvre">
        <source>Package NVRE</source>
        <context-group name="ctx">
          <context context-type="sourcefile">
                /rhn/errata/CreateSubmit.do</context>
        </context-group>
        <target>패키지 NVRE  </target>
      </trans-unit>
      <trans-unit id="packageArch">
        <source>Package Architecture</source>
        <context-group name="ctx">
          <context context-type="sourcefile">
                /rhn/errata/CreateSubmit.do</context>
        </context-group>
        <target>패키지 아키텍쳐  </target>
      </trans-unit>
      <trans-unit id="summary">
        <source>Summary</source>
        <context-group name="ctx">
          <context context-type="sourcefile">
                /rhn/errata/CreateSubmit.do</context>
        </context-group>
        <target>요약 정보  </target>
      </trans-unit>
      <trans-unit id="topic">
        <source>Topic</source>
        <context-group name="ctx">
          <context context-type="sourcefile">
                /rhn/errata/CreateSubmit.do</context>
        </context-group>
        <target>주제</target>
      </trans-unit>
      <trans-unit id="description">
        <source>Description</source>
        <context-group name="ctx">
          <context context-type="sourcefile">
                /rhn/errata/CreateSubmit.do</context>
        </context-group>
        <target>설명</target>
      </trans-unit>
      <trans-unit id="solution">
        <source>Solution</source>
        <context-group name="ctx">
          <context context-type="sourcefile">
                /rhn/errata/CreateSubmit.do</context>
        </context-group>
        <target>해결책</target>
      </trans-unit>
      <trans-unit id="buglistId">
        <source>Bug ID</source>
        <context-group name="ctx">
          <context context-type="sourcefile">
                /rhn/errata/CreateSubmit.do</context>
        </context-group>
        <target>버그 ID</target>
      </trans-unit>
      <trans-unit id="buglistSummary">
        <source>Bug Summary</source>
        <context-group name="ctx">
          <context context-type="sourcefile">
                /rhn/errata/CreateSubmit.do</context>
        </context-group>
        <target>버그 요약 정보</target>
      </trans-unit>
      <trans-unit id="keywords">
        <source>Keywords</source>
        <context-group name="ctx">
          <context context-type="sourcefile">
                /rhn/errata/CreateSubmit.do</context>
        </context-group>
        <target>키워드</target>
      </trans-unit>
      <trans-unit id="Upgrade">
        <source>Upgrade</source>
        <context-group name="ctx">
          <context context-type="sourcefile">Navigation Menu</context>
        </context-group>
        <target>업그레이드</target>
      </trans-unit>
      <trans-unit id="Install">
        <source>Install</source>
        <context-group name="ctx">
          <context context-type="sourcefile">Navigation Menu</context>
        </context-group>
        <target>설치</target>
      </trans-unit>
      <trans-unit id="Remove">
        <source>Remove</source>
        <context-group name="ctx">
          <context context-type="sourcefile">Navigation Menu</context>
        </context-group>
        <target>삭제</target>
      </trans-unit>
      <trans-unit id="Groups">
        <source>Groups</source>
        <context-group name="ctx">
          <context context-type="sourcefile">Navigation Menu</context>
        </context-group>
        <target>그룹</target>
      </trans-unit>
      <trans-unit id="Events">
        <source>Events</source>
        <context-group name="ctx">
          <context context-type="sourcefile">Navigation Menu</context>
        </context-group>
        <target>이벤트</target>
      </trans-unit>
      <trans-unit id="type">
        <source>Type</source>
        <context-group name="ctx">
          <context context-type="sourcefile">/rhn/keys/CryptoKeyCreate.do</context>
        </context-group>
        <target>유형 </target>
      </trans-unit>
      <trans-unit id="patch.applynone">
        <source>No patches selected.</source>
        <context-group name="ctx">
          <context context-type="sourcefile">/rhn/systems/details/packages/patches/PatchList</context>
        </context-group>
        <target>선택된 패치가 없습니다.</target>
      </trans-unit>
      <trans-unit id="timetag.lastcheckin">
        <source>System last check-in:</source>
        <context-group name="ctx">
          <context context-type="sourcefile">/rhn/systems/details/ErrataConfirm</context>
        </context-group>
        <target>마지막 시스템 체크인 날짜:</target>
      </trans-unit>
      <trans-unit id="timetag.current">
        <source>Current @@PRODUCT_NAME@@ time:</source>
        <context-group name="ctx">
          <context context-type="sourcefile">/rhn/systems/details/ErrataConfirm</context>
        </context-group>
        <target>현재 @@PRODUCT_NAME@@ 시간:   </target>
      </trans-unit>
      <trans-unit id="timetag.expected">
        <source>Expected check-in time:</source>
        <context-group name="ctx">
          <context context-type="sourcefile">/rhn/systems/details/ErrataConfirm</context>
        </context-group>
        <target>예상 체크인 시간:</target>
      </trans-unit>
      <trans-unit id="timetag.awol">
        <source>&lt;strong&gt;NOTE:&lt;/strong&gt; This system has not checked into the @@PRODUCT_NAME@@ recently.  Since a system cannot be updated if it does not check in to @@PRODUCT_NAME@@, it is unlikely that this action will succeed.&lt;br/&gt;&lt;br/&gt; Please check the system and ensure rhnsd is running.</source>
        <context-group name="ctx">
          <context context-type="sourcefile">/rhn/systems/details/ErrataConfirm</context>
        </context-group>
        <target>&lt;strong&gt;알림:&lt;/strong&gt; 이 시스템은 최근 @@PRODUCT_NAME@@에 체크인하지 않았습니다. @@PRODUCT_NAME@@에 체크인하지 않은 경우 시스템을 업데이트할 수 없기 때문에, 작업을 실패할 확률이 높습니다.&lt;br/&gt;&lt;br/&gt;시스템에서 rhnsd가 실행 중인지 확인해 보십시오.  </target>
      </trans-unit>
      <trans-unit id="timetag.categorizeFormat">
        <source>{0} {1} {2}</source>
        <context-group name="ctx">
          <context context-type="sourcefile">/rhn/common/util/StringUtil</context>
          <context context-type="paramnotes">14 days ago</context>
          <context context-type="paramnotes">1 week from now</context>
        </context-group>
        <target>{0} {1} {2}</target>
      </trans-unit>
      <trans-unit id="timetag.categorizeLongFormat">
        <source>{0} {1}</source>
        <context-group name="ctx">
          <context context-type="sourcefile">/rhn/common/util/StringUtil</context>
          <context context-type="paramnotes">{14 days 5 hours 37 minutes} {ago}</context>
          <context context-type="paramnotes">{60 hours 13 minutes} {from now}</context>
        </context-group>
        <target>{0} {1}</target>
      </trans-unit>
      <trans-unit id="timetag.futuretense">
        <source>from now</source>
        <context-group name="ctx">
          <context context-type="sourcefile">/rhn/common/util/StringUtil</context>
        </context-group>
        <target>현재 부터</target>
      </trans-unit>
      <trans-unit id="timetag.pasttense">
        <source>ago</source>
        <context-group name="ctx">
          <context context-type="sourcefile">/rhn/common/util/StringUtil</context>
        </context-group>
        <target>이전</target>
      </trans-unit>
      <trans-unit id="timetag.year">
        <source>year</source>
        <context-group name="ctx">
          <context context-type="sourcefile">/rhn/common/util/StringUtil</context>
        </context-group>
        <target>년</target>
      </trans-unit>
      <trans-unit id="timetag.years">
        <source>years</source>
        <context-group name="ctx">
          <context context-type="sourcefile">/rhn/common/util/StringUtil</context>
        </context-group>
        <target>년</target>
      </trans-unit>
      <trans-unit id="timetag.month">
        <source>month</source>
        <context-group name="ctx">
          <context context-type="sourcefile">/rhn/common/util/StringUtil</context>
        </context-group>
        <target>월</target>
      </trans-unit>
      <trans-unit id="timetag.months">
        <source>months</source>
        <context-group name="ctx">
          <context context-type="sourcefile">/rhn/common/util/StringUtil</context>
        </context-group>
        <target>월</target>
      </trans-unit>
      <trans-unit id="timetag.week">
        <source>week</source>
        <context-group name="ctx">
          <context context-type="sourcefile">/rhn/common/util/StringUtil</context>
        </context-group>
        <target>주</target>
      </trans-unit>
      <trans-unit id="timetag.weeks">
        <source>weeks</source>
        <context-group name="ctx">
          <context context-type="sourcefile">/rhn/common/util/StringUtil</context>
        </context-group>
        <target>주</target>
      </trans-unit>
      <trans-unit id="timetag.day">
        <source>day</source>
        <context-group name="ctx">
          <context context-type="sourcefile">/rhn/common/util/StringUtil</context>
        </context-group>
        <target>일</target>
      </trans-unit>
      <trans-unit id="timetag.days">
        <source>days</source>
        <context-group name="ctx">
          <context context-type="sourcefile">/rhn/common/util/StringUtil</context>
        </context-group>
        <target>일</target>
      </trans-unit>
      <trans-unit id="timetag.hour">
        <source>hour</source>
        <context-group name="ctx">
          <context context-type="sourcefile">/rhn/common/util/StringUtil</context>
        </context-group>
        <target>시</target>
      </trans-unit>
      <trans-unit id="timetag.hours">
        <source>hours</source>
        <context-group name="ctx">
          <context context-type="sourcefile">/rhn/common/util/StringUtil</context>
        </context-group>
        <target>시</target>
      </trans-unit>
      <trans-unit id="timetag.minute">
        <source>minute</source>
        <context-group name="ctx">
          <context context-type="sourcefile">/rhn/common/util/StringUtil</context>
        </context-group>
        <target>분</target>
      </trans-unit>
      <trans-unit id="timetag.minutes">
        <source>minutes</source>
        <context-group name="ctx">
          <context context-type="sourcefile">/rhn/common/util/StringUtil</context>
        </context-group>
        <target>분</target>
      </trans-unit>
      <trans-unit id="timetag.second">
        <source>second</source>
        <context-group name="ctx">
          <context context-type="sourcefile">/rhn/common/util/StringUtil</context>
        </context-group>
        <target>초</target>
      </trans-unit>
      <trans-unit id="timetag.seconds">
        <source>seconds</source>
        <context-group name="ctx">
          <context context-type="sourcefile">/rhn/common/util/StringUtil</context>
        </context-group>
        <target>초</target>
      </trans-unit>
      <trans-unit id="timetag.oneunit">
        <source>{0} {1}</source>
        <context-group name="ctx">
          <context context-type="sourcefile">/rhn/common/util/StringUtil</context>
          <context context-type="paramnotes">14 days</context>
          <context context-type="paramnotes">1 minute</context>
          <context context-type="paramnotes">600 hours</context>
        </context-group>
        <target>{0} {1}</target>
      </trans-unit>
      <trans-unit id="message.packagerefresh">
        <source>You have successfully scheduled a &lt;a href="/rhn/schedule/ActionDetails.do?aid={0}"&gt;package profile refresh&lt;/a&gt; for &lt;a href="/rhn/systems/details/Overview.do?sid={1}"&gt;{2}&lt;/a&gt;.</source>
        <context-group name="ctx">
          <context context-type="sourcefile">/rhn/systems/details/packages/details/UpgradeConfirm.do</context>
          <context context-type="paramnotes">You have successfully scheduled a package profile refresh
                                             for workstation3.</context>
        </context-group>
        <target>&lt;a href=&quot;/rhn/systems/details/Overview.do?sid={1}&quot;&gt;{2}&lt;/a&gt;을 위한 &lt;a href=&quot;/rhn/schedule/ActionDetails.do?aid={0}&quot;&gt;패키지 프로파일 재생&lt;/a&gt; 작업이 성공적으로 스케줄되었습니다.</target>
      </trans-unit>
      <trans-unit id="message.bulkremovecustomdata">
        <source>Value removed for &lt;strong&gt;{0}&lt;/strong&gt; from {1} systems.</source>
        <context-group name="ctx">
          <context context-type="sourcefile">/rhn/systems/ssm/misc/CustomDataSet.do</context>
          <context context-type="paramnotes">Value removed for &lt;strong&gt;custom-data-key&lt;/strong&gt; from 2 systems.</context>
        </context-group>
      </trans-unit>
      <trans-unit id="message.bulksetcustomdata">
        <source>Value set for &lt;strong&gt;{0}&lt;/strong&gt; for selected systems.</source>
        <context-group name="ctx">
          <context context-type="sourcefile">/rhn/systems/ssm/misc/CustomDataSet.do</context>
          <context context-type="paramnotes">Value set for &lt;strong&gt;custom-data-key&lt;/strong&gt; for selected systems.</context>
        </context-group>
      </trans-unit>
      <trans-unit id="General Config">
        <source>General Config</source>
        <context-group name="ctx">
          <context context-type="sourcefile">Navigation Menu</context>
        </context-group>
        <target>일반 설정</target>
      </trans-unit>
      <trans-unit id="Admin">
        <source>Admin</source>
        <context-group name="ctx">
          <context context-type="sourcefile">Navigation Menu</context>
        </context-group>
        <target>관리  </target>
      </trans-unit>
      <trans-unit id="Filters">
        <source>Filters</source>
        <context-group name="ctx">
          <context context-type="sourcefile">Navigation Menu</context>
        </context-group>
        <target>필터</target>
      </trans-unit>
      <trans-unit id="recurring_duration">
        <source>Recurring Duration</source>
        <context-group name="ctx">
          <context context-type="sourcefile">/rhn/monitoring/config/notification/FilterCreate.do</context>
        </context-group>
        <target>반복 기간</target>
      </trans-unit>
      <trans-unit id="message.install">
        <source>Install</source>
        <context-group name="ctx">
          <context context-type="sourcefile">/rhn/systems/details/packages/profiles</context>
        </context-group>
        <target>설치</target>
      </trans-unit>
      <trans-unit id="message.actionremove">
        <source>Remove</source>
        <context-group name="ctx">
          <context context-type="sourcefile">/rhn/systems/details/packages/profiles</context>
        </context-group>
        <target>삭제</target>
      </trans-unit>
      <trans-unit id="message.actiondowngrade">
        <source>Downgrade to {0}</source>
        <context-group name="ctx">
          <context context-type="sourcefile">/rhn/systems/details/packages/profiles</context>
        </context-group>
        <target>{0}으로 다운그레이드</target>
      </trans-unit>
      <trans-unit id="message.actionupgrade">
        <source>Upgrade to {0}</source>
        <context-group name="ctx">
          <context context-type="sourcefile">/rhn/systems/details/packages/profiles</context>
        </context-group>
        <target>{0}로 업그레이드</target>
      </trans-unit>
      <trans-unit id="error.profileneedsbasechannel">
        <source>This system must be subscribed to a base channel before a package profile can be created.</source>
        <context-group name="ctx">
          <context context-type="sourcefile">/rhn/systems/details/packages/profiles</context>
        </context-group>
        <target>패키지 프로파일을 생성하기 전에 먼저 이 시스템을 기본 채널에 등록하셔야 합니다.</target>
      </trans-unit>
      <trans-unit id="erratum.delete">
        <source>Deleted errata &lt;strong&gt;{0}&lt;/strong&gt;.</source>
        <context-group name="ctx">
          <context context-type="sourcefile">/rhn/errata/Delete</context>
        </context-group>
        <target>삭제된 에라타 &lt;strong&gt;{0}&lt;/strong&gt;.</target>
      </trans-unit>
      <trans-unit id="Active Filters">
        <source>Active Filters</source>
        <context-group name="ctx">
          <context context-type="sourcefile">Navigation Menu</context>
        </context-group>
        <target>사용 중인 필터</target>
      </trans-unit>
      <trans-unit id="Expired Filters">
        <source>Expired Filters</source>
        <context-group name="ctx">
          <context context-type="sourcefile">Navigation Menu</context>
        </context-group>
        <target>만료된 필터</target>
      </trans-unit>
      <trans-unit id="message.syncpackages">
        <source>You have successfully &lt;strong&gt;&lt;a href="/rhn/systems/details/history/Event.do?sid={0}&amp;aid={1}"&gt;scheduled&lt;/a&gt;&lt;/strong&gt; a package profile sync for &lt;strong&gt;{2}&lt;/strong&gt; from &lt;strong&gt;{3}&lt;/strong&gt;.</source>
        <context-group name="ctx">
          <context context-type="sourcefile">/rhn/systems/details/packages/profiles/</context>
          <context context-type="paramnotes">sid, actionid, servername, profilename</context>
        </context-group>
        <target>&lt;strong&gt;{3}&lt;/strong&gt;의 &lt;strong&gt;{2}&lt;/strong&gt;를 위한 패키지 프로파일 동기화 작업을 성공적으로 &lt;strong&gt;&lt;a href=&quot;/rhn/systems/details/history/Event.do?sid={0}&amp;aid={1}&quot;&gt;스케줄하셨습니다&lt;/a&gt;&lt;/strong&gt;.</target>
      </trans-unit>
      <trans-unit id="message.hardwarerefresh">
        <source>&lt;strong&gt;NOTE:&lt;/strong&gt; The @@PRODUCT_NAME@@ has &lt;strong&gt;&lt;a href="/rhn/systems/details/history/Event.do?sid={0}&amp;aid={1}"&gt;scheduled&lt;/a&gt;&lt;/strong&gt; a hardware refresh for &lt;strong&gt;{2}&lt;/strong&gt; to be run before the package profile sync.  This is required to verify that the system has the ability to compare packages.</source>
        <context-group name="ctx">
          <context context-type="sourcefile">/rhn/systems/details/packages/profiles/</context>
          <context context-type="paramnotes">sid, actionid, servername, profilename</context>
        </context-group>
        <target>&lt;strong&gt;알림:&lt;/strong&gt; @@PRODUCT_NAME@@는 패키지 프로파일 동기화 작업 이전에 &lt;strong&gt;{2}&lt;/strong&gt;에 하드웨어 재생 작업을 실행하도록 &lt;strong&gt;&lt;a href=&quot;/rhn/systems/details/history/Event.do?sid={0}&amp;aid={1}&quot;&gt;스케줄하였습니다&lt;/a&gt;&lt;/strong&gt;.  이는 시스템에 패키지 비교 기능이 있는지를 확인하기 위해 필요합니다.  </target>
      </trans-unit>
      <trans-unit id="filterCreate.success">
        <source>The filter {0} was successfully created</source>
        <context-group name="ctx">
          <context context-type="sourcefile">com.redhat.rhn.frontend.action.monitoring.notification.FilterCreateAction</context>
        </context-group>
        <target>{0} 필터가 성공적으로 생성되었습니다</target>
      </trans-unit>
      <trans-unit id="filterEdit.success">
        <source>The filter {0} was successfully changed</source>
        <context-group name="ctx">
          <context context-type="sourcefile">com.redhat.rhn.frontend.action.monitoring.notification.FilterEditAction</context>
        </context-group>
        <target>{0} 필터가 성공적으로 변경되었습니다</target>
      </trans-unit>
      <trans-unit id="message.nopackagestosync">
        <source>There are no packages to sync.</source>
        <context-group name="ctx">
          <context context-type="sourcefile">com.redhat.rhn.frontend.action.monitoring.notification.FilterEditAction</context>
        </context-group>
        <target>동기화할 패키지가 없습니다.</target>
      </trans-unit>
      <trans-unit id="punctuation.colonwithspace">
        <source>: </source>
        <context-group name="ctx">
          <context context-type="sourcefile">com.redhat.rhn.frontend.action.systems.monitoring.BaseProbeAction</context>
        </context-group>
        <target>: </target>
      </trans-unit>
      <trans-unit id="error.duplicateprofilename">
        <source>{0} is already in use. Please enter a different profile name.</source>
        <context-group name="ctx">
          <context context-type="sourcefile">/rhn/systems/details/packages/profiles</context>
        </context-group>
        <target>{0}은 이미 사용 중입니다. 다른 프로파일 이름을 입력해주세요.</target>
      </trans-unit>
      <trans-unit id="message.serverdeleted.param">
        <source>System profile &lt;strong&gt;{0}&lt;/strong&gt; has been deleted.</source>
        <context-group name="ctx">
          <context context-type="sourcefile">/rhn/systems/Overview</context>
        </context-group>
        <target>시스템 프로파일 &lt;strong&gt;{0}&lt;/strong&gt;이 삭제되었습니다.</target>
      </trans-unit>
      <trans-unit id="message.serverdeleted">
        <source>System profile deleted.</source>
        <context-group name="ctx">
          <context context-type="sourcefile">/rhn/systems/Overview</context>
        </context-group>
        <target>시스템 프로파일 삭제됨.</target>
      </trans-unit>
      <trans-unit id="message.servernotdeleted">
        <source>System profile {0} could not be deleted.</source>
        <context-group name="ctx">
          <context context-type="sourcefile">/rhn/systems/Overview</context>
        </context-group>
        <target>시스템 프로파일 {0}을 삭제할 수 없습니다.</target>
      </trans-unit>
      <trans-unit id="message.servernotdeleted_cobbler">
        <source>System profile {0} could not be deleted. Check cobbler service.</source>
        <context-group name="ctx">
          <context context-type="sourcefile">/rhn/systems/Overview</context>
        </context-group>
        <target>시스템 프로파일 {0}을 삭제할 수 없습니다. cobbler 서비스를 확인하십시오.</target>
      </trans-unit>
      <trans-unit id="message.groupdeleted">
        <source>System group deleted.</source>
        <context-group name="ctx">
          <context context-type="sourcefile">/rhn/systems/SystemGroupList</context>
        </context-group>
        <target>시스템 그룹 삭제됨.</target>
      </trans-unit>
      <trans-unit id="message.groupcreated">
        <source>System group &lt;strong&gt;{0}&lt;/strong&gt; created.</source>
        <context-group name="ctx">
          <context context-type="sourcefile">/rhn/systems/SystemGroupList</context>
          <context context-type="paramnotes">System group DumpPile created.</context>
        </context-group>
        <target>시스템 그룹 &lt;strong&gt;{0}&lt;/strong&gt; 생성됨.</target>
      </trans-unit>
      <group>
        <context-group name="ctx">
          <context context-type="sourcefile">com.redhat.rhn.frontend.action.common.DateRangePicker</context>
        </context-group>
        <note>Error messages for the date range picker, used on monitoring pages for things
                        like the start and expiration date for notification filters.
                </note>
        <trans-unit id="daterangepicker.error.invalid">
          <source>The date "{0}" is not valid and has been reset to its default. Check to make sure selected month has that many days.</source>
          <target>&quot;{0}&quot; 날짜는 유효하지 않은 값이므로, 기본값으로 되돌립니다. 선택하신 달에 날짜수를 확인하시기 바랍니다.</target>
        </trans-unit>
        <trans-unit id="daterangepicker.error.start.before.end">
          <source>The start date "{0}" must be before the end date "{1}"</source>
          <target>시작 날짜 &quot;{0}&quot;는 마지막 날짜 &quot;{1}&quot;보다 이전이어야 합니다.</target>
        </trans-unit>
      </group>
      <trans-unit id="monitoring.services.restarted">
        <source>Configuration updated, Monitoring services restarted.</source>
        <context-group name="ctx">
          <context context-type="sourcefile">/rhn/monitoring/config/GeneralConfig.do</context>
        </context-group>
        <target>설정이 업데이트되고, 모니터링 (Monitoring) 서비스가 재시작되었습니다.  </target>
      </trans-unit>
      <trans-unit id="monitoring.services.novalueschanged">
        <source>No changes made.</source>
        <context-group name="ctx">
          <context context-type="sourcefile">/rhn/monitoring/config/GeneralConfig.do</context>
        </context-group>
        <target>변경 사항이 없습니다.</target>
      </trans-unit>
      <trans-unit id="AD">
        <source>Andorra</source>
        <context-group name="ctx">
          <context context-type="sourcefile">All country select list pull-downs</context>
        </context-group>
        <target>안도라</target>
      </trans-unit>
      <trans-unit id="AE">
        <source>United Arab Emirates</source>
        <context-group name="ctx">
          <context context-type="sourcefile">All country select list pull-downs</context>
        </context-group>
        <target>아랍에미리트 연합</target>
      </trans-unit>
      <trans-unit id="AF">
        <source>Afghanistan</source>
        <context-group name="ctx">
          <context context-type="sourcefile">All country select list pull-downs</context>
        </context-group>
        <target>아프가니스탄</target>
      </trans-unit>
      <trans-unit id="AG">
        <source>Antigua and Barbuda</source>
        <context-group name="ctx">
          <context context-type="sourcefile">All country select list pull-downs</context>
        </context-group>
        <target>앤티가-바부다</target>
      </trans-unit>
      <trans-unit id="AI">
        <source>Anguilla</source>
        <context-group name="ctx">
          <context context-type="sourcefile">All country select list pull-downs</context>
        </context-group>
        <target>앵귈라</target>
      </trans-unit>
      <trans-unit id="AL">
        <source>Albania</source>
        <context-group name="ctx">
          <context context-type="sourcefile">All country select list pull-downs</context>
        </context-group>
        <target>알바니아</target>
      </trans-unit>
      <trans-unit id="AM">
        <source>Armenia</source>
        <context-group name="ctx">
          <context context-type="sourcefile">All country select list pull-downs</context>
        </context-group>
        <target>아르메니아</target>
      </trans-unit>
      <trans-unit id="AN">
        <source>Netherlands Antilles</source>
        <context-group name="ctx">
          <context context-type="sourcefile">All country select list pull-downs</context>
        </context-group>
        <target>네덜란드 열도</target>
      </trans-unit>
      <trans-unit id="AO">
        <source>Angola</source>
        <context-group name="ctx">
          <context context-type="sourcefile">All country select list pull-downs</context>
        </context-group>
        <target>앙골라</target>
      </trans-unit>
      <trans-unit id="AQ">
        <source>Antarctica</source>
        <context-group name="ctx">
          <context context-type="sourcefile">All country select list pull-downs</context>
        </context-group>
        <target>남극</target>
      </trans-unit>
      <trans-unit id="AR">
        <source>Argentina</source>
        <context-group name="ctx">
          <context context-type="sourcefile">All country select list pull-downs</context>
        </context-group>
        <target>아르헨티나</target>
      </trans-unit>
      <trans-unit id="AS">
        <source>American Samoa</source>
        <context-group name="ctx">
          <context context-type="sourcefile">All country select list pull-downs</context>
        </context-group>
        <target>미국령 사모아 제도</target>
      </trans-unit>
      <trans-unit id="AT">
        <source>Austria</source>
        <context-group name="ctx">
          <context context-type="sourcefile">All country select list pull-downs</context>
        </context-group>
        <target>오스트리아</target>
      </trans-unit>
      <trans-unit id="AU">
        <source>Australia</source>
        <context-group name="ctx">
          <context context-type="sourcefile">All country select list pull-downs</context>
        </context-group>
        <target>호주</target>
      </trans-unit>
      <trans-unit id="AW">
        <source>Aruba</source>
        <context-group name="ctx">
          <context context-type="sourcefile">All country select list pull-downs</context>
        </context-group>
        <target>아루바</target>
      </trans-unit>
      <trans-unit id="AX">
        <source>Aland Islands</source>
        <context-group name="ctx">
          <context context-type="sourcefile">All country select list pull-downs</context>
        </context-group>
        <target>올란드 제도 </target>
      </trans-unit>
      <trans-unit id="AZ">
        <source>Azerbaijan</source>
        <context-group name="ctx">
          <context context-type="sourcefile">All country select list pull-downs</context>
        </context-group>
        <target>아제르바이잔</target>
      </trans-unit>
      <trans-unit id="BA">
        <source>Bosnia and Herzegovina</source>
        <context-group name="ctx">
          <context context-type="sourcefile">All country select list pull-downs</context>
        </context-group>
        <target>보스니아-헤르체고비나</target>
      </trans-unit>
      <trans-unit id="BB">
        <source>Barbados</source>
        <context-group name="ctx">
          <context context-type="sourcefile">All country select list pull-downs</context>
        </context-group>
        <target>바베이도스</target>
      </trans-unit>
      <trans-unit id="BD">
        <source>Bangladesh</source>
        <context-group name="ctx">
          <context context-type="sourcefile">All country select list pull-downs</context>
        </context-group>
        <target>방글라데시</target>
      </trans-unit>
      <trans-unit id="BE">
        <source>Belgium</source>
        <context-group name="ctx">
          <context context-type="sourcefile">All country select list pull-downs</context>
        </context-group>
        <target>벨기에</target>
      </trans-unit>
      <trans-unit id="BF">
        <source>Burkina Faso</source>
        <context-group name="ctx">
          <context context-type="sourcefile">All country select list pull-downs</context>
        </context-group>
        <target>부르키나파소</target>
      </trans-unit>
      <trans-unit id="BG">
        <source>Bulgaria</source>
        <context-group name="ctx">
          <context context-type="sourcefile">All country select list pull-downs</context>
        </context-group>
        <target>불가리아</target>
      </trans-unit>
      <trans-unit id="BH">
        <source>Bahrain</source>
        <context-group name="ctx">
          <context context-type="sourcefile">All country select list pull-downs</context>
        </context-group>
        <target>바레인</target>
      </trans-unit>
      <trans-unit id="BI">
        <source>Burundi</source>
        <context-group name="ctx">
          <context context-type="sourcefile">All country select list pull-downs</context>
        </context-group>
        <target>브룬디</target>
      </trans-unit>
      <trans-unit id="BJ">
        <source>Benin</source>
        <context-group name="ctx">
          <context context-type="sourcefile">All country select list pull-downs</context>
        </context-group>
        <target>베냉</target>
      </trans-unit>
      <trans-unit id="BL">
        <source>Saint Barthelemy</source>
        <context-group name="ctx">
          <context context-type="sourcefile">All country select list pull-downs</context>
        </context-group>
        <target>생바르텔레미 </target>
      </trans-unit>
      <trans-unit id="BM">
        <source>Bermuda</source>
        <context-group name="ctx">
          <context context-type="sourcefile">All country select list pull-downs</context>
        </context-group>
        <target>버뮤다</target>
      </trans-unit>
      <trans-unit id="BN">
        <source>Brunei</source>
        <context-group name="ctx">
          <context context-type="sourcefile">All country select list pull-downs</context>
        </context-group>
        <target>브루나이</target>
      </trans-unit>
      <trans-unit id="BO">
        <source>Bolivia</source>
        <context-group name="ctx">
          <context context-type="sourcefile">All country select list pull-downs</context>
        </context-group>
        <target>볼리비아</target>
      </trans-unit>
      <trans-unit id="BQ">
        <source>Bonaire, Sint Eustatius and Saba</source>
        <context-group name="ctx">
          <context context-type="sourcefile">All country select list pull-downs</context>
        </context-group>
        <target>보네르 섬, 신트외스타티위스 섬, 사바 섬</target>
      </trans-unit>
      <trans-unit id="BR">
        <source>Brazil</source>
        <context-group name="ctx">
          <context context-type="sourcefile">All country select list pull-downs</context>
        </context-group>
        <target>브라질</target>
      </trans-unit>
      <trans-unit id="BS">
        <source>Bahamas</source>
        <context-group name="ctx">
          <context context-type="sourcefile">All country select list pull-downs</context>
        </context-group>
        <target>바하마</target>
      </trans-unit>
      <trans-unit id="BT">
        <source>Bhutan</source>
        <context-group name="ctx">
          <context context-type="sourcefile">All country select list pull-downs</context>
        </context-group>
        <target>부탄</target>
      </trans-unit>
      <trans-unit id="BV">
        <source>Bouvet Island</source>
        <context-group name="ctx">
          <context context-type="sourcefile">All country select list pull-downs</context>
        </context-group>
        <target>부베섬</target>
      </trans-unit>
      <trans-unit id="BW">
        <source>Botswana</source>
        <context-group name="ctx">
          <context context-type="sourcefile">All country select list pull-downs</context>
        </context-group>
        <target>보츠와나</target>
      </trans-unit>
      <trans-unit id="BY">
        <source>Belarus</source>
        <context-group name="ctx">
          <context context-type="sourcefile">All country select list pull-downs</context>
        </context-group>
        <target>벨로루시</target>
      </trans-unit>
      <trans-unit id="BZ">
        <source>Belize</source>
        <context-group name="ctx">
          <context context-type="sourcefile">All country select list pull-downs</context>
        </context-group>
        <target>벨리즈</target>
      </trans-unit>
      <trans-unit id="CA">
        <source>Canada</source>
        <context-group name="ctx">
          <context context-type="sourcefile">All country select list pull-downs</context>
        </context-group>
        <target>캐나다</target>
      </trans-unit>
      <trans-unit id="CC">
        <source>Cocos (Keeling) Islands</source>
        <context-group name="ctx">
          <context context-type="sourcefile">All country select list pull-downs</context>
        </context-group>
        <target>코코 (키링) 섬</target>
      </trans-unit>
      <trans-unit id="CD">
        <source>CONGO, The Democratic Republic of the</source>
        <context-group name="ctx">
          <context context-type="sourcefile">All country select list pull-downs</context>
        </context-group>
        <target>콩고, 민주 공화국  </target>
      </trans-unit>
      <trans-unit id="CF">
        <source>Central African Republic</source>
        <context-group name="ctx">
          <context context-type="sourcefile">All country select list pull-downs</context>
        </context-group>
        <target>중앙 아프리카 공화국</target>
      </trans-unit>
      <trans-unit id="CG">
        <source>Congo</source>
        <context-group name="ctx">
          <context context-type="sourcefile">All country select list pull-downs</context>
        </context-group>
        <target>콩고</target>
      </trans-unit>
      <trans-unit id="CH">
        <source>Switzerland</source>
        <context-group name="ctx">
          <context context-type="sourcefile">All country select list pull-downs</context>
        </context-group>
        <target>스위스</target>
      </trans-unit>
      <trans-unit id="CI">
        <source>Côte d'Ivoire</source>
        <context-group name="ctx">
          <context context-type="sourcefile">All country select list pull-downs</context>
        </context-group>
        <target>코트디브아르</target>
      </trans-unit>
      <trans-unit id="CK">
        <source>Cook Islands</source>
        <context-group name="ctx">
          <context context-type="sourcefile">All country select list pull-downs</context>
        </context-group>
        <target>쿡 제도</target>
      </trans-unit>
      <trans-unit id="CL">
        <source>Chile</source>
        <context-group name="ctx">
          <context context-type="sourcefile">All country select list pull-downs</context>
        </context-group>
        <target>칠레</target>
      </trans-unit>
      <trans-unit id="CM">
        <source>Cameroon</source>
        <context-group name="ctx">
          <context context-type="sourcefile">All country select list pull-downs</context>
        </context-group>
        <target>카메룬</target>
      </trans-unit>
      <trans-unit id="CN">
        <source>China</source>
        <context-group name="ctx">
          <context context-type="sourcefile">All country select list pull-downs</context>
        </context-group>
        <target>중국</target>
      </trans-unit>
      <trans-unit id="CO">
        <source>Colombia</source>
        <context-group name="ctx">
          <context context-type="sourcefile">All country select list pull-downs</context>
        </context-group>
        <target>콜롬비아</target>
      </trans-unit>
      <trans-unit id="CR">
        <source>Costa Rica</source>
        <context-group name="ctx">
          <context context-type="sourcefile">All country select list pull-downs</context>
        </context-group>
        <target>코스타리카</target>
      </trans-unit>
      <trans-unit id="CS">
        <source>Serbia and Montenegro</source>
        <context-group name="ctx">
          <context context-type="sourcefile">All country select list pull-downs</context>
        </context-group>
        <target>세르비아와 몬테네그로</target>
      </trans-unit>
      <trans-unit id="CU">
        <source>Cuba</source>
        <context-group name="ctx">
          <context context-type="sourcefile">All country select list pull-downs</context>
        </context-group>
        <target>쿠바</target>
      </trans-unit>
      <trans-unit id="CV">
        <source>Cape Verde</source>
        <context-group name="ctx">
          <context context-type="sourcefile">All country select list pull-downs</context>
        </context-group>
        <target>카보베르데</target>
      </trans-unit>
      <trans-unit id="CW">
        <source>Curaçao</source>
        <context-group name="ctx">
          <context context-type="sourcefile">All country select list pull-downs</context>
        </context-group>
        <target>쿠라사오 섬</target>
      </trans-unit>
      <trans-unit id="CX">
        <source>Christmas Island</source>
        <context-group name="ctx">
          <context context-type="sourcefile">All country select list pull-downs</context>
        </context-group>
        <target>크리스마스섬</target>
      </trans-unit>
      <trans-unit id="CY">
        <source>Cyprus</source>
        <context-group name="ctx">
          <context context-type="sourcefile">All country select list pull-downs</context>
        </context-group>
        <target>사이프러스</target>
      </trans-unit>
      <trans-unit id="CZ">
        <source>Czech Republic</source>
        <context-group name="ctx">
          <context context-type="sourcefile">All country select list pull-downs</context>
        </context-group>
        <target>체코공화국</target>
      </trans-unit>
      <trans-unit id="DE">
        <source>Germany</source>
        <context-group name="ctx">
          <context context-type="sourcefile">All country select list pull-downs</context>
        </context-group>
        <target>독일</target>
      </trans-unit>
      <trans-unit id="DJ">
        <source>Djibouti</source>
        <context-group name="ctx">
          <context context-type="sourcefile">All country select list pull-downs</context>
        </context-group>
        <target>지부티</target>
      </trans-unit>
      <trans-unit id="DK">
        <source>Denmark</source>
        <context-group name="ctx">
          <context context-type="sourcefile">All country select list pull-downs</context>
        </context-group>
        <target>덴마크</target>
      </trans-unit>
      <trans-unit id="DM">
        <source>Dominica</source>
        <context-group name="ctx">
          <context context-type="sourcefile">All country select list pull-downs</context>
        </context-group>
        <target>도미니카</target>
      </trans-unit>
      <trans-unit id="DO">
        <source>Dominican Republic</source>
        <context-group name="ctx">
          <context context-type="sourcefile">All country select list pull-downs</context>
        </context-group>
        <target>도미니카 공화국</target>
      </trans-unit>
      <trans-unit id="DZ">
        <source>Algeria</source>
        <context-group name="ctx">
          <context context-type="sourcefile">All country select list pull-downs</context>
        </context-group>
        <target>알제리</target>
      </trans-unit>
      <trans-unit id="EC">
        <source>Ecuador</source>
        <context-group name="ctx">
          <context context-type="sourcefile">All country select list pull-downs</context>
        </context-group>
        <target>에쿠아도르</target>
      </trans-unit>
      <trans-unit id="EE">
        <source>Estonia</source>
        <context-group name="ctx">
          <context context-type="sourcefile">All country select list pull-downs</context>
        </context-group>
        <target>에스토니아</target>
      </trans-unit>
      <trans-unit id="EG">
        <source>Egypt</source>
        <context-group name="ctx">
          <context context-type="sourcefile">All country select list pull-downs</context>
        </context-group>
        <target>이집트</target>
      </trans-unit>
      <trans-unit id="EH">
        <source>Western Sahara</source>
        <context-group name="ctx">
          <context context-type="sourcefile">All country select list pull-downs</context>
        </context-group>
        <target>서사하라</target>
      </trans-unit>
      <trans-unit id="ER">
        <source>Eritrea</source>
        <context-group name="ctx">
          <context context-type="sourcefile">All country select list pull-downs</context>
        </context-group>
        <target>에리트리아</target>
      </trans-unit>
      <trans-unit id="ES">
        <source>Spain</source>
        <context-group name="ctx">
          <context context-type="sourcefile">All country select list pull-downs</context>
        </context-group>
        <target>스페인</target>
      </trans-unit>
      <trans-unit id="ET">
        <source>Ethiopia</source>
        <context-group name="ctx">
          <context context-type="sourcefile">All country select list pull-downs</context>
        </context-group>
        <target>에티오피아</target>
      </trans-unit>
      <trans-unit id="FI">
        <source>Finland</source>
        <context-group name="ctx">
          <context context-type="sourcefile">All country select list pull-downs</context>
        </context-group>
        <target>핀란드</target>
      </trans-unit>
      <trans-unit id="FJ">
        <source>Fiji</source>
        <context-group name="ctx">
          <context context-type="sourcefile">All country select list pull-downs</context>
        </context-group>
        <target>피지</target>
      </trans-unit>
      <trans-unit id="FK">
        <source>Falkland Islands</source>
        <context-group name="ctx">
          <context context-type="sourcefile">All country select list pull-downs</context>
        </context-group>
        <target>포클란드 제도</target>
      </trans-unit>
      <trans-unit id="FM">
        <source>Micronesia</source>
        <context-group name="ctx">
          <context context-type="sourcefile">All country select list pull-downs</context>
        </context-group>
        <target>미크로네시아</target>
      </trans-unit>
      <trans-unit id="FO">
        <source>Faroe Islands</source>
        <context-group name="ctx">
          <context context-type="sourcefile">All country select list pull-downs</context>
        </context-group>
        <target>페로 제도</target>
      </trans-unit>
      <trans-unit id="FR">
        <source>France</source>
        <context-group name="ctx">
          <context context-type="sourcefile">All country select list pull-downs</context>
        </context-group>
        <target>프랑스</target>
      </trans-unit>
      <trans-unit id="FX">
        <source>France (European Territory)</source>
        <context-group name="ctx">
          <context context-type="sourcefile">All country select list pull-downs</context>
        </context-group>
        <target>프랑스 (유럽 영토)</target>
      </trans-unit>
      <trans-unit id="GA">
        <source>Gabon</source>
        <context-group name="ctx">
          <context context-type="sourcefile">All country select list pull-downs</context>
        </context-group>
        <target>가봉</target>
      </trans-unit>
      <trans-unit id="GB">
        <source>United Kingdom</source>
        <context-group name="ctx">
          <context context-type="sourcefile">All country select list pull-downs</context>
        </context-group>
        <target>영국  </target>
      </trans-unit>
      <trans-unit id="GB-Eire">
        <source>Ireland</source>
        <target>아일랜드</target>
      </trans-unit>
      <trans-unit id="GD">
        <source>Grenada</source>
        <context-group name="ctx">
          <context context-type="sourcefile">All country select list pull-downs</context>
        </context-group>
        <target>그레나다</target>
      </trans-unit>
      <trans-unit id="GE">
        <source>Georgia</source>
        <context-group name="ctx">
          <context context-type="sourcefile">All country select list pull-downs</context>
        </context-group>
        <target>조지아</target>
      </trans-unit>
      <trans-unit id="GF">
        <source>French Guiana</source>
        <context-group name="ctx">
          <context context-type="sourcefile">All country select list pull-downs</context>
        </context-group>
        <target>프랑스령 기아나</target>
      </trans-unit>
      <trans-unit id="GG">
        <source>Guernsey</source>
        <context-group name="ctx">
          <context context-type="sourcefile">All country select list pull-downs</context>
        </context-group>
        <target>건지 </target>
      </trans-unit>
      <trans-unit id="GH">
        <source>Ghana</source>
        <context-group name="ctx">
          <context context-type="sourcefile">All country select list pull-downs</context>
        </context-group>
        <target>가나</target>
      </trans-unit>
      <trans-unit id="GI">
        <source>Gibraltar</source>
        <context-group name="ctx">
          <context context-type="sourcefile">All country select list pull-downs</context>
        </context-group>
        <target>지브롤터</target>
      </trans-unit>
      <trans-unit id="GL">
        <source>Greenland</source>
        <context-group name="ctx">
          <context context-type="sourcefile">All country select list pull-downs</context>
        </context-group>
        <target>그린란드</target>
      </trans-unit>
      <trans-unit id="GM">
        <source>Gambia</source>
        <context-group name="ctx">
          <context context-type="sourcefile">All country select list pull-downs</context>
        </context-group>
        <target>감비아</target>
      </trans-unit>
      <trans-unit id="GN">
        <source>Guinea</source>
        <context-group name="ctx">
          <context context-type="sourcefile">All country select list pull-downs</context>
        </context-group>
        <target>기니</target>
      </trans-unit>
      <trans-unit id="GP">
        <source>Guadeloupe</source>
        <context-group name="ctx">
          <context context-type="sourcefile">All country select list pull-downs</context>
        </context-group>
        <target>과델로프</target>
      </trans-unit>
      <trans-unit id="GQ">
        <source>Equatorial Guinea</source>
        <context-group name="ctx">
          <context context-type="sourcefile">All country select list pull-downs</context>
        </context-group>
        <target>적도기니</target>
      </trans-unit>
      <trans-unit id="GR">
        <source>Greece</source>
        <context-group name="ctx">
          <context context-type="sourcefile">All country select list pull-downs</context>
        </context-group>
        <target>그리스</target>
      </trans-unit>
      <trans-unit id="GS">
        <source>S. Georgia &amp; S. Sandwich Isls.</source>
        <context-group name="ctx">
          <context context-type="sourcefile">All country select list pull-downs</context>
        </context-group>
        <target>남조지아 &amp; 남샌드위치 군도</target>
      </trans-unit>
      <trans-unit id="GT">
        <source>Guatemala</source>
        <context-group name="ctx">
          <context context-type="sourcefile">All country select list pull-downs</context>
        </context-group>
        <target>과테말라</target>
      </trans-unit>
      <trans-unit id="GU">
        <source>Guam (USA)</source>
        <context-group name="ctx">
          <context context-type="sourcefile">All country select list pull-downs</context>
        </context-group>
        <target>괌 (미국)</target>
      </trans-unit>
      <trans-unit id="GW">
        <source>Guinea-Bissau</source>
        <context-group name="ctx">
          <context context-type="sourcefile">All country select list pull-downs</context>
        </context-group>
        <target>기네비소</target>
      </trans-unit>
      <trans-unit id="GY">
        <source>Guyana</source>
        <context-group name="ctx">
          <context context-type="sourcefile">All country select list pull-downs</context>
        </context-group>
        <target>가이아나</target>
      </trans-unit>
      <trans-unit id="HK">
        <source>Hong Kong S.A.R.</source>
        <context-group name="ctx">
          <context context-type="sourcefile">All country select list pull-downs</context>
        </context-group>
        <target>홍콩 특별행정구</target>
      </trans-unit>
      <trans-unit id="HM">
        <source>Heard and McDonald Islands</source>
        <context-group name="ctx">
          <context context-type="sourcefile">All country select list pull-downs</context>
        </context-group>
        <target>허드 앤 맥도날드 군도</target>
      </trans-unit>
      <trans-unit id="HN">
        <source>Honduras</source>
        <context-group name="ctx">
          <context context-type="sourcefile">All country select list pull-downs</context>
        </context-group>
        <target>온두라스</target>
      </trans-unit>
      <trans-unit id="HR">
        <source>Croatia</source>
        <context-group name="ctx">
          <context context-type="sourcefile">All country select list pull-downs</context>
        </context-group>
        <target>크로아시아</target>
      </trans-unit>
      <trans-unit id="HT">
        <source>Haiti</source>
        <context-group name="ctx">
          <context context-type="sourcefile">All country select list pull-downs</context>
        </context-group>
        <target>아이티</target>
      </trans-unit>
      <trans-unit id="HU">
        <source>Hungary</source>
        <context-group name="ctx">
          <context context-type="sourcefile">All country select list pull-downs</context>
        </context-group>
        <target>헝가리</target>
      </trans-unit>
      <trans-unit id="ID">
        <source>Indonesia</source>
        <context-group name="ctx">
          <context context-type="sourcefile">All country select list pull-downs</context>
        </context-group>
        <target>인도네시아</target>
      </trans-unit>
      <trans-unit id="IE">
        <source>Ireland</source>
        <context-group name="ctx">
          <context context-type="sourcefile">All country select list pull-downs</context>
        </context-group>
        <target>아일랜드</target>
      </trans-unit>
      <trans-unit id="IL">
        <source>Israel</source>
        <context-group name="ctx">
          <context context-type="sourcefile">All country select list pull-downs</context>
        </context-group>
        <target>이스라엘</target>
      </trans-unit>
      <trans-unit id="IM">
        <source>Isle of Man</source>
        <context-group name="ctx">
          <context context-type="sourcefile">All country select list pull-downs</context>
        </context-group>
        <target>맨 섬 </target>
      </trans-unit>
      <trans-unit id="IN">
        <source>India</source>
        <context-group name="ctx">
          <context context-type="sourcefile">All country select list pull-downs</context>
        </context-group>
        <target>인도</target>
      </trans-unit>
      <trans-unit id="IO">
        <source>British Indian Ocean Territory</source>
        <context-group name="ctx">
          <context context-type="sourcefile">All country select list pull-downs</context>
        </context-group>
        <target>영국령인도양식민지</target>
      </trans-unit>
      <trans-unit id="IQ">
        <source>Iraq</source>
        <context-group name="ctx">
          <context context-type="sourcefile">All country select list pull-downs</context>
        </context-group>
        <target>이라크</target>
      </trans-unit>
      <trans-unit id="IR">
        <source>Iran</source>
        <context-group name="ctx">
          <context context-type="sourcefile">All country select list pull-downs</context>
        </context-group>
        <target>이란</target>
      </trans-unit>
      <trans-unit id="IS">
        <source>Iceland</source>
        <context-group name="ctx">
          <context context-type="sourcefile">All country select list pull-downs</context>
        </context-group>
        <target>아이슬란드</target>
      </trans-unit>
      <trans-unit id="IT">
        <source>Italy</source>
        <context-group name="ctx">
          <context context-type="sourcefile">All country select list pull-downs</context>
        </context-group>
        <target>이탈리아</target>
      </trans-unit>
      <trans-unit id="JE">
        <source>Jersey</source>
        <context-group name="ctx">
          <context context-type="sourcefile">All country select list pull-downs</context>
        </context-group>
        <target>저지 섬 </target>
      </trans-unit>
      <trans-unit id="JM">
        <source>Jamaica</source>
        <context-group name="ctx">
          <context context-type="sourcefile">All country select list pull-downs</context>
        </context-group>
        <target>자마이카</target>
      </trans-unit>
      <trans-unit id="JO">
        <source>Jordan</source>
        <context-group name="ctx">
          <context context-type="sourcefile">All country select list pull-downs</context>
        </context-group>
        <target>요르단</target>
      </trans-unit>
      <trans-unit id="JP">
        <source>Japan</source>
        <context-group name="ctx">
          <context context-type="sourcefile">All country select list pull-downs</context>
        </context-group>
        <target>일본</target>
      </trans-unit>
      <trans-unit id="KE">
        <source>Kenya</source>
        <context-group name="ctx">
          <context context-type="sourcefile">All country select list pull-downs</context>
        </context-group>
        <target>케냐</target>
      </trans-unit>
      <trans-unit id="KG">
        <source>Kyrgyzstan</source>
        <context-group name="ctx">
          <context context-type="sourcefile">All country select list pull-downs</context>
        </context-group>
        <target>키르기스</target>
      </trans-unit>
      <trans-unit id="KH">
        <source>Cambodia</source>
        <context-group name="ctx">
          <context context-type="sourcefile">All country select list pull-downs</context>
        </context-group>
        <target>캄보디아</target>
      </trans-unit>
      <trans-unit id="KI">
        <source>Kiribati</source>
        <context-group name="ctx">
          <context context-type="sourcefile">All country select list pull-downs</context>
        </context-group>
        <target>키리바티</target>
      </trans-unit>
      <trans-unit id="KM">
        <source>Comoros</source>
        <context-group name="ctx">
          <context context-type="sourcefile">All country select list pull-downs</context>
        </context-group>
        <target>코모로 제도</target>
      </trans-unit>
      <trans-unit id="KN">
        <source>Saint Kitts &amp; Nevis Anguilla</source>
        <context-group name="ctx">
          <context context-type="sourcefile">All country select list pull-downs</context>
        </context-group>
        <target>세인트 키츠 네비스</target>
      </trans-unit>
      <trans-unit id="KP">
        <source>North Korea</source>
        <context-group name="ctx">
          <context context-type="sourcefile">All country select list pull-downs</context>
        </context-group>
        <target>북한</target>
      </trans-unit>
      <trans-unit id="KR">
        <source>South Korea</source>
        <context-group name="ctx">
          <context context-type="sourcefile">All country select list pull-downs</context>
        </context-group>
        <target>남한</target>
      </trans-unit>
      <trans-unit id="KW">
        <source>Kuwait</source>
        <context-group name="ctx">
          <context context-type="sourcefile">All country select list pull-downs</context>
        </context-group>
        <target>쿠웨이트</target>
      </trans-unit>
      <trans-unit id="KY">
        <source>Cayman Islands</source>
        <context-group name="ctx">
          <context context-type="sourcefile">All country select list pull-downs</context>
        </context-group>
        <target>케이맨 제도</target>
      </trans-unit>
      <trans-unit id="KZ">
        <source>Kazakhstan</source>
        <context-group name="ctx">
          <context context-type="sourcefile">All country select list pull-downs</context>
        </context-group>
        <target>카자흐스탄</target>
      </trans-unit>
      <trans-unit id="LA">
        <source>Laos</source>
        <context-group name="ctx">
          <context context-type="sourcefile">All country select list pull-downs</context>
        </context-group>
        <target>라오스</target>
      </trans-unit>
      <trans-unit id="LB">
        <source>Lebanon</source>
        <context-group name="ctx">
          <context context-type="sourcefile">All country select list pull-downs</context>
        </context-group>
        <target>레바논</target>
      </trans-unit>
      <trans-unit id="LC">
        <source>Saint Lucia</source>
        <context-group name="ctx">
          <context context-type="sourcefile">All country select list pull-downs</context>
        </context-group>
        <target>세인트 루시아</target>
      </trans-unit>
      <trans-unit id="LI">
        <source>Liechtenstein</source>
        <context-group name="ctx">
          <context context-type="sourcefile">All country select list pull-downs</context>
        </context-group>
        <target>리히텐슈타인</target>
      </trans-unit>
      <trans-unit id="LK">
        <source>Sri Lanka</source>
        <context-group name="ctx">
          <context context-type="sourcefile">All country select list pull-downs</context>
        </context-group>
        <target>스리랑카</target>
      </trans-unit>
      <trans-unit id="LR">
        <source>Liberia</source>
        <context-group name="ctx">
          <context context-type="sourcefile">All country select list pull-downs</context>
        </context-group>
        <target>라이베리아</target>
      </trans-unit>
      <trans-unit id="LS">
        <source>Lesotho</source>
        <context-group name="ctx">
          <context context-type="sourcefile">All country select list pull-downs</context>
        </context-group>
        <target>레소토</target>
      </trans-unit>
      <trans-unit id="LT">
        <source>Lithuania</source>
        <context-group name="ctx">
          <context context-type="sourcefile">All country select list pull-downs</context>
        </context-group>
        <target>리투아니아</target>
      </trans-unit>
      <trans-unit id="LU">
        <source>Luxembourg</source>
        <context-group name="ctx">
          <context context-type="sourcefile">All country select list pull-downs</context>
        </context-group>
        <target>룩셈부르그</target>
      </trans-unit>
      <trans-unit id="LV">
        <source>Latvia</source>
        <context-group name="ctx">
          <context context-type="sourcefile">All country select list pull-downs</context>
        </context-group>
        <target>라트비아</target>
      </trans-unit>
      <trans-unit id="LY">
        <source>Libya</source>
        <context-group name="ctx">
          <context context-type="sourcefile">All country select list pull-downs</context>
        </context-group>
        <target>리비아</target>
      </trans-unit>
      <trans-unit id="MA">
        <source>Morocco</source>
        <context-group name="ctx">
          <context context-type="sourcefile">All country select list pull-downs</context>
        </context-group>
        <target>모로코</target>
      </trans-unit>
      <trans-unit id="MC">
        <source>Monaco</source>
        <context-group name="ctx">
          <context context-type="sourcefile">All country select list pull-downs</context>
        </context-group>
        <target>모나코</target>
      </trans-unit>
      <trans-unit id="MD">
        <source>Moldova</source>
        <context-group name="ctx">
          <context context-type="sourcefile">All country select list pull-downs</context>
        </context-group>
        <target>몰도바</target>
      </trans-unit>
      <trans-unit id="ME">
        <source>Montenegro</source>
        <context-group name="ctx">
          <context context-type="sourcefile">All country select list pull-downs</context>
        </context-group>
        <target>몬테네그로  </target>
      </trans-unit>
      <trans-unit id="MF">
        <source>Saint Martin</source>
        <context-group name="ctx">
          <context context-type="sourcefile">All country select list pull-downs</context>
        </context-group>
        <target>세인트 마틴 </target>
      </trans-unit>
      <trans-unit id="MG">
        <source>Madagascar</source>
        <context-group name="ctx">
          <context context-type="sourcefile">All country select list pull-downs</context>
        </context-group>
        <target>마다카스카르</target>
      </trans-unit>
      <trans-unit id="MH">
        <source>Marshall Islands</source>
        <context-group name="ctx">
          <context context-type="sourcefile">All country select list pull-downs</context>
        </context-group>
        <target>마샬 군도</target>
      </trans-unit>
      <trans-unit id="MK">
        <source>Macedonia</source>
        <context-group name="ctx">
          <context context-type="sourcefile">All country select list pull-downs</context>
        </context-group>
        <target>마세도니아</target>
      </trans-unit>
      <trans-unit id="ML">
        <source>Mali</source>
        <context-group name="ctx">
          <context context-type="sourcefile">All country select list pull-downs</context>
        </context-group>
        <target>말리</target>
      </trans-unit>
      <trans-unit id="MM">
        <source>Myanmar</source>
        <context-group name="ctx">
          <context context-type="sourcefile">All country select list pull-downs</context>
        </context-group>
        <target>미얀마</target>
      </trans-unit>
      <trans-unit id="MN">
        <source>Mongolia</source>
        <context-group name="ctx">
          <context context-type="sourcefile">All country select list pull-downs</context>
        </context-group>
        <target>몽골</target>
      </trans-unit>
      <trans-unit id="MO">
        <source>Macau</source>
        <context-group name="ctx">
          <context context-type="sourcefile">All country select list pull-downs</context>
        </context-group>
        <target>마카오</target>
      </trans-unit>
      <trans-unit id="MP">
        <source>Northern Mariana Islands</source>
        <context-group name="ctx">
          <context context-type="sourcefile">All country select list pull-downs</context>
        </context-group>
        <target>북마리아나 군도</target>
      </trans-unit>
      <trans-unit id="MQ">
        <source>Martinique</source>
        <context-group name="ctx">
          <context context-type="sourcefile">All country select list pull-downs</context>
        </context-group>
        <target>마티니크</target>
      </trans-unit>
      <trans-unit id="MR">
        <source>Mauritania</source>
        <context-group name="ctx">
          <context context-type="sourcefile">All country select list pull-downs</context>
        </context-group>
        <target>모리타니</target>
      </trans-unit>
      <trans-unit id="MS">
        <source>Montserrat</source>
        <context-group name="ctx">
          <context context-type="sourcefile">All country select list pull-downs</context>
        </context-group>
        <target>몬트세라트</target>
      </trans-unit>
      <trans-unit id="MT">
        <source>Malta</source>
        <context-group name="ctx">
          <context context-type="sourcefile">All country select list pull-downs</context>
        </context-group>
        <target>몰타</target>
      </trans-unit>
      <trans-unit id="MU">
        <source>Mauritius</source>
        <context-group name="ctx">
          <context context-type="sourcefile">All country select list pull-downs</context>
        </context-group>
        <target>모리셔스</target>
      </trans-unit>
      <trans-unit id="MV">
        <source>Maldives</source>
        <context-group name="ctx">
          <context context-type="sourcefile">All country select list pull-downs</context>
        </context-group>
        <target>몰디브</target>
      </trans-unit>
      <trans-unit id="MW">
        <source>Malawi</source>
        <context-group name="ctx">
          <context context-type="sourcefile">All country select list pull-downs</context>
        </context-group>
        <target>말라위</target>
      </trans-unit>
      <trans-unit id="MX">
        <source>Mexico</source>
        <context-group name="ctx">
          <context context-type="sourcefile">All country select list pull-downs</context>
        </context-group>
        <target>멕시코</target>
      </trans-unit>
      <trans-unit id="MY">
        <source>Malaysia</source>
        <context-group name="ctx">
          <context context-type="sourcefile">All country select list pull-downs</context>
        </context-group>
        <target>말레이시아</target>
      </trans-unit>
      <trans-unit id="MZ">
        <source>Mozambique</source>
        <context-group name="ctx">
          <context context-type="sourcefile">All country select list pull-downs</context>
        </context-group>
        <target>모잠비크</target>
      </trans-unit>
      <trans-unit id="NA">
        <source>Namibia</source>
        <context-group name="ctx">
          <context context-type="sourcefile">All country select list pull-downs</context>
        </context-group>
        <target>나미비아</target>
      </trans-unit>
      <trans-unit id="NC">
        <source>New Caledonia</source>
        <context-group name="ctx">
          <context context-type="sourcefile">All country select list pull-downs</context>
        </context-group>
        <target>뉴 칼레도니아</target>
      </trans-unit>
      <trans-unit id="NE">
        <source>Niger</source>
        <context-group name="ctx">
          <context context-type="sourcefile">All country select list pull-downs</context>
        </context-group>
        <target>니제르</target>
      </trans-unit>
      <trans-unit id="NF">
        <source>Norfolk Island</source>
        <context-group name="ctx">
          <context context-type="sourcefile">All country select list pull-downs</context>
        </context-group>
        <target>노폴크 아일랜드</target>
      </trans-unit>
      <trans-unit id="NG">
        <source>Nigeria</source>
        <context-group name="ctx">
          <context context-type="sourcefile">All country select list pull-downs</context>
        </context-group>
        <target>나이지리아</target>
      </trans-unit>
      <trans-unit id="NI">
        <source>Nicaragua</source>
        <context-group name="ctx">
          <context context-type="sourcefile">All country select list pull-downs</context>
        </context-group>
        <target>니카라과</target>
      </trans-unit>
      <trans-unit id="NL">
        <source>Netherlands</source>
        <context-group name="ctx">
          <context context-type="sourcefile">All country select list pull-downs</context>
        </context-group>
        <target>네델란드</target>
      </trans-unit>
      <trans-unit id="NO">
        <source>Norway</source>
        <context-group name="ctx">
          <context context-type="sourcefile">All country select list pull-downs</context>
        </context-group>
        <target>노르웨이</target>
      </trans-unit>
      <trans-unit id="NP">
        <source>Nepal</source>
        <context-group name="ctx">
          <context context-type="sourcefile">All country select list pull-downs</context>
        </context-group>
        <target>네팔</target>
      </trans-unit>
      <trans-unit id="NR">
        <source>Nauru</source>
        <context-group name="ctx">
          <context context-type="sourcefile">All country select list pull-downs</context>
        </context-group>
        <target>나우르</target>
      </trans-unit>
      <trans-unit id="NU">
        <source>Niue</source>
        <context-group name="ctx">
          <context context-type="sourcefile">All country select list pull-downs</context>
        </context-group>
        <target>니우에</target>
      </trans-unit>
      <trans-unit id="NZ">
        <source>New Zealand</source>
        <context-group name="ctx">
          <context context-type="sourcefile">All country select list pull-downs</context>
        </context-group>
        <target>뉴질랜드</target>
      </trans-unit>
      <trans-unit id="OM">
        <source>Oman</source>
        <context-group name="ctx">
          <context context-type="sourcefile">All country select list pull-downs</context>
        </context-group>
        <target>오만</target>
      </trans-unit>
      <trans-unit id="PA">
        <source>Panama</source>
        <context-group name="ctx">
          <context context-type="sourcefile">All country select list pull-downs</context>
        </context-group>
        <target>파나마</target>
      </trans-unit>
      <trans-unit id="PE">
        <source>Peru</source>
        <context-group name="ctx">
          <context context-type="sourcefile">All country select list pull-downs</context>
        </context-group>
        <target>페루</target>
      </trans-unit>
      <trans-unit id="PF">
        <source>French Polynesia</source>
        <context-group name="ctx">
          <context context-type="sourcefile">All country select list pull-downs</context>
        </context-group>
        <target>프랑스령 폴리네시아</target>
      </trans-unit>
      <trans-unit id="PG">
        <source>Papua New Guinea</source>
        <context-group name="ctx">
          <context context-type="sourcefile">All country select list pull-downs</context>
        </context-group>
        <target>파푸아 뉴기니</target>
      </trans-unit>
      <trans-unit id="PH">
        <source>Philippines</source>
        <context-group name="ctx">
          <context context-type="sourcefile">All country select list pull-downs</context>
        </context-group>
        <target>필리핀</target>
      </trans-unit>
      <trans-unit id="PK">
        <source>Pakistan</source>
        <context-group name="ctx">
          <context context-type="sourcefile">All country select list pull-downs</context>
        </context-group>
        <target>파키스탄</target>
      </trans-unit>
      <trans-unit id="PL">
        <source>Poland</source>
        <context-group name="ctx">
          <context context-type="sourcefile">All country select list pull-downs</context>
        </context-group>
        <target>폴란드</target>
      </trans-unit>
      <trans-unit id="PM">
        <source>Saint Pierre and Miquelon</source>
        <context-group name="ctx">
          <context context-type="sourcefile">All country select list pull-downs</context>
        </context-group>
        <target>세인트 피레 미켈론</target>
      </trans-unit>
      <trans-unit id="PN">
        <source>Pitcairn Island</source>
        <context-group name="ctx">
          <context context-type="sourcefile">All country select list pull-downs</context>
        </context-group>
        <target>피트카이른</target>
      </trans-unit>
      <trans-unit id="PR">
        <source>Puerto Rico</source>
        <context-group name="ctx">
          <context context-type="sourcefile">All country select list pull-downs</context>
        </context-group>
        <target>푸에르토리코</target>
      </trans-unit>
      <trans-unit id="PS">
        <source>Palestinian Territory, Occupied</source>
        <context-group name="ctx">
          <context context-type="sourcefile">All country select list pull-downs</context>
        </context-group>
        <target>팔레스타인 자치 구역 </target>
      </trans-unit>
      <trans-unit id="PT">
        <source>Portugal</source>
        <context-group name="ctx">
          <context context-type="sourcefile">All country select list pull-downs</context>
        </context-group>
        <target>포루투갈</target>
      </trans-unit>
      <trans-unit id="PW">
        <source>Palau</source>
        <context-group name="ctx">
          <context context-type="sourcefile">All country select list pull-downs</context>
        </context-group>
        <target>팔라우</target>
      </trans-unit>
      <trans-unit id="PY">
        <source>Paraguay</source>
        <context-group name="ctx">
          <context context-type="sourcefile">All country select list pull-downs</context>
        </context-group>
        <target>파라과이</target>
      </trans-unit>
      <trans-unit id="QA">
        <source>Qatar</source>
        <context-group name="ctx">
          <context context-type="sourcefile">All country select list pull-downs</context>
        </context-group>
        <target>카타르</target>
      </trans-unit>
      <trans-unit id="RE">
        <source>Reunion (French)</source>
        <context-group name="ctx">
          <context context-type="sourcefile">All country select list pull-downs</context>
        </context-group>
        <target>리유니온(프랑스)</target>
      </trans-unit>
      <trans-unit id="RS">
        <source>Serbia</source>
        <context-group name="ctx">
          <context context-type="sourcefile">All country select list pull-downs</context>
        </context-group>
        <target>세르비아  </target>
      </trans-unit>
      <trans-unit id="RO">
        <source>Romania</source>
        <context-group name="ctx">
          <context context-type="sourcefile">All country select list pull-downs</context>
        </context-group>
        <target>루마니아</target>
      </trans-unit>
      <trans-unit id="RU">
        <source>Russia</source>
        <context-group name="ctx">
          <context context-type="sourcefile">All country select list pull-downs</context>
        </context-group>
        <target>러시아</target>
      </trans-unit>
      <trans-unit id="RW">
        <source>Rwanda</source>
        <context-group name="ctx">
          <context context-type="sourcefile">All country select list pull-downs</context>
        </context-group>
        <target>르완다</target>
      </trans-unit>
      <trans-unit id="SA">
        <source>Saudi Arabia</source>
        <context-group name="ctx">
          <context context-type="sourcefile">All country select list pull-downs</context>
        </context-group>
        <target>사우디아라비아</target>
      </trans-unit>
      <trans-unit id="SB">
        <source>Solomon Islands</source>
        <context-group name="ctx">
          <context context-type="sourcefile">All country select list pull-downs</context>
        </context-group>
        <target>솔로몬 군도</target>
      </trans-unit>
      <trans-unit id="SC">
        <source>Seychelles</source>
        <context-group name="ctx">
          <context context-type="sourcefile">All country select list pull-downs</context>
        </context-group>
        <target>세이쉘</target>
      </trans-unit>
      <trans-unit id="SD">
        <source>Sudan</source>
        <context-group name="ctx">
          <context context-type="sourcefile">All country select list pull-downs</context>
        </context-group>
        <target>수단</target>
      </trans-unit>
      <trans-unit id="SE">
        <source>Sweden</source>
        <context-group name="ctx">
          <context context-type="sourcefile">All country select list pull-downs</context>
        </context-group>
        <target>스웨덴</target>
      </trans-unit>
      <trans-unit id="SG">
        <source>Singapore</source>
        <context-group name="ctx">
          <context context-type="sourcefile">All country select list pull-downs</context>
        </context-group>
        <target>싱가포르</target>
      </trans-unit>
      <trans-unit id="SH">
        <source>Saint Helena</source>
        <context-group name="ctx">
          <context context-type="sourcefile">All country select list pull-downs</context>
        </context-group>
        <target>세인트 헬레나</target>
      </trans-unit>
      <trans-unit id="SI">
        <source>Slovenia</source>
        <context-group name="ctx">
          <context context-type="sourcefile">All country select list pull-downs</context>
        </context-group>
        <target>슬로베니아</target>
      </trans-unit>
      <trans-unit id="SJ">
        <source>Svalbard and Jan Mayen Islands</source>
        <context-group name="ctx">
          <context context-type="sourcefile">All country select list pull-downs</context>
        </context-group>
        <target>스발비드 군도</target>
      </trans-unit>
      <trans-unit id="SK">
        <source>Slovakia</source>
        <context-group name="ctx">
          <context context-type="sourcefile">All country select list pull-downs</context>
        </context-group>
        <target>슬로바키아</target>
      </trans-unit>
      <trans-unit id="SL">
        <source>Sierra Leone</source>
        <context-group name="ctx">
          <context context-type="sourcefile">All country select list pull-downs</context>
        </context-group>
        <target>시에라 리온</target>
      </trans-unit>
      <trans-unit id="SM">
        <source>San Marino</source>
        <context-group name="ctx">
          <context context-type="sourcefile">All country select list pull-downs</context>
        </context-group>
        <target>산마리노</target>
      </trans-unit>
      <trans-unit id="SN">
        <source>Senegal</source>
        <context-group name="ctx">
          <context context-type="sourcefile">All country select list pull-downs</context>
        </context-group>
        <target>세네갈</target>
      </trans-unit>
      <trans-unit id="SO">
        <source>Somalia</source>
        <context-group name="ctx">
          <context context-type="sourcefile">All country select list pull-downs</context>
        </context-group>
        <target>소말리아</target>
      </trans-unit>
      <trans-unit id="SR">
        <source>Suriname</source>
        <context-group name="ctx">
          <context context-type="sourcefile">All country select list pull-downs</context>
        </context-group>
        <target>수리남</target>
      </trans-unit>
      <trans-unit id="SS">
        <source>South Sudan</source>
        <context-group name="ctx">
          <context context-type="sourcefile">All country select list pull-downs</context>
        </context-group>
      </trans-unit>
      <trans-unit id="ST">
        <source>Saint Tome (Sao Tome) and Principe</source>
        <context-group name="ctx">
          <context context-type="sourcefile">All country select list pull-downs</context>
        </context-group>
        <target>상토메 프린스페</target>
      </trans-unit>
      <trans-unit id="SV">
        <source>El Salvador</source>
        <context-group name="ctx">
          <context context-type="sourcefile">All country select list pull-downs</context>
        </context-group>
        <target>엘살바도르</target>
      </trans-unit>
      <trans-unit id="SX">
        <source>Sint Maarten</source>
        <context-group name="ctx">
          <context context-type="sourcefile">All country select list pull-downs</context>
        </context-group>
        <target>세인트마틴 섬</target>
      </trans-unit>
      <trans-unit id="SY">
        <source>Syria</source>
        <context-group name="ctx">
          <context context-type="sourcefile">All country select list pull-downs</context>
        </context-group>
        <target>시리아</target>
      </trans-unit>
      <trans-unit id="SZ">
        <source>Swaziland</source>
        <context-group name="ctx">
          <context context-type="sourcefile">All country select list pull-downs</context>
        </context-group>
        <target>스와질랜드</target>
      </trans-unit>
      <trans-unit id="TC">
        <source>Turks and Caicos Islands</source>
        <context-group name="ctx">
          <context context-type="sourcefile">All country select list pull-downs</context>
        </context-group>
        <target>투르크 &amp; 카이코스 군도</target>
      </trans-unit>
      <trans-unit id="TD">
        <source>Chad</source>
        <context-group name="ctx">
          <context context-type="sourcefile">All country select list pull-downs</context>
        </context-group>
        <target>차드</target>
      </trans-unit>
      <trans-unit id="TF">
        <source>French Southern Territories</source>
        <context-group name="ctx">
          <context context-type="sourcefile">All country select list pull-downs</context>
        </context-group>
        <target>프랑스령 남부 지역</target>
      </trans-unit>
      <trans-unit id="TG">
        <source>Togo</source>
        <context-group name="ctx">
          <context context-type="sourcefile">All country select list pull-downs</context>
        </context-group>
        <target>토고</target>
      </trans-unit>
      <trans-unit id="TH">
        <source>Thailand</source>
        <context-group name="ctx">
          <context context-type="sourcefile">All country select list pull-downs</context>
        </context-group>
        <target>태국</target>
      </trans-unit>
      <trans-unit id="TJ">
        <source>Tajikistan</source>
        <context-group name="ctx">
          <context context-type="sourcefile">All country select list pull-downs</context>
        </context-group>
        <target>타지키스탄</target>
      </trans-unit>
      <trans-unit id="TK">
        <source>Tokelau</source>
        <context-group name="ctx">
          <context context-type="sourcefile">All country select list pull-downs</context>
        </context-group>
        <target>토켈라우</target>
      </trans-unit>
      <trans-unit id="TL">
        <source>Timor-Leste</source>
        <context-group name="ctx">
          <context context-type="sourcefile">All country select list pull-downs</context>
        </context-group>
        <target>동티모르 </target>
      </trans-unit>
      <trans-unit id="TM">
        <source>Turkmenistan</source>
        <context-group name="ctx">
          <context context-type="sourcefile">All country select list pull-downs</context>
        </context-group>
        <target>투르크메니스탄</target>
      </trans-unit>
      <trans-unit id="TN">
        <source>Tunisia</source>
        <context-group name="ctx">
          <context context-type="sourcefile">All country select list pull-downs</context>
        </context-group>
        <target>튀니지</target>
      </trans-unit>
      <trans-unit id="TO">
        <source>Tonga</source>
        <context-group name="ctx">
          <context context-type="sourcefile">All country select list pull-downs</context>
        </context-group>
        <target>통가</target>
      </trans-unit>
      <trans-unit id="TP">
        <source>East Timor</source>
        <context-group name="ctx">
          <context context-type="sourcefile">All country select list pull-downs</context>
        </context-group>
        <target>동 티모르</target>
      </trans-unit>
      <trans-unit id="TR">
        <source>Turkey</source>
        <context-group name="ctx">
          <context context-type="sourcefile">All country select list pull-downs</context>
        </context-group>
        <target>터키</target>
      </trans-unit>
      <trans-unit id="TT">
        <source>Trinidad and Tobago</source>
        <context-group name="ctx">
          <context context-type="sourcefile">All country select list pull-downs</context>
        </context-group>
        <target>트리니다드 토바고</target>
      </trans-unit>
      <trans-unit id="TV">
        <source>Tuvalu</source>
        <context-group name="ctx">
          <context context-type="sourcefile">All country select list pull-downs</context>
        </context-group>
        <target>투발루</target>
      </trans-unit>
      <trans-unit id="TW">
        <source>Taiwan</source>
        <context-group name="ctx">
          <context context-type="sourcefile">All country select list pull-downs</context>
        </context-group>
        <target>대만</target>
      </trans-unit>
      <trans-unit id="TZ">
        <source>Tanzania</source>
        <context-group name="ctx">
          <context context-type="sourcefile">All country select list pull-downs</context>
        </context-group>
        <target>탄자니아</target>
      </trans-unit>
      <trans-unit id="UA">
        <source>Ukraine</source>
        <context-group name="ctx">
          <context context-type="sourcefile">All country select list pull-downs</context>
        </context-group>
        <target>우크라이나</target>
      </trans-unit>
      <trans-unit id="UG">
        <source>Uganda</source>
        <context-group name="ctx">
          <context context-type="sourcefile">All country select list pull-downs</context>
        </context-group>
        <target>우간다</target>
      </trans-unit>
      <trans-unit id="UM">
        <source>USA Minor Outlying Islands</source>
        <context-group name="ctx">
          <context context-type="sourcefile">All country select list pull-downs</context>
        </context-group>
        <target>미국 군소 외곽 제도 연합국</target>
      </trans-unit>
      <trans-unit id="US">
        <source>United States</source>
        <context-group name="ctx">
          <context context-type="sourcefile">All country select list pull-downs</context>
        </context-group>
        <target>미국</target>
      </trans-unit>
      <trans-unit id="UY">
        <source>Uruguay</source>
        <context-group name="ctx">
          <context context-type="sourcefile">All country select list pull-downs</context>
        </context-group>
        <target>우루과이</target>
      </trans-unit>
      <trans-unit id="UZ">
        <source>Uzbekistan</source>
        <context-group name="ctx">
          <context context-type="sourcefile">All country select list pull-downs</context>
        </context-group>
        <target>우즈베키스탄</target>
      </trans-unit>
      <trans-unit id="VA">
        <source>Vatican</source>
        <context-group name="ctx">
          <context context-type="sourcefile">All country select list pull-downs</context>
        </context-group>
        <target>바티칸</target>
      </trans-unit>
      <trans-unit id="VC">
        <source>Saint Vincent &amp; Grenadines</source>
        <context-group name="ctx">
          <context context-type="sourcefile">All country select list pull-downs</context>
        </context-group>
        <target>세인트 빈센트 그레나딘</target>
      </trans-unit>
      <trans-unit id="VE">
        <source>Venezuela</source>
        <context-group name="ctx">
          <context context-type="sourcefile">All country select list pull-downs</context>
        </context-group>
        <target>베네수엘라</target>
      </trans-unit>
      <trans-unit id="VG">
        <source>British Virgin Islands</source>
        <context-group name="ctx">
          <context context-type="sourcefile">All country select list pull-downs</context>
        </context-group>
        <target>영국령 버진 군도</target>
      </trans-unit>
      <trans-unit id="VI">
        <source>U.S. Virgin Islands</source>
        <context-group name="ctx">
          <context context-type="sourcefile">All country select list pull-downs</context>
        </context-group>
        <target>미국 버진 제도</target>
      </trans-unit>
      <trans-unit id="VN">
        <source>Vietnam</source>
        <context-group name="ctx">
          <context context-type="sourcefile">All country select list pull-downs</context>
        </context-group>
        <target>베트남</target>
      </trans-unit>
      <trans-unit id="VU">
        <source>Vanuatu</source>
        <context-group name="ctx">
          <context context-type="sourcefile">All country select list pull-downs</context>
        </context-group>
        <target>바누아투</target>
      </trans-unit>
      <trans-unit id="WF">
        <source>Wallis and Futuna Islands</source>
        <context-group name="ctx">
          <context context-type="sourcefile">All country select list pull-downs</context>
        </context-group>
        <target>월리스와 후투나 제도</target>
      </trans-unit>
      <trans-unit id="WS">
        <source>Samoa</source>
        <context-group name="ctx">
          <context context-type="sourcefile">All country select list pull-downs</context>
        </context-group>
        <target>사모아</target>
      </trans-unit>
      <trans-unit id="YE">
        <source>Yemen</source>
        <context-group name="ctx">
          <context context-type="sourcefile">All country select list pull-downs</context>
        </context-group>
        <target>예맨</target>
      </trans-unit>
      <trans-unit id="YT">
        <source>Mayotte</source>
        <context-group name="ctx">
          <context context-type="sourcefile">All country select list pull-downs</context>
        </context-group>
        <target>메요트</target>
      </trans-unit>
      <trans-unit id="YU">
        <source>Yugoslavia</source>
        <context-group name="ctx">
          <context context-type="sourcefile">All country select list pull-downs</context>
        </context-group>
        <target>유고슬라비아</target>
      </trans-unit>
      <trans-unit id="ZA">
        <source>South Africa</source>
        <context-group name="ctx">
          <context context-type="sourcefile">All country select list pull-downs</context>
        </context-group>
        <target>남아프리카</target>
      </trans-unit>
      <trans-unit id="ZM">
        <source>Zambia</source>
        <context-group name="ctx">
          <context context-type="sourcefile">All country select list pull-downs</context>
        </context-group>
        <target>잠비아</target>
      </trans-unit>
      <trans-unit id="ZR">
        <source>Zaire</source>
        <context-group name="ctx">
          <context context-type="sourcefile">All country select list pull-downs</context>
        </context-group>
        <target>자이레</target>
      </trans-unit>
      <trans-unit id="ZW">
        <source>Zimbabwe</source>
        <context-group name="ctx">
          <context context-type="sourcefile">All country select list pull-downs</context>
        </context-group>
        <target>짐바브웨</target>
      </trans-unit>
      <trans-unit id="listdisplay.csv">
        <source>Download CSV</source>
        <context-group name="ctx">
          <context context-type="sourcefile">All list pages that include a link to download list as CSV</context>
        </context-group>
        <target>CSV 다운로드</target>
      </trans-unit>
      <trans-unit id="listdisplay.sortyby">
        <source>Sort By This Column</source>
        <context-group name="ctx">
          <context context-type="sourcefile">All list pages that include a sortable column</context>
        </context-group>
        <target>이 행을 기준으로 순서 정렬하기</target>
      </trans-unit>
      <trans-unit id="method.createsuccess">
        <source>Notification Method '{0}' created.</source>
        <context-group name="ctx">
          <context context-type="sourcefile">com.redhat.rhn.frontend.action.monitoring.notification.AbstractMethodEditAction</context>
        </context-group>
        <target>통지 방식'{0}'이 만들어졌습니다.</target>
      </trans-unit>
      <trans-unit id="method.nametaken">
        <source>Notification Method with name '{0}' is already in use.  Please choose a different name.</source>
        <context-group name="ctx">
          <context context-type="sourcefile">com.redhat.rhn.frontend.action.monitoring.notification.AbstractMethodEditAction</context>
        </context-group>
        <target>{0} 통지 방식은 이미 사용 중입니다. 다른 프로파일 이름을 입력해주세요.</target>
      </trans-unit>
      <trans-unit id="Bootstrap Script">
        <source>Bootstrap Script</source>
        <context-group name="ctx">
          <context context-type="sourcefile">Navigation Menu</context>
        </context-group>
        <target>부트스트랩 스크립트</target>
      </trans-unit>
      <trans-unit id="Crash Details">
        <source>Crash Details</source>
        <context-group name="ctx">
          <context context-type="sourcefile">Navigation Menu</context>
        </context-group>
        <target>충돌 상세 정보</target>
      </trans-unit>
      <trans-unit id="Crash Files">
        <source>Crash Files</source>
        <context-group name="ctx">
          <context context-type="sourcefile">Navigation Menu</context>
        </context-group>
        <target>충돌 파일</target>
      </trans-unit>
      <trans-unit id="Crash Notes">
        <source>Crash Notes</source>
        <context-group name="ctx">
          <context context-type="sourcefile">Navigation Menu</context>
        </context-group>
        <target>충돌 알림</target>
      </trans-unit>
      <trans-unit id="Restart">
        <source>Restart</source>
        <context-group name="ctx">
          <context context-type="sourcefile">Navigation Menu</context>
        </context-group>
        <target>재시작</target>
      </trans-unit>
      <trans-unit id="message.firstusercreated">
        <source>You have created your first user for the @@PRODUCT_NAME@@ Service.  Additional configuration should be finalized by &lt;a href="/rhn/admin/config/GeneralConfig.do"&gt;&lt;strong&gt;clicking here&lt;/strong&gt;&lt;/a&gt;</source>
        <context-group name="ctx">
          <context context-type="sourcefile">Navigation Menu</context>
        </context-group>
        <target>@@PRODUCT_NAME@@ 서비스를 사용할 첫번째 사용자를 생성하셨습니다.&lt;a href=&quot;/rhn/admin/config/GeneralConfig.do&quot;&gt;&lt;strong&gt;이곳을 클릭하여&lt;/strong&gt;&lt;/a&gt; 나머지 추가 설정을 마치시기 바랍니다.  </target>
      </trans-unit>
      <trans-unit id="message.kerbuserlogged">
        <source>You've logged as externally authenticated &lt;strong&gt;{0}&lt;/strong&gt; user. To be able to login using this account with login and password, please set your password on &lt;a href="/rhn/account/UserDetails.do"&gt;&lt;strong&gt;{0} user page&lt;/strong&gt;&lt;/a&gt;.</source>
        <context-group name="ctx">
          <context context-type="sourcefile">Navigation Menu</context>
        </context-group>
      </trans-unit>
<<<<<<< HEAD
=======
      <trans-unit id="satellite.expired">
        <source>Your satellite certificate has expired. Please visit the following link for steps on how to request or generate a new certificate: &lt;a href="https://access.redhat.com/knowledge/tools/satcert"&gt;https://access.redhat.com/knowledge/tools/satcert&lt;/a&gt;</source>
        <context-group name="ctx">
          <context context-type="sourcefile">/rhn/Login.do</context>
        </context-group>
        <target>Satellite 인증서가 만료되었습니다. 새로운 인증서를 요청하거나 생성하는 방법에 대한 자세한 내용은 다음 링크를 통해 확인하십시오: &lt;a href=&quot;https://access.redhat.com/knowledge/tools/satcert&quot;&gt;https://access.redhat.com/knowledge/tools/satcert&lt;/a&gt;</target>
      </trans-unit>
      <trans-unit id="satellite.expired.restricted">
        <source>Your Satellite Certificate has expired. Your Satellite is on day {0} of {1} day restricted period and will soon stop functioning. Please visit the following url for steps on how to request or generate a new certificate: https://access.redhat.com/knowledge/tools/satcert</source>
        <context-group name="ctx">
          <context context-type="sourcefile">/rhn/Login.do</context>
        </context-group>
        <target>Satellite 인증서가 만료되었습니다. Satellite 서버는 {1}일 제한 기간 중 {0}일 째이며 곧 기능이 중지됩니다. 새 인증서를 요청하거나 생성하는 방법에 대한 자세한 내용은 다음 URL에서 참조하십시오: https://access.redhat.com/knowledge/tools/satcert</target>
      </trans-unit>
      <trans-unit id="satellite.graceperiod">
        <source>Your satellite certificate has expired. Please visit the following link for steps on how to request or generate a new certificate: &lt;a href="https://access.redhat.com/knowledge/tools/satcert"&gt;https://access.redhat.com/knowledge/tools/satcert&lt;/a&gt; Your satellite enters restricted period in {0} day(s).</source>
        <context-group name="ctx">
          <context context-type="sourcefile">/rhn/Login.do</context>
          <context context-type="sourcefile">/rhn/YourRhn.do</context>
        </context-group>
        <target>Satellite 인증서가 만료되었습니다. 새로운 인증서를 요청하거나 생성하는 방법에 대한 자세한 내용은 다음 링크를 통해 확인하십시오: &lt;a href=&quot;https://access.redhat.com/knowledge/tools/satcert&quot;&gt;https://access.redhat.com/knowledge/tools/satcert&lt;a&gt; Satellite 서버는 {0}일 제한됩니다.</target>
      </trans-unit>
      <trans-unit id="restricted.forbidden">
        <source>You are not allowed to perform this action until your Satellite Certificate is renewed. Your Satellite is on day {0} of the {1} restricted period and will soon stop functioning. Please visit the following url for steps on how to request or generate a new certificate: https://access.redhat.com/knowledge/tools/satcert</source>
        <context-group name="ctx">
          <context context-type="sourcefile">/rhn/Login.do</context>
        </context-group>
        <target>사용하는 Satellite 인증서가 갱신될 때 까지 이 동작을 수행할 수 없습니다. Satellite 서버는 {1}일 제한 기간 중 {0}일 째이며 곧 기능이 중지됩니다. 새 인증서를 요청하거나 생성하는 방법에 대한 자세한 내용은 다음 URL에서 참조하십시오: https://access.redhat.com/knowledge/tools/satcert</target>
      </trans-unit>
      <trans-unit id="certificate.config.error.nocert">
        <source>No certificate found.  Please select a local certificate file or paste contents into the form.</source>
        <context-group name="ctx">
          <context context-type="sourcefile">/rhn/admin/config/CertificateConfig.do</context>
        </context-group>
        <target>인증서를 찾지 못했습니다. 로컬 인증서 파일을 선택하시거나 양식에 인증서 내용을 복사하여 붙이시기 바랍니다.</target>
      </trans-unit>
      <trans-unit id="certificate.config.success">
        <source>Certificate uploaded.  @@PRODUCT_NAME@@ has been re-activated.</source>
        <context-group name="ctx">
          <context context-type="sourcefile">/rhn/admin/config/CertificateConfig.do</context>
        </context-group>
        <target>인증서를 업로드하였습니다.  @@PRODUCT_NAME@@가 다시 활성화되었습니다.  </target>
      </trans-unit>
      <trans-unit id="certificate.config.error.10">
        <source>Could not parse certificate file, see log file for more details.</source>
        <context-group name="ctx">
          <context context-type="sourcefile">/rhn/admin/config/CertificateConfig.do</context>
        </context-group>
        <target>인증서 파일을 구문 분석하지 못했습니다</target>
      </trans-unit>
      <trans-unit id="certificate.config.error.11">
        <source>Certificate expired</source>
        <context-group name="ctx">
          <context context-type="sourcefile">/rhn/admin/config/CertificateConfig.do</context>
        </context-group>
        <target>만료된 인증서</target>
      </trans-unit>
      <trans-unit id="certificate.config.error.12">
        <source>Unknown @@PRODUCT_NAME@@ version, see log file for more details.</source>
        <context-group name="ctx">
          <context context-type="sourcefile">/rhn/admin/config/CertificateConfig.do</context>
        </context-group>
        <target>알 수 없는 @@PRODUCT_NAME@@ 버전  </target>
      </trans-unit>
      <trans-unit id="certificate.config.error.20">
        <source>Remote activation failure, see log file for more details.</source>
        <context-group name="ctx">
          <context context-type="sourcefile">/rhn/admin/config/CertificateConfig.do</context>
        </context-group>
        <target>원격 활성화 실패</target>
      </trans-unit>
      <trans-unit id="certificate.config.error.30">
        <source>Local activation failure, see log file for more details.</source>
        <context-group name="ctx">
          <context context-type="sourcefile">/rhn/admin/config/CertificateConfig.do</context>
        </context-group>
        <target>로컬 활성화 실패, 보다 자세한 내용은 로그 파일을 참조하십시오.</target>
      </trans-unit>
      <trans-unit id="certificate.config.error.40">
        <source>Channel population failure, see log file for more details.</source>
        <context-group name="ctx">
          <context context-type="sourcefile">/rhn/admin/config/CertificateConfig.do</context>
        </context-group>
        <target>채널 채우기 실패</target>
      </trans-unit>
      <trans-unit id="certificate.config.error.80">
        <source>No management entitlements remaining</source>
        <context-group name="ctx">
          <context context-type="sourcefile">/rhn/admin/config/CertificateConfig.do</context>
        </context-group>
        <target>관리 인타이틀먼트가 남아있지 않음</target>
      </trans-unit>
      <trans-unit id="certificate.config.error.82">
        <source>@@PRODUCT_NAME@@ channel not found</source>
        <context-group name="ctx">
          <context context-type="sourcefile">/rhn/admin/config/CertificateConfig.do</context>
        </context-group>
        <target>@@PRODUCT_NAME@@ 채널을 찾을 수 없음  </target>
      </trans-unit>
      <trans-unit id="certificate.config.error.83">
        <source>No @@PRODUCT_NAME@@ channel entitlements remaining</source>
        <context-group name="ctx">
          <context context-type="sourcefile">/rhn/admin/config/CertificateConfig.do</context>
        </context-group>
        <target>@@PRODUCT_NAME@@ 채널 인타이틀먼트가 남아있지 않음 </target>
      </trans-unit>
      <trans-unit id="certificate.config.error.84">
        <source>Invalid @@PRODUCT_NAME@@ certificate</source>
        <context-group name="ctx">
          <context context-type="sourcefile">/rhn/admin/config/CertificateConfig.do</context>
        </context-group>
        <target>잘못된 @@PRODUCT_NAME@@ 인증서  </target>
      </trans-unit>
      <trans-unit id="certificate.config.error.85">
        <source>Unknown activation error, see log file for more details.</source>
        <context-group name="ctx">
          <context context-type="sourcefile">/rhn/admin/config/CertificateConfig.do</context>
        </context-group>
        <target>알 수 없는 활성화 오류, 보다 자세한 내용은 로그 파일을 참조하십시오.</target>
      </trans-unit>
      <trans-unit id="certificate.config.error.86">
        <source>@@PRODUCT_NAME@@ has no base channel on parent server</source>
        <context-group name="ctx">
          <context context-type="sourcefile">/rhn/admin/config/CertificateConfig.do</context>
        </context-group>
        <target>@@PRODUCT_NAME@@는 부모 서버에 아무런 기본 채널도 갖지 않음  </target>
      </trans-unit>
      <trans-unit id="certificate.config.error.87">
        <source>No @@PRODUCT_NAME@@ channel available for this version</source>
        <context-group name="ctx">
          <context context-type="sourcefile">/rhn/admin/config/CertificateConfig.do</context>
        </context-group>
        <target>이 버전에는 @@PRODUCT_NAME@@ 채널을 사용할 수 없음 </target>
      </trans-unit>
      <trans-unit id="certificate.config.error.127">
        <source>Unhandled error, see log file for more details.</source>
        <context-group name="ctx">
          <context context-type="sourcefile">/rhn/admin/config/CertificateConfig.do</context>
        </context-group>
        <target>처리할 수 없는 오류, 보다 자세한 내용은 로그 파일을 참조하십시오.</target>
      </trans-unit>
>>>>>>> 2d33a750
      <trans-unit id="hostname">
        <source>@@PRODUCT_NAME@@ server hostname</source>
        <context-group name="ctx">
          <context context-type="sourcefile">/rhn/admin/config/BootstrapConfig.do</context>
        </context-group>
        <target>@@PRODUCT_NAME@@ 서버 호스트 이름 </target>
      </trans-unit>
      <trans-unit id="bootstrap.config.error.10">
        <source>A script with that name already exists</source>
        <context-group name="ctx">
          <context context-type="sourcefile">/rhn/admin/config/CertificateConfig.do</context>
        </context-group>
        <target>같은 이름을 가진 스크립트가 이미 존재합니다</target>
      </trans-unit>
      <trans-unit id="bootstrap.config.error.11">
        <source>Invalid script name</source>
        <context-group name="ctx">
          <context context-type="sourcefile">/rhn/admin/config/CertificateConfig.do</context>
        </context-group>
        <target>부적절한 스크립트 이름</target>
      </trans-unit>
      <trans-unit id="bootstrap.config.error.12">
        <source>Invalid arguments</source>
        <context-group name="ctx">
          <context context-type="sourcefile">/rhn/admin/config/CertificateConfig.do</context>
        </context-group>
        <target>부적절한 인수</target>
      </trans-unit>
      <trans-unit id="bootstrap.config.error.13">
        <source>Could not parse httpd proxy URL</source>
        <context-group name="ctx">
          <context context-type="sourcefile">/rhn/admin/config/CertificateConfig.do</context>
        </context-group>
        <target>httpd proxy URL을 구문 분석하지 못했습니다</target>
      </trans-unit>
      <trans-unit id="bootstrap.config.error.14">
        <source>Cannot find pub tree</source>
        <context-group name="ctx">
          <context context-type="sourcefile">/rhn/admin/config/CertificateConfig.do</context>
        </context-group>
        <target>pub 트리를 찾지 못했습니다</target>
      </trans-unit>
      <trans-unit id="bootstrap.config.error.15">
        <source>The hostname was not valid</source>
        <context-group name="ctx">
          <context context-type="sourcefile">/rhn/admin/config/CertificateConfig.do</context>
          <context context-type="sourcefile">/rhn/admin/config/GeneralConfig</context>
        </context-group>
        <target>유효한 호스트명이 아닙니다</target>
      </trans-unit>
      <trans-unit id="bootstrap.config.error.16">
        <source>Could not find the CA certificate</source>
        <context-group name="ctx">
          <context context-type="sourcefile">/rhn/admin/config/CertificateConfig.do</context>
        </context-group>
        <target>CA 인증서를 찾지 못했습니다</target>
      </trans-unit>
      <trans-unit id="bootstrap.config.error.17">
        <source>Could not find GPG key</source>
        <context-group name="ctx">
          <context context-type="sourcefile">/rhn/admin/config/CertificateConfig.do</context>
        </context-group>
        <target>GPG 키를 찾지 못했습니다</target>
      </trans-unit>
      <trans-unit id="bootstrap.config.error.127">
        <source>Unhandled error</source>
        <context-group name="ctx">
          <context context-type="sourcefile">/rhn/admin/config/CertificateConfig.do</context>
        </context-group>
        <target>처리할 수 없는 오류</target>
      </trans-unit>
      <trans-unit id="bootstrap.config.success">
        <source>Bootstrap script successfully generated.  You can access it &lt;a href="{0}/pub/bootstrap/"&gt;{0}/pub/bootstrap/&lt;/a&gt;</source>
        <context-group name="ctx">
          <context context-type="sourcefile">/rhn/admin/config/CertificateConfig.do</context>
        </context-group>
        <target>부트스트랩 스크립트가 성공적으로 생성되었습니다. 부트스트랩 스크립트를 &lt;a href=&quot;{0}/pub/bootstrap/&quot;&gt;{0}/pub/bootstrap/&lt;/a&gt;에서 찾으실 수 있습니다</target>
      </trans-unit>
      <trans-unit id="restart.config.error">
        <source>There was an error restarting the satellite.  It can be manually restarted from the console by issuing the command: /usr/sbin/service rhn-satellite restart.  Please contact support for more information.</source>
        <context-group name="ctx">
          <context context-type="sourcefile">/rhn/admin/config/Restart.do</context>
        </context-group>
        <target>satellite를 재시작하는데 오류가 발생하였습니다. 콘솔에서 /usr/sbin/service rhn-satellite restart 명령을 입력하여 재시작시킬 수 있습니다. 보다 자세한 정보는 지원팀에게 문의하시기 바랍니다.</target>
      </trans-unit>
      <trans-unit id="config.storeconfig.error">
        <source>An error occurred and your satellite configuration changes could not be stored. Please contact support for more information</source>
        <context-group name="ctx">
          <context context-type="sourcefile">/rhn/admin/config/GeneralConfig.do</context>
        </context-group>
        <target>오류가 발생하여 Satellite 설정 변경 사항이 저장되지 않았습니다.  보다 자세한 정보는 지원팀에 문의하시기 바랍니다.</target>
      </trans-unit>
      <trans-unit id="restart.config.success">
        <source>@@PRODUCT_NAME@@ restarting.  If this page has not refreshed in 5 minutes please click &lt;a href="/rhn/YourRhn.do"&gt;here&lt;/a&gt; to try manually. </source>
        <context-group name="ctx">
          <context context-type="sourcefile">/rhn/admin/config/Restart.do</context>
        </context-group>
        <target>@@PRODUCT_NAME@@를 다시 시작하고 있습니다.  5 분 안에 이 페이지가 새로 고침되지 않을 경우, &lt;a href=&quot;/rhn/YourRhn.do&quot;&gt;여기&lt;/a&gt;를 클릭하여 수동으로 시도해 봅니다.        </target>
      </trans-unit>
      <trans-unit id="restart.config.norestart">
        <source>Please confirm you want to restart the @@PRODUCT_NAME@@ by checking the box in the form below.</source>
        <context-group name="ctx">
          <context context-type="sourcefile">/rhn/admin/config/Restart.do</context>
        </context-group>
        <target>아래 양식에서 @@PRODUCT_NAME@@를 재시작하도록 박스에 체크하시기 바랍니다. </target>
      </trans-unit>
      <trans-unit id="restart.config.restarted">
        <source>@@PRODUCT_NAME@@ has been restarted.</source>
        <context-group name="ctx">
          <context context-type="sourcefile">/rhn/admin/config/Restart.do</context>
        </context-group>
        <target>@@PRODUCT_NAME@@가 다시 시작되었습니다.        </target>
      </trans-unit>
      <trans-unit id="scout.default.name">
        <source>@@PRODUCT_NAME@@ Monitoring Scout</source>
        <context-group name="ctx">
          <context context-type="sourcefile">/rhn/admin/config/Restart.do</context>
        </context-group>
        <target>@@PRODUCT_NAME@@ Monitoring 스카웃      </target>
      </trans-unit>
      <trans-unit id="Panic Destination">
        <source>Panic Destination</source>
        <context-group name="ctx">
          <context context-type="sourcefile">Name of Monitoring Notification Method that is created during setup/install process.</context>
        </context-group>
        <target>패닉 목적지</target>
      </trans-unit>
      <trans-unit id="crypto.key.gpg">
        <source>GPG</source>
        <context-group name="ctx">
          <context context-type="sourcefile">/rhn/keys/CryptoKeysCreate.do</context>
        </context-group>
        <target>GPG</target>
      </trans-unit>
      <trans-unit id="crypto.key.ssl">
        <source>SSL</source>
        <context-group name="ctx">
          <context context-type="sourcefile">/rhn/keys/CryptoKeysCreate.do</context>
        </context-group>
        <target>SSL</target>
      </trans-unit>
      <trans-unit id="crypto.key.nokey">
        <source>No GPL/SSL key content was provided.</source>
        <context-group name="ctx">
          <context context-type="sourcefile">/rhn/keys/CryptoKeysCreate.do</context>
        </context-group>
      </trans-unit>
      <trans-unit id="crypto.key.success">
        <source>Key updated.</source>
        <context-group name="ctx">
          <context context-type="sourcefile">/rhn/keys/CryptoKeysCreate.do</context>
        </context-group>
        <target>키가 업데이트되었습니다.</target>
      </trans-unit>
      <trans-unit id="cryptokey.delete.success">
        <source>Key deleted successfully.</source>
        <context-group name="ctx">
          <context context-type="sourcefile">/rhn/keys/CryptoKeyDelete</context>
        </context-group>
        <target>키가 성공적으로 삭제되었습니다.</target>
      </trans-unit>
      <trans-unit id="crypto.key.descinuse">
        <source>This description is already in use.  Please type a new description for this key.</source>
        <context-group name="ctx">
          <context context-type="sourcefile">/rhn/keys/CryptoKeysCreate.do</context>
        </context-group>
        <target>이 정보는 이미 사용중입니다.  이 키에 대한 새로운 정보를 입력해주십시오.</target>
      </trans-unit>
      <trans-unit id="label">
        <source>Label</source>
        <context-group name="ctx">
          <context context-type="sourcefile">/rhn/kickstart/KickstartDetailsEdit.do</context>
        </context-group>
        <target>레이블</target>
      </trans-unit>
      <trans-unit id="emptyselectionerror">
        <source>There was no selection. Please make your selection and try again.</source>
        <context-group name="ctx">
          <context context-type="sourcefile">/rhn/monitoring/config/PreservationList.do</context>
        </context-group>
        <target>선택하신 것이 아무것도 없습니다. 먼저 선택하시고 다시 시도해주시기 바랍니다.</target>
      </trans-unit>
      <trans-unit id="nocripterror">
        <source>Please enable Javascript or use a Javascript enabled browser before proceeding with this action.</source>
        <context-group name="ctx">
          <context context-type="sourcefile">/rhn/monitoring/config/PreservationList.do</context>
        </context-group>
        <target>이 작업을 실행하기 전 자바 스크립트 기능을 활성화시키거나 활성화된 자바 스크립트 브라우저를 사용하시기 바랍니다.</target>
      </trans-unit>
      <trans-unit id="root_confirm_passwds.mismatch">
        <source>The two passwords are not the same.</source>
        <context-group name="ctx">
          <context context-type="sourcefile">/rhn/kickstart/KickstartDetailsEdit.do</context>
        </context-group>
        <target>두개의 암호는 서로 같지 않습니다.</target>
      </trans-unit>
      <trans-unit id="preservation.key.success">
        <source>File Preservation list updated.</source>
        <context-group name="ctx">
          <context context-type="sourcefile">/rhn/systems/provisioning/preservation/PreservationListCreate.do</context>
        </context-group>
        <target>파일 보관 목록이 업데이트되었습니다.  </target>
      </trans-unit>
      <trans-unit id="preservation.key.labelexists">
        <source>File Preservation label already exists. Please choose a unique File Preservation label. </source>
        <context-group name="ctx">
          <context context-type="sourcefile">/rhn/systems/provisioning/preservation/PreservationListCreate.do</context>
        </context-group>
        <target>파일 보관 레이블이 이미 존재합니다. 다른 레이블을 선택해주십시오. </target>
      </trans-unit>
      <trans-unit id="filelists.jsp.selectafilelist">
        <source>No File List(s) selected.</source>
        <context-group name="ctx">
          <context context-type="sourcefile">/rhn/monitoring/config/PreservationList.do</context>
        </context-group>
        <target>파일 목록은 선택되지 않았습니다.</target>
      </trans-unit>
      <trans-unit id="kickstart_activation_keys.added">
        <source>{0} Activation Key(s) added.</source>
        <context-group name="ctx">
          <context context-type="sourcefile">/rhn/kickstart/ActivationKeys.do</context>
        </context-group>
        <target>{0} 개의 활성키가 추가되었습니다.</target>
      </trans-unit>
      <trans-unit id="kickstart_activation_keys.removed">
        <source>{0} Activation Key(s) removed.</source>
        <context-group name="ctx">
          <context context-type="sourcefile">/rhn/kickstart/ActivationKeys.do</context>
        </context-group>
        <target>{0} 개의 활성키가 삭제되었습니다.</target>
      </trans-unit>
      <trans-unit id="file_lists.removed">
        <source>{0} File Preservation List(s) removed.</source>
        <context-group name="ctx">
          <context context-type="sourcefile">/rhn/kickstart/FilePreservationLists.do</context>
        </context-group>
        <target>{0} 파일 보관 목록이 삭제되었습니다.  </target>
      </trans-unit>
      <trans-unit id="file_lists.added">
        <source>{0} File Preservation List(s) added.</source>
        <context-group name="ctx">
          <context context-type="sourcefile">/rhn/kickstart/FilePreservationLists.do</context>
        </context-group>
        <target>{0} 파일 보관 목록이 추가되었습니다. </target>
      </trans-unit>
      <trans-unit id="taskomatic.msg.awolservers">
        <source>Systems Not Checking In:
-------------------------
The following systems recently stopped checking in with @@PRODUCT_NAME@@:

{0}


Please note that inactive systems cannot receive any updates.

Follow this url to see the full list of inactive systems:
{1}</source>
        <context-group name="ctx">
          <context context-type="sourcefile">/rhn/keys/CryptoKeysCreate.do</context>
        </context-group>
        <target>체크인하지 않은 시스템:
-------------------------
다음의 시스템들은 최근 @@PRODUCT_NAME@@:에 체크인하지 않고 있습니다:

{0}


비활성화된 시스템은 아무런 업데이트도 받지 못하게됩니다.

비활성화된 시스템 전체 목록을 보시려면 다음 URL을 클릭하십시오:
{1}</target>
      </trans-unit>
      <trans-unit id="taskomatic.daily.sid">
        <source>System Id</source>
        <context-group name="ctx">
          <context context-type="sourcefile">Daily Summary Email</context>
        </context-group>
        <target>시스템 Id</target>
      </trans-unit>
      <trans-unit id="taskomatic.daily.systemname">
        <source>System Name</source>
        <context-group name="ctx">
          <context context-type="sourcefile">Daily Summary Email</context>
        </context-group>
        <target>시스템명</target>
      </trans-unit>
      <trans-unit id="taskomatic.daily.checkin">
        <source>Last Checkin</source>
        <context-group name="ctx">
          <context context-type="sourcefile">Daily Summary Email</context>
        </context-group>
        <target>마지막 시스템 체크인:</target>
      </trans-unit>
      <trans-unit id="taskomatic.daily.errata">
        <source>Errata Synopses:</source>
        <context-group name="ctx">
          <context context-type="sourcefile">Daily Summary Email</context>
        </context-group>
        <target>에라타 기본 설명:이</target>
      </trans-unit>
      <trans-unit id="kickstart.software.success">
        <source>Kickstart Operating System selection successfully updated.</source>
        <context-group name="ctx">
          <context context-type="sourcefile">/rhn/kickstart/KickstartSoftwareEdit.do</context>
        </context-group>
        <target>킥스타트 운영 체제 선택이 성공적으로 업데이트되었습니다.</target>
      </trans-unit>
      <trans-unit id="kickstart.software.notree">
        <source>The specified base channel and kickstart tree was not found.</source>
        <context-group name="ctx">
          <context context-type="sourcefile">/rhn/kickstart/KickstartSoftwareEdit.do</context>
        </context-group>
        <target>지정된 기본 채널과 킥스타트 트리를 찾을 수 없습니다.</target>
      </trans-unit>
      <trans-unit id="kickstart.software.changeencryption">
        <source>This kickstart profile uses a different type of encryption by default than the root password is currently using. You must reset the root password to encrypt it with the new method.</source>
        <context-group name="ctx">
          <context context-type="sourcefile">/rhn/kickstart/KickstartSoftwareEdit.do</context>
        </context-group>
      </trans-unit>
      <trans-unit id="gpgssl_keys.added">
        <source>{0} Key(s) added.</source>
        <context-group name="ctx">
          <context context-type="sourcefile">/rhn/kickstart/KickstartCryptoKeysList.do</context>
        </context-group>
        <target>{0} 개의 키가 추가되었습니다.</target>
      </trans-unit>
      <trans-unit id="gpgssl_keys.removed">
        <source>{0} Key(s) removed.</source>
        <context-group name="ctx">
          <context context-type="sourcefile">/rhn/kickstart/KickstartCryptoKeysList.do</context>
        </context-group>
        <target>{0} 개의 키가 삭제되었습니다.</target>
      </trans-unit>
      <trans-unit id="kickstart.script.success">
        <source>Kickstart Script successfully updated.</source>
        <context-group name="ctx">
          <context context-type="sourcefile">/rhn/kickstart/KickstartScriptEdit.do</context>
        </context-group>
        <target>킥스타트 스크립트가 성공적으로 업데이트되었습니다.</target>
      </trans-unit>
      <trans-unit id="language">
        <source>Language</source>
        <context-group name="ctx">
          <context context-type="sourcefile">/rhn/kickstart/KickstartPreEdit.do</context>
        </context-group>
        <target>언어</target>
      </trans-unit>
      <trans-unit id="contents">
        <source>Script Contents</source>
        <context-group name="ctx">
          <context context-type="sourcefile">/rhn/kickstart/KickstartScriptEdit.do</context>
        </context-group>
        <target>스크립트 내용</target>
      </trans-unit>
      <trans-unit id="script_name">
        <source>Script Name</source>
        <context-group name="ctx">
          <context context-type="sourcefile">/rhn/kickstart/KickstartScriptEdit.do</context>
        </context-group>
        <target>스크립트 이름 </target>
      </trans-unit>
      <trans-unit id="kickstart.script.pre">
        <source>Pre Script</source>
        <context-group name="ctx">
          <context context-type="sourcefile">/rhn/kickstart/KickstartScriptEdit.do</context>
        </context-group>
        <target>프리(Pre) 스크립트</target>
      </trans-unit>
      <trans-unit id="kickstart.script.post">
        <source>Post Script</source>
        <context-group name="ctx">
          <context context-type="sourcefile">/rhn/kickstart/KickstartScriptEdit.do</context>
        </context-group>
        <target>포스트(post) 스크립트</target>
      </trans-unit>
      <trans-unit id="kickstart.script.order.fakename">
        <source>Registration and server actions</source>
        <context-group name="ctx">
          <context context-type="sourcefile">/rhn/kickstart/Scripts.do</context>
        </context-group>
      </trans-unit>
      <trans-unit id="kickstart.script.order.fakeinterpreter">
        <source>Not Applicable</source>
        <context-group name="ctx">
          <context context-type="sourcefile">/rhn/kickstart/Scripts.do</context>
        </context-group>
        <target>해당 없음</target>
      </trans-unit>
      <trans-unit id="kickstart.script.order.success">
        <source>Kickstart Script order was successfully updated.</source>
        <context-group name="ctx">
          <context context-type="sourcefile">/rhn/kickstart/Scripts.do</context>
        </context-group>
        <target>킥스타트 스크립트 순서가 성공적으로 업데이트되었습니다.</target>
      </trans-unit>
      <trans-unit id="listdisplaytag.viewall">
        <source>View All</source>
        <context-group name="ctx">
          <context context-type="sourcefile">/rhn/users/ActiveList.do</context>
        </context-group>
        <target>전체 보기</target>
      </trans-unit>
      <trans-unit id="kickstart.troubleshooting.success">
        <source>Kickstart options updated.</source>
        <context-group name="ctx">
          <context context-type="sourcefile">/rhn/kickstart/Troubleshooting.do</context>
        </context-group>
        <target>킥스타트 옵션이 업데이트되었습니다.</target>
      </trans-unit>
      <trans-unit id="tree.delete.success">
        <source>Kickstart Distribution deleted successfully.</source>
        <context-group name="ctx">
          <context context-type="sourcefile">/rhn/kickstart/Troubleshooting.do</context>
        </context-group>
        <target>킥스타트 배포판이 성공적으로 삭제되었습니다.</target>
      </trans-unit>
      <trans-unit id="tree.edit.invalid_tree">
        <source>Kickstart distributions is invalid due wrong or non existent base path to the kernel or initrd image. To make your custom distribution valid please select the distribution and modify its base path appropriately.</source>
        <context-group name="ctx">
          <context context-type="sourcefile">/rhn/kickstart/TreeEdit.do</context>
        </context-group>
        <target>킥스타트 배포판은 커널이나 initrd 이미지로의 기본 경로가 잘못되었거나 경로가 존재하지 않기 때문에 유효하지 않습니다. 사용자 지정 배포판을 사용하려면 배포판을 선택하고 기본 경로를 적절하게 변경하십시오.</target>
      </trans-unit>
      <trans-unit id="kickstart.troubleshooting.validation.kernelparams.too_long">
        <source>Extra kernel parameters can be no longer than 128 characters.</source>
        <context-group name="ctx">
          <context context-type="sourcefile">/rhn/kickstart/Troubleshooting.do</context>
        </context-group>
        <target>추가 커널 변수는 128 자를 넘을 수 없습니다.</target>
      </trans-unit>
      <trans-unit id="kickstart.locale.success">
        <source>Kickstart locale options updated.</source>
        <context-group name="ctx">
          <context context-type="sourcefile">/rhn/kickstart/Locale.do</context>
        </context-group>
        <target>킥스타트 로케일 옵션이 업데이트되었습니다.</target>
      </trans-unit>
      <trans-unit id="kickstart.locale.validation.timezone.invalid">
        <source>Invalid timezone.</source>
        <context-group name="ctx">
          <context context-type="sourcefile">/rhn/kickstart/Locale.do</context>
        </context-group>
        <target>부적절한 시간대.</target>
      </trans-unit>
      <trans-unit id="kickstart.script.delete">
        <source>Kickstart Script Deleted.</source>
        <context-group name="ctx">
          <context context-type="sourcefile">/rhn/kickstart/KickstartScriptDelete.do</context>
        </context-group>
        <target>킥스타트 스크립트가 삭제되었습니다.</target>
      </trans-unit>
      <trans-unit id="kickstart.clone.success">
        <source>Kickstart cloned successfully.  You are now editing the cloned Kickstart.</source>
        <context-group name="ctx">
          <context context-type="sourcefile">/rhn/kickstart/KickstartClone.do</context>
        </context-group>
        <target>킥스타트가 성공적으로 복제되었습니다.  지금 복제된 킥스타트를 편집하고 계십니다.</target>
      </trans-unit>
      <trans-unit id="kickstart.session_cancel.success">
        <source>Kickstart canceled.</source>
        <context-group name="ctx">
          <context context-type="sourcefile">/rhn/kickstart/KickstartClone.do</context>
        </context-group>
        <target>킥스타트 취소되었습니다.</target>
      </trans-unit>
      <trans-unit id="kickstart.session.user_canceled">
        <source>Kickstart canceled by user: {0}</source>
        <context-group name="ctx">
          <context context-type="sourcefile">/rhn/kickstart/KickstartSessionCancel.do</context>
        </context-group>
        <target>킥스타트 다음 사용자에 의해 취소되었습니다: {0}</target>
      </trans-unit>
      <trans-unit id="kickstart.schedule.success">
        <source>System Kickstart scheduled for {0}</source>
        <context-group name="ctx">
          <context context-type="sourcefile">/rhn/kickstart/ScheduleKickstart.do</context>
        </context-group>
        <target>{0}을 위해 예정된 시스템 킥스타트</target>
      </trans-unit>
      <trans-unit id="kickstart.schedule.cobblercreate">
        <source>System record created for {0} in Cobbler.  This will allow you to kickstart this system using the {1} profile from {0}'s terminal with the usage of the 'koan' command.</source>
        <context-group name="ctx">
          <context context-type="sourcefile">/rhn/kickstart/ScheduleKickstart.do</context>
        </context-group>
        <target>Cobbler에서 (0)에 대한 시스템 기록을 만들었습니다. 이는 'koan' 명령과 함께 {0} 터미널에서 {1} 프로파일을 사용하여 이 시스템을 킥스타트 설치하게 합니다.  </target>
      </trans-unit>
      <trans-unit id="kickstart.cobbler.schedule.success">
        <source>System Kickstart scheduled for {0}. Please check the system console for status information.</source>
        <context-group name="ctx">
          <context context-type="sourcefile">/rhn/kickstart/ScheduleKickstart.do</context>
        </context-group>
        <target>{0}에 대한 시스템 킥스타트가 스케줄되었습니다. 시스템 콘솔에서 상태 정보를 확인하십시오.       </target>
      </trans-unit>
      <trans-unit id="kickstart.schedule.noprofiles">
        <source>No profiles found that are compatible with this System.  Either you haven't created any Kickstart Profiles or this system does not have a Base Channel.</source>
        <context-group name="ctx">
          <context context-type="sourcefile">/rhn/kickstart/ScheduleKickstart.do</context>
        </context-group>
        <target>이 시스템과 호환되는 프로파일을 찾을 수 없습니다. 킥스타트 프로파일을 생성하지 않으셨거나 기본 채널이 시스템에서 존재하지 않습니다.</target>
      </trans-unit>
      <trans-unit id="kickstart.schedule.nobasechannel">
        <source>System {0} cannot be kickstarted because it does not have a base channel.</source>
        <context-group name="ctx">
          <context context-type="sourcefile">/rhn/kickstart/ScheduleKickstart.do</context>
        </context-group>
        <target>시스템 {0} 은 기본 채널이 없기 때문에 킥스타트할 수 없습니다.</target>
      </trans-unit>
      <trans-unit id="kickstart.schedule.nosuchdevice">
        <source>System {0} cannot be kickstarted because it does not have a {1} network device.</source>
        <context-group name="ctx">
          <context context-type="sourcefile">/rhn/kickstart/ScheduleKickstart.do</context>
        </context-group>
        <target>시스템 {0} 에는 {1} 네트워크 장치가 없기 때문에 킥스타트할 수 없습니다. </target>
      </trans-unit>
      <trans-unit id="kickstart.schedule.nopackage">
        <source>Could not find the needed @@PRODUCT_NAME@@ provisioning packages given this system's current base channel and desired target channel: {0}</source>
        <context-group name="ctx">
          <context context-type="sourcefile">/rhn/kickstart/ScheduleKickstart.do</context>
        </context-group>
        <target>이 시스템의 현재 기본 채널에 주어지며 목표(target) 채널로 요구되는 필요한 @@PRODUCT_NAME@@ 프로비저닝 패키지를 찾을 수 없습니다: {0} </target>
      </trans-unit>
      <trans-unit id="kickstart.schedule.cantsubscribe">
        <source>You have no remaining subscriptions to the @@PRODUCT_NAME@@ provisioning channel for this system's current base channel.</source>
        <context-group name="ctx">
          <context context-type="sourcefile">/rhn/kickstart/ScheduleKickstart.do</context>
        </context-group>
        <target>현재 이 시스템의 기본 채널에 대해 @@PRODUCT_NAME@@ 프로비저닝 채널에 남아있는 서브스크립션이 없습니다.  </target>
      </trans-unit>
      <trans-unit id="kickstart.schedule.cantsubscribe.channel">
        <source>You have no remaining subscriptions to the channel {0} for this system's current base channel.</source>
        <context-group name="ctx">
          <context context-type="sourcefile">/rhn/kickstart/ScheduleKickstart.do</context>
        </context-group>
        <target>현재 이 시스템의 기본 채널에 대해 {0} 채널에 남아있는 서브스크립션이 없습니다.  </target>
      </trans-unit>
      <trans-unit id="kickstart.schedule.noup2date">
        <source>A kickstart was not scheduled for {1} ({0}) because the package profile did not contain the 'up2date' package. An update of that system's package profile may be required.</source>
        <context-group name="ctx">
          <context context-type="sourcefile">/rhn/kickstart/ScheduleKickstart.do</context>
        </context-group>
        <target>패키지 프로파일에 'up2date'패키지가 들어있지 않아 킥스타트가 {1} ({0})에 대해 스케줄되지 않았습니다. 시스템의 패키지 프로파일을 업데이트해야 합니다.</target>
      </trans-unit>
      <trans-unit id="kickstart.session.newsession">
        <source>A new kickstart session was initiated for this system.</source>
        <context-group name="ctx">
          <context context-type="sourcefile">/rhn/kickstart/ScheduleKickstart.do</context>
        </context-group>
        <target>시스템에 대한 새로운 킥스타트 세션이 시작되었습니다.</target>
      </trans-unit>
      <trans-unit id="kickstart.session.newtokennote">
        <source>Kickstart re-activation key for {0}.</source>
        <context-group name="ctx">
          <context context-type="sourcefile">/rhn/kickstart/ScheduleKickstart.do</context>
        </context-group>
        <target>{0}에 사용되는 킥스타트 재활성화 키.</target>
      </trans-unit>
      <trans-unit id="kickstart.schedule.ppc64lewarning">
        <source>Warning: Kickstart Profile list includes PPC64LE profiles but they will not function properly unless your CPU is POWER8 or better.</source>
        <context-group name="ctx">
          <context context-type="sourcefile">/rhn/kickstart/ScheduleKickstart.do</context>
        </context-group>
      </trans-unit>
      <trans-unit id="kickstart.profile.default_session">
        <source>Default session activation key for profile {0}.</source>
        <context-group name="ctx">
          <context context-type="sourcefile">/rhn/kickstart/CreateProfileWizard.do</context>
        </context-group>
        <target>프로파일 {0}의 디폴트 세션 활성화 키입니다.</target>
      </trans-unit>
      <trans-unit id="kickstart.session.newprofile">
        <source>Profile for kickstart session {0}.</source>
        <context-group name="ctx">
          <context context-type="sourcefile">/rhn/kickstart/ScheduleKickstart.do</context>
        </context-group>
        <target>킥스타트 세션 {0}에 사용되는 프로파일.</target>
      </trans-unit>
      <trans-unit id="kickstart.schedule.noup2dateinchannel">
        <source>We require version {0} or greater of up2date in order to kickstart a system.  This system has {1} installed but we could not find a version of up2date in this system's channels to upgrade it to the required version or above.</source>
        <context-group name="ctx">
          <context context-type="sourcefile">/rhn/kickstart/ScheduleKickstart.do</context>
        </context-group>
        <target>시스템을 킥스타트하기 위해 up2date의 버전 {0} 혹은 그 이상의 버전이 필요합니다. 이 시스템은 {1}이 설치되어 있으나 시스템의 채널에서 필요한 버전 또는 그 이상의 버전으로 업그레이드를 하기 위한 up2date의 버전을 찾을 수 없습니다.</target>
      </trans-unit>
      <trans-unit id="kickstart.state.guesttimedout">
        <source>&lt;p&gt;The guest system has not communicated with @@PRODUCT_NAME@@ in the past {0} minutes. The install process might be progressing slowly due to hardware constraints, or it might be frozen.&lt;/p&gt; &lt;p&gt;You may wish to troubleshoot this issue by running &lt;em&gt;virsh console &lt;strong&gt;guestname&lt;/strong&gt;&lt;/em&gt; on the host system. This command will allow you to connect to the text console of the guest as it is installing, which may provide additional information about this guest system's installation status.&lt;/p&gt;</source>
        <context-group name="ctx">
          <context context-type="sourcefile">rhn/systems/details/kickstart/SessionStatus.do</context>
        </context-group>
        <target>&lt;p&gt;지난 {0}분 동안 게스트 시스템이 @@PRODUCT_NAME@@와 통신하지 않았습니다. 하드 웨어 제약으로 인해 설치 과정이 지연되거나 중지된 것일 수 있습니다.&lt;/p&gt; &lt;p&gt;호스트 시스템에서 &lt;em&gt;virsh console &lt;strong&gt;guestname&lt;/strong&gt;&lt;/em&gt; 명령을 실행하여 이 문제를 해결할 수 있습니다. 이 명령으로 설치 시 게스트 시스템의 설치 상태에 관한 추가 정보를 제공하는 게스트의 텍스트 콘솔에 연결할 수 있습니다.&lt;/p&gt;</target>
      </trans-unit>
      <trans-unit id="tree.edit.success">
        <source>Kickstart Distribution Updated</source>
        <context-group name="ctx">
          <context context-type="sourcefile">/rhn/kickstart/TreeEdit.do</context>
        </context-group>
        <target>킥스타트 배포판이 업데이트되었습니다.</target>
      </trans-unit>
      <trans-unit id="tree.create.success">
        <source>Kickstart Distribution Created</source>
        <context-group name="ctx">
          <context context-type="sourcefile">/rhn/kickstart/TreeEdit.do</context>
        </context-group>
        <target>킥스타트 배포판이 생성되었습니다.</target>
      </trans-unit>
      <trans-unit id="kickstart.tree.invalidlabel">
        <source>The label is not formatted properly.  The label should contain only letters, numbers, hyphens, periods, and underscores.  It must also be at least 4 characters long</source>
        <context-group name="ctx">
          <context context-type="sourcefile">/rhn/kickstart/TreeEdit.do</context>
        </context-group>
        <target>레이블 형식이 적절하지 않습니다.  레이블은 문자, 숫자, 하이픈, 점과 밑줄만 포함할 수 있으며, 최소한 4 글자 이상이어야 합니다.</target>
      </trans-unit>
      <trans-unit id="kickstart.tree.invalidkernel">
        <source>The kernel could not be found at the specified location: {0}</source>
        <context-group name="ctx">
          <context context-type="sourcefile">/rhn/kickstart/TreeEdit.do</context>
        </context-group>
        <target>지정된 위치에서 커널을 찾을 수 없습니다: {0} </target>
      </trans-unit>
      <trans-unit id="kickstart.tree.invalidinitrd">
        <source>The initrd could not be found at the specified location: {0}</source>
        <context-group name="ctx">
          <context context-type="sourcefile">/rhn/kickstart/TreeEdit.do</context>
        </context-group>
        <target>지정된 위치에서 initrd를 찾을 수 없습니다: {0}  </target>
      </trans-unit>
      <trans-unit id="kickstart.tree.inuse">
        <source>The Kickstart Distribution you have chosen to delete is in use.  Please delete or change the Distribution for Kickstart Profiles using this Distribution.</source>
        <context-group name="ctx">
          <context context-type="sourcefile">/rhn/kickstart/TreeDelete.do</context>
        </context-group>
        <target>삭제하도록 선택하신 킥스타트 배포판은 사용중입니다. 이 배포판을 사용하는 킥스타트 프로파일에서 배포판을 삭제하거나 변경하시기 바랍니다. </target>
      </trans-unit>
      <trans-unit id="basepath">
        <source>External Location</source>
        <context-group name="ctx">
          <context context-type="sourcefile">/rhn/kickstart/TreeEdit.do</context>
        </context-group>
        <target>외부 위치</target>
      </trans-unit>
      <trans-unit id="kickstart.edit.software.notrees.jsp">
        <source>No trees were found for the selected channel</source>
        <context-group name="ctx">
          <context context-type="sourcefile">/rhn/kickstart/TreeEdit.do</context>
        </context-group>
        <target>선택된 채널에 대한 트리를 찾을 수 없습니다.</target>
      </trans-unit>
      <trans-unit id="kickstart.edit.software.nofiles.jsp">
        <source>No files found for selected kickstart tree</source>
        <context-group name="ctx">
          <context context-type="sourcefile">/rhn/kickstart/KickstartSoftwareEdit.do</context>
        </context-group>
        <target>선택된 킥스타트 트리에 해당하는 파일을 찾을 수 없습니다.</target>
      </trans-unit>
      <trans-unit id="kickstart.schedule.already.scheduled.jsp">
        <source>System {0} has a pending kickstart scheduled.</source>
        <context-group name="ctx">
          <context context-type="sourcefile">/rhn/systems/details/kickstart/ScheduleWizard.do</context>
        </context-group>
        <target>{0} 시스템에 보류 중인 킥스타트가 스케줄되어있습니다.</target>
      </trans-unit>
      <trans-unit id="kickstart.bond.not.defined.jsp">
        <source>If you want to create a bonded network after installation you must specefy a bond name and at least one slave interface.</source>
        <context-group name="ctx">
          <context context-type="sourcefile">/rhn/systems/details/kickstart/ScheduleWizard.do</context>
        </context-group>
        <target>설치 후 결합된 네트워크를 생성하려면 결합 이름과 적어도 하나의 슬레이브 인터페이스를 지정해야 합니다.</target>
      </trans-unit>
      <trans-unit id="kickstart.bond.bad.ip.address.jsp">
        <source>The IP address specified for the bonded network interface is not valid.</source>
        <context-group name="ctx">
          <context context-type="sourcefile">/rhn/systems/details/kickstart/ScheduleWizard.do</context>
        </context-group>
        <target>결합된 네트워크 인터페이스에 대해 지정된 IP 주소가 유효하지 않습니다.</target>
      </trans-unit>
      <trans-unit id="kickstart.bond.bad.netmask.jsp">
        <source>The netmask specified for the bonded network interface is not valid.</source>
        <context-group name="ctx">
          <context context-type="sourcefile">/rhn/systems/details/kickstart/ScheduleWizard.do</context>
        </context-group>
        <target>결합된 네트워크 인터페이스에 대해 지정된 넷마스크가 유효하지 않습니다.</target>
      </trans-unit>
      <trans-unit id="kickstart.bond.bad.gateway.jsp">
        <source>The gateway specified for the bonded network interface is not valid.</source>
        <context-group name="ctx">
          <context context-type="sourcefile">/rhn/systems/details/kickstart/ScheduleWizard.do</context>
        </context-group>
        <target>결합된 네트워크 인터페이스에 대해 지정된 게이트웨이가 유효하지 않습니다.</target>
      </trans-unit>
      <!-- Activation Keys -->
      <group>
        <context-group name="ctx">
          <context context-type="sourcefile">Activation Key Pages</context>
        </context-group>
        <trans-unit id="activation-key.java.invalid_chars">
          <source>Activation key label &lt;strong&gt;{0}&lt;/strong&gt; has one or more of the following invalid characters &lt;strong&gt;{1}&lt;/strong&gt;. Please remove these characters from the label.</source>
          <target>활성키 레이블 &lt;strong&gt;{0}&lt;/strong&gt;에 다음과 같은 잘못된 문자 &lt;strong&gt;{1}&lt;/strong&gt;이 1 개 이상 포함되어 있습니다. 레이블에서 잘못된 문자를 제거해 주십시오.   </target>
        </trans-unit>
        <trans-unit id="activation-key.java.exists">
          <source>An activation key with label '{0}' is already taken. Please choose a different label.</source>
          <target>'{0}'로 레이블된 활성키는 이미 사용되고 있습니다. 다른 레이블을 선택하십시오.</target>
        </trans-unit>
        <trans-unit id="activation-key.java.created">
          <source>Activation key &lt;strong&gt;{0}&lt;/strong&gt; has been created.</source>
          <target>&lt;strong&gt;{0}&lt;/strong&gt; 활성키가 생성되었습니다.  </target>
        </trans-unit>
        <trans-unit id="activation-key.java.deleted">
          <source>Activation key &lt;strong&gt;{0}&lt;/strong&gt; has been deleted.</source>
          <target>&lt;strong&gt;{0}&lt;/strong&gt; 활성키가 삭제되었습니다.    </target>
        </trans-unit>
        <trans-unit id="activation-key.java.cloned">
          <source>Activation key &lt;strong&gt;{0}&lt;/strong&gt; has been cloned.</source>
          <target>&lt;strong&gt;{0}&lt;/strong&gt; 활성키가 복제되었습니다. </target>
        </trans-unit>
        <trans-unit id="activation-key.java.modified">
          <source>Activation key &lt;strong&gt;{0}&lt;/strong&gt; has been modified.</source>
          <target>&lt;strong&gt;{0}&lt;/strong&gt; 활성키가 수정되었습니다. </target>
        </trans-unit>
        <trans-unit id="activation-key.java.org_prefixed">
          <source>Please note that &lt;strong&gt;{0}&lt;/strong&gt; has been modified to &lt;strong&gt;{1}&lt;/strong&gt;.</source>
          <target>&lt;strong&gt;{0}&lt;/strong&gt;이 &lt;strong&gt;{1}&lt;/strong&gt; 로 수정되었습니다. </target>
        </trans-unit>
        <trans-unit id="system.sdc.missing.config_deploy1">
          <source>This system does not yet have configuration deployment capability. Configuration deployment requires that particular software is installed and enabled on your system.</source>
          <target>이 시스템에는 설정 배치 기능이 없습니다. 설정 배치 기능을 위해 시스템에 특정 소프트웨어가 설치되고 활성화되어 있어야 합니다.    </target>
        </trans-unit>
        <trans-unit id="system.sdc.missing.config_deploy2">
          <source>You may ensure that configuration deployment capability will be enabled on this system by selecting this system in the  &lt;a href={0}&gt;{1}&lt;/a&gt; screen and then clicking "{2}"</source>
          <target>&lt;a href={0}&gt;{1}&lt;/a&gt; 화면에서 시스템을 선택하고 &quot;{2}&quot;를 클릭하여 이 시스템에서 설정 배치 기능을 사용할 수 있는지를 확인할 수 있습니다  </target>
        </trans-unit>
        <trans-unit id="system.sdc.addtossm">
          <source>System added to the System Set Manager.</source>
          <target>시스템을 시스템 세트 관리자에 추가했습니다.  </target>
        </trans-unit>
        <trans-unit id="system.sdc.removefromssm">
          <source>System removed from the System Set Manager.</source>
          <target>시스템을 시스템 세트 관리자에서 삭제했습니다.  </target>
        </trans-unit>
        <trans-unit id="usageLimit">
          <source>Usage Limit</source>
          <target>사용 제한 </target>
        </trans-unit>
        <trans-unit id="key">
          <source>Key</source>
          <target>키 </target>
        </trans-unit>
      </group>
      <trans-unit id="file_size.b">
        <source>{0} B</source>
        <context-group name="ctx">
          <context context-type="sourcefile">/rhn/configuration/Quota.do</context>
          <context context-type="paramnotes">40 B</context>
        </context-group>
        <target>{0} B</target>
      </trans-unit>
      <trans-unit id="file_size.kb">
        <source>{0} KB</source>
        <context-group name="ctx">
          <context context-type="sourcefile">/rhn/configuration/Quota.do</context>
          <context context-type="paramnotes">40 KB</context>
        </context-group>
        <target>{0} KB</target>
      </trans-unit>
      <trans-unit id="file_size.mb">
        <source>{0} MB</source>
        <context-group name="ctx">
          <context context-type="sourcefile">/rhn/configuration/Quota.do</context>
          <context context-type="paramnotes">40 MB</context>
        </context-group>
        <target>{0} MB</target>
      </trans-unit>
      <trans-unit id="error.config-cannot-change-type">
        <source>Error creating configuration file revision: ({0}) is a '{1}', but you are attempting to change it to a '{2}'. If you want to change its file type, you'll need to delete ({0}) and re-add it as a '{2}' rather than a '{1}'.</source>
        <context-group name="ctx">
          <context context-type="sourcefile">/rhn/configuration/file/ManageConfigRevision.do</context>
        </context-group>
        <target>설정 파일 개정판 생성 중 오류 발생: ({0})는 '{1}'인데 이를 '{2}'로 변경하려 하셨습니다. 파일 유형을 변경하시려면, ({0})를 삭제하고 '{1}' 대신 '{2}'로 다시 추가하셔야 합니다. </target>
      </trans-unit>
      <trans-unit id="error.config-not-specified">
        <source>Error creating Configuration File Revision:  Upload file not found.</source>
        <context-group name="ctx">
          <context context-type="sourcefile">/rhn/configuration/file/ManageConfigRevision.do</context>
        </context-group>
        <target>설정 파일 배포판 생성 중 오류: 업로드된 파일을 찾을 수 없음. </target>
      </trans-unit>
      <trans-unit id="error.config-empty">
        <source>Error creating Configuration File Revision:  File {0} is empty.</source>
        <context-group name="ctx">
          <context context-type="sourcefile">/rhn/configuration/file/ManageConfigRevision.do</context>
          <context context-type="paramnotes">Error creating Configuration File Revision:  File /etc/testfile.txt not found.</context>
        </context-group>
        <target>설정 파일 배포판 생성 중 오류: {0} 파일이 비어있음. </target>
      </trans-unit>
      <trans-unit id="error.configtoolarge">
        <source>Error creating Configuration File Revision:  File too large.  The maximum file size is {0}</source>
        <context-group name="ctx">
          <context context-type="sourcefile">/rhn/configuration/file/ManageConfigRevision.do</context>
          <context context-type="paramnotes">Error creating Configuration File Revision:  File too large.  The maximum file size is 128 KB</context>
        </context-group>
        <target>설정 파일 배포판 생성 중 오류: 파일 크기가 너무 큼. 최대 파일 크기는 {0}임. </target>
      </trans-unit>
      <trans-unit id="config_revisions.failure">
        <source>{0} revision deletions failed.</source>
        <context-group name="ctx">
          <context context-type="sourcefile">/rhn/configuration/file/ManageConfigRevision.do</context>
          <context context-type="paramnotes">7 revision deletions failed.</context>
        </context-group>
        <target>{0} 배포판 삭제를 실패하였습니다.</target>
      </trans-unit>
      <trans-unit id="config_revisions.success">
        <source>{0} revisions were deleted successfully.</source>
        <context-group name="ctx">
          <context context-type="sourcefile">/rhn/configuration/file/ManageConfigRevision.do</context>
          <context context-type="paramnotes">7 revisions were deleted successfully.</context>
        </context-group>
        <target>{0} 배포판이 성공적으로 삭제되었습니다.</target>
      </trans-unit>
      <trans-unit id="config_files.setFilesToRemove.success">
        <source>{0} configuration file(s) successfully deleted.</source>
        <context-group name="ctx">
          <context context-type="sourcefile">/rhn/configuration/ChannelFiles.do</context>
          <context context-type="paramnotes">7 configuration files were successfully deleted.</context>
        </context-group>
      </trans-unit>
      <trans-unit id="config_files.setFilesToRemove.failure">
        <source>{0} file deletion(s) failed.</source>
        <context-group name="ctx">
          <context context-type="sourcefile">/rhn/configuration/ChannelFiles.do</context>
          <context context-type="paramnotes">7 file deletions failed.</context>
        </context-group>
      </trans-unit>
      <trans-unit id="config_files.setFilesToImport.success">
        <source>{0} configuration file(s) successfully imported.</source>
        <context-group name="ctx">
          <context context-type="sourcefile">/rhn/configuration/ChannelImportFiles.do</context>
          <context context-type="paramnotes">7 configuration files were successfully imported.</context>
        </context-group>
      </trans-unit>
      <trans-unit id="config_files.setFilesToImport.failure">
        <source>{0} file import(s) failed.</source>
        <context-group name="ctx">
          <context context-type="sourcefile">/rhn/configuration/ChannelImportFiles.do</context>
          <context context-type="paramnotes">7 file imports failed.</context>
        </context-group>
      </trans-unit>
      <trans-unit id="config_subscribed_systems.unsubscribeSystems.failure">
        <source>Failed to unsubscribe {0} system(s).</source>
        <context-group name="ctx">
          <context context-type="sourcefile">/rhn/configuration/file/CopyFilesCentral.do</context>
          <context context-type="paramnotes">7 revision deletions failed.</context>
        </context-group>
      </trans-unit>
      <trans-unit id="config_subscribed_systems.unsubscribeSystems.success">
        <source>Successfully unsubscribed {0} system(s).</source>
        <context-group name="ctx">
          <context context-type="sourcefile">/rhn/configuration/file/CopyFilesCentral.do</context>
          <context context-type="paramnotes">Successfully copied file to 7 channels.</context>
        </context-group>
        <target>{0} 시스템이 성공적으로 등록해제되었습니다.</target>
      </trans-unit>
      <trans-unit id="config_target_systems.subscribeSystems.failure">
        <source>Failed to subscribe {0} system(s).</source>
        <context-group name="ctx">
          <context context-type="sourcefile">/rhn/configuration/file/CopyFilesCentral.do</context>
          <context context-type="paramnotes">7 revision deletions failed.</context>
        </context-group>
      </trans-unit>
      <trans-unit id="config_target_systems.subscribeSystems.success">
        <source>Successfully subscribed {0} system(s).</source>
        <context-group name="ctx">
          <context context-type="sourcefile">/rhn/configuration/file/CopyFilesCentral.do</context>
          <context context-type="paramnotes">Successfully copied file to 7 channels.</context>
        </context-group>
        <target>{0} 시스템을 성공적으로 등록하였습니다.</target>
      </trans-unit>
      <trans-unit id="config_channel_name.local">
        <source>local override for {0}</source>
        <context-group name="ctx">
          <context context-type="sourcefile">/rhn/configuration/Quota.do</context>
          <context context-type="paramnotes">local override for devserv.tootles.com</context>
        </context-group>
        <target>{0}에 대해 로컬에서 덮어씀</target>
      </trans-unit>
      <trans-unit id="config_channel_name.sandbox">
        <source>sandbox for {0}</source>
        <context-group name="ctx">
          <context context-type="sourcefile">/rhn/configuration/Quota.do</context>
          <context context-type="paramnotes">sandbox for devserv.tootles.com</context>
        </context-group>
        <target>{0} 에 해당하는 sandbox</target>
      </trans-unit>
      <trans-unit id="config_channel.local_override">
        <source>Locally-Managed</source>
        <context-group name="ctx">
          <context context-type="sourcefile">/rhn/configuration/file/CompareCopy.do</context>
        </context-group>
        <target>로컬 관리</target>
      </trans-unit>
      <trans-unit id="config_channel.normal">
        <source>Centrally-Managed</source>
        <context-group name="ctx">
          <context context-type="sourcefile">/rhn/configuration/file/CompareCopy.do</context>
        </context-group>
        <target>중앙 관리</target>
      </trans-unit>
      <trans-unit id="config_channel.server_import">
        <source>Sandbox</source>
        <context-group name="ctx">
          <context context-type="sourcefile">/rhn/configuration/file/CompareCopy.do</context>
        </context-group>
        <target>Sandbox</target>
      </trans-unit>
      <trans-unit id="scheduledeploy.ssm.success">
        <source>Configuration Deploy Action is being scheduled for &lt;strong&gt;1 system&lt;/strong&gt;.</source>
        <context-group name="ctx">
          <context context-type="sourcefile">/rhn/systems/ssm/config/Deploy.do</context>
        </context-group>
      </trans-unit>
      <trans-unit id="scheduledeploy.ssm.successes">
        <source>Configuration Deploy Actions are being scheduled for &lt;strong&gt;{0} systems&lt;/strong&gt;, it may take several minutes for this to complete.</source>
        <context-group name="ctx">
          <context context-type="sourcefile">/rhn/systems/ssm/config/Deploy.do</context>
          <context context-type="paramnotes">Configuration Deploy Actions scheduled successfully for {0} systems.</context>
        </context-group>
      </trans-unit>
      <trans-unit id="scheduledeploy.ssm.failure">
        <source>Failed to schedule Configuration Deploy Action.</source>
        <context-group name="ctx">
          <context context-type="sourcefile">/rhn/systems/ssm/config/Deploy.do</context>
        </context-group>
      </trans-unit>
      <trans-unit id="schedulediff.ssm.success">
        <source>Configuration Comparison Action is being scheduled for &lt;strong&gt;1 system&lt;/strong&gt;.</source>
        <context-group name="ctx">
          <context context-type="sourcefile">/rhn/systems/ssm/config/Diff.do</context>
        </context-group>
        
      </trans-unit>
      <trans-unit id="schedulediff.ssm.successes">
        <source>Configuration Comparison Actions are being scheduled for &lt;strong&gt;{0} systems&lt;/strong&gt;, it may take several minutes for this to complete.</source>
        <context-group name="ctx">
          <context context-type="sourcefile">/rhn/systems/ssm/config/Diff.do</context>
          <context context-type="paramnotes">Configuration Comparison Action scheduled successfully for {0} systems.</context>
        </context-group>
        
      </trans-unit>
      <trans-unit id="schedulediff.ssm.failure">
        <source>Failed to schedule Configuration Comparison Action</source>
        <context-group name="ctx">
          <context context-type="sourcefile">/rhn/systems/ssm/config/Diff.do</context>
        </context-group>
        <target>설정 비교 작업 스케줄하기 실패</target>
      </trans-unit>
      <trans-unit id="unsubscribe.ssm.success">
        <source>&lt;strong&gt;1 system&lt;/strong&gt; successfully unsubscribed from configuration channels.</source>
        <context-group name="ctx">
          <context context-type="sourcefile">/rhn/systems/ssm/config/Unsubscribe.do</context>
        </context-group>
        <target>&lt;strong&gt;1 시스템&lt;/strong&gt;이 설정 채널에서 성공적으로 등록해제되었습니다.</target>
      </trans-unit>
      <trans-unit id="unsubscribe.ssm.successes">
        <source>&lt;strong&gt;{0} systems&lt;/strong&gt; successfully unsubscribed from configuration channels.</source>
        <context-group name="ctx">
          <context context-type="sourcefile">/rhn/systems/ssm/config/Unsubscribe.do</context>
          <context context-type="paramnotes">3 systems successfully unsubscribed from configuration channels.</context>
        </context-group>
        <target>설정 채널에서 &lt;strong&gt;{0} 시스템&lt;/strong&gt;이 성공적으로 등록해제되었습니다.</target>
      </trans-unit>
      <!-- config-channel form bean I18N -->
      <trans-unit id="cofName">
        <source>Configuration channel name</source>
        <context-group name="ctx">
          <context context-type="sourcefile">/rhn/configuration/channel/ChannelOverview.do</context>
        </context-group>
        <target>설정 채널명</target>
      </trans-unit>
      <trans-unit id="cofLabel">
        <source>Configuration channel label</source>
        <context-group name="ctx">
          <context context-type="sourcefile">/rhn/configuration/channel/ChannelOverview.do</context>
        </context-group>
        <target>설정 채널 레이블</target>
      </trans-unit>
      <trans-unit id="cofDescription">
        <source>Configuration channel description</source>
        <context-group name="ctx">
          <context context-type="sourcefile">/rhn/configuration/channel/ChannelOverview.do</context>
        </context-group>
        <target>설정 채널 설명</target>
      </trans-unit>
      <!-- config-file form-bean I18N -->
      <trans-unit id="cffUid">
        <source>User name or id</source>
        <context-group name="ctx">
          <context context-type="sourcefile">/rhn/configuration/file/FileDetails.do</context>
        </context-group>
        <target>사용자명 또는 ID</target>
      </trans-unit>
      <trans-unit id="cffGid">
        <source>Group name or id</source>
        <context-group name="ctx">
          <context context-type="sourcefile">/rhn/configuration/file/FileDetails.do</context>
        </context-group>
        <target>그룹명 또는 ID</target>
      </trans-unit>
      <trans-unit id="cffPermissions">
        <source>File permissions setting</source>
        <context-group name="ctx">
          <context context-type="sourcefile">/rhn/configuration/file/FileDetails.do</context>
        </context-group>
        <target>파일 권한 설정</target>
      </trans-unit>
      <trans-unit id="cffSELinuxCtx">
        <source>SELinux context</source>
        <context-group name="ctx">
          <context context-type="sourcefile">/rhn/configuration/file/FileDetails.do</context>
        </context-group>
        <target>SELinux 문맥 </target>
      </trans-unit>
      <trans-unit id="cffMacroStart">
        <source>Macro start tag</source>
        <context-group name="ctx">
          <context context-type="sourcefile">/rhn/configuration/file/FileDetails.do</context>
        </context-group>
        <target>매크로 시작 태그</target>
      </trans-unit>
      <trans-unit id="cffMacroEnd">
        <source>Macro end tag</source>
        <context-group name="ctx">
          <context context-type="sourcefile">/rhn/configuration/file/FileDetails.do</context>
        </context-group>
        <target>매크로 종료 태그</target>
      </trans-unit>
      <!-- FileDetail errors -->
      <trans-unit id="configmanager.filedetails.path.empty">
        <source>No file path specified</source>
        <context-group name="ctx">
          <context context-type="sourcefile">/rhn/configuration/file/FileDetails.do</context>
        </context-group>
        <target>파일 경로가 지정되지 않았습니다.</target>
      </trans-unit>
      <trans-unit id="configmanager.filedetails.path.no-starting-slash">
        <source>{0}: Configuration file path names must start with a '/'</source>
        <context-group name="ctx">
          <context context-type="sourcefile">/rhn/configuration/file/FileDetails.do</context>
          <context context-type="paramnotes">etc/tomcat5: Configuration file path names must start with a '/'</context>
        </context-group>
        <target>{0}: 설정 파일 경로명은 반드시 '/'로 시작해야 합니다.</target>
      </trans-unit>
      <trans-unit id="configmanager.filedetails.path.has-ending-slash">
        <source>{0}: Configuration file path names may not end with a '/'</source>
        <context-group name="ctx">
          <context context-type="sourcefile">/rhn/configuration/file/FileDetails.do</context>
          <context context-type="paramnotes">/etc/tomcat5/: Configuration file path names may not end with a '/'</context>
        </context-group>
        <target>{0}: 설정 파일 경로명이 '/'로 끝나서는 안됩니다.</target>
      </trans-unit>
      <trans-unit id="configmanager.filedetails.path.has-relative-dirs">
        <source>{0}: Configuration file path names must be absolute paths - '..' is not allowed</source>
        <context-group name="ctx">
          <context context-type="sourcefile">/rhn/configuration/file/FileDetails.do</context>
          <context context-type="paramnotes">/etc/../etc/tomcat5: Configuration file path names must be absolute paths - '..' is not allowed</context>
        </context-group>
        <target>{0}: 설정 파일 경로명은 완전 경로로 '..'이 포함되어서는 안됩니다</target>
      </trans-unit>
      <trans-unit id="configmanager.filedetails.content.no-macro-name">
        <source>Cannot find a macro function name - make sure the file isn't a binary file! '{0}'</source>
        <context-group name="ctx">
          <context context-type="sourcefile">/rhn/configuration/file/FileDetails.do</context>
          <context context-type="paramnotes">Cannot find a macro function name  - make sure the file isn't a binary file!\n'() = default-value'</context>
        </context-group>
        <target>매크로 함수 이름을 찾을 수 없음 - 파일이 바이너리 파일이 아닌지 확인하십시오! '{0}'</target>
      </trans-unit>
      <trans-unit id="configmanager.filedetails.content.bad-macro-name">
        <source>Invalid macro function name {0}</source>
        <context-group name="ctx">
          <context context-type="sourcefile">/rhn/configuration/file/FileDetails.do</context>
          <context context-type="paramnotes">Invalid macro function name foo.bar.blech</context>
        </context-group>
        <target>부적절한 매크로 함수명 {0}</target>
      </trans-unit>
      <trans-unit id="configmanager.filedetails.content.bad-arg-content">
        <source>Invalid arguments '{1}' to macro function '{0}'</source>
        <context-group name="ctx">
          <context context-type="sourcefile">/rhn/configuration/file/FileDetails.do</context>
          <context context-type="paramnotes">Invalid arguments '{]*' to macro function 'rhn.system.net_interface.ip_address'</context>
        </context-group>
        <target>매크로 함수 '{0}'에 부적절한 인수 '{1}'</target>
      </trans-unit>
      <trans-unit id="configmanager.filedetails.content.bad-macro">
        <source>Invalid macro - make sure the file isn't a binary file! '{0}'</source>
        <context-group name="ctx">
          <context context-type="sourcefile">/rhn/configuration/file/FileDetails.do</context>
          <context context-type="paramnotes">Invalid macro - make sure the file isn't a binary file!\n'kjhafkjgy((7623=' </context>
        </context-group>
        <target>부적절한 매크로 - 파일이 바이너리 파일이 아닌지 확인! '{0}'</target>
      </trans-unit>
      <trans-unit id="configdiff.schedule.success">
        <source>Configuration file compare actions are being scheduled for {0} systems, it may take several minutes for this to complete.</source>
        <context-group name="ctx">
          <context context-type="sourcefile">/rhn/configuration/file/CompareDeployed.do</context>
          <context context-type="paramnotes">Configuration file compare action scheduled successfully for 8 systems.</context>
        </context-group>
        
      </trans-unit>
      <trans-unit id="configdiff.schedule.success.singular">
        <source>Configuration file compare action is being scheduled successfully for {0} system.</source>
        <context-group name="ctx">
          <context context-type="sourcefile">/rhn/configuration/file/CompareDeployed.do</context>
          <context context-type="paramnotes">Configuration file compare action scheduled successfully for 1 system.</context>
        </context-group>
        
      </trans-unit>
      <trans-unit id="configdiff.schedule.error">
        <source>Failed to schedule configuration file compare action</source>
        <context-group name="ctx">
          <context context-type="sourcefile">/rhn/configuration/file/CompareDeployed.do</context>
        </context-group>
        <target>설정 파일 비교 작업을 스케줄하지 못함</target>
      </trans-unit>
      <trans-unit id="channel">
        <source>Channel</source>
        <context-group name="ctx">
          <context context-type="sourcefile">/rhn/errata/manage/CloneErrata.do</context>
        </context-group>
        <target>채널</target>
      </trans-unit>
      <trans-unit id="cloneerrata.anychannel">
        <source>Any managed channel</source>
        <context-group name="ctx">
          <context context-type="sourcefile">/rhn/errata/manage/CloneErrata.do</context>
        </context-group>
        <target>관리된 채널</target>
      </trans-unit>
      <trans-unit id="traceback_mail">
        <source>Email address</source>
        <context-group name="ctx">
          <context context-type="sourcefile">/rhn/errata/manage/CloneErrata.do</context>
        </context-group>
        <target>이메일 주소</target>
      </trans-unit>
      <trans-unit id="server|jabber_server">
        <source>Hostname</source>
        <context-group name="ctx">
          <context context-type="sourcefile">/rhn/errata/manage/CloneErrata.do</context>
        </context-group>
        <target>호스트명</target>
      </trans-unit>
      <!-- SDC Overview Page -->
      <trans-unit id="sdc.details.overview.notifications.disabled">
        <source>E-mail notifications disabled globally</source>
        <context-group name="ctx">
          <context context-type="sourcefile">/rhn/systems/details/Overview.do</context>
          <context context-type="sourcefile">/rhn/systems/details/Edit.do</context>
        </context-group>
        <target>전역으로 이메일 통지를 비활성화함</target>
      </trans-unit>
      <trans-unit id="sdc.details.overview.lock.reason">
        <source>Manually locked</source>
        <context-group name="ctx">
          <context context-type="sourcefile">/rhn/systems/details/Overview.do</context>
        </context-group>
        <target>수동으로 잠금</target>
      </trans-unit>
      <trans-unit id="sdc.details.overview.locked.alert">
        <source>&lt;strong&gt;{0}&lt;/strong&gt; has been locked</source>
        <context-group name="ctx">
          <context context-type="sourcefile">/rhn/systems/details/Overview.do</context>
          <context context-type="paramnotes">{0} - name of a system ex: highwind</context>
        </context-group>
        <target>&lt;strong&gt;{0}&lt;/strong&gt; 잠김</target>
      </trans-unit>
      <trans-unit id="sdc.details.overview.unlocked.alert">
        <source>&lt;strong&gt;{0}&lt;/strong&gt; has been unlocked</source>
        <context-group name="ctx">
          <context context-type="sourcefile">/rhn/systems/details/Overview.do</context>
          <context context-type="paramnotes">{0} - name of a system ex: highwind</context>
        </context-group>
        <target>&lt;strong&gt;{0}&lt;/strong&gt; 잠금 해제됨</target>
      </trans-unit>
      <trans-unit id="sdc.details.overview.osa.status.pinged">
        <source>&lt;strong&gt;{0}&lt;/strong&gt; has been pinged. OSA Status will be updated within the next minute.</source>
        <context-group name="ctx">
          <context context-type="sourcefile">/rhn/systems/details/Overview.do</context>
          <context context-type="paramnotes">{0} - name of a system ex: highwind</context>
        </context-group>
        <target>&lt;strong&gt;{0}&lt;/strong&gt;이 핑(ping)되었습니다. OSA 상태가 몇 분안으로 업데이트됩니다.</target>
      </trans-unit>
      <trans-unit id="sdc.details.overview.applet.scheduled">
        <source>RHN Applet @@PRODUCT_NAME@@ activation &lt;a href="{0}"&gt;scheduled&lt;/a&gt;</source>
        <context-group name="ctx">
          <context context-type="sourcefile">/rhn/systems/details/Overview.do</context>
          <context context-type="paramnotes">{0} - name of a system ex: highwind</context>
        </context-group>
        <target>RHN Applet @@PRODUCT_NAME@@ 활성이 &lt;a href=&quot;{0}&quot;&gt;스케줄됨&lt;/a&gt; </target>
      </trans-unit>
      <trans-unit id="sdc.details.edit.none">
        <source>None</source>
        <context-group name="ctx">
          <context context-type="sourcefile">/rhn/systems/details/Edit.do</context>
        </context-group>
        <target>없음</target>
      </trans-unit>
      <trans-unit id="sdc.details.edit.unentitle">
        <source>Unentitle System</source>
        <context-group name="ctx">
          <context context-type="sourcefile">/rhn/systems/details/Edit.do</context>
        </context-group>
        <target>시스템의 인타이틀먼트 해제</target>
      </trans-unit>
      <trans-unit id="sdc.details.edit.propertieschanged">
        <source>System properties changed for &lt;strong&gt;{0}&lt;/strong&gt;.</source>
        <context-group name="ctx">
          <context context-type="sourcefile">/rhn/systems/details/Edit.do</context>
          <context context-type="paramnotes">{0} - name of a system ex: highwind</context>
        </context-group>
        <target>&lt;strong&gt;{0}&lt;/strong&gt;의 시스템 등록정보가 변경되었습니다.</target>
      </trans-unit>
      <trans-unit id="sdc.details.edit.propertieschangedupdate">
        <source>System properties changed for &lt;strong&gt;{0}&lt;/strong&gt;. &lt;br/&gt; &lt;strong&gt;{0}&lt;/strong&gt; will be &lt;strong&gt;fully updated&lt;/strong&gt; in accordance with Auto Errata Update preference.</source>
        <context-group name="ctx">
          <context context-type="sourcefile">/rhn/systems/details/Edit.do</context>
          <context context-type="paramnotes">{0} - name of a system ex: highwind</context>
        </context-group>
        <target>&lt;strong&gt;{0}&lt;/strong&gt;의 시스템 등록정보가 변경되었습니다. &lt;br/&gt; &lt;strong&gt;{0}&lt;/strong&gt;은 자동 에라타 업데이트 환경설정에 따라 &lt;strong&gt;완전 업데이트&lt;/strong&gt;됩니다.</target>
      </trans-unit>
      <group>
        <context-group name="sdc_action_deploy_counts">
          <context context-type="sourcefile">/rhn/systems/details/configuration/Overview.do</context>
        </context-group>
        <trans-unit id="sdc.config.deploy.noaction">
          <source>No deploy action completed.</source>
          <target>디플로이 작업이 완료되지 않음.</target>
        </trans-unit>
        <trans-unit id="sdc.config.deploy.failure">
          <source>All file and/or directory ({0}) deployments failed. [&lt;a href="{1}"&gt;View Details&lt;/a&gt;]</source>
          <target>모든 파일 및 디렉토리 ({0})를 디플로이하지 못했습니다. [&lt;a href=&quot;{1}&quot;&gt;자세한 정보 보기&lt;/a&gt;]   </target>
        </trans-unit>
        <trans-unit id="sdc.config.deploy.success">
          <source>All files and/or directories ({0}) were successfully deployed. [&lt;a href="{1}"&gt;View Details&lt;/a&gt;]</source>
          <target>모든 파일 및 디렉토리 ({0})를 성공적으로 디플로이했습니다. [&lt;a href=&quot;{1}&quot;&gt;자세한 정보 보기&lt;/a&gt;]</target>
        </trans-unit>
      </group>
      <group>
        <context-group name="sdc_action_diff_counts">
          <context context-type="sourcefile">/rhn/systems/details/configuration/Overview.do</context>
        </context-group>
        <trans-unit id="sdc.config.diff.noaction">
          <source>No system comparisons completed.</source>
          <target>시스템 비교 작업이 완료되지 않음.</target>
        </trans-unit>
        <trans-unit id="sdc.config.diff.files_0_dirs_0_symlinks_0">
          <source>No files, directories or symlinks were selected for comparison. [&lt;a href="{6}"&gt;View Details&lt;/a&gt;]</source>
          <target>비교를 위해 파일, 디렉토리, 심볼릭 링크가 선택되어 있지 않습니다.  [&lt;a href=&quot;{6}&quot;&gt;상세 정보 보기&lt;/a&gt;]</target>
        </trans-unit>
        <trans-unit id="sdc.config.diff.files_0_dirs_0_symlinks_1">
          <source>{4} of 1 symlink on the system was successfully compared with @@PRODUCT_NAME@@-Managed files. [&lt;a href="{6}"&gt;View Details&lt;/a&gt;]</source>
          <target>시스템에 있는 1 개의 심볼릭 링크 중 {4}개가 @@PRODUCT_NAME@@ 관리 파일과 성공적으로 비교되었습니다. [&lt;a href=&quot;{6}&quot;&gt;상세 정보 보기&lt;/a&gt;]</target>
        </trans-unit>
        <trans-unit id="sdc.config.diff.files_0_dirs_0_symlinks_2">
          <source>{4} of {5} symlinks on the system were successfully compared with @@PRODUCT_NAME@@-Managed files. [&lt;a href="{6}"&gt;View Details&lt;/a&gt;]</source>
          <target>시스템에 있는 {5}개의 심볼릭 링크 중 {4}개가 @@PRODUCT_NAME@@ 관리 파일과 성공적으로 비교되었습니다. [&lt;a href=&quot;{6}&quot;&gt;상세 정보 보기&lt;/a&gt;]</target>
        </trans-unit>
        <trans-unit id="sdc.config.diff.files_0_dirs_1_symlinks_0">
          <source>{2} of 1 directory on the system was successfully compared with @@PRODUCT_NAME@@-Managed files. [&lt;a href="{6}"&gt;View Details&lt;/a&gt;]</source>
          <target>시스템에 있는 1 개의 디렉토리 중 {2}개가 @@PRODUCT_NAME@@ 관리 파일과 성공적으로 비교되었습니다. [&lt;a href=&quot;{6}&quot;&gt;상세 정보 보기&lt;/a&gt;]</target>
        </trans-unit>
        <trans-unit id="sdc.config.diff.files_0_dirs_1_symlinks_1">
          <source>{2} of 1 directory and {4} of 1 symlink on the system were successfully compared with @@PRODUCT_NAME@@-Managed files. [&lt;a href="{6}"&gt;View Details&lt;/a&gt;]</source>
          <target>시스템에 있는 1 개의 심볼릭 링크 중 {4}개와 1 개의 디렉토리 중 {2}개가 @@PRODUCT_NAME@@ 관리 파일과 성공적으로 비교되었습니다. [&lt;a href=&quot;{6}&quot;&gt;상세 정보 보기&lt;/a&gt;]</target>
        </trans-unit>
        <trans-unit id="sdc.config.diff.files_0_dirs_1_symlinks_2">
          <source>{2} of 1 directory and {4} of {5} symlinks on the system were successfully compared with @@PRODUCT_NAME@@-Managed files. [&lt;a href="{6}"&gt;View Details&lt;/a&gt;]</source>
          <target>시스템에 있는 {5} 개의 심볼릭 링크 중 {4}개와 1 개의 디렉토리 중 {2}개가 @@PRODUCT_NAME@@ 관리 파일과 성공적으로 비교되었습니다. [&lt;a href=&quot;{6}&quot;&gt;상세 정보 보기&lt;/a&gt;]</target>
        </trans-unit>
        <trans-unit id="sdc.config.diff.files_0_dirs_2_symlinks_0">
          <source>{2} of {3} directories on the system were successfully compared with @@PRODUCT_NAME@@-Managed files. [&lt;a href="{6}"&gt;View Details&lt;/a&gt;]</source>
          <target>시스템에 있는 {3} 개의 디렉토리 중 {2}개가 @@PRODUCT_NAME@@ 관리 파일과 성공적으로 비교되었습니다. [&lt;a href=&quot;{6}&quot;&gt;상세 정보 보기&lt;/a&gt;]</target>
        </trans-unit>
        <trans-unit id="sdc.config.diff.files_0_dirs_2_symlinks_1">
          <source>{2} of {3} directories and {4} of 1 symlink on the system were successfully compared with @@PRODUCT_NAME@@-Managed files. [&lt;a href="{6}"&gt;View Details&lt;/a&gt;]</source>
          <target>시스템에 있는 1 개의 심볼릭 링크 중 {4}개와 {3} 개의 디렉토리 중 {2}개가 @@PRODUCT_NAME@@ 관리 파일과 성공적으로 비교되었습니다. [&lt;a href=&quot;{6}&quot;&gt;상세 정보 보기&lt;/a&gt;]</target>
        </trans-unit>
        <trans-unit id="sdc.config.diff.files_0_dirs_2_symlinks_2">
          <source>{2} of {3} directories and {4} of {5} symlinks on the system were successfully compared with @@PRODUCT_NAME@@-Managed files. [&lt;a href="{6}"&gt;View Details&lt;/a&gt;]</source>
          <target>시스템에 있는 {5} 개의 심볼릭 링크 중 {4}개와 {3} 개의 디렉토리 중 {2}개가 @@PRODUCT_NAME@@ 관리 파일과 성공적으로 비교되었습니다. [&lt;a href=&quot;{6}&quot;&gt;상세 정보 보기&lt;/a&gt;]</target>
        </trans-unit>
        <trans-unit id="sdc.config.diff.files_1_dirs_0_symlinks_0">
          <source>{0} of 1 file on the system was successfully compared with @@PRODUCT_NAME@@-Managed files. [&lt;a href="{6}"&gt;View Details&lt;/a&gt;]</source>
          <target>시스템에 있는 1 개의 파일 중 {0}개가 @@PRODUCT_NAME@@ 관리 파일과 성공적으로 비교되었습니다. [&lt;a href=&quot;{6}&quot;&gt;상세 정보 보기&lt;/a&gt;]</target>
        </trans-unit>
        <trans-unit id="sdc.config.diff.files_1_dirs_0_symlinks_1">
          <source>{0} of 1 file and {4} of 1 symlink on the system were successfully compared with @@PRODUCT_NAME@@-Managed files. [&lt;a href="{6}"&gt;View Details&lt;/a&gt;]</source>
          <target>시스템에 있는 1 개의 심볼릭 링크 중 {4} 개와 1 개의 파일 중 {0}개가  @@PRODUCT_NAME@@ 관리 파일과 성공적으로 비교되었습니다. [&lt;a href=&quot;{6}&quot;&gt;상세 정보 보기&lt;/a&gt;]</target>
        </trans-unit>
        <trans-unit id="sdc.config.diff.files_1_dirs_0_symlinks_2">
          <source>{0} of 1 file and {4} of {5} symlinks on the system were successfully compared with @@PRODUCT_NAME@@-Managed files. [&lt;a href="{6}"&gt;View Details&lt;/a&gt;]</source>
          <target>시스템에 있는 {5} 개의 심볼릭 링크 중 {4} 개와 1 개의 파일 중 {0}개가  @@PRODUCT_NAME@@ 관리 파일과 성공적으로 비교되었습니다. [&lt;a href=&quot;{6}&quot;&gt;상세 정보 보기&lt;/a&gt;]</target>
        </trans-unit>
        <trans-unit id="sdc.config.diff.files_1_dirs_1_symlinks_0">
          <source>{0} of 1 file and {2} of 1 directory on the system were successfully compared with @@PRODUCT_NAME@@-Managed files. [&lt;a href="{6}"&gt;View Details&lt;/a&gt;]</source>
          <target>시스템에 있는 1 개의 디렉토리 중 {2} 개와 1 개의 파일 중 {0}개가  @@PRODUCT_NAME@@ 관리 파일과 성공적으로 비교되었습니다. [&lt;a href=&quot;{6}&quot;&gt;상세 정보 보기&lt;/a&gt;]</target>
        </trans-unit>
        <trans-unit id="sdc.config.diff.files_1_dirs_1_symlinks_1">
          <source>{0} of 1 file and {2} of 1 directory and {4} of 1 symlink on the system were successfully compared with @@PRODUCT_NAME@@-Managed files. [&lt;a href="{6}"&gt;View Details&lt;/a&gt;]</source>
          <target>시스템에 있는 1 개의 심볼릭 링크 중 {4} 개와 1 개의 디렉토리 중 {2}개 그리고 1 개의 파일 중 {0}개가  @@PRODUCT_NAME@@ 관리 파일과 성공적으로 비교되었습니다. [&lt;a href=&quot;{6}&quot;&gt;상세 정보 보기&lt;/a&gt;]</target>
        </trans-unit>
        <trans-unit id="sdc.config.diff.files_1_dirs_1_symlinks_2">
          <source>{0} of 1 file and {2} of 1 directory and {4} of {5} symlinks on the system were successfully compared with @@PRODUCT_NAME@@-Managed files. [&lt;a href="{6}"&gt;View Details&lt;/a&gt;]</source>
          <target>시스템에 있는 {5} 개의 심볼릭 링크 중 {4} 개와 1 개의 디렉토리 중 {2}개 그리고 1 개의 파일 중 {0}개가  @@PRODUCT_NAME@@ 관리 파일과 성공적으로 비교되었습니다. [&lt;a href=&quot;{6}&quot;&gt;상세 정보 보기&lt;/a&gt;]</target>
        </trans-unit>
        <trans-unit id="sdc.config.diff.files_1_dirs_2_symlinks_0">
          <source>{0} of 1 file and {2} of {3} directories on the system were successfully compared with @@PRODUCT_NAME@@-Managed files. [&lt;a href="{6}"&gt;View Details&lt;/a&gt;]</source>
          <target>시스템에 있는 {3} 개의 디렉토리 중 {2} 개와 1 개의 파일 중 {0}개가  @@PRODUCT_NAME@@ 관리 파일과 성공적으로 비교되었습니다. [&lt;a href=&quot;{6}&quot;&gt;상세 정보 보기&lt;/a&gt;]</target>
        </trans-unit>
        <trans-unit id="sdc.config.diff.files_1_dirs_2_symlinks_1">
          <source>{0} of 1 file and {2} of {3} directories and {4} of 1 symlink on the system were successfully compared with @@PRODUCT_NAME@@-Managed files. [&lt;a href="{6}"&gt;View Details&lt;/a&gt;]</source>
          <target>시스템에 있는 1 개의 심볼릭 링크 중 {4} 개와 {3} 개의 디렉토리 중 {2}개 그리고 1 개의 파일 중 {0}개가  @@PRODUCT_NAME@@ 관리 파일과 성공적으로 비교되었습니다. [&lt;a href=&quot;{6}&quot;&gt;상세 정보 보기&lt;/a&gt;]</target>
        </trans-unit>
        <trans-unit id="sdc.config.diff.files_1_dirs_2_symlinks_2">
          <source>{0} of 1 file and {2} of {3} directories and {4} of {5} symlinks on the system were successfully compared with @@PRODUCT_NAME@@-Managed files. [&lt;a href="{6}"&gt;View Details&lt;/a&gt;]</source>
          <target>시스템에 있는 {5} 개의 심볼릭 링크 중 {4} 개와 {3} 개의 디렉토리 중 {2}개 그리고 1 개의 파일 중 {0}개가  @@PRODUCT_NAME@@ 관리 파일과 성공적으로 비교되었습니다. [&lt;a href=&quot;{6}&quot;&gt;상세 정보 보기&lt;/a&gt;]</target>
        </trans-unit>
        <trans-unit id="sdc.config.diff.files_2_dirs_0_symlinks_0">
          <source>{0} of {1} files on the system were successfully compared with @@PRODUCT_NAME@@-Managed files. [&lt;a href="{6}"&gt;View Details&lt;/a&gt;]</source>
          <target>시스템에 있는{1} 개의 파일 중 {0}개가 @@PRODUCT_NAME@@ 관리 파일과 성공적으로 비교되었습니다. [&lt;a href=&quot;{6}&quot;&gt;상세 정보 보기&lt;/a&gt;]</target>
        </trans-unit>
        <trans-unit id="sdc.config.diff.files_2_dirs_0_symlinks_1">
          <source>{0} of {1} files and {4} of 1 symlink on the system were successfully compared with @@PRODUCT_NAME@@-Managed files. [&lt;a href="{6}"&gt;View Details&lt;/a&gt;]</source>
          <target>시스템에 있는 1 개의 심볼릭 링크 중 {4} 개와 {1} 개의 파일 중 {0}개가  @@PRODUCT_NAME@@ 관리 파일과 성공적으로 비교되었습니다. [&lt;a href=&quot;{6}&quot;&gt;상세 정보 보기&lt;/a&gt;]</target>
        </trans-unit>
        <trans-unit id="sdc.config.diff.files_2_dirs_0_symlinks_2">
          <source>{0} of {1} files and {4} of {5} symlinks on the system were successfully compared with @@PRODUCT_NAME@@-Managed files. [&lt;a href="{6}"&gt;View Details&lt;/a&gt;]</source>
          <target>시스템에 있는 {5} 개의 심볼릭 링크 중 {4} 개와 {1} 개의 파일 중 {0}개가  @@PRODUCT_NAME@@ 관리 파일과 성공적으로 비교되었습니다. [&lt;a href=&quot;{6}&quot;&gt;상세 정보 보기&lt;/a&gt;]</target>
        </trans-unit>
        <trans-unit id="sdc.config.diff.files_2_dirs_1_symlinks_0">
          <source>{0} of {1} files and {2} of 1 directory on the system were successfully compared with @@PRODUCT_NAME@@-Managed files. [&lt;a href="{6}"&gt;View Details&lt;/a&gt;]</source>
          <target>시스템에 있는 1 개의 디렉토리 중 {2} 개와 {1} 개의 파일 중 {0}개가  @@PRODUCT_NAME@@ 관리 파일과 성공적으로 비교되었습니다. [&lt;a href=&quot;{6}&quot;&gt;상세 정보 보기&lt;/a&gt;]</target>
        </trans-unit>
        <trans-unit id="sdc.config.diff.files_2_dirs_1_symlinks_1">
          <source>{0} of {1} files and {2} of 1 directory and {4} of 1 symlink on the system were successfully compared with @@PRODUCT_NAME@@-Managed files. [&lt;a href="{6}"&gt;View Details&lt;/a&gt;]</source>
          <target>시스템에 있는 1 개의 심볼릭 링크 중 {4} 개와 1 개의 디렉토리 중 {2}개 그리고 {1} 개의 파일 중 {0}개가  @@PRODUCT_NAME@@ 관리 파일과 성공적으로 비교되었습니다. [&lt;a href=&quot;{6}&quot;&gt;상세 정보 보기&lt;/a&gt;]</target>
        </trans-unit>
        <trans-unit id="sdc.config.diff.files_2_dirs_1_symlinks_2">
          <source>{0} of {1} files and {2} of 1 directory and {4} of {5} symlinks on the system were successfully compared with @@PRODUCT_NAME@@-Managed files. [&lt;a href="{6}"&gt;View Details&lt;/a&gt;]</source>
          <target>시스템에 있는 {5} 개의 심볼릭 링크 중 {4} 개와 1 개의 디렉토리 중 {2}개 그리고 {1} 개의 파일 중 {0}개가  @@PRODUCT_NAME@@ 관리 파일과 성공적으로 비교되었습니다. [&lt;a href=&quot;{6}&quot;&gt;상세 정보 보기&lt;/a&gt;]</target>
        </trans-unit>
        <trans-unit id="sdc.config.diff.files_2_dirs_2_symlinks_0">
          <source>{0} of {1} files and {2} of {3} directories on the system were successfully compared with @@PRODUCT_NAME@@-Managed files. [&lt;a href="{6}"&gt;View Details&lt;/a&gt;]</source>
          <target>시스템에 있는 {3} 개의 디렉토리 중 {2} 개와 {1} 개의 파일 중 {0}개가  @@PRODUCT_NAME@@ 관리 파일과 성공적으로 비교되었습니다. [&lt;a href=&quot;{6}&quot;&gt;상세 정보 보기&lt;/a&gt;]</target>
        </trans-unit>
        <trans-unit id="sdc.config.diff.files_2_dirs_2_symlinks_1">
          <source>{0} of {1} files and {2} of {3} directories and {4} of 1 symlink on the system were successfully compared with @@PRODUCT_NAME@@-Managed files. [&lt;a href="{6}"&gt;View Details&lt;/a&gt;]</source>
          <target>시스템에 있는 1 개의 심볼릭 링크 중 {4} 개와 {3} 개의 디렉토리 중 {2}개 그리고 {1} 개의 파일 중 {0}개가  @@PRODUCT_NAME@@ 관리 파일과 성공적으로 비교되었습니다. [&lt;a href=&quot;{6}&quot;&gt;상세 정보 보기&lt;/a&gt;]</target>
        </trans-unit>
        <trans-unit id="sdc.config.diff.files_2_dirs_2_symlinks_2">
          <source>{0} of {1} files and {2} of {3} directories and {4} of {5} symlinks on the system were successfully compared with @@PRODUCT_NAME@@-Managed files. [&lt;a href="{6}"&gt;View Details&lt;/a&gt;]</source>
          <target>시스템에 있는 {5} 개의 심볼릭 링크 중 {4} 개와 {3} 개의 디렉토리 중 {2}개 그리고 {1} 개의 파일 중 {0}개가  @@PRODUCT_NAME@@ 관리 파일과 성공적으로 비교되었습니다. [&lt;a href=&quot;{6}&quot;&gt;상세 정보 보기&lt;/a&gt;]</target>
        </trans-unit>
        <trans-unit id="sdc.config.differing.files_0">
          <source>No existing files in the existing system differed from the @@PRODUCT_NAME@@-Managed files.</source>
          <target>기존 시스템에 있는 기존 파일은 @@PRODUCT_NAME@@-관리 파일과 다릅니다.  </target>
        </trans-unit>
        <trans-unit id="sdc.config.differing.files_1">
          <source>1 of 1 file on the system differed from the @@PRODUCT_NAME@@-Managed files</source>
          <target>시스템에 있는 1 개 중 1개의 파일이 @@PRODUCT_NAME@@-관리 파일과 다릅니다. </target>
        </trans-unit>
        <trans-unit id="sdc.config.differing.files_2">
          <source>{0} of {1} files on the system differed from the @@PRODUCT_NAME@@-Managed files.</source>
          <target>시스템에 있는 {1} 개 중 {0} 개의 파일이 @@PRODUCT_NAME@@-관리 파일과 다릅니다.  </target>
        </trans-unit>
      </group>
      <group>
        <context-group name="sdc_actions_time_messages">
          <context context-type="sourcefile">/rhn/systems/details/configuration/Overview.do</context>
        </context-group>
        <trans-unit id="sdc.config.time.message">
          <source>{0} by {1}</source>
          <target>{0} - {1}</target>
        </trans-unit>
        <trans-unit id="sdc.config.time.message_url">
          <source>{0} by &lt;a href="{1}"&gt;{2}&lt;/a&gt;</source>
          <target>{0} - &lt;a href=&quot;{1}&quot;&gt;{2}&lt;/a&gt;</target>
        </trans-unit>
      </group>
      <group>
        <context-group name="config_counts">
          <context context-type="sourcefile">Every Caller of ConfigActionHelper.makeFileCountsMessage</context>
        </context-group>
        <trans-unit id="config.files_0_dirs_0_symlinks_0_url">
          <source>No files, directories or symlinks. &lt;a href="{0}"&gt; Add&lt;/a&gt;</source>
          <target>파일, 디렉토리, 심볼릭 링크가 없습니다. &lt;a href=&quot;{0}&quot;&gt; 추가&lt;/a&gt;</target>
        </trans-unit>
        <trans-unit id="config.files_0_dirs_0_symlinks_0">
          <source>No files, directories or symlinks.</source>
          <target>파일, 디렉토리, 심볼릭 링크가 없습니다.</target>
        </trans-unit>
        <trans-unit id="config.files_0_dirs_0_symlinks_1">
          <source>{2} symlink</source>
          <target>{2}  심볼릭 링크 </target>
        </trans-unit>
        <trans-unit id="config.files_0_dirs_0_symlinks_2">
          <source>{2} symlinks</source>
          <target>{2} 심볼릭 링크 </target>
        </trans-unit>
        <trans-unit id="config.files_0_dirs_1_symlinks_0">
          <source>{1} directory</source>
          <target>{1} 디렉토리 </target>
        </trans-unit>
        <trans-unit id="config.files_0_dirs_1_symlinks_1">
          <source>{1} directory and {2} symlink</source>
          <target>{1} 디렉토리 및 {2} 심볼릭 링크 </target>
        </trans-unit>
        <trans-unit id="config.files_0_dirs_1_symlinks_2">
          <source>{1} directory and {2} symlinks</source>
          <target>{1} 디렉토리 및 {2} 심볼릭 링크 </target>
        </trans-unit>
        <trans-unit id="config.files_0_dirs_2_symlinks_0">
          <source>{1} directories</source>
          <target>{1} 디렉토리 </target>
        </trans-unit>
        <trans-unit id="config.files_0_dirs_2_symlinks_1">
          <source>{1} directories and {2} symlink</source>
          <target>{1} 디렉토리 및 {2} 심볼릭 링크 </target>
        </trans-unit>
        <trans-unit id="config.files_0_dirs_2_symlinks_2">
          <source>{1} directories and {2} symlinks</source>
          <target>{1} 디렉토리 및 {2} 심볼릭 링크 </target>
        </trans-unit>
        <trans-unit id="config.files_1_dirs_0_symlinks_0">
          <source>{0} file</source>
          <target>{0} 파일 </target>
        </trans-unit>
        <trans-unit id="config.files_1_dirs_0_symlinks_1">
          <source>{0} file and {2} symlink</source>
          <target>{0} 파일 및 {2} 심볼릭 링크 </target>
        </trans-unit>
        <trans-unit id="config.files_1_dirs_0_symlinks_2">
          <source>{0} file and {2} symlinks</source>
          <target>{0} 파일 및 {2} 심볼릭 링크 </target>
        </trans-unit>
        <trans-unit id="config.files_1_dirs_1_symlinks_0">
          <source>{0} file and {1} directory</source>
          <target>{0} 파일 및 {1} 디렉토리 </target>
        </trans-unit>
        <trans-unit id="config.files_1_dirs_1_symlinks_1">
          <source>{0} file and {1} directory and {2} symlink</source>
          <target>{0} 파일, {1} 디렉토리, {2} 심볼릭 링크 </target>
        </trans-unit>
        <trans-unit id="config.files_1_dirs_1_symlinks_2">
          <source>{0} file and {1} directory and {2} symlinks</source>
          <target>{0} 파일, {1} 디렉토리, {2} 심볼릭 링크 </target>
        </trans-unit>
        <trans-unit id="config.files_1_dirs_2_symlinks_0">
          <source>{0} file and {1} directories</source>
          <target>{0} 파일 및 {1} 디렉토리</target>
        </trans-unit>
        <trans-unit id="config.files_1_dirs_2_symlinks_1">
          <source>{0} file and {1} directories and {2} symlink</source>
          <target>{0} 파일, {1} 디렉토리, {2} 심볼릭 링크 </target>
        </trans-unit>
        <trans-unit id="config.files_1_dirs_2_symlinks_2">
          <source>{0} file and {1} directories and {2} symlinks</source>
          <target>{0} 파일, {1} 디렉토리, {2} 심볼릭 링크 </target>
        </trans-unit>
        <trans-unit id="config.files_2_dirs_0_symlinks_0">
          <source>{0} files</source>
          <target>{0} 파일 </target>
        </trans-unit>
        <trans-unit id="config.files_2_dirs_0_symlinks_1">
          <source>{0} files and {2} symlink</source>
          <target>{0} 파일 및 {2} 심볼릭 링크 </target>
        </trans-unit>
        <trans-unit id="config.files_2_dirs_0_symlinks_2">
          <source>{0} files and {2} symlinks</source>
          <target>{0} 파일 및 {2} 심볼릭 링크 </target>
        </trans-unit>
        <trans-unit id="config.files_2_dirs_1_symlinks_0">
          <source>{0} files and {1} directory</source>
          <target>{0} 파일 및 {1} 디렉토리 </target>
        </trans-unit>
        <trans-unit id="config.files_2_dirs_1_symlinks_1">
          <source>{0} files and {1} directory and {2} symlink</source>
          <target>{0} 파일, {1} 디렉토리, {2} 심볼릭 링크 </target>
        </trans-unit>
        <trans-unit id="config.files_2_dirs_1_symlinks_2">
          <source>{0} files and {1} directory and {2} symlinks</source>
          <target>{0} 파일, {1} 디렉토리, {2} 심볼릭 링크 </target>
        </trans-unit>
        <trans-unit id="config.files_2_dirs_2_symlinks_0">
          <source>{0} files and {1} directories</source>
          <target>{0} 파일 및 {1} 디렉토리</target>
        </trans-unit>
        <trans-unit id="config.files_2_dirs_2_symlinks_1">
          <source>{0} files and {1} directories and {2} symlink</source>
          <target>{0} 파일, {1} 디렉토리, {2} 심볼릭 링크 </target>
        </trans-unit>
        <trans-unit id="config.files_2_dirs_2_symlinks_2">
          <source>{0} files and {1} directories and {2} symlinks</source>
          <target>{0} 파일, {1} 디렉토리, {2} 심볼릭 링크 </target>
        </trans-unit>
      </group>
      <group>
        <context-group name="config_channel_counts">
          <context context-type="sourcefile">Every Caller of ConfigActionHelper.makeChannelCountsMessage</context>
        </context-group>
        <trans-unit id="config.channels_0">
          <source>No configuration channels</source>
          <target>설정 채널이 없음</target>
        </trans-unit>
        <trans-unit id="config.channels_1">
          <source>1 configuration channel</source>
          <target>1 설정 채널</target>
        </trans-unit>
        <trans-unit id="config.channels_2">
          <source>{0} configuration channels</source>
          <target>{0} 설정 채널</target>
        </trans-unit>
      </group>
      <trans-unit id="channel.unavailable">
        <source>(no access to parent channel)</source>
        <context-group name="ctx">
          <context context-type="sourcefile">/rhn/system/details/kickstart/ScheduleWizard.do</context>
        </context-group>
        <target>(부모 채널로 액세스할 수 없음)</target>
      </trans-unit>
      <trans-unit id="kickstart.script.toolarge">
        <source>The script must be smaller than {0} characters.</source>
        <context-group name="ctx">
          <context context-type="sourcefile">/rhn/system/details/kickstart/KickstartScriptEdit.do</context>
        </context-group>
        <target>스크립트는 {0} 글자수 보다 적어야 합니다.</target>
      </trans-unit>
      <trans-unit id="file_lists.success">
        <source>{0} File List(s) deleted.</source>
        <context-group name="ctx">
          <context context-type="sourcefile">/rhn/systems/provisioning/preservation/PreservationListDelete.do</context>
        </context-group>
      </trans-unit>
      <trans-unit id="file_lists.failure">
        <source>{0} File List(s) could not be deleted.</source>
        <context-group name="ctx">
          <context context-type="sourcefile">/rhn/systems/provisioning/preservation/PreservationListDelete.do</context>
        </context-group>
      </trans-unit>
      <trans-unit id="cobbler.powermanagement.poweron">
        <source>Power On</source>
      </trans-unit>
      <trans-unit id="cobbler.powermanagement.poweroff">
        <source>Power Off</source>
      </trans-unit>
      <trans-unit id="cobbler.powermanagement.reboot">
        <source>Reboot</source>
        <target>다시 시작</target>
      </trans-unit>
      <trans-unit id="cobbler.powermanagement.command_failed">
        <source>Cobbler reported a power management error, please check Cobbler logs.</source>
        <context-group name="ctx">
          <context context-type="sourcefile">/rhn/systems/details/kickstart/PowerManagement.do</context>
        </context-group>
      </trans-unit>
      <trans-unit id="cobbler.powermanagement.not_configured">
        <source>Cannot do power management on a system that has no saved configuration.</source>
        <context-group name="ctx">
          <context context-type="sourcefile">/rhn/systems/details/kickstart/PowerManagement.do</context>
        </context-group>
      </trans-unit>
      <trans-unit id="cobbler.powermanagement.no_fence_agents">
        <source>This functionality is only available on @@PRODUCT_NAME@@ servers that have installed "fence agents," which are possibly availabe as "fence-agents", "fence-agents-all", or "fence-agents-ipmilan" packages depending on your operating system and desired power management infrastructure. Please install the fence agents. If fence agents are not available for your operating system then power management functionality is not supported.</source>
        <context-group name="ctx">
          <context context-type="sourcefile">/rhn/systems/details/kickstart/PowerManagement.do</context>
        </context-group>
      </trans-unit>
      <trans-unit id="cobbler.powermanagement.alom">
        <source>Advanced Lights Out Manager</source>
        <context-group name="ctx">
          <context context-type="sourcefile">/rhn/systems/details/kickstart/PowerManagement.do</context>
        </context-group>
      </trans-unit>
      <trans-unit id="cobbler.powermanagement.apc">
        <source>APC</source>
        <context-group name="ctx">
          <context context-type="sourcefile">/rhn/systems/details/kickstart/PowerManagement.do</context>
        </context-group>
        <target>APC</target>
      </trans-unit>
      <trans-unit id="cobbler.powermanagement.apc_snmp">
        <source>APC via SNMP</source>
        <context-group name="ctx">
          <context context-type="sourcefile">/rhn/systems/details/kickstart/PowerManagement.do</context>
        </context-group>
      </trans-unit>
      <trans-unit id="cobbler.powermanagement.baytech">
        <source>BayTech</source>
        <context-group name="ctx">
          <context context-type="sourcefile">/rhn/systems/details/kickstart/PowerManagement.do</context>
        </context-group>
      </trans-unit>
      <trans-unit id="cobbler.powermanagement.bladecenter">
        <source>BladeCenter</source>
        <context-group name="ctx">
          <context context-type="sourcefile">/rhn/systems/details/kickstart/PowerManagement.do</context>
        </context-group>
        <target>BladeCenter</target>
      </trans-unit>
      <trans-unit id="cobbler.powermanagement.brocade">
        <source>BROCADE</source>
        <context-group name="ctx">
          <context context-type="sourcefile">/rhn/systems/details/kickstart/PowerManagement.do</context>
        </context-group>
        <target>BROCADE</target>
      </trans-unit>
      <trans-unit id="cobbler.powermanagement.bullpap">
        <source>Bull FAME via PAP</source>
        <context-group name="ctx">
          <context context-type="sourcefile">/rhn/systems/details/kickstart/PowerManagement.do</context>
        </context-group>
      </trans-unit>
      <trans-unit id="cobbler.powermanagement.cisco_mds">
        <source>Cisco MDS</source>
        <context-group name="ctx">
          <context context-type="sourcefile">/rhn/systems/details/kickstart/PowerManagement.do</context>
        </context-group>
        <target>Cisco MDS</target>
      </trans-unit>
      <trans-unit id="cobbler.powermanagement.cisco_ucs">
        <source>Cisco UCS</source>
        <context-group name="ctx">
          <context context-type="sourcefile">/rhn/systems/details/kickstart/PowerManagement.do</context>
        </context-group>
        <target>Cisco UCS</target>
      </trans-unit>
      <trans-unit id="cobbler.powermanagement.cpint">
        <source>GFS on s390 and zSeries</source>
        <context-group name="ctx">
          <context context-type="sourcefile">/rhn/systems/details/kickstart/PowerManagement.do</context>
        </context-group>
      </trans-unit>
      <trans-unit id="cobbler.powermanagement.drac">
        <source>Dell DRAC</source>
        <context-group name="ctx">
          <context context-type="sourcefile">/rhn/systems/details/kickstart/PowerManagement.do</context>
        </context-group>
        <target>Dell DRAC</target>
      </trans-unit>
      <trans-unit id="cobbler.powermanagement.drac5">
        <source>Dell DRAC 5</source>
        <context-group name="ctx">
          <context context-type="sourcefile">/rhn/systems/details/kickstart/PowerManagement.do</context>
        </context-group>
        <target>Dell DRAC 5</target>
      </trans-unit>
      <trans-unit id="cobbler.powermanagement.eaton_snmp">
        <source>Eaton SNMP</source>
        <context-group name="ctx">
          <context context-type="sourcefile">/rhn/systems/details/kickstart/PowerManagement.do</context>
        </context-group>
        <target>Eaton SNMP</target>
      </trans-unit>
      <trans-unit id="cobbler.powermanagement.egenera">
        <source>Egenera</source>
        <context-group name="ctx">
          <context context-type="sourcefile">/rhn/systems/details/kickstart/PowerManagement.do</context>
        </context-group>
        <target>Egenera</target>
      </trans-unit>
      <trans-unit id="cobbler.powermanagement.eps">
        <source>ePowerSwitch</source>
        <context-group name="ctx">
          <context context-type="sourcefile">/rhn/systems/details/kickstart/PowerManagement.do</context>
        </context-group>
        <target>ePowerSwitch</target>
      </trans-unit>
      <trans-unit id="cobbler.powermanagement.hds_cb">
        <source>Hitachi HDS Compute Blade</source>
        <context-group name="ctx">
          <context context-type="sourcefile">/rhn/systems/details/kickstart/PowerManagement.do</context>
        </context-group>
      </trans-unit>
      <trans-unit id="cobbler.powermanagement.hpblade">
        <source>HP Blade</source>
        <context-group name="ctx">
          <context context-type="sourcefile">/rhn/systems/details/kickstart/PowerManagement.do</context>
        </context-group>
        <target>HP Blade</target>
      </trans-unit>
      <trans-unit id="cobbler.powermanagement.ibmblade">
        <source>IBM Blade</source>
        <context-group name="ctx">
          <context context-type="sourcefile">/rhn/systems/details/kickstart/PowerManagement.do</context>
        </context-group>
        <target>IBM Blade</target>
      </trans-unit>
      <trans-unit id="cobbler.powermanagement.ifmib">
        <source>Cisco IF-MIB</source>
        <context-group name="ctx">
          <context context-type="sourcefile">/rhn/systems/details/kickstart/PowerManagement.do</context>
        </context-group>
        <target>Cisco IF-MIB</target>
      </trans-unit>
      <trans-unit id="cobbler.powermanagement.ilo">
        <source>HP Integrated Lights-Out</source>
        <context-group name="ctx">
          <context context-type="sourcefile">/rhn/systems/details/kickstart/PowerManagement.do</context>
        </context-group>
      </trans-unit>
      <trans-unit id="cobbler.powermanagement.ilo_mp">
        <source>HP Integrated Lights-Out Management Processor</source>
        <context-group name="ctx">
          <context context-type="sourcefile">/rhn/systems/details/kickstart/PowerManagement.do</context>
        </context-group>
      </trans-unit>
      <trans-unit id="cobbler.powermanagement.intelmodular">
        <source>Intel Modular Server</source>
        <context-group name="ctx">
          <context context-type="sourcefile">/rhn/systems/details/kickstart/PowerManagement.do</context>
        </context-group>
      </trans-unit>
      <trans-unit id="cobbler.powermanagement.ipdu">
        <source>HP Intelligent Power Distribution Unit</source>
        <context-group name="ctx">
          <context context-type="sourcefile">/rhn/systems/details/kickstart/PowerManagement.do</context>
        </context-group>
      </trans-unit>
      <trans-unit id="cobbler.powermanagement.ipmilan">
        <source>IPMI</source>
        <context-group name="ctx">
          <context context-type="sourcefile">/rhn/systems/details/kickstart/PowerManagement.do</context>
        </context-group>
        <target>IPMI</target>
      </trans-unit>
      <trans-unit id="cobbler.powermanagement.ldom">
        <source>SPARC Logical Domains</source>
        <context-group name="ctx">
          <context context-type="sourcefile">/rhn/systems/details/kickstart/PowerManagement.do</context>
        </context-group>
      </trans-unit>
      <trans-unit id="cobbler.powermanagement.lpar">
        <source>IBM LPAR</source>
        <context-group name="ctx">
          <context context-type="sourcefile">/rhn/systems/details/kickstart/PowerManagement.do</context>
        </context-group>
        <target>IBM LPAR</target>
      </trans-unit>
      <trans-unit id="cobbler.powermanagement.mcdata">
        <source>McData</source>
        <context-group name="ctx">
          <context context-type="sourcefile">/rhn/systems/details/kickstart/PowerManagement.do</context>
        </context-group>
        <target>McData</target>
      </trans-unit>
      <trans-unit id="cobbler.powermanagement.netio">
        <source>Koukaam NETIO</source>
        <context-group name="ctx">
          <context context-type="sourcefile">/rhn/systems/details/kickstart/PowerManagement.do</context>
        </context-group>
        <target>Koukaam NETIO</target>
      </trans-unit>
      <trans-unit id="cobbler.powermanagement.ovh">
        <source>OVH</source>
        <context-group name="ctx">
          <context context-type="sourcefile">/rhn/systems/details/kickstart/PowerManagement.do</context>
        </context-group>
        <target>OVH</target>
      </trans-unit>
      <trans-unit id="cobbler.powermanagement.rackswitch">
        <source>IBM RackSwitch</source>
        <context-group name="ctx">
          <context context-type="sourcefile">/rhn/systems/details/kickstart/PowerManagement.do</context>
        </context-group>
        <target>IBM RackSwitch</target>
      </trans-unit>
      <trans-unit id="cobbler.powermanagement.rhevm">
        <source>Red Hat Enterprise Virtualization Manager</source>
        <context-group name="ctx">
          <context context-type="sourcefile">/rhn/systems/details/kickstart/PowerManagement.do</context>
        </context-group>
      </trans-unit>
      <trans-unit id="cobbler.powermanagement.rsa">
        <source>IBM Remote Supervisor Adapter</source>
        <context-group name="ctx">
          <context context-type="sourcefile">/rhn/systems/details/kickstart/PowerManagement.do</context>
        </context-group>
      </trans-unit>
      <trans-unit id="cobbler.powermanagement.rsb">
        <source>Fujitsu-Siemens RSB</source>
        <context-group name="ctx">
          <context context-type="sourcefile">/rhn/systems/details/kickstart/PowerManagement.do</context>
        </context-group>
        <target>Fujitsu-Siemens RSB</target>
      </trans-unit>
      <trans-unit id="cobbler.powermanagement.sanbox2">
        <source>QLogic SANbox2</source>
        <context-group name="ctx">
          <context context-type="sourcefile">/rhn/systems/details/kickstart/PowerManagement.do</context>
        </context-group>
        <target>QLogic SANbox2</target>
      </trans-unit>
      <trans-unit id="cobbler.powermanagement.scsi">
        <source>SCSI-3</source>
        <context-group name="ctx">
          <context context-type="sourcefile">/rhn/systems/details/kickstart/PowerManagement.do</context>
        </context-group>
        <target>SCSI-3</target>
      </trans-unit>
      <trans-unit id="cobbler.powermanagement.virsh">
        <source>libvirt</source>
        <context-group name="ctx">
          <context context-type="sourcefile">/rhn/systems/details/kickstart/PowerManagement.do</context>
        </context-group>
        <target>libvirt</target>
      </trans-unit>
      <trans-unit id="cobbler.powermanagement.vixel">
        <source>Vixel</source>
        <context-group name="ctx">
          <context context-type="sourcefile">/rhn/systems/details/kickstart/PowerManagement.do</context>
        </context-group>
        <target>Vixel</target>
      </trans-unit>
      <trans-unit id="cobbler.powermanagement.vmware">
        <source>VMWare</source>
        <context-group name="ctx">
          <context context-type="sourcefile">/rhn/systems/details/kickstart/PowerManagement.do</context>
        </context-group>
        <target>VMWare</target>
      </trans-unit>
      <trans-unit id="cobbler.powermanagement.vmware_soap">
        <source>VMWare via SOAP</source>
        <context-group name="ctx">
          <context context-type="sourcefile">/rhn/systems/details/kickstart/PowerManagement.do</context>
        </context-group>
      </trans-unit>
      <trans-unit id="cobbler.powermanagement.wti">
        <source>WTI PowerSwitch</source>
        <context-group name="ctx">
          <context context-type="sourcefile">/rhn/systems/details/kickstart/PowerManagement.do</context>
        </context-group>
      </trans-unit>
      <trans-unit id="cobbler.powermanagement.xcat">
        <source>Extreme Cloud Administration Toolkit</source>
        <context-group name="ctx">
          <context context-type="sourcefile">/rhn/systems/details/kickstart/PowerManagement.do</context>
        </context-group>
      </trans-unit>
      <trans-unit id="cobbler.powermanagement.xenapi">
        <source>Xen</source>
        <context-group name="ctx">
          <context context-type="sourcefile">/rhn/systems/details/kickstart/PowerManagement.do</context>
        </context-group>
        <target>Xen</target>
      </trans-unit>
      <trans-unit id="cobbler.powermanagement.zvm">
        <source>z/VM</source>
        <context-group name="ctx">
          <context context-type="sourcefile">/rhn/systems/details/kickstart/PowerManagement.do</context>
        </context-group>
        <target>z/VM</target>
      </trans-unit>
      <trans-unit id="oneday">
        <source>within the past day</source>
        <context-group name="ctx">
          <context context-type="sourcefile">/rhn/systems/Registered.do</context>
        </context-group>
        <target>지난날 </target>
      </trans-unit>
      <trans-unit id="oneweek">
        <source>within the past week</source>
        <context-group name="ctx">
          <context context-type="sourcefile">/rhn/systems/Registered.do</context>
        </context-group>
        <target>지난주 </target>
      </trans-unit>
      <trans-unit id="onemonth">
        <source>within the past 30 days</source>
        <context-group name="ctx">
          <context context-type="sourcefile">/rhn/systems/Registered.do</context>
        </context-group>
        <target>지난 30일 사이 </target>
      </trans-unit>
      <trans-unit id="sixmonths">
        <source>within the past 180 days</source>
        <context-group name="ctx">
          <context context-type="sourcefile">/rhn/systems/Registered.do</context>
        </context-group>
        <target>지난 180일 사이 </target>
      </trans-unit>
      <trans-unit id="oneyear">
        <source>with the past year</source>
        <context-group name="ctx">
          <context context-type="sourcefile">/rhn/systems/Registered.do</context>
        </context-group>
        <target>지난해 </target>
      </trans-unit>
      <trans-unit id="allregisteredsystems">
        <source>All Systems</source>
        <context-group name="ctx">
          <context context-type="sourcefile">/rhn/systems/Registered.do</context>
        </context-group>
        <target>모든 시스템</target>
      </trans-unit>
      <trans-unit id="systems.details.virt.guest.virt.shutdown">
        <source>Shutdown</source>
        <context-group name="ctx">
          <context context-type="sourcefile">/rhn/system/details/virtualization/VirtualGuestsConfirm.do</context>
        </context-group>
        <target>종료</target>
      </trans-unit>
      <trans-unit id="systems.details.virt.guest.virt.start">
        <source>Start</source>
        <context-group name="ctx">
          <context context-type="sourcefile">/rhn/system/details/virtualization/VirtualGuestsConfirm.do</context>
        </context-group>
        <target>시작</target>
      </trans-unit>
      <trans-unit id="systems.details.virt.guest.virt.suspend">
        <source>Suspend</source>
        <context-group name="ctx">
          <context context-type="sourcefile">/rhn/system/details/virtualization/VirtualGuestsConfirm.do</context>
        </context-group>
        <target>중지</target>
      </trans-unit>
      <trans-unit id="systems.details.virt.guest.virt.resume">
        <source>Resume</source>
        <context-group name="ctx">
          <context context-type="sourcefile">/rhn/system/details/virtualization/VirtualGuestsConfirm.do</context>
        </context-group>
        <target>다시 시작</target>
      </trans-unit>
      <trans-unit id="systems.details.virt.guest.virt.reboot">
        <source>Restart</source>
        <context-group name="ctx">
          <context context-type="sourcefile">/rhn/system/details/virtualization/VirtualGuestsConfirm.do</context>
        </context-group>
        <target>재시작</target>
      </trans-unit>
      <trans-unit id="systems.details.virt.guest.virt.destroy">
        <source>Destroy</source>
        <context-group name="ctx">
          <context context-type="sourcefile">/rhn/system/details/virtualization/VirtualGuestsConfirm.do</context>
        </context-group>
        <target>삭제</target>
      </trans-unit>
      <trans-unit id="systems.details.virt.guest.virt.delete">
        <source>Delete</source>
        <context-group name="ctx">
          <context context-type="sourcefile">/rhn/system/details/virtualization/VirtualGuestsConfirm.do</context>
        </context-group>
        <target>삭제</target>
      </trans-unit>
      <trans-unit id="systems.details.virt.guest.virt.setMemory">
        <source>Set Memory ({0} MB)</source>
        <context-group name="ctx">
          <context context-type="sourcefile">/rhn/system/details/virtualization/VirtualGuestsConfirm.do</context>
        </context-group>
        <target>메모리 설정 ({0} MB)</target>
      </trans-unit>
      <trans-unit id="systems.details.virt.guest.virt.setVCPUs">
        <source>Set Virtual CPUs ({0})</source>
        <context-group name="ctx">
          <context context-type="sourcefile">/rhn/system/details/virtualization/VirtualGuestsConfirm.do</context>
        </context-group>
        <target>가상 CPU ({0}) 설정</target>
      </trans-unit>
      <trans-unit id="systems.details.virt.guest.already.running">
        <source>This system is already running.</source>
        <context-group name="ctx">
          <context context-type="sourcefile">/rhn/system/details/virtualization/VirtualGuestsConfirm.do</context>
        </context-group>
        <target>시스템이 실행되고 있습니다.</target>
      </trans-unit>
      <trans-unit id="systems.details.virt.guest.already.stopped">
        <source>This system is already stopped.</source>
        <context-group name="ctx">
          <context context-type="sourcefile">/rhn/system/details/virtualization/VirtualGuestsConfirm.do</context>
        </context-group>
        <target>시스템이 정지되었습니다.</target>
      </trans-unit>
      <trans-unit id="systems.details.virt.guest.already.paused">
        <source>This system is already paused.</source>
        <context-group name="ctx">
          <context context-type="sourcefile">/rhn/system/details/virtualization/VirtualGuestsConfirm.do</context>
        </context-group>
        <target>시스템이 일시 정지되었습니다.</target>
      </trans-unit>
      <trans-unit id="systems.details.virt.guest.already.crashed">
        <source>This system is crashed.</source>
        <context-group name="ctx">
          <context context-type="sourcefile">/rhn/system/details/virtualization/VirtualGuestsConfirm.do</context>
        </context-group>
        <target>시스템이 충돌했습니다.</target>
      </trans-unit>
      <trans-unit id="systems.details.virt.vcpu.limit.msg">
        <source>Virtual CPUs limited to {0} on {1}.</source>
        <context-group name="ctx">
          <context context-type="sourcefile">/rhn/system/details/virtualization/VirtualGuestsConfirm.do</context>
        </context-group>
        <target>{1}에서 가상 CPU는 {0}으로 제한됩니다.</target>
      </trans-unit>
      <trans-unit id="systems.details.virt.vcpu.exceeds.host.cpus">
        <source>Exceeding the number of physical CPUs ({0}) on {1} may impact performance.</source>
        <context-group name="ctx">
          <context context-type="sourcefile">/rhn/system/details/virtualization/VirtualGuestsConfirm.do</context>
        </context-group>
        <target>{1}에서 물리적 CPU ({0})의 수를 증가시키면 실행에 영향을 미치게 됩니다.</target>
      </trans-unit>
      <trans-unit id="systems.details.virt.vcpu.increase.warning">
        <source>{1} must be shutdown if last started with less than {0} vCPUs for changes to take effect.</source>
        <context-group name="ctx">
          <context context-type="sourcefile">/rhn/system/details/virtualization/VirtualGuestsConfirm.do</context>
        </context-group>
        <target>마지막으로 {0} vCPU 이하로 시작하셨을 경우 {1}을 종료해야 합니다. </target>
      </trans-unit>
      <trans-unit id="systems.details.virt.memory.warning">
        <source>{0} must be shutdown for max memory settings to take effect.</source>
        <context-group name="ctx">
          <context context-type="sourcefile">/rhn/system/details/virtualization/VirtualGuestsConfirm.do</context>
        </context-group>
        <target>최대 메모리 설정을 적용하기 위해 {0}을 재부팅해야 합니다.  </target>
      </trans-unit>
      <trans-unit id="systems.details.virt.memory.check.host">
        <source>Ensure the host system has sufficient free memory if increasing guest memory allocation. Otherwise the guest may refuse to boot the next time it is started.</source>
        <context-group name="ctx">
          <context context-type="sourcefile">/rhn/system/details/virtualization/VirtualGuestsConfirm.do</context>
        </context-group>
        <target>게스트 메모리 할당을 늘리는 경우 호스트 시스템에 충분한 여유 메모리가 있는지 확인하십시오. 그렇지 않을 경우, 다음번 게스트 시작 시 부팅하지 않을 수 있습니다.  </target>
      </trans-unit>
      <trans-unit id="virtualsystems.none">
        <source>No virtual systems selected.</source>
        <context-group name="ctx">
          <context context-type="sourcefile">/rhn/system/details/virtualization/VirtualGuestsConfirm.do</context>
        </context-group>
        <target>선택된 가상 시스템이 없습니다.</target>
      </trans-unit>
      <trans-unit id="systems.details.virt.no.actions.scheduled">
        <source>No actions scheduled.</source>
        <context-group name="ctx">
          <context context-type="sourcefile">/rhn/system/details/virtualization/VirtualGuestsConfirm.do</context>
        </context-group>
        <target>스케줄된 작업이 없습니다.</target>
      </trans-unit>
      <trans-unit id="systems.details.virt.one.actions.scheduled">
        <source>Scheduled one action.</source>
        <context-group name="ctx">
          <context context-type="sourcefile">/rhn/system/details/virtualization/VirtualGuestsConfirm.do</context>
        </context-group>
        <target>한 개의 스케줄된 작업.</target>
      </trans-unit>
      <trans-unit id="systems.details.virt.actions.scheduled">
        <source>Scheduled {0} actions.</source>
        <context-group name="ctx">
          <context context-type="sourcefile">/rhn/system/details/virtualization/VirtualGuestsConfirm.do</context>
        </context-group>
        <target>스케줄된 {0} 작업.</target>
      </trans-unit>
      <trans-unit id="systems.details.virt.no.virt.deleted">
        <source>No virtual systems deleted.</source>
        <context-group name="ctx">
          <context context-type="sourcefile">/rhn/system/details/virtualization/VirtualGuestsConfirm.do</context>
        </context-group>
        <target>삭제된 가상 시스템이 없습니다.</target>
      </trans-unit>
      <trans-unit id="systems.details.virt.one.virt.deleted">
        <source>Deleted one virtual system.</source>
        <context-group name="ctx">
          <context context-type="sourcefile">/rhn/system/details/virtualization/VirtualGuestsConfirm.do</context>
        </context-group>
        <target>한개의 가상 시스템 삭제</target>
      </trans-unit>
      <trans-unit id="systems.details.virt.virt.deleted">
        <source>Deleted {0} virtual systems.</source>
        <context-group name="ctx">
          <context context-type="sourcefile">/rhn/system/details/virtualization/VirtualGuestsConfirm.do</context>
        </context-group>
        <target>{0} 가상 시스템 삭제</target>
      </trans-unit>
      <trans-unit id="channels.subscribers.updated">
        <source>{0} channel subscriber(s) successfully updated.</source>
        <context-group name="ctx">
          <context context-type="sourcefile">/rhn/channels/Subscribers.do</context>
        </context-group>
      </trans-unit>
      <trans-unit id="channels.managers.updated">
        <source>{0} channel manager(s) successfully updated.</source>
        <context-group name="ctx">
          <context context-type="sourcefile">/rhn/systems/details/SystemChannels.do</context>
        </context-group>
        <target>{0} 채널 관리자가 성공적으로 업데이트되었습니다.</target>
      </trans-unit>
      <trans-unit id="sdc.activation.kickstarting">
        <source>There is a kickstart session in progress for this system.  Modifying this activation key is likely to cause the system to fail to re-register when the kickstart session is complete.  Using this key manually could cause unintended side-effects.</source>
        <context-group name="ctx">
          <context context-type="sourcefile">/rhn/systems/details/Activation.do</context>
        </context-group>
      </trans-unit>
      <trans-unit id="sdc.channels.edit.base_channel_updated">
        <source>System's Base Channel has been updated.</source>
        <context-group name="ctx">
          <context context-type="sourcefile">/rhn/systems/details/SystemChannels.do</context>
        </context-group>
        <target>시스템의 기본 채널이 업데이트되었습니다. </target>
      </trans-unit>
      <trans-unit id="sdc.channels.edit.child_channels_updated">
        <source>Child channel subscriptions updated.</source>
        <context-group name="ctx">
          <context context-type="sourcefile">/rhn/systems/details/SystemChannels.do</context>
        </context-group>
        <target>자식 채널 서브스크립션이 업데이트되었습니다.</target>
      </trans-unit>
      <trans-unit id="sdc.channels.edit.failed_channels">
        <source>Note:  Some channel subscriptions could not be updated because there were no available subscriptions.</source>
        <context-group name="ctx">
          <context context-type="sourcefile">/rhn/systems/details/SystemChannels.do</context>
        </context-group>
        <target>알림: 일부 채널 서브스크립션은 업데이트 가능한 서브스크립션이 없어 업데이트될 수 없습니다.</target>
      </trans-unit>
      <trans-unit id="ssm.groups.changed">
        <source>System Group membership changed.</source>
        <context-group name="ctx">
          <context context-type="sourcefile">/rhn/systems/ssm/groups/Manage.do</context>
        </context-group>
      </trans-unit>
      <trans-unit id="selinux.java.invalid_mode">
        <source>Invalid SE Linux mode "{0}" specified. Valid values are {1}.</source>
        <context-group name="ctx">
          <context context-type="sourcefile">SELinuxMode</context>
        </context-group>
        <target>잘못된 SE Linux 모드 &quot;{0}&quot; 가 지정되었습니다. 유효한 값은 {1}입니다. </target>
      </trans-unit>
      <trans-unit id="softwareEntitlementSubs.successMessage">
        <source>Updated entitlement count for '{0}'</source>
        <context-group name="ctx">
          <context context-type="sourcefile">/rhn/systems/details/SystemChannels.do</context>
        </context-group>
        <target>'{0}'에 해당하는 업데이트된 인타이틀먼트 수 </target>
      </trans-unit>
      <trans-unit id="orgsizelimit.invalid">
        <source>Size limit modification must be a valid non negative number.</source>
        <context-group name="ctx">
          <context context-type="sourcefile">/rhn/admin/multiorg/OrgConfigDetails.do</context>
        </context-group>
        <target>크기 제한 변경은 음수가 아닌 유효한 숫자를 사용해야 합니다.</target>
      </trans-unit>
      <trans-unit id="message.ext_auth_disable">
        <source>No default organization</source>
        <context-group name="ctx">
          <context context-type="sourcefile">/rhn/admin/multiorg/OrgDetails</context>
        </context-group>
      </trans-unit>
      <trans-unit id="message.ext_auth_updated">
        <source>External Authentication settings were successfully updated.</source>
      </trans-unit>
      <trans-unit id="message.extgroup.created">
        <source>External Authentication Group '{0}' was successfully created.</source>
      </trans-unit>
      <trans-unit id="message.extgroup.updated">
        <source>External Authentication Group '{0}' was successfully updated.</source>
      </trans-unit>
      <trans-unit id="message.extgroup.deleted">
        <source>External Authentication Group '{0}' was successfully deleted.</source>
      </trans-unit>
      <trans-unit id="message.sg.configupdated">
        <source>System Group Configuration was successfully updated.</source>
      </trans-unit>
      <trans-unit id="extgrouplabel.already.exists">
        <source>External Authentication Group name '{0}' is already used. Please choose another one.</source>
      </trans-unit>
      <trans-unit id="message.org_name_updated">
        <source>Organization {0} was successfully updated.</source>
        <context-group name="ctx">
          <context context-type="sourcefile">/rhn/admin/multiorg/OrgDetails</context>
        </context-group>
        <target>{0} 조직이 성공적으로 업데이트되었습니다.    </target>
      </trans-unit>
      <trans-unit id="message.org_name_not_updated">
        <source>Organization {0} was not updated due to identical name.</source>
        <context-group name="ctx">
          <context context-type="sourcefile">/rhn/admin/multiorg/OrgDetails</context>
        </context-group>
        <target>동일한 이름으로 인해 {0} 조직이 업데이트되지 않았습니다.   </target>
      </trans-unit>
      <trans-unit id="message.org_deleted">
        <source>Organization {0} was successfully deleted.</source>
        <context-group name="ctx">
          <context context-type="sourcefile">/rhn/users/UserDetails</context>
        </context-group>
        <target>{0} 조직이 성공적으로 삭제되었습니다.   </target>
      </trans-unit>
      <trans-unit id="config.error.file-exists">
        <source>A file named "{0}" already exists in this channel.</source>
        <context-group name="ctx">
          <context context-type="sourcefile">/rhn/systems/details/configuration/addfiles/UploadFile</context>
          <context context-type="paramnotes">A file named "/etc/passwd" already exists in this channel.</context>
        </context-group>
        <target>채널에 &quot;{0}&quot;라는 파일이 이미 존재합니다.</target>
      </trans-unit>
      <trans-unit id="system.entitle.notoolschannel">
        <source>Could not automatically subscribe the system to the RHN Tools Channel.  This channel contains packages required for virtualization.  This is most likely caused by a lack of channel entitlements.</source>
        <context-group name="ctx">
          <context context-type="sourcefile">/rhn/systems/details/Overview.do</context>
        </context-group>
        <target>시스템을 RHN 도구 채널에 자동으로 등록할 수 없습니다. 이 채널에는 가상화에 필요한 패키지가 들어있습니다. 이는 채널 인타인틀먼트의 부재로 인한 것일 수 도 있습니다.</target>
      </trans-unit>
      <trans-unit id="system.entitle.multiplechannelswithpackage">
        <source>Found multiple child channels with package: {0}. Please manually subscribe this system to the appropriate child channel.</source>
        <context-group name="ctx">
          <context context-type="sourcefile">/rhn/systems/details/Overview.do</context>
        </context-group>
        <target>패키지 {0}가 있는 여러 자식 채널이 발견되었습니다. 이 시스템을 올바른 자식 채널에 수동으로 등록하십시오.</target>
      </trans-unit>
      <trans-unit id="system.entitle.multiplechannelswithpackagepleaseinstall">
        <source>Found multiple child channels with package: {0}. Please manually subscribe this system to the appropriate child channel, and schedule this package for installation.</source>
        <context-group name="ctx">
          <context context-type="sourcefile">/rhn/systems/details/Overview.do</context>
        </context-group>
        <target>패키지 {0}가 있는 여러 자식 채널이 발견되었습니다. 이 시스템을 올바른 자식 채널에 수동으로 등록하신 후 패키지 설치 스케줄을 계획하십시오.</target>
      </trans-unit>
      <trans-unit id="system.entitle.novirtchannel">
        <source>Could not automatically subscribe the system to the RHEL Virtualization Channel.  This channel contains packages required for virtualization.  This is most likely caused by a lack of channel entitlements.</source>
        <context-group name="ctx">
          <context context-type="sourcefile">/rhn/systems/details/Overview.do</context>
        </context-group>
        <target>시스템을 RHEL 가상화 채널에 자동으로 등록할 수 없습니다. 이 채널에는 가상화에 필요한 패키지가 들어있습니다. 이는 채널 인타인틀먼트의 부재로 인한 것일 수 도 있습니다.</target>
      </trans-unit>
      <trans-unit id="system.entitle.novirtpackage">
        <source>Could not find a channel with the {0} package. This package is required to manage virtual guests with @@PRODUCT_NAME@@.</source>
        <context-group name="ctx">
          <context context-type="sourcefile">/rhn/systems/details/Overview.do</context>
        </context-group>
        <target>{0} 패키지가 있는 채널을 찾을 수 없습니다. 이 패키지는 @@PRODUCT_NAME@@으로 가상 게스트를 관리하기 위해 필요합니다.       </target>
      </trans-unit>
      <trans-unit id="system.entitle.alreadyentitled">
        <source>The system already has the {0} entitlement.</source>
        <context-group name="ctx">
          <context context-type="sourcefile">/rhn/systems/details/Overview.do</context>
        </context-group>
        <target>이미 시스템에 {0}개의 인타이틀먼트가 있습니다.</target>
      </trans-unit>
      <trans-unit id="system.entitle.addedvirtualization">
        <source>Since you added a Virtualization entitlement to the system we also performed some extra steps to ensure your system will be able to manage virtual guests better.  See &lt;a href="{0}"&gt;here&lt;/a&gt; for more info.</source>
        <context-group name="ctx">
          <context context-type="sourcefile">/rhn/systems/details/Overview.do</context>
        </context-group>
        <target>시스템에 가상화 인타이틀먼트를 추가하신 이후, 시스템이 가상 게스트를 보다 효과적으로 관리할 수 있는 지를 확인하기 위해 몇 가지 추가적인 단계를 실행하였습니다. 보다 자세한 정보는 &lt;a href=&quot;{0}&quot;&gt;여기&lt;/a&gt;를 참조하시기 바랍니다.   </target>
      </trans-unit>
      <trans-unit id="system.entitle.addedvirtualization.nodoc">
        <source>Since you added a Virtualization entitlement to the system we also performed some extra steps to ensure your system will be able to manage virtual guests better.</source>
        <context-group name="ctx">
          <context context-type="sourcefile">/rhn/systems/details/Overview.do</context>
        </context-group>
        <target>시스템에 가상화 인타이틀먼트를 추가하신 이후, 시스템이 가상 게스트를 보다 효과적으로 관리할 수 있는 지를 확인하기 위해 몇 가지 추가적인 단계를 실행하였습니다.</target>
      </trans-unit>
      <trans-unit id="system.virtualization.help">
        <source>NOTE: To enable and use virtualization capabilities within @@PRODUCT_NAME@@ for this system, install the rhn-virtualization-host package from the associated RHN Tools child channel. Review Red Hat documentation for any other considerations and requirements that Red Hat Enterprise Linux has with enabling Virtualization of a Host system.</source>
        <context-group name="ctx">
          <context context-type="sourcefile">/rhn/systems/details/virtualization/VirtualGuestsList.do</context>
        </context-group>
        <target>알림: 이 시스템의 @@PRODUCT_NAME@@내에서 가상화 기능을 활성화하여 사용할 경우 해당 RHN 도구 자식 채널에서 rhn-virtualization-host 패키지를 설치합니다. 호스트 시스템의 가상화를 활성화할 때 Red Hat Enterprise Linux가 주의해야 할 사항 및 요구 사항은 Red Hat 문서에서 참조하십시오.</target>
      </trans-unit>
      <trans-unit id="system.migrate.user_no_perms">
        <source>This user lacks the required permissions to migrate this system.</source>
        <context-group name="ctx">
          <context context-type="sourcefile">/rhn/systems/details/SystemMigrate.do</context>
        </context-group>
        <target>이 사용자는 이 시스템 마이그레이션에 필요한 권한이 없습니다. </target>
      </trans-unit>
      <trans-unit id="system.migrate.org_not_trusted">
        <source>Systems can only be migrated between trusted organizations.</source>
        <context-group name="ctx">
          <context context-type="sourcefile">/rhn/systems/details/SystemMigrate.do</context>
        </context-group>
        <target>시스템은 신뢰할 수 있는 조직 사이에서만 마이글이션할 수 있습니다.</target>
      </trans-unit>
      <trans-unit id="system.migrate.no_trusted_orgs">
        <source>This organization has no trusts defined with other organizations, or no other organizations are defined.</source>
        <context-group name="ctx">
          <context context-type="sourcefile">/rhn/systems/details/SystemMigrate.do</context>
        </context-group>
        <target>이 조직에는 다른 조직과의 신뢰가 정의되어 있지 않거나 다른 조직이 정의되어 있지 않습니다.</target>
      </trans-unit>
      <trans-unit id="system.migrate.no_org_specified">
        <source>An organization must be specified</source>
        <context-group name="ctx">
          <context context-type="sourcefile">/rhn/systems/details/SystemMigrate.do</context>
        </context-group>
        <target>조직을 지정해야 합니다 </target>
      </trans-unit>
      <trans-unit id="system.entitle.invalid_addon_entitlement">
        <source>Invalid add-on entitlement [{0}] provided. No such entitlement exists.</source>
        <context-group name="ctx">
          <context context-type="sourcefile">/rhn/systems/details/Overview.do</context>
        </context-group>
        <target>잘못된 애드온 인타이틀먼트 [{0}]가 있습니다. 이러한 인타이틀먼트는 존재하지 않습니다.  </target>
      </trans-unit>
      <trans-unit id="system.entitle.guestcantvirt">
        <source>The system cannot have a Virtualization entitlement because it is a virtual guest.</source>
        <context-group name="ctx">
          <context context-type="sourcefile">/rhn/systems/details/Overview.do</context>
        </context-group>
      </trans-unit>
      <trans-unit id="system.invalidsystem">
        <source>Invalid system</source>
        <target>잘못된 시스템  </target>
      </trans-unit>
      <trans-unit id="api.invalidargs">
        <source>Invalid argument(s): {0}</source>
        <target>부적절한 인수: {0} </target>
      </trans-unit>
      <trans-unit id="api.action.nosuchaction">
        <source>No such action: {0}</source>
        <target>이러한 작업이 없음: {0}</target>
      </trans-unit>
      <trans-unit id="api.action.nosuchactionchain">
        <source>No such action chain: {0}</source>
      </trans-unit>
      <trans-unit id="api.action.invalidactiontype">
        <source>Invalid action type</source>
        <target>잘못된 작업 유형 </target>
      </trans-unit>
      <trans-unit id="api.org.pamAuthNotConfigured">
        <source>The server is not configured to support PAM authentication. Refer to the reference guide for instructions on how to set up PAM.</source>
        <target>서버는 PAM 인증을 지원하도록 설정되어 있지 않습니다. PAM을 설정하는 방법은 참조 가이드에서 살펴보십시오.</target>
      </trans-unit>
      <trans-unit id="api.org.migrationtosameorg">
        <source>User cannot migrate a system where the origination and destination organizations are the same.  Org Id: {0}, System Id: {1}.</source>
        <target>기존 조직과 대상 조직이 동일한 경우 사용자는 시스템을 이전할 수 없습니다. 조직 ID: {0}, 시스템 ID: {1}.  </target>
      </trans-unit>
      <trans-unit id="api.org.nosuchorg">
        <source>No such organization: {0}</source>
        <target>이러한 조직이 없음: {0} </target>
      </trans-unit>
      <trans-unit id="api.org.notintrust">
        <source>Organization {0} is not defined in trust.</source>
        <target>{0} 조직은 신뢰도에 정의되어 있지 않습니다.       </target>
      </trans-unit>
      <trans-unit id="api.org.sysnotintrust">
        <source>System {0} is member of organization {1} which is not defined in the destination organization's trust.</source>
        <target>{0} 시스템은 대상 조직의 신뢰도에 정의되지 않은 {1} 조직의 멤버입니다.         </target>
      </trans-unit>
      <trans-unit id="api.org.notpermittedbyorg">
        <source>User in organization {0} is not allowed to retrieve or modify {1} properties in organization {2}.</source>
        <target>{0} 조직에 있는 사용자는 {2} 조직에 있는 {1} 속성을 읽어오거나 수정할 수 없습니다.  </target>
      </trans-unit>
      <trans-unit id="api.org.cannotperformonsatelliteorg">
        <source>Cannot perform this operation on the satellite organization. (Org ID 1)</source>
        <target>satellite 조직에서 이 작업을 실행할 수 없습니다. (조직 ID 1) </target>
      </trans-unit>
      <trans-unit id="api.errata.invaliderrata">
        <source>Invalid errata: {0}</source>
        <target>잘못된 에라타: {0} </target>
      </trans-unit>
      <trans-unit id="api.externalgroup.invalidrole">
        <source>Invalid role: {0}</source>
      </trans-unit>
      <trans-unit id="api.externalgroup.nosuchgroup">
        <source>No external group to role map exists for group: {0}</source>
      </trans-unit>
      <trans-unit id="api.externalgroup.nosuchservergroup">
        <source>No such server group exists: {0}</source>
      </trans-unit>
      <trans-unit id="api.externalgroup.nosuchgrouptoservergroup">
        <source>No external group to server group map exists for group: {0}</source>
      </trans-unit>
      <trans-unit id="api.package.invalidpackage">
        <source>Invalid package: {0}</source>
        <target>잘못된 패키지: {0} </target>
      </trans-unit>
      <trans-unit id="api.errata.duplicateerrata">
        <source>Errata already exists with advisory {0}</source>
        <target>{0} 권고와 함께 이미 에라타가 존재함  </target>
      </trans-unit>
      <trans-unit id="api.system.invalidsnapshot">
        <source>Invalid snapshot specified: {0}</source>
        <target>잘못된 스냅샷이 지정됨: {0}   </target>
      </trans-unit>
      <trans-unit id="api.systemgroup.lookupServerGroup">
        <source>Unable to locate or access server group: "{0}"</source>
        <target>서버 그룹을 배치 또는 액세스할 수 없음: &quot;{0}&quot; </target>
      </trans-unit>
      <trans-unit id="api.systemgroup.accessChangeDenied">
        <source>Changing administrator access is not allowed for Satellite and Organization administrators.  These users are granted access by default; therefore, the following users should be removed from the input: {0}</source>
        <target>Satellite 및 조직 관리자에 대한 관리자 액세스 변경이 허용되지 않습니다. 이 사용자는 기본값으로 액세스 권한이 주어지기 때문에 다음과 같은 사용자는 입력 내용에서 삭제되어야 합니다: {0}</target>
      </trans-unit>
      <trans-unit id="api.system.invalidprofilelabel">
        <source>Invalid profile label specified: {0}</source>
        <target>잘못된 프로파일 레이블이 지정됨: {0}  </target>
      </trans-unit>
      <trans-unit id="api.system.missingCapabilities">
        <source>The server {0} does not have the {1} client capability. Please enable the capability before proceeding with the operation.</source>
        <target>서버 {0}는 {1} 클라이언트 기능이 없습니다. 작업을 계속 진행하기 전 이 기능을 활성화하십시오.</target>
      </trans-unit>
      <trans-unit id="api.systemgroup.serverNotInGroup">
        <source>The specified server is not a member of the specified group</source>
        <target>지정된 서버는 지정된 그룹의 맴버가 아님 </target>
      </trans-unit>
      <trans-unit id="api.system.crash.nocrashesfound">
        <source>No crashes recorded for the specified system.</source>
        <target>지정된 시스템에 충돌이 기록되어 있지 않습니다.</target>
      </trans-unit>
      <trans-unit id="api.system.crash.nosuchcrash">
        <source>No such crash found.</source>
        <target>이러한 충돌을 찾을 수 없습니다.</target>
      </trans-unit>
      <trans-unit id="api.system.nosuchnetiface">
        <source>No such network interface: {0}.</source>
        <target>이러한 네트워크 인터페이스가 없습니다: {0}.</target>
      </trans-unit>
      <trans-unit id="api.errata.invalidadvisorytype">
        <source>Invalid errata type, "{0}". Please use one of the following: "Security Advisory", "Product Enhancement Advisory", or "Bug Fix Advisory".</source>
        <target>잘못된 에라타 유형, &quot;{0}&quot;. 다음 중 하나를 사용하시기 바랍니다: &quot;보안 권고&quot;, &quot;제품 업데이트 권고&quot;, &quot;버그 수정 권고&quot;.  </target>
      </trans-unit>
      <trans-unit id="api.errata.invalidadvisoryrelease">
        <source>Invalid advisory release, "{0}". Maximum value is {1}.</source>
        <target>잘못된 권고 릴리즈 &quot;{0}&quot; 입니다. 최대 값은 {1}입니다.   </target>
      </trans-unit>
      <trans-unit id="api.errata.nochannelsselected">
        <source>You are trying to publish an errata but have not selected any channels to publish to.  Errata must be published to at least one channel.</source>
        <target>에라타를 발표하려 시도하고 있지만, 발표할 채널이 선택되지 않았습니다. 최소 한 개의 채널에 에라타가 발표되어야 합니다. </target>
      </trans-unit>
      <trans-unit id="api.package.download.toolarge">
        <source>The requested file is too large to download over XMLRPC.</source>
        <target>요청한 파일이 너무 커거 XMLRPC를 통해 다운로드할 수 없습니다.  </target>
      </trans-unit>
      <trans-unit id="api.crashfile.download.toolarge">
        <source>The requested crash file is too large to download over XMLRPC.</source>
        <target>요청한 충돌 파일이 너무 커거 XMLRPC를 통해 다운로드할 수 없습니다.  </target>
      </trans-unit>
      <trans-unit id="api.package.download.ioerror">
        <source>There was a general IO Error, check permissions on the requested file.</source>
        <target>일반적인 IO 오류가 발생했습니다. 요청한 파일의 사용 권한을 확인하십시오.   </target>
      </trans-unit>
      <trans-unit id="api.channel.access.invalidaccessvalue">
        <source>Access value, "{0}". Please use one of the following: "public", "private", or "protected".</source>
        <target>액세스 값 &quot;{0}&quot;. &quot;public&quot;, &quot;private&quot;, &quot;protected&quot; 중 하나를 사용하십시오.     </target>
      </trans-unit>
      <trans-unit id="api.channel.software.channelsubscription">
        <source>Unable to subscribe this system to the requested channel: "{0}"</source>
        <target>시스템을 요청하신 채널에 등록할 수 없습니다: &quot;{0}&quot;   </target>
      </trans-unit>
      <trans-unit id="api.channel.software.multiplebasechannel">
        <source>Multiple base channels selected for subscription.  The channels {0} and {1} were both selected for subscription, but a system can only be subscribed to a single base channel.</source>
        <target>등록을 위해 다중 기본 채널이 선택되었습니다. {0} 및 {1} 채널이 등록을 위해 선택되었으나, 시스템은 단일 기본 채널에만 등록될 수 있습니다.  </target>
      </trans-unit>
      <trans-unit id="api.channel.invalidchannellist">
        <source>The channel list provided is invalid.  It must contain a list of channel labels or ids, but not a mixture of both.</source>
        <target>채널 목록이 잘못되어 있습니다. 채널 목록에는 채널 레이블이나 ID가 들어 있어야 하며 이 두가지 모두가 혼합되어서는 안됩니다.       </target>
      </trans-unit>
      <trans-unit id="channel.invalidchannelarch">
        <source>The channel arch specified ({0}) is invalid.</source>
        <target>잘못된 채널 아키텍쳐 ({0})가 지정되어 있습니다. </target>
      </trans-unit>
      <trans-unit id="api.channel.duplicatechannellabel">
        <source>The channel label specified ({0}) already exists.</source>
        <target>({0})은 이미 존재하는 채널 레이블입니다. </target>
      </trans-unit>
      <trans-unit id="api.channel.invalidchannelaccess">
        <source>The channel access ({0}) is not allowed for this operation.</source>
        <target>이 작업에 채널 액세스 ({0})는 허용되지 않습니다.  </target>
      </trans-unit>
      <trans-unit id="Certificate Administrators">
        <source>Certificate Administrators</source>
        <target>인증서 관리자</target>
      </trans-unit>
      <trans-unit id="Monitoring Administrators">
        <source>Monitoring Administrators</source>
        <target>모니터링 (Monitoring) 관리자  </target>
      </trans-unit>
      <trans-unit id="Configuration Administrators">
        <source>Configuration Administrators</source>
        <target>설정 관리자 </target>
      </trans-unit>
      <trans-unit id="user.unspecified.name">
        <source>(unspecified)</source>
        <target>(지정되지 않음) </target>
      </trans-unit>
      <trans-unit id="api.provisioning.snapshot.tagalreadyinuse">
        <source>Snapshot tag already exists: {0}</source>
        <target>스냅샷 태그가 이미 존재합니다: {0}</target>
      </trans-unit>
      <trans-unit id="api.provisioning.snapshot.nosuchtag">
        <source>No such server snapshot tag: {0}</source>
        <target>이러한 서버 스냅샷 태그가 없습니다: {0}</target>
      </trans-unit>
      <trans-unit id="api.provisioning.snapshot.nosuchsnapshot">
        <source>No such server snapshot: {0}</source>
      </trans-unit>
      <trans-unit id="api.package.provider.invalidKeyType">
        <source>The package key type specified ({0}) is invalid.</source>
        <target>지정된 패키지 키 유형 ({0})이 잘못되어 있습니다.      </target>
      </trans-unit>
      <trans-unit id="api.package.provider.invalidKey">
        <source>The package key specified ({0}) is invalid.</source>
        <target>지정된 패키지 키 ({0})가 잘못되어 있습니다.       </target>
      </trans-unit>
      <trans-unit id="api.package.provider.invalidProvider">
        <source>The package provider specified ({0}) is  invalid.</source>
        <target>지정된 패키지 제공자 ({0})가 잘못되어 있습니다.       </target>
      </trans-unit>
      <trans-unit id="api.kickstart.invalidvirttype">
        <source>Invalid virtualization type: {0}</source>
        <target>잘못된 가상화 유형: {0} </target>
      </trans-unit>
      <trans-unit id="org.create.success">
        <source>Organization {0} created successfully</source>
        <target>{0} 조직이 성공적으로 생성되었습니다   </target>
      </trans-unit>
      <trans-unit id="orgName">
        <source>Organization Name</source>
        <target>조직 이름   </target>
      </trans-unit>
      <trans-unit id="api.kickstart.nosuchkickstarttreelabel">
        <source>Unable to locate kickstart tree for your organization: {0}</source>
        <target>조직의 킥스타트 트리를 배치할 수 없습니다: {0}   </target>
      </trans-unit>
      <trans-unit id="api.kickstart.invalidkickstartlabel">
        <source>Invalid kickstart label: {0}</source>
        <target>잘못된 킥스타트 레이블: {0} </target>
      </trans-unit>
      <trans-unit id="api.kickstart.invalidUpdateType">
        <source>Invalid update type: {0}</source>
        <target>잘못된 업데이트 유형: {0}</target>
      </trans-unit>
      <trans-unit id="api.kickstart.invalidUpdateTypeAndTree">
        <source>If update type is red_hat the kickstartable tree you start with must be provided by Red Hat. This tree is not: {0}</source>
        <target>업데이트 유형이 red_hat인 경우 시작할 킥스타트 가능한 트리는 Red Hat에 의해 제공되는 것이어야 합니다. 이는 다음과 같은 트리가 아닙니다: {0}</target>
      </trans-unit>
      <trans-unit id="api.kickstart.invalidUpdateTypeAndNoBase">
        <source>The kickstartable tree {0} has no base channel. The only valid update type with a no-base kickstartable tree is 'none'.</source>
        <target>킥스타트 가능한 트리 {0}에는 기본 채널이 없습니다. 기본이 아닌 킥스타트 가능한 트리에 대해 유일한 유효한 업데이트 유형은 'none'입니다.</target>
      </trans-unit>
      <trans-unit id="api.package.invalidpackagearch">
        <source>The package arch specified ({0}) is invalid.</source>
        <target>잘못된 패키지 아키텍쳐 ({0})가 지정되어 있습니다. </target>
      </trans-unit>
      <trans-unit id="api.errata.missingerrataaction">
        <source>A required errata attribute ({0}) was missing.</source>
        <target>필요한 에라타 속성 ({0})이 없습니다. </target>
      </trans-unit>
      <trans-unit id="api.iss.duplicatemaster">
        <source>A record for Master satellite {0} already exists</source>
        <target>마스터 Satellite {0}의 기록은 이미 존재합니다.</target>
      </trans-unit>
      <trans-unit id="api.iss.duplicateslave">
        <source>A record for Slave satellite {0} already exists</source>
        <target>슬레이브 Satellite {0}의 기록은 이미 존재합니다.</target>
      </trans-unit>
      <trans-unit id="securityErrata">
        <source>Security Errata</source>
        <target>보안 에라타 </target>
      </trans-unit>
      <trans-unit id="bugErrata">
        <source>Bug Errata</source>
        <target>버그 에라타 </target>
      </trans-unit>
      <trans-unit id="enhancementErrata">
        <source>Enhancement Errata</source>
        <target>업데이트 에라타 </target>
      </trans-unit>
      <trans-unit id="outdatedPackages">
        <source>Outdated Packages</source>
        <target>이전 패키지  </target>
      </trans-unit>
      <trans-unit id="lastCheckin">
        <source>Last Checkin</source>
        <target>마지막 시스템 체크인:</target>
      </trans-unit>
      <trans-unit id="entitlement">
        <source>Entitlements</source>
        <target>인타이틀먼트 </target>
      </trans-unit>
      <trans-unit id="groupAdmins">
        <source>Group Admins</source>
        <target>그룹 관리 </target>
      </trans-unit>
      <trans-unit id="serverCount">
        <source>Server Count</source>
        <target>서버 수 </target>
      </trans-unit>
      <trans-unit id="monitoringStatus">
        <source>Monitor Status</source>
        <target>감시 상태  </target>
      </trans-unit>
      <trans-unit id="userLogin">
        <source>User Login</source>
        <target>사용자 로그인 </target>
      </trans-unit>
      <trans-unit id="userLastName">
        <source>User Last Name</source>
        <target>사용자의 성(姓)</target>
      </trans-unit>
      <trans-unit id="userFirstName">
        <source>User First Name</source>
        <target>사용자의 이름 </target>
      </trans-unit>
      <trans-unit id="roleNames">
        <source>Role Names</source>
        <target>역할명 </target>
      </trans-unit>
      <trans-unit id="lastLoggedIn">
        <source>Last Logged In</source>
        <target>마지막 로그인 </target>
      </trans-unit>
      <trans-unit id="changedByFirstName">
        <source>Changed by First Name</source>
        <target>이름 변경 </target>
      </trans-unit>
      <trans-unit id="changedByLastName">
        <source>Changed by Last Name</source>
        <target>성(姓) 변경 </target>
      </trans-unit>
      <trans-unit id="changeDate">
        <source>Change Date</source>
        <target>날짜 변경 </target>
      </trans-unit>
      <trans-unit id="channelLabels">
        <source>Channel Labels</source>
        <target>채널 레이블 </target>
      </trans-unit>
      <trans-unit id="entitlementLevel">
        <source>Entitlement Level</source>
        <target>인타이틀먼트 레벨 </target>
      </trans-unit>
      <trans-unit id="serverName">
        <source>Server Name</source>
        <target>서버 이름 </target>
      </trans-unit>
      <trans-unit id="matchingField">
        <source>Matching Field Name</source>
        <target>일치하는 영역 이름 </target>
      </trans-unit>
      <trans-unit id="matchingFieldValue">
        <source>Matching Field Value</source>
        <target>일치하는 영역 값 </target>
      </trans-unit>
      <trans-unit id="xid">
        <source>Xid</source>
        <target>Xid</target>
      </trans-unit>
      <trans-unit id="testResult">
        <source>Idref of TestResult</source>
        <target>TestResult의 Idref </target>
      </trans-unit>
      <trans-unit id="completed">
        <source>Completion Time</source>
        <target>완료 시간 </target>
      </trans-unit>
      <trans-unit id="pass">
        <source>Pass</source>
        <target>합격</target>
      </trans-unit>
      <trans-unit id="fail">
        <source>Fail</source>
        <target>불합격 </target>
      </trans-unit>
      <trans-unit id="error">
        <source>Error</source>
        <target>오류 </target>
      </trans-unit>
      <trans-unit id="unknown">
        <source>Unknown</source>
        <target>알 수 없음 </target>
      </trans-unit>
      <trans-unit id="notapplicable">
        <source>Notapplicable</source>
        <target>해당 없음 </target>
      </trans-unit>
      <trans-unit id="notchecked">
        <source>Notchecked</source>
        <target>확인하지 않음 </target>
      </trans-unit>
      <trans-unit id="notselected">
        <source>Notselected</source>
        <target>선택하지 않음 </target>
      </trans-unit>
      <trans-unit id="informational">
        <source>Informational</source>
        <target>정보 </target>
      </trans-unit>
      <trans-unit id="fixed">
        <source>Fixed</source>
        <target>수정됨 </target>
      </trans-unit>
      <trans-unit id="sum">
        <source>Total</source>
        <target>합계 </target>
      </trans-unit>
      <trans-unit id="documentIdref">
        <source>Idref of rule-result</source>
        <target>rule-result의 Idref </target>
      </trans-unit>
      <trans-unit id="identsString">
        <source>Assigned Idents</source>
        <target>할당된 Idents</target>
      </trans-unit>
      <trans-unit id="evaluationResult">
        <source>Result of Evaluation</source>
        <target>평가 결과 </target>
      </trans-unit>
      <trans-unit id="profile">
        <source>Idref of Profile</source>
        <target>프로파일의 Idref </target>
      </trans-unit>
      <trans-unit id="satisfied">
        <source>Satisfied</source>
        <target>만족함 </target>
      </trans-unit>
      <trans-unit id="dissatisfied">
        <source>Dissatisfied</source>
        <target>불만족함</target>
      </trans-unit>
      <trans-unit id="satisfactionUnknown">
        <source>Unknown</source>
        <target>알 수 없음 </target>
      </trans-unit>
      <trans-unit id="filter.clearfilter">
        <source>The list below is filtered.&lt;br/&gt; &lt;a href="{0}"&gt; &lt;strong&gt;Clear filter to see all items.&lt;/strong&gt; &lt;/a&gt;</source>
        <target>다음 목록은 필터링되어 있습니다.&lt;br/&gt; &lt;a href=&quot;{0}&quot;&gt; &lt;strong&gt;모든 항목을 표시하려면 필터를 삭제합니다.&lt;/strong&gt; &lt;/a&gt;</target>
      </trans-unit>
      <trans-unit id="listtag.clearfilter">
        <source>Clear filter </source>
        <target>필터 삭제 </target>
      </trans-unit>
      <trans-unit id="listtag.seeall">
        <source>to see all {0} items.  </source>
        <target>모든 {0} 항목 보기  </target>
      </trans-unit>
      <trans-unit id="listtag.filteredmessage">
        <source>The list of {0} item(s) below is filtered.</source>
        <target>아래 목록 중 {0} 항목이 필터되었습니다. </target>
      </trans-unit>
      <trans-unit id="listtag.all_items_in_filter">
        <source>The list below is not filtered, because the term you entered to filter by, '&lt;strong&gt;{0}&lt;/strong&gt;', returned matches for every item in the list. Try to filter by a more unique term.</source>
        <target>아래의 목록은 필터되지 않았습니다. 필터를 위해 입력하신 단어 '&lt;strong&gt;{0}&lt;/strong&gt;'가 목록에 있는 모든 항목과 일치하기 때문입니다. 보다 고유한 단어로 필터해 보시기 바랍니다. </target>
      </trans-unit>
      <trans-unit id="listtag.filteredmessageempty">
        <source>The empty list below is filtered.</source>
        <target>아래의 빈 목록이 필터되었습니다. </target>
      </trans-unit>
      <trans-unit id="frontend.actions.systems.virt.invalidguestnamelength">
        <source>Length of guest names must be at least {0} characters.</source>
        <target>게스트 이름은 최소 {0} 글자수가 되어야 합니다. </target>
      </trans-unit>
      <trans-unit id="frontend.actions.systems.virt.invalidmemvalue">
        <source>Memory Allocation must be a positive value greater than 0.</source>
        <target>메모리 할당은 0 보다 큰 값이어야 합니다. </target>
      </trans-unit>
      <trans-unit id="frontend.actions.systems.virt.invalidcpuvalue">
        <source>Virtual CPUs must be set to a positive value greater than 0 and less than {0}.</source>
        <target>가상 CPU는 0보다 크고 {0} 보다 작은 값으로 설정해야 합니다.  </target>
      </trans-unit>
      <trans-unit id="frontend.actions.systems.virt.invalidstoragevalue">
        <source>Only natural numbers are accepted as storage values.</source>
        <target>저장 장치는 0 보다 큰 값으로 설정해야 합니다. </target>
      </trans-unit>
      <trans-unit id="frontend.actions.systems.virt.invalidmacaddressvalue">
        <source>MAC Addresses must be of the form XX:XX:XX:XX:XX:XX where all X's are hexedecimal values.</source>
        <target>MAC 주소는 XX:XX:XX:XX:XX:XX 형식으로 여기서 모든 X는 16 진수 값입니다.</target>
      </trans-unit>
      <trans-unit id="frontend.actions.systems.virt.duplicatemacaddressvalue">
        <source>MAC Addresses must be unique. This MAC Address has already been recorded. Please choose a different MAC Address.</source>
        <target>MAC 주소는 고유한 것이어야 합니다. 이 MAC 주소는 이미 기록되어 있습니다. 다른 MAC 주소를 선택하십시오.</target>
      </trans-unit>
      <trans-unit id="frontend.actions.systems.virt.duplicateipaddressvalue">
        <source>IP Addresses must be unique. This IP Address has already been recorded. Please choose a different IP Address.</source>
        <target>IP 주소는 고유한 것이어야 합니다. 이 IP 주소는 이미 기록되어 있습니다. 다른 IP 주소를 선택하십시오.</target>
      </trans-unit>
      <trans-unit id="frontend.actions.systems.virt.invalidregexp">
        <source>Guest name can only contain alphanumeric characters, hyphens ('-'), periods ('.') and underscores ('_')</source>
        <target>게스트 이름에는 영숫자 문자, 하이픈 ('-'), 마침표 ('.') 밑줄 ('_')만 포함할 수 있습니다</target>
      </trans-unit>
      <trans-unit id="frontend.actions.channels.manager.add.viewChannels">
        <source>View Associated Channels</source>
        <target>관련 채널 보기 </target>
      </trans-unit>
      <trans-unit id="frontend.actions.channels.manager.add.viewErrata">
        <source>View Associated Errata</source>
        <target>관련 에라타 보기 </target>
      </trans-unit>
      <trans-unit id="frontend.actions.channels.manager.add.submit">
        <source>Confirm</source>
        <target>확인</target>
      </trans-unit>
      <trans-unit id="frontend.actions.channels.manager.add.success">
        <source>Successfully added {1} package(s) and {0} errata to channel {2}.</source>
        
      </trans-unit>
      <trans-unit id="frontend.actions.channels.manager.add.permsfailure">
        <source>You do not have sufficient permissions to perform this action.</source>
        <target>이 작업을 실행할 수 있는 권한이 없습니다. </target>
      </trans-unit>
      <!-- The following resources need to be updated for each
              schema change (see rhnChannelArch.sql) -->
      <trans-unit id="IA-32">
        <source>IA-32</source>
        <target>IA-32</target>
      </trans-unit>
      <trans-unit id="IA-32 Debian">
        <source>IA-32 Debian</source>
        <target>IA-32 Debian</target>
      </trans-unit>
      <trans-unit id="IA-64">
        <source>IA-64</source>
        <target>IA-64</target>
      </trans-unit>
      <trans-unit id="IA-64 Debian">
        <source>IA-64 Debian</source>
        <target>IA-64 Debian</target>
      </trans-unit>
      <trans-unit id="Sparc">
        <source>Sparc</source>
        <target>Sparc</target>
      </trans-unit>
      <trans-unit id="Sparc Debian">
        <source>Sparc Debian</source>
        <target>Sparc Debian</target>
      </trans-unit>
      <trans-unit id="Alpha">
        <source>Alpha</source>
        <target>Alpha</target>
      </trans-unit>
      <trans-unit id="Alpha Debian">
        <source>Alpha Debian</source>
        <target>Alpha Debian</target>
      </trans-unit>
      <trans-unit id="s390">
        <source>s390</source>
        <target>s390</target>
      </trans-unit>
      <trans-unit id="s390 Debian">
        <source>s390 Debian</source>
        <target>s390 Debian</target>
      </trans-unit>
      <trans-unit id="s390x">
        <source>s390x</source>
        <target>s390x</target>
      </trans-unit>
      <trans-unit id="iSeries">
        <source>iSeries</source>
        <target>iSeries</target>
      </trans-unit>
      <trans-unit id="pSeries">
        <source>pSeries</source>
        <target>pSeries</target>
      </trans-unit>
      <trans-unit id="x86_64">
        <source>x86_64</source>
        <target>x86_64</target>
      </trans-unit>
      <trans-unit id="AMD64 Debian">
        <source>AMD64 Debian</source>
        <target>AMD64 Debian</target>
      </trans-unit>
      <trans-unit id="PPC">
        <source>PPC</source>
        <target>PPC</target>
      </trans-unit>
      <trans-unit id="PowerPC Debian">
        <source>PowerPC Debian</source>
        <target>PowerPC Debian</target>
      </trans-unit>
      <trans-unit id="ARM soft. FP">
        <source>ARM soft. FP</source>
        <target>ARM soft. FP</target>
      </trans-unit>
      <trans-unit id="ARM hard. FP">
        <source>ARM hard. FP</source>
        <target>ARM hard. FP</target>
      </trans-unit>
      <trans-unit id="arm Debian">
        <source>arm Debian</source>
        <target>arm Debian</target>
      </trans-unit>
      <trans-unit id="mips Debian">
        <source>mips Debian</source>
        <target>mips Debian</target>
      </trans-unit>
      <trans-unit id="Sparc Solaris">
        <source>Sparc Solaris</source>
        <target>Sparc Solaris</target>
      </trans-unit>
      <trans-unit id="i386 Solaris">
        <source>i386 Solaris</source>
        <target>i386 Solaris</target>
      </trans-unit>
      <trans-unit id="AArch64">
        <source>ARM aarch64</source>
        <target>ARM aarch64</target>
      </trans-unit>
      <trans-unit id="PPC64LE">
        <source>PPC64LE</source>
        <target>PPC64LE</target>
      </trans-unit>
      <trans-unit id="probeparam.passnomatch">
        <source>The Password and Password Confirm did not match.</source>
        <target>암호와 암호 확인이 일치하지 않습니다. </target>
      </trans-unit>
      <trans-unit id="permission.configadmin.needed">
        <source>The requested function requires a Configuration Admin or Organizational Admin role.</source>
        <target>요청된 기능에는 설정 관리자 또는 조직 관리자 역할이 필요합니다.   </target>
      </trans-unit>
      <trans-unit id="api.kickstart.invalidscripttype">
        <source>Only script types of "pre" and "post" are allowed for kickstarts.</source>
        <target>&quot;pre&quot; 및 &quot;post&quot; 스크립트 유형만 킥스타트 용으로 사용할 수 있습니다.  </target>
      </trans-unit>
      <trans-unit id="api.kickstart.invalidscriptname">
        <source>Script Name must be larger than 0 and fewer than 40 characters.</source>
        <target>스크립트 이름은 0 보다 크고 40자 미만이어야 합니다.</target>
      </trans-unit>
      <trans-unit id="api.kickstart.invalidscript">
        <source>You have specified an invalid kickstart script.</source>
        <target>잘못된 킥스타트 스크립트가 지정되었습니다. </target>
      </trans-unit>
      <trans-unit id="filter.kickstart.label">
        <source>Label</source>
        <target>레이블</target>
      </trans-unit>
      <trans-unit id="package.remove.cant.rollback">
        <source>One or more of the packages you have selected for removal below are not contained in
            a software channel that this system is subscribed to.  If you choose to continue with the removal
            you will not be able to rollback this system to this snapshot or any prior snapshot.</source>
        <target>삭제하기 위해 선택한 하나 이상의 패키지는 시스템이 등록된 소프트웨어 채널에
             들어있지 않습니다.  삭제를 계속 진행할 경우 시스템을
            스냅샷이나 이전 스냅샷으로 시스템을 롤백할 수 없게 됩니다.</target>
      </trans-unit>
      <trans-unit id="list.filter.iprange">
        <source>Single Ip Address</source>
        <target>단일 Ip 주소 </target>
      </trans-unit>
      <trans-unit id="api.kickstart.iprange.duplicate">
        <source>The Ip Range specified, {0}, conflicts with an existing Ip Range.</source>
        <target>지정된 IP 범위 {0}는 기존 IP 범위와 충돌합니다. </target>
      </trans-unit>
      <trans-unit id="api.kickstart.ip.invalid">
        <source>The Ip Address specified, {0}, is not valid..</source>
        <target>지정된 IP 주소 {0}가 잘못되었습니다. </target>
      </trans-unit>
      <trans-unit id="api.kickstart.filelist.exists">
        <source>A file list with label {0} already exists.</source>
        <target>{0}으로 레이블된 파일 목록이 이미 존재합니다.   </target>
      </trans-unit>
      <trans-unit id="api.kickstart.filelist.notfound">
        <source>A file list with label {0} could not be found.</source>
        <target>{0}으로 레이블된 파일 목록을 찾을 수 없습니다.  </target>
      </trans-unit>
      <trans-unit id="api.kickstart.keys.exists">
        <source>The specified key conflicts with an existing key.</source>
        <target>지정된 키는 기존 키와 충돌합니다.   </target>
      </trans-unit>
      <trans-unit id="api.kickstart.keys.delete">
        <source>The specified key cannot be deleted.</source>
        <target>지정된 키를 삭제할 수 없습니다.  </target>
      </trans-unit>
      <trans-unit id="Compare">
        <source>Compare</source>
        <target>비교 </target>
      </trans-unit>
      <trans-unit id="system.customkey.error.alreadyexists">
        <source>A Custom Key with this label already exists.</source>
        <target>이 레이블로된 사용자 정의키가 이미 존재합니다.  </target>
      </trans-unit>
      <trans-unit id="system.customkey.error.tooshort">
        <source>A Custom Key label and description must be at least two characters long.</source>
        <target>사용자 정의 키 레이블 및 설명은 최소 2 자 이상이어야 합니다.  </target>
      </trans-unit>
      <trans-unit id="system.customkey.error.invalid">
        <source>A Custom Key label can only contain letters, numbers, hyphens (-), and underscores (_).</source>
        <target>사용자 정의 키 레이블에는 문자, 숫자, 하이픈 (-), 밑줄 (_)만 포함할 수 있습니다.</target>
      </trans-unit>
      <trans-unit id="system.customkey.addsuccess">
        <source>Successfully added 1 custom key.</source>
        <target>1 개의 사용자 정의키가 성공적으로 추가되었습니다.  </target>
      </trans-unit>
      <trans-unit id="channel.java.package.deletesuccess">
        <source>Successfully deleted {0} packages.</source>
        <target>{0} 패키지가 성공적으로 삭제되었습니다.  </target>
      </trans-unit>
      <trans-unit id="api.kickstart.invalidkickstartinstalltype">
        <source>Invalid kickstart install type: {0}.</source>
        <target>잘못된 킥스타트 설치 유형: {0}   </target>
      </trans-unit>
      <trans-unit id="edit.channel.invalidgpgfp">
        <source>Invalid GPG Fingerprint</source>
        <context-group name="ctx">
          <context context-type="sourcefile">/channels/manage/Edit</context>
        </context-group>
        <target>잘못된 GPG 지문  </target>
      </trans-unit>
      <trans-unit id="edit.channel.invalidgpgkey">
        <source>Invalid GPG Key Id</source>
        <context-group name="ctx">
          <context context-type="sourcefile">/channels/manage/Edit</context>
        </context-group>
        <target>잘못된 GPG 키 Id </target>
      </trans-unit>
      <trans-unit id="edit.channel.invalidgpgurl">
        <source>Invalid GPG Url</source>
        <context-group name="ctx">
          <context context-type="sourcefile">/channels/manage/Edit</context>
        </context-group>
        <target>잘못된 GPG Url  </target>
      </trans-unit>
      <trans-unit id="edit.channel.invalidchannelname">
        <source>Invalid Channel Name</source>
        <context-group name="ctx">
          <context context-type="sourcefile">/channels/manage/Edit</context>
        </context-group>
        <target>잘못된 채널 이름  </target>
      </trans-unit>
      <trans-unit id="edit.channel.invalidchannelname.missing">
        <source>Channel name must be specified</source>
        <context-group name="ctx">
          <context context-type="sourcefile">/channels/manage/Edit</context>
        </context-group>
        <target>반드시 채널 이름을 지정해야 합니다 </target>
      </trans-unit>
      <trans-unit id="edit.channel.invalidchannelname.regex">
        <source>Invalid channel name, please see the format described below</source>
        <context-group name="ctx">
          <context context-type="sourcefile">/channels/manage/Edit</context>
        </context-group>
        <target>채널 이름이 잘못되었습니다. 아래에 설명된 형식을 살펴보시기 바랍니다   </target>
      </trans-unit>
      <trans-unit id="edit.channel.invalidchannelname.supportedregex">
        <source>Channel name must be at least 6 characters long, begin with a letter and may contain only lowercase letters, hyphens ('-'), periods ('.'), underscores ('_'), numerals, spaces, parentheses and forward slashes ('/').</source>
      </trans-unit>
      <trans-unit id="edit.channel.invalidchannelname.redhat">
        <source>Channels names must not start with '{0}'</source>
        <context-group name="ctx">
          <context context-type="sourcefile">/channels/manage/Edit</context>
        </context-group>
        <target>채널 이름은 '{0}'로 시작할 수 없습니다.</target>
      </trans-unit>
      <trans-unit id="edit.channel.invalidchannelname.minlength">
        <source>Channel name must be at least {0} characters long</source>
        <context-group name="ctx">
          <context context-type="sourcefile">/channels/manage/Edit</context>
        </context-group>
        <target>채널 이름은 최소 {0} 자리 문자이어야 합니다. </target>
      </trans-unit>
      <trans-unit id="edit.channel.invalidchannelname.maxlength">
        <source>Channel name can not exceed {0} characters long</source>
        <context-group name="ctx">
          <context context-type="sourcefile">/channels/manage/Edit</context>
        </context-group>
        <target>채널 이름은 {0} 자를 초과할 수 없습니다. </target>
      </trans-unit>
      <trans-unit id="edit.channel.invalidchannelname.nameinuse">
        <source>The channel name '{0}' is already in use, please enter a different name</source>
        <context-group name="ctx">
          <context context-type="sourcefile">/channels/manage/Edit</context>
        </context-group>
        <target>채널 이름 '{0}'은 이미 사용 중입니다. 다른 이름을 입력해 주세요. </target>
      </trans-unit>
      <trans-unit id="edit.channel.invalidchannellabel">
        <source>Invalid Channel Label</source>
        <context-group name="ctx">
          <context context-type="sourcefile">/channels/manage/Edit</context>
        </context-group>
        <target>잘못된 채널 레이블   </target>
      </trans-unit>
      <trans-unit id="edit.channel.invalidchannellabel.missing">
        <source>Channel label must be specified</source>
        <context-group name="ctx">
          <context context-type="sourcefile">/channels/manage/Edit</context>
        </context-group>
        <target>반드시 채널 레이블을 지정해야 합니다  </target>
      </trans-unit>
      <trans-unit id="edit.channel.invalidchannellabel.regex">
        <source>Invalid channel label, please see the format described below</source>
        <context-group name="ctx">
          <context context-type="sourcefile">/channels/manage/Edit</context>
        </context-group>
        <target>채널 레이블이 잘못되었습니다. 아래에 설명된 형식을 살펴보시기 바랍니다   </target>
      </trans-unit>
      <trans-unit id="edit.channel.invalidchannellabel.supportedregex">
        <source>Channel label must be at least 6 characters long, begin with a letter or digit and may contain only lowercase letters, hyphens ('-'), periods ('.'), underscores ('_'), and numerals.</source>
      </trans-unit>
      <trans-unit id="edit.channel.invalidchannellabel.redhat">
        <source>Channel labels must not start with '{0}'</source>
        <context-group name="ctx">
          <context context-type="sourcefile">/channels/manage/Edit</context>
        </context-group>
        <target>채널 레이블은 '{0}'로 시작할 수 없습니다.</target>
      </trans-unit>
      <trans-unit id="edit.channel.invalidchannellabel.minlength">
        <source>Channel label must be at least {0} characters long</source>
        <context-group name="ctx">
          <context context-type="sourcefile">/channels/manage/Edit</context>
        </context-group>
        <target>채널 레이블은 최소 {0} 자리 문자이어야 합니다.  </target>
      </trans-unit>
      <trans-unit id="edit.channel.invalidchannellabel.labelinuse">
        <source>The channel label '{0}' is already in use, please enter a different name</source>
        <context-group name="ctx">
          <context context-type="sourcefile">/channels/manage/Edit</context>
        </context-group>
        <target>채널 레이블 '{0}'은 이미 사용 중입니다. 다른 이름을 입력해 주세요.       </target>
      </trans-unit>
      <trans-unit id="edit.channel.invalidchannelsummary">
        <source>Invalid Channel Summary</source>
        <context-group name="ctx">
          <context context-type="sourcefile">/channels/manage/Edit</context>
        </context-group>
        <target>잘못된 채널 요약 </target>
      </trans-unit>
      <trans-unit id="distribution.tree.exists">
        <source>A distribution already exists with the name '{0}'.  Please select another name.</source>
        <target>'{0}'라는 배포판이 이미 있습니다. 다른 이름을 선택하십시오. </target>
      </trans-unit>
      <trans-unit id="api.channel.delete.redhat">
        <source>Red Hat Channels cannot be deleted, only custom channels can.</source>
        <target>Red Hat 채널은 삭제될 수 없습니다. 오직 사용자 설정 채널만 삭제될 수 있습니다.     </target>
      </trans-unit>
      <trans-unit id="api.channel.delete.haschild">
        <source>This channel has child channels associated with it.  You must delete those channels first before deleting the parent.</source>
        <target>이 채널에는 관련된 자식 채널이 있습니다. 먼저 자식 채널을 삭제한 후 부모 채널을 삭제해야 합니다.  </target>
      </trans-unit>
      <trans-unit id="api.kickstart.tree.notfound">
        <source>The kickstart tree could not be found.  You may not have access to requested tree.</source>
        <target>킥스타트 트리를 찾을 수 없습니다. 요청된 트리에 액세스할 수 없습니다.  </target>
      </trans-unit>
      <trans-unit id="message.channelcreated">
        <source>Channel &lt;strong&gt;{0}&lt;/strong&gt; created.</source>
        <target>채널 &lt;strong&gt;{0}&lt;/strong&gt; 생성 </target>
      </trans-unit>
      <trans-unit id="message.channelcloned">
        <source>Channel &lt;strong&gt;{0}&lt;/strong&gt; cloned from channel &lt;strong&gt;{1}&lt;/strong&gt;.</source>
      </trans-unit>
      <trans-unit id="message.cloneselect">
        <source>You may now wish to clone the errata associated with &lt;strong&gt;{0}&lt;/strong&gt;.</source>
      </trans-unit>
      <trans-unit id="message.channeldeleted">
        <source>Channel &lt;strong&gt;{0}&lt;/strong&gt; has been deleted.</source>
        <target>&lt;strong&gt;{0}&lt;/strong&gt; 활성키가 삭제되었습니다.    </target>
      </trans-unit>
      <trans-unit id="message.channel.delete.systemssubscribed">
        <source>There are currently systems subscribed to this channel. Please confirm system channel removal by selecting the unsubscribe checkbox.</source>
        <target>현재 이 채널에 등록된 시스템이 있습니다. 등록 취소 확인란을 선택하여 시스템 채널 삭제를 확인하십시오.</target>
      </trans-unit>
      <trans-unit id="message.channel.cannot-be-deleted.has-distros">
        <source>There are currently kickstart distributions associated to this channel. Please disassociate or delete the kickstart distributions before proceeding to delete the channel.</source>
        <target>현재 이 채널에 연결된 킥스타트 배포판이 존재합니다. 채널을 삭제하기 전 킥스타트 배포판을 연결 해제하거나 삭제하십시오.</target>
      </trans-unit>
      <trans-unit id="message.channelupdated">
        <source>Channel &lt;strong&gt;{0}&lt;/strong&gt; updated.</source>
        <target>채널 &lt;strong&gt;{0}&lt;/strong&gt; 업데이트 </target>
      </trans-unit>
      <trans-unit id="message.syncscheduled">
        <source>Repository sync scheduled for {0}.</source>
        <target>{0}에 대해 리포지터리 동기화가 스케줄되었습니다.</target>
      </trans-unit>
      <trans-unit id="message.syncinprogress">
        <source>Repository sync is running.</source>
      </trans-unit>
      <trans-unit id="message.channelsubscribers">
        <source>Per-User subscription restrictions may be applied in the Subscribers tab</source>
        <target>등록자 탭에서 사용자마다 서브스크립션 제한이 적용될 수 있습니다.  </target>
      </trans-unit>
      <trans-unit id="message.bunch.singlescheduled">
        <source>Single run of &lt;strong&gt;{0}&lt;/strong&gt; bunch was scheduled for {1}.</source>
        <target>{1}에 대해 &lt;strong&gt;{0}&lt;/strong&gt;의 단일 실행이 스케줄되었습니다.</target>
      </trans-unit>
      <trans-unit id="message.schedulecreated">
        <source>Schedule &lt;strong&gt;{0}&lt;/strong&gt; created.</source>
        <target>스케줄 &lt;strong&gt;{0}&lt;/strong&gt;이 생성되었습니다.</target>
      </trans-unit>
      <trans-unit id="message.scheduleupdated">
        <source>Schedule &lt;strong&gt;{0}&lt;/strong&gt; has been updated.</source>
        <target>스케줄 &lt;strong&gt;{0}&lt;/strong&gt;이 업데이트되었습니다.</target>
      </trans-unit>
      <trans-unit id="message.scheduledeleted">
        <source>Schedule &lt;strong&gt;{0}&lt;/strong&gt; has been deleted.</source>
        <target>스케줄 &lt;strong&gt;{0}&lt;/strong&gt;이 삭제되었습니다.</target>
      </trans-unit>
      <trans-unit id="message.schedulenotactive">
        <source>Schedule &lt;strong&gt;{0}&lt;/strong&gt; isn't active any more. It's part of the system just for information purposes and will be deleted automatically.</source>
        <target>스케줄 &lt;strong&gt;{0}&lt;/strong&gt;이 더이상 활성화되어 있지 않습니다. 이는 시스템 정보 제공을 목적으로 하는 시스템의 일부이며 자동으로 삭제됩니다.</target>
      </trans-unit>
      <trans-unit id="message.scheduledisabled">
        <source>Please set frequency for the new schedule.</source>
        <target>새로운 스케줄 빈도를 설정하십시오.</target>
      </trans-unit>
      <trans-unit id="message.crashdeleted">
        <source>Software crash {0} was successfully deleted.</source>
        <target>소프트웨어 충돌 {0}이 성공적으로 삭제되었습니다.</target>
      </trans-unit>
      <trans-unit id="message.crashesdeleted">
        <source>{0} software crashes were successfully deleted.</source>
        <target>{0} 소프트웨어 충돌이 성공적으로 삭제되었습니다.</target>
      </trans-unit>
      <trans-unit id="message.crashnotecreated">
        <source>Crash Note was successfully created.</source>
        <target>충돌 알림이 성공적으로 생성되었습니다.</target>
      </trans-unit>
      <trans-unit id="message.crashnoteupdated">
        <source>Crash Note was successfully updated.</source>
        <target>충돌 알림이 성공적으로 업데이트되었습니다.</target>
      </trans-unit>
      <trans-unit id="kickstart.cobbler.profile.notenoughmemory">
        <source>Red Hat Enterprise Linux 7 and higher guests require at least 1024 MB of memory.</source>
      </trans-unit>
      <trans-unit id="kickstart.cobbler.profile.notenoughmemorysuse">
        <source>SUSE Linux Enterprise Server guests require at least 512 MB of memory.</source>
      </trans-unit>
      <trans-unit id="kickstart.cobbler.profile.invalidvirt">
        <source>Para-Virtualization is unsupported with the selected kickstart tree or distribution.</source>
        <target>선택한 킥스타트 트리 또는 배포판에서 반가상화는 지원되지 않습니다.   </target>
      </trans-unit>
      <trans-unit id="kickstart.cobbler.profile.nodistribution">
        <source>Selected kickstartable tree isn't available at the moment. Please check cobbler functionality.</source>
        <target>선택한 킥스타트 가능한 트리를 현재 사용할 수 없습니다. cobbler 기능을 확인하십시오.</target>
      </trans-unit>
      <trans-unit id="kickstart.cobbler.profile.invalidtreeforvirt">
        <source>You have selected a distribution or kickstart tree that is incompatible with the currently selected virtualization type.  Please either select a different distribution, or change the selected Virtualization Type of this profile before trying to set the distribution.</source>
        <target>현재 선택된 가상화 유형과 호환할 수 없는 배포판 또는 킥스타트 트리가 선택되었습니다. 다른 배포판을 선택하거나 배포판을 설정하기 전 프로파일의 선택된 가상화 유형을 변경하십시오.    </target>
      </trans-unit>
      <trans-unit id="snapshots.childchannel">
        <source>Child Channels Updated</source>
        <target>자식 채널 업데이트  </target>
      </trans-unit>
      <trans-unit id="snapshots.basechannel">
        <source>Base Channel Updated</source>
        <target>기본 채널 업데이트  </target>
      </trans-unit>
      <trans-unit id="snapshots.entitlements">
        <source>Entitlements Updated</source>
        <target>인타이틀먼트 업데이트  </target>
      </trans-unit>
      <trans-unit id="errata.updates.noncritical">
        <source>Non-Critical</source>
        <target>중요하지 않음 </target>
      </trans-unit>
      <trans-unit id="snapshots.configchannel">
        <source>Configuration Channels Updated</source>
        <target>설정 채널 업데이트  </target>
      </trans-unit>
      <trans-unit id="channel.edit.repo.neversynced">
        <source>This channel has never been synced to external repositories.</source>
        <target>이 채널은 외부 리포지터리와 동기화되지 않았습니다.</target>
      </trans-unit>
      <trans-unit id="channel.edit.repo.updated">
        <source>{0} repository information was successfully updated</source>
        <target>{0} 리포지터리 정보가 성공적으로 업데이트되었습니다 </target>
      </trans-unit>
      <trans-unit id="edit.channel.repo.repolabelinuse">
        <source>The repository label '{0}' is already in use, please choose a different label</source>
        <target>리포지터리 레이블 '{0}'은 이미 사용 중입니다. 다른 레이블을 선택하십시오 </target>
      </trans-unit>
      <trans-unit id="edit.channel.repo.repourlinuse">
        <source>There's already a defined repository with given url, please reuse it.</source>
        <target>특정 URL을 갖는 정의된 리포지터리가 이미 존재합니다. 이를 다시 사용하십시오.</target>
      </trans-unit>
      <trans-unit id="edit.channel.repo.clientcertmissing">
        <source>Please set SSL Client Certificate, if you've set SSL Client Key.</source>
        <target>SSL 클라이언트 키를 설정한 경우 SSL 클라이언트 인증서를 설정하십시오.</target>
      </trans-unit>
      <trans-unit id="ssm.provision.scheduled">
        <source>Successfully scheduled {0} system(s) for provisioning.</source>
        <target>{0}시스템의 프로비저닝이 성공적으로 스케줄되었습니다.</target>
      </trans-unit>
      <trans-unit id="ssm.package.install.operationname">
        <source>Schedule Package Installations</source>
        <target>패키지 설치 스케줄 </target>
      </trans-unit>
      <trans-unit id="ssm.package.upgrade.operationname">
        <source>Schedule Package Upgrades</source>
        <target>패키지 업그레이드 스케줄 </target>
      </trans-unit>
      <trans-unit id="ssm.package.verify.operationname">
        <source>Schedule Package Verifications</source>
        <target>패키지 검증 스케줄 </target>
      </trans-unit>
      <trans-unit id="ssm.server.delete.operationname">
        <source>Server Delete</source>
        <target>서버 삭제 </target>
      </trans-unit>
      <trans-unit id="ssm.migrate.systems.confirmmessage">
        <source>Systems Migrated</source>
        <target>마이그레이션된 시스템 </target>
      </trans-unit>
      <trans-unit id="ssm.migrate.systems.confirmbutton">
        <source>Migrate Systems</source>
        <target>시스템 마이그레이션 </target>
      </trans-unit>
      <trans-unit id="ssm.migrate.systems.orgnone">
        <source>This organization has no trusted organizations.  Systems can only be migrated between organizations with defined trusts.</source>
        <target>이 조직에는 신뢰할 수 있는 조직이 없습니다. 신뢰할 수 있는 조직으로 정의된 조직 사이에서만 시스템을 마이그레이션할 수 있습니다.</target>
      </trans-unit>
      <trans-unit id="ssm.misc.changeprefs.changed">
        <source>Preferences changed for selected systems.</source>
      </trans-unit>
      <trans-unit id="ssm.misc.changeprefs.updatesscheduled">
        <source>Selected systems will be fully updated in accordance with new Auto Errata Update setting.</source>
      </trans-unit>
      <trans-unit id="channel.manage.merge.finished">
        <source>{0} Package(s) have been added and {1} Package(s) have been removed from the channel.</source>
        <target>채널에서 {0} 패키지가 추가되었고 {1} 패키지가 삭제되었습니다.</target>
      </trans-unit>
      <trans-unit id="system.select.inactive">
        <source>Select Inactive</source>
        <target>비활성화 선택 </target>
      </trans-unit>
      <trans-unit id="package.jsp.key">
        <source>Signing Key</source>
        <target>서명 키 </target>
      </trans-unit>
      <trans-unit id="package.jsp.key.unkown">
        <source>(Unknown)</source>
        <target>(알 수 없음)</target>
      </trans-unit>
      <trans-unit id="request.post.check">
        <source>This action requires a POST request, but this was not one.</source>
        <target>이 작업에는 POST 요청이 필요하지만 이는 해당 요청이 아닙니다.</target>
      </trans-unit>
      <trans-unit id="channeltarget.success">
        <source>Subscribed {0} system(s) to {1}.</source>
        <target>{0} 시스템을 {1}에 등록했습니다.</target>
      </trans-unit>
      <trans-unit id="error.config.revnum.too-old">
        <source>The specified revision number must be greater than the current revision number.</source>
        <target>지정된 개정 번호는 현재 버전 번호보다 커야 합니다.</target>
      </trans-unit>
      <trans-unit id="error.config.revnum.invalid">
        <source>Please specify a valid revision number.</source>
        <target>유효한 개정 번호를 지정하십시오.</target>
      </trans-unit>
      <trans-unit id="ssm.subscription.operation.label">
        <source>Channel Subscription Updates</source>
        <target>채널 서브스크립션 업데이트</target>
      </trans-unit>
      <trans-unit id="ssm.base.subscription.operation.label">
        <source>Base Channel Subscription Updates</source>
        <target>기본 채널 서브스크립션 업데이트</target>
      </trans-unit>
      <trans-unit id="kickstart.cobbler.distro.syncfail">
        <source>
The following is a list of errors gathered while Spacewalk attempts to
synchronize kickstart distributions from Spacewalk to Cobbler.  These
errors must be corrected for the distributions to be available for
kickstarting systems:

{0}

Please check:

/var/log/rhn/rhn_taskomatic_daemon.log and
/var/log/rhn/rhn_web_ui.log
/var/log/cobbler/cobbler.log

for more detailed errors.  If you don't resolve the errors the kickstart
tree will not be usable for kickstarting.
        </source>
        <target>
Spacewalk이 킥스타트 배포판을 Spacewalk에서 Cobbler로 
동기화하려고 할 때 수집된 오류 목록은 다음과 같습니다. 이러한 
오류는시스템의 킥스타트 배포판을 사용하기 위해 수정해야 합니다:

{0}

자세한 오류 내용은 다음을 확인하십시오:

/var/log/rhn/rhn_taskomatic_daemon.log and
/var/log/rhn/rhn_web_ui.log
/var/log/cobbler/cobbler.log

이러한 오류를 해결하지 않으면 킥스타트 트리를 킥스타트에 
사용할 수 없게 됩니다.
        </target>
      </trans-unit>
      <trans-unit id="errata.delete.msg">
        <source>Successfully deleted {0} errata.</source>
        <target>{0} 에라타가 성공적으로 삭제되었습니다.   </target>
      </trans-unit>
      <trans-unit id="message.syncschedule.disabled">
        <source>Schedule has been disabled</source>
        <target>스케줄이 비활성화되었습니다</target>
      </trans-unit>
      <trans-unit id="repos.jsp.message.invalidcron">
        <source>Invalid schedule entry: {0}</source>
        <target>잘못된 스케줄 항목: {0}</target>
      </trans-unit>
      <!-- SUSE Studio -->
      <trans-unit id="credentials.message.updated">
        <source>Your credentials were successfully updated.</source>
      </trans-unit>
      <trans-unit id="credentials.message.deleted">
        <source>Your credentials were successfully deleted.</source>
      </trans-unit>
      <trans-unit id="credentials.message.incomplete">
        <source>Your credentials are incomplete, at least username and password are needed.</source>
      </trans-unit>
      <trans-unit id="images.message.error.nocreds">
        <source>It looks like you did not enter valid credentials for talking to SUSE Studio, please check &lt;a href="/rhn/account/Credentials.do"&gt;here&lt;/a&gt;.</source>
      </trans-unit>
      <trans-unit id="images.message.error.connection">
        <source>There was a problem connecting to SUSE Studio, you might want to review your configuration &lt;a href="/rhn/account/Credentials.do"&gt;here&lt;/a&gt; or try again later.</source>
      </trans-unit>
      <trans-unit id="images.message.success.scheduled">
        <source>Image deployment scheduled: {0}</source>
      </trans-unit>
      <trans-unit id="help.credentials.rerequest">
        <source>An email has already been sent. You may request this action only every {0} seconds.</source>
      </trans-unit>
      <trans-unit id="help.credentials.passwordsent">
        <source>Password reset information sent to {0}.</source>
      </trans-unit>
      <trans-unit id="help.credentials.invalidemail">
        <source>Supplied email address and login do not match.</source>
      </trans-unit>
      <trans-unit id="help.credentials.invalidlogin">
        <source>Supplied login does not exist.</source>
      </trans-unit>
      <trans-unit id="help.credentials.nologins">
        <source>There are no registered accounts with that email address.</source>
      </trans-unit>
      <trans-unit id="help.credentials.loginssent">
        <source>Found login(s) sent to {0}.</source>
      </trans-unit>
      <trans-unit id="config.multiple.channels">
        <source>A selected system has multiple child channels available that contain the rhncfg package. You must manually subscribe to the child channel you want and then try this action again.</source>
        <context-group name="ctx">
          <context context-type="sourcefile">/rhn/configuration/system/TargetSystemsSubmit.do</context>
        </context-group>
      </trans-unit>
    </body>
  </file>
</xliff><|MERGE_RESOLUTION|>--- conflicted
+++ resolved
@@ -5943,150 +5943,6 @@
           <context context-type="sourcefile">Navigation Menu</context>
         </context-group>
       </trans-unit>
-<<<<<<< HEAD
-=======
-      <trans-unit id="satellite.expired">
-        <source>Your satellite certificate has expired. Please visit the following link for steps on how to request or generate a new certificate: &lt;a href="https://access.redhat.com/knowledge/tools/satcert"&gt;https://access.redhat.com/knowledge/tools/satcert&lt;/a&gt;</source>
-        <context-group name="ctx">
-          <context context-type="sourcefile">/rhn/Login.do</context>
-        </context-group>
-        <target>Satellite 인증서가 만료되었습니다. 새로운 인증서를 요청하거나 생성하는 방법에 대한 자세한 내용은 다음 링크를 통해 확인하십시오: &lt;a href=&quot;https://access.redhat.com/knowledge/tools/satcert&quot;&gt;https://access.redhat.com/knowledge/tools/satcert&lt;/a&gt;</target>
-      </trans-unit>
-      <trans-unit id="satellite.expired.restricted">
-        <source>Your Satellite Certificate has expired. Your Satellite is on day {0} of {1} day restricted period and will soon stop functioning. Please visit the following url for steps on how to request or generate a new certificate: https://access.redhat.com/knowledge/tools/satcert</source>
-        <context-group name="ctx">
-          <context context-type="sourcefile">/rhn/Login.do</context>
-        </context-group>
-        <target>Satellite 인증서가 만료되었습니다. Satellite 서버는 {1}일 제한 기간 중 {0}일 째이며 곧 기능이 중지됩니다. 새 인증서를 요청하거나 생성하는 방법에 대한 자세한 내용은 다음 URL에서 참조하십시오: https://access.redhat.com/knowledge/tools/satcert</target>
-      </trans-unit>
-      <trans-unit id="satellite.graceperiod">
-        <source>Your satellite certificate has expired. Please visit the following link for steps on how to request or generate a new certificate: &lt;a href="https://access.redhat.com/knowledge/tools/satcert"&gt;https://access.redhat.com/knowledge/tools/satcert&lt;/a&gt; Your satellite enters restricted period in {0} day(s).</source>
-        <context-group name="ctx">
-          <context context-type="sourcefile">/rhn/Login.do</context>
-          <context context-type="sourcefile">/rhn/YourRhn.do</context>
-        </context-group>
-        <target>Satellite 인증서가 만료되었습니다. 새로운 인증서를 요청하거나 생성하는 방법에 대한 자세한 내용은 다음 링크를 통해 확인하십시오: &lt;a href=&quot;https://access.redhat.com/knowledge/tools/satcert&quot;&gt;https://access.redhat.com/knowledge/tools/satcert&lt;a&gt; Satellite 서버는 {0}일 제한됩니다.</target>
-      </trans-unit>
-      <trans-unit id="restricted.forbidden">
-        <source>You are not allowed to perform this action until your Satellite Certificate is renewed. Your Satellite is on day {0} of the {1} restricted period and will soon stop functioning. Please visit the following url for steps on how to request or generate a new certificate: https://access.redhat.com/knowledge/tools/satcert</source>
-        <context-group name="ctx">
-          <context context-type="sourcefile">/rhn/Login.do</context>
-        </context-group>
-        <target>사용하는 Satellite 인증서가 갱신될 때 까지 이 동작을 수행할 수 없습니다. Satellite 서버는 {1}일 제한 기간 중 {0}일 째이며 곧 기능이 중지됩니다. 새 인증서를 요청하거나 생성하는 방법에 대한 자세한 내용은 다음 URL에서 참조하십시오: https://access.redhat.com/knowledge/tools/satcert</target>
-      </trans-unit>
-      <trans-unit id="certificate.config.error.nocert">
-        <source>No certificate found.  Please select a local certificate file or paste contents into the form.</source>
-        <context-group name="ctx">
-          <context context-type="sourcefile">/rhn/admin/config/CertificateConfig.do</context>
-        </context-group>
-        <target>인증서를 찾지 못했습니다. 로컬 인증서 파일을 선택하시거나 양식에 인증서 내용을 복사하여 붙이시기 바랍니다.</target>
-      </trans-unit>
-      <trans-unit id="certificate.config.success">
-        <source>Certificate uploaded.  @@PRODUCT_NAME@@ has been re-activated.</source>
-        <context-group name="ctx">
-          <context context-type="sourcefile">/rhn/admin/config/CertificateConfig.do</context>
-        </context-group>
-        <target>인증서를 업로드하였습니다.  @@PRODUCT_NAME@@가 다시 활성화되었습니다.  </target>
-      </trans-unit>
-      <trans-unit id="certificate.config.error.10">
-        <source>Could not parse certificate file, see log file for more details.</source>
-        <context-group name="ctx">
-          <context context-type="sourcefile">/rhn/admin/config/CertificateConfig.do</context>
-        </context-group>
-        <target>인증서 파일을 구문 분석하지 못했습니다</target>
-      </trans-unit>
-      <trans-unit id="certificate.config.error.11">
-        <source>Certificate expired</source>
-        <context-group name="ctx">
-          <context context-type="sourcefile">/rhn/admin/config/CertificateConfig.do</context>
-        </context-group>
-        <target>만료된 인증서</target>
-      </trans-unit>
-      <trans-unit id="certificate.config.error.12">
-        <source>Unknown @@PRODUCT_NAME@@ version, see log file for more details.</source>
-        <context-group name="ctx">
-          <context context-type="sourcefile">/rhn/admin/config/CertificateConfig.do</context>
-        </context-group>
-        <target>알 수 없는 @@PRODUCT_NAME@@ 버전  </target>
-      </trans-unit>
-      <trans-unit id="certificate.config.error.20">
-        <source>Remote activation failure, see log file for more details.</source>
-        <context-group name="ctx">
-          <context context-type="sourcefile">/rhn/admin/config/CertificateConfig.do</context>
-        </context-group>
-        <target>원격 활성화 실패</target>
-      </trans-unit>
-      <trans-unit id="certificate.config.error.30">
-        <source>Local activation failure, see log file for more details.</source>
-        <context-group name="ctx">
-          <context context-type="sourcefile">/rhn/admin/config/CertificateConfig.do</context>
-        </context-group>
-        <target>로컬 활성화 실패, 보다 자세한 내용은 로그 파일을 참조하십시오.</target>
-      </trans-unit>
-      <trans-unit id="certificate.config.error.40">
-        <source>Channel population failure, see log file for more details.</source>
-        <context-group name="ctx">
-          <context context-type="sourcefile">/rhn/admin/config/CertificateConfig.do</context>
-        </context-group>
-        <target>채널 채우기 실패</target>
-      </trans-unit>
-      <trans-unit id="certificate.config.error.80">
-        <source>No management entitlements remaining</source>
-        <context-group name="ctx">
-          <context context-type="sourcefile">/rhn/admin/config/CertificateConfig.do</context>
-        </context-group>
-        <target>관리 인타이틀먼트가 남아있지 않음</target>
-      </trans-unit>
-      <trans-unit id="certificate.config.error.82">
-        <source>@@PRODUCT_NAME@@ channel not found</source>
-        <context-group name="ctx">
-          <context context-type="sourcefile">/rhn/admin/config/CertificateConfig.do</context>
-        </context-group>
-        <target>@@PRODUCT_NAME@@ 채널을 찾을 수 없음  </target>
-      </trans-unit>
-      <trans-unit id="certificate.config.error.83">
-        <source>No @@PRODUCT_NAME@@ channel entitlements remaining</source>
-        <context-group name="ctx">
-          <context context-type="sourcefile">/rhn/admin/config/CertificateConfig.do</context>
-        </context-group>
-        <target>@@PRODUCT_NAME@@ 채널 인타이틀먼트가 남아있지 않음 </target>
-      </trans-unit>
-      <trans-unit id="certificate.config.error.84">
-        <source>Invalid @@PRODUCT_NAME@@ certificate</source>
-        <context-group name="ctx">
-          <context context-type="sourcefile">/rhn/admin/config/CertificateConfig.do</context>
-        </context-group>
-        <target>잘못된 @@PRODUCT_NAME@@ 인증서  </target>
-      </trans-unit>
-      <trans-unit id="certificate.config.error.85">
-        <source>Unknown activation error, see log file for more details.</source>
-        <context-group name="ctx">
-          <context context-type="sourcefile">/rhn/admin/config/CertificateConfig.do</context>
-        </context-group>
-        <target>알 수 없는 활성화 오류, 보다 자세한 내용은 로그 파일을 참조하십시오.</target>
-      </trans-unit>
-      <trans-unit id="certificate.config.error.86">
-        <source>@@PRODUCT_NAME@@ has no base channel on parent server</source>
-        <context-group name="ctx">
-          <context context-type="sourcefile">/rhn/admin/config/CertificateConfig.do</context>
-        </context-group>
-        <target>@@PRODUCT_NAME@@는 부모 서버에 아무런 기본 채널도 갖지 않음  </target>
-      </trans-unit>
-      <trans-unit id="certificate.config.error.87">
-        <source>No @@PRODUCT_NAME@@ channel available for this version</source>
-        <context-group name="ctx">
-          <context context-type="sourcefile">/rhn/admin/config/CertificateConfig.do</context>
-        </context-group>
-        <target>이 버전에는 @@PRODUCT_NAME@@ 채널을 사용할 수 없음 </target>
-      </trans-unit>
-      <trans-unit id="certificate.config.error.127">
-        <source>Unhandled error, see log file for more details.</source>
-        <context-group name="ctx">
-          <context context-type="sourcefile">/rhn/admin/config/CertificateConfig.do</context>
-        </context-group>
-        <target>처리할 수 없는 오류, 보다 자세한 내용은 로그 파일을 참조하십시오.</target>
-      </trans-unit>
->>>>>>> 2d33a750
       <trans-unit id="hostname">
         <source>@@PRODUCT_NAME@@ server hostname</source>
         <context-group name="ctx">
