--- conflicted
+++ resolved
@@ -5174,11 +5174,7 @@
         </context-group>
       </trans-unit>
       <trans-unit id="satellite.graceperiod">
-<<<<<<< HEAD
         <source>Your @@PRODUCT_NAME@@ certificate has expired.  Please contact @@VENDOR_NAME@@ for a new certificate.  Your SUSE Manager will become inactive in {0} day(s).</source>
-=======
-        <source>Your satellite certificate has expired.  Please contact Red Hat for a new certificate.  Your satellite enters restricted period in {0} day(s).</source>
->>>>>>> 1c3c0a2c
         <context-group name="ctx">
           <context context-type="sourcefile">/rhn/Login.do</context>
           <context context-type="sourcefile">/rhn/YourRhn.do</context>
