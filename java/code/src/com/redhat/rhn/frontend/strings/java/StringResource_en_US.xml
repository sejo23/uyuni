<?xml version="1.0" encoding="utf-8"?>
<!-- vim: set et ts=2 sw=2 ai: -->
<xliff xmlns="urn:oasis:names:tc:xliff:document:1.1" xmlns:xyz="urn:appInfo:Items" xmlns:xsi="http://www.w3.org/2001/XMLSchema-instance" xsi:schemaLocation="urn:oasis:names:tc:xliff:document:1.1 http://www.oasis-open.org/committees/xliff/documents/xliff-core-1.1.xsd" version="1.1">
  <file source-language="en" datatype="plaintext" original="">
    <body>
      <trans-unit id="0">
        <source>0</source>
        <context-group name="ctx">
          <context context-type="sourcefile">Navigation menu</context>
        </context-group>
      </trans-unit>
      <trans-unit id="1">
        <source>1</source>
        <context-group name="ctx">
          <context context-type="sourcefile">Navigation Menu</context>
        </context-group>
      </trans-unit>
      <trans-unit id="2.0.0">
        <source>2.0.0</source>
        <context-group name="ctx">
          <context context-type="sourcefile">Navigation Menu</context>
        </context-group>
      </trans-unit>
      <trans-unit id="2.0.1">
        <source>2.0.1</source>
        <context-group name="ctx">
          <context context-type="sourcefile">Navigation Menu</context>
        </context-group>
      </trans-unit>
      <trans-unit id="2">
        <source>2</source>
        <context-group name="ctx">
          <context context-type="sourcefile">Navigation Menu</context>
        </context-group>
      </trans-unit>
      <trans-unit id="2.4.0">
        <source>2.4.0</source>
        <context-group name="ctx">
          <context context-type="sourcefile">Navigation Menu</context>
        </context-group>
      </trans-unit>
      <trans-unit id="2.5.0">
        <source>2.5.0</source>
        <context-group name="ctx">
          <context context-type="sourcefile">Navigation Menu</context>
        </context-group>
      </trans-unit>
      <trans-unit id="2.6.0">
        <source>2.6.0</source>
        <context-group name="ctx">
          <context context-type="sourcefile">Navigation Menu</context>
        </context-group>
      </trans-unit>
      <trans-unit id="2.7.0">
        <source>2.7.0</source>
        <context-group name="ctx">
          <context context-type="sourcefile">Navigation Menu</context>
        </context-group>
      </trans-unit>
      <trans-unit id="2.8.0">
        <source>2.8.0</source>
        <context-group name="ctx">
          <context context-type="sourcefile">Navigation Menu</context>
        </context-group>
      </trans-unit>
      <trans-unit id="2.9.0">
        <source>2.9.0</source>
        <context-group name="ctx">
          <context context-type="sourcefile">Navigation Menu</context>
        </context-group>
      </trans-unit>
      <trans-unit id="3.0.0">
        <source>3.0.0</source>
        <context-group name="ctx">
          <context context-type="sourcefile">Navigation Menu</context>
        </context-group>
      </trans-unit>
      <trans-unit id="3.1.0">
        <source>3.1.0</source>
        <context-group name="ctx">
          <context context-type="sourcefile">Navigation Menu</context>
        </context-group>
      </trans-unit>
      <trans-unit id="3.1.5">
        <source>3.1.5</source>
        <context-group name="ctx">
          <context context-type="sourcefile">Navigation Menu</context>
        </context-group>
      </trans-unit>
      <trans-unit id="3.2.0">
        <source>3.2.0</source>
        <context-group name="ctx">
          <context context-type="sourcefile">Navigation Menu</context>
        </context-group>
      </trans-unit>
      <trans-unit id="3.3.0">
        <source>3.3.0</source>
        <context-group name="ctx">
          <context context-type="sourcefile">Navigation Menu</context>
        </context-group>
      </trans-unit>
      <trans-unit id="3">
        <source>3</source>
        <context-group name="ctx">
          <context context-type="sourcefile">Navigation Menu</context>
        </context-group>
      </trans-unit>
      <trans-unit id="3.4.0">
        <source>3.4.0</source>
        <context-group name="ctx">
          <context context-type="sourcefile">Navigation Menu</context>
        </context-group>
      </trans-unit>
      <trans-unit id="3.5.0">
        <source>3.5.0</source>
        <context-group name="ctx">
          <context context-type="sourcefile">Navigation Menu</context>
        </context-group>
      </trans-unit>
      <trans-unit id="3.6.0">
        <source>3.6.0</source>
        <context-group name="ctx">
          <context context-type="sourcefile">Navigation Menu</context>
        </context-group>
      </trans-unit>
      <trans-unit id="3.6.5">
        <source>3.6.5</source>
        <context-group name="ctx">
          <context context-type="sourcefile">Navigation Menu</context>
        </context-group>
      </trans-unit>
      <trans-unit id="3.7.0">
        <source>3.7.0</source>
        <context-group name="ctx">
          <context context-type="sourcefile">Navigation Menu</context>
        </context-group>
      </trans-unit>
      <trans-unit id="4">
        <source>4</source>
        <context-group name="ctx">
          <context context-type="sourcefile">Navigation Menu</context>
        </context-group>
      </trans-unit>
      <trans-unit id="4.0.0">
        <source>4.0.0</source>
        <context-group name="ctx">
          <context context-type="sourcefile">Navigation Menu</context>
        </context-group>
      </trans-unit>
      <trans-unit id="5">
        <source>5</source>
        <context-group name="ctx">
          <context context-type="sourcefile">Navigation Menu</context>
        </context-group>
      </trans-unit>
      <trans-unit id="6">
        <source>6</source>
        <context-group name="ctx">
          <context context-type="sourcefile">Navigation Menu</context>
        </context-group>
      </trans-unit>
      <trans-unit id="7">
        <source>7</source>
        <context-group name="ctx">
          <context context-type="sourcefile">Navigation Menu</context>
        </context-group>
      </trans-unit>
      <trans-unit id="8">
        <source>8</source>
        <context-group name="ctx">
          <context context-type="sourcefile">Navigation Menu</context>
        </context-group>
      </trans-unit>
      <trans-unit id="9">
        <source>9</source>
        <context-group name="ctx">
          <context context-type="sourcefile">Navigation Menu</context>
        </context-group>
      </trans-unit>
      <group>
        <context-group name="ctx">
          <context context-type="sourcefile">General Stuff</context>
        </context-group>
        <trans-unit id="yes">
          <source>Yes</source>
        </trans-unit>
        <trans-unit id="no">
          <source>No</source>
        </trans-unit>
        <trans-unit id="Enabled">
          <source>Enabled</source>
        </trans-unit>
        <trans-unit id="Disabled">
          <source>Disabled</source>
        </trans-unit>
        <trans-unit id="Tip">
          <source>Tip</source>
        </trans-unit>
        <trans-unit id="Note">
          <source>Note</source>
        </trans-unit>
        <trans-unit id="Warning">
          <source>Warning</source>
        </trans-unit>
        <trans-unit id="Custom">
          <source>Custom</source>
        </trans-unit>
        <trans-unit id="none specified">
          <source>none specified</source>
        </trans-unit>
      </group>
      <trans-unit id="About Spacewalk">
        <source>About</source>
        <context-group name="ctx">
          <context context-type="sourcefile">Navigation Menu</context>
        </context-group>
      </trans-unit>
      <trans-unit id="Account">
        <source>Account</source>
        <context-group name="ctx">
          <context context-type="sourcefile">Navigation Menu</context>
        </context-group>
      </trans-unit>
      <trans-unit id="Account Deactivation">
        <source>Account Deactivation</source>
        <context-group name="ctx">
          <context context-type="sourcefile">Navigation Menu</context>
        </context-group>
      </trans-unit>
      <trans-unit id="Activation Keys">
        <source>Activation Keys</source>
        <context-group name="ctx">
          <context context-type="sourcefile">Navigation Menu</context>
        </context-group>
      </trans-unit>
      <trans-unit id="Addresses">
        <source>Addresses</source>
        <context-group name="ctx">
          <context context-type="sourcefile">Navigation Menu</context>
        </context-group>
      </trans-unit>
      <trans-unit id="address type B">
        <source>Billing Address</source>
        <context-group name="ctx">
          <context context-type="sourcefile">/rhn/users/Addresses</context>
        </context-group>
      </trans-unit>
      <trans-unit id="address type M">
        <source>Mailing Address</source>
        <context-group name="ctx">
          <context context-type="sourcefile">/rhn/users/Addresses</context>
        </context-group>
      </trans-unit>
      <trans-unit id="address type S">
        <source>Shipping Address</source>
        <context-group name="ctx">
          <context context-type="sourcefile">/rhn/users/Addresses</context>
        </context-group>
      </trans-unit>
      <trans-unit id="address not filled out">
        <source>Address not filled out</source>
        <context-group name="ctx">
          <context context-type="sourcefile">/rhn/users/Addresses</context>
        </context-group>
      </trans-unit>
      <trans-unit id="Add this address">
        <source>Add this address</source>
        <context-group name="ctx">
          <context context-type="sourcefile">/rhn/users/Addresses</context>
        </context-group>
      </trans-unit>
      <trans-unit id="Advanced Search">
        <source>Advanced Search</source>
        <context-group name="ctx">
          <context context-type="sourcefile">Navigation Menu</context>
        </context-group>
      </trans-unit>
      <trans-unit id="Affected Systems">
        <source>Affected Systems</source>
        <context-group name="ctx">
          <context context-type="sourcefile">Errata Details Navigation Tabs</context>
        </context-group>
      </trans-unit>
      <trans-unit id="All">
        <source>All</source>
        <context-group name="ctx">
          <context context-type="sourcefile">Navigation Menu</context>
        </context-group>
      </trans-unit>
      <trans-unit id="url">
        <source>url</source>
      </trans-unit>
      <trans-unit id="alphabet">
        <source>A B C D E F G H I J K L M N O P Q R S T U V W X Y Z</source>
        <context-group name="ctx">
          <context context-type="sourcefile">On List pages with an alpha filter bar.
                                        Used to generate the list of links based on
                                        the alphabet.
          </context>
        </context-group>
      </trans-unit>
      <trans-unit id="API">
        <source>API</source>
        <context-group name="ctx">
          <context context-type="sourcefile">Navigation Menu</context>
        </context-group>
      </trans-unit>
      <trans-unit id="FAQs">
        <source>FAQs</source>
        <context-group name="ctx">
          <context context-type="sourcefile">Navigation Menu</context>
        </context-group>
      </trans-unit>
      <trans-unit id="Sample Scripts">
        <source>Sample Scripts</source>
        <context-group name="ctx">
          <context context-type="sourcefile">Navigation Menu</context>
        </context-group>
      </trans-unit>
      <trans-unit id="Archived Actions">
        <source>Archived Actions</source>
        <context-group name="ctx">
          <context context-type="sourcefile">Navigation Menu</context>
        </context-group>
      </trans-unit>
      <trans-unit id="cant have spaces">
        <source>do spaces work?</source>
        <context-group name="ctx">
          <context context-type="sourcefile">Test message - ignore</context>
        </context-group>
      </trans-unit>
      <trans-unit id="list delimiter">
        <source>, </source>
        <context-group name="ctx">
          <context context-type="sourcefile">Anywhere a list of words is delimited</context>
        </context-group>
      </trans-unit>
      <trans-unit id="Change Email">
        <source>Change Email</source>
        <context-group name="ctx">
          <context context-type="sourcefile">Navigation Menu</context>
        </context-group>
      </trans-unit>
      <trans-unit id="frontend.actions.channels.manager.create">
        <source>Create Software Channel</source>
        <context-group name="ctx">
          <context context-type="sourcefile">/rhn/channels/manage/Edit.do</context>
        </context-group>
      </trans-unit>
      <trans-unit id="Software Channel Entitlements">
        <source>Software Channel Entitlements</source>
        <context-group name="ctx">
          <context context-type="sourcefile">Navigation Menu</context>
        </context-group>
      </trans-unit>
      <trans-unit id="Audit">
        <source>Audit</source>
        <context-group name="ctx">
          <context context-type="sourcefile">Navigation Menu</context>
        </context-group>
      </trans-unit>
      <trans-unit id="OpenSCAP">
        <source>OpenSCAP</source>
        <context-group name="ctx">
          <context context-type="sourcefile">Navigation Menu</context>
        </context-group>
      </trans-unit>
      <trans-unit id="All Scans">
        <source>All Scans</source>
        <context-group name="ctx">
          <context context-type="sourcefile">Navigation Menu</context>
        </context-group>
      </trans-unit>
      <trans-unit id="XCCDF Diff">
        <source>XCCDF Diff</source>
        <context-group name="ctx">
          <context context-type="sourcefile">Navigation Menu</context>
        </context-group>
      </trans-unit>
      <trans-unit id="audit.nav.logreview">
        <source>Log Review</source>
        <context-group name="ctx">
          <context context-type="sourcefile">Navigation Menu</context>
        </context-group>
      </trans-unit>
      <trans-unit id="Channel Management">
        <source>Channel Management</source>
        <context-group name="ctx">
          <context context-type="sourcefile">Navigation Menu</context>
        </context-group>
      </trans-unit>
      <trans-unit id="Channel Permissions">
        <source>Channel Permissions</source>
        <context-group name="ctx">
          <context context-type="sourcefile">Navigation Menu</context>
        </context-group>
      </trans-unit>
      <trans-unit id="Channels">
        <source>Channels</source>
        <context-group name="ctx">
          <context context-type="sourcefile">Navigation Menu</context>
        </context-group>
      </trans-unit>
      <trans-unit id="Client Configuration">
        <source>Client Configuration</source>
        <context-group name="ctx">
          <context context-type="sourcefile">Navigation Menu</context>
        </context-group>
      </trans-unit>
      <trans-unit id="Clone Errata">
        <source>Clone Patches</source>
        <context-group name="ctx">
          <context context-type="sourcefile">Navigation Menu</context>
        </context-group>
      </trans-unit>
      <trans-unit id="Completed Actions">
        <source>Completed Actions</source>
        <context-group name="ctx">
          <context context-type="sourcefile">Navigation Menu</context>
        </context-group>
      </trans-unit>
      <trans-unit id="Config Channels">
        <source>Config Channels</source>
        <context-group name="ctx">
          <context context-type="sourcefile">Navigation Menu</context>
        </context-group>
      </trans-unit>
      <trans-unit id="Create Account">
        <source>Create Account</source>
        <context-group name="ctx">
          <context context-type="sourcefile">Navigation Menu</context>
        </context-group>
      </trans-unit>
      <trans-unit id="Custom System Info">
        <source>Custom System Info</source>
        <context-group name="ctx">
          <context context-type="sourcefile">Navigation Menu</context>
        </context-group>
      </trans-unit>
      <trans-unit id="date">
        <source>Date</source>
        <context-group name="ctx">
          <context context-type="sourcefile">Traceback Emails</context>
        </context-group>
      </trans-unit>
      <trans-unit id="Details">
        <source>Details</source>
        <context-group name="ctx">
          <context context-type="sourcefile">Navigation Menu</context>
        </context-group>
      </trans-unit>
      <trans-unit id="digits">
        <source>0 1 2 3 4 5 6 7 8 9</source>
        <context-group name="ctx">
          <context context-type="sourcefile">On List pages with an alpha filter bar.
                                        Used to generate the list of links based on
                                        the set of digits.</context>
        </context-group>
      </trans-unit>
      <trans-unit id="Distributions">
        <source>Distributions</source>
        <context-group name="ctx">
          <context context-type="sourcefile">Navigation Menu</context>
        </context-group>
      </trans-unit>
      <trans-unit id="Edit this address">
        <source>Edit this address</source>
        <context-group name="ctx">
          <context context-type="sourcefile">/rhn/users/Addresses</context>
        </context-group>
      </trans-unit>
      <trans-unit id="Errata">
        <source>Patches</source>
        <context-group name="ctx">
          <context context-type="sourcefile">Navigation Menu</context>
        </context-group>
      </trans-unit>
      <trans-unit id="exception">
        <source>Exception</source>
        <context-group name="ctx">
          <context context-type="sourcefile">NOT USED</context>
        </context-group>
      </trans-unit>
      <trans-unit id="Failed Actions">
        <source>Failed Actions</source>
        <context-group name="ctx">
          <context context-type="sourcefile">Navigation Menu</context>
        </context-group>
      </trans-unit>
      <trans-unit id="FAQ">
        <source>FAQ</source>
        <context-group name="ctx">
          <context context-type="sourcefile">Navigation Menu</context>
        </context-group>
      </trans-unit>
      <trans-unit id="fax">
        <source>Fax</source>
        <context-group name="ctx">
          <context context-type="sourcefile">Navigation Menu</context>
        </context-group>
      </trans-unit>
      <trans-unit id="File Preservation">
        <source>File Preservation</source>
        <context-group name="ctx">
          <context context-type="sourcefile">Navigation Menu</context>
        </context-group>
      </trans-unit>
      <trans-unit id="Go">
        <source>Go</source>
        <context-group name="ctx">
          <context context-type="sourcefile">Used in filters as the "do it" button</context>
        </context-group>
      </trans-unit>
      <trans-unit id="GPG and SSL Keys">
        <source>GPG and SSL Keys</source>
        <context-group name="ctx">
          <context context-type="sourcefile">Navigation Menu</context>
        </context-group>
      </trans-unit>
      <trans-unit id="Help">
        <source>Help</source>
        <context-group name="ctx">
          <context context-type="sourcefile">Navigation Menu</context>
        </context-group>
      </trans-unit>
      <trans-unit id="Inactive">
        <source>Inactive</source>
        <context-group name="ctx">
          <context context-type="sourcefile">Navigation Menu</context>
        </context-group>
      </trans-unit>
      <trans-unit id="Active">
        <source>Active</source>
        <context-group name="ctx">
          <context context-type="sourcefile">Navigation Menu</context>
        </context-group>
      </trans-unit>
      <trans-unit id="IP Ranges">
        <source>IP Ranges</source>
        <context-group name="ctx">
          <context context-type="sourcefile">Navigation Menu</context>
        </context-group>
      </trans-unit>
      <trans-unit id="Kickstart">
        <source>Autoinstallation</source>
        <context-group name="ctx">
          <context context-type="sourcefile">Navigation Menu</context>
        </context-group>
      </trans-unit>
      <trans-unit id="Lookup Login/Password">
        <source>Lookup Login/Password</source>
        <context-group name="ctx">
          <context context-type="sourcefile">Navigation Menu</context>
        </context-group>
      </trans-unit>
      <trans-unit id="Manage Errata">
        <source>Manage Patches</source>
        <context-group name="ctx">
          <context context-type="sourcefile">Navigation Menu</context>
        </context-group>
      </trans-unit>
      <trans-unit id="Management">
        <source>Management</source>
        <context-group name="ctx">
          <context context-type="sourcefile">Navigation Menu</context>
        </context-group>
      </trans-unit>
      <trans-unit id="Manage Software Channels">
        <source>Manage Software Channels</source>
        <context-group name="ctx">
          <context context-type="sourcefile">Navigation Menu</context>
        </context-group>
      </trans-unit>
      <trans-unit id="Manage Software Packages">
        <source>Manage Software Packages</source>
        <context-group name="ctx">
          <context context-type="sourcefile">Navigation Menu</context>
        </context-group>
      </trans-unit>
      <trans-unit id="Manage Repositories">
        <source>Manage Repositories</source>
        <context-group name="ctx">
          <context context-type="sourcefile">Navigation Menu</context>
        </context-group>
      </trans-unit>
      <trans-unit id="Distribution Channel Mapping">
        <source>Distribution Channel Mapping</source>
        <context-group name="ctx">
          <context context-type="sourcefile">Navigation Menu</context>
        </context-group>
      </trans-unit>
      <trans-unit id="Monitoring">
        <source>Monitoring</source>
        <context-group name="ctx">
          <context context-type="sourcefile">Navigation Menu</context>
        </context-group>
      </trans-unit>
      <trans-unit id="name">
        <source>name</source>
        <context-group name="ctx">
          <context context-type="sourcefile">NOT USED</context>
        </context-group>
      </trans-unit>
      <trans-unit id="Notification Methods">
        <source>Notification Methods</source>
        <context-group name="ctx">
          <context context-type="sourcefile">Navigation Menu</context>
        </context-group>
      </trans-unit>
      <trans-unit id="Notification">
        <source>Notification</source>
        <context-group name="ctx">
          <context context-type="sourcefile">Navigation Menu</context>
        </context-group>
      </trans-unit>
      <trans-unit id="Out of Date">
        <source>Out of Date</source>
        <context-group name="ctx">
          <context context-type="sourcefile">Navigation Menu</context>
        </context-group>
      </trans-unit>
      <trans-unit id="Overview">
        <source>Overview</source>
        <context-group name="ctx">
          <context context-type="sourcefile">Navigation Menu</context>
        </context-group>
      </trans-unit>
      <trans-unit id="Migrate">
        <source>Migrate</source>
        <context-group name="ctx">
          <context context-type="sourcefile">Navigation Menu</context>
        </context-group>
      </trans-unit>
      <trans-unit id="Packages">
        <source>Packages</source>
        <context-group name="ctx">
          <context context-type="sourcefile">Errata Details Navigation Tabs</context>
        </context-group>
      </trans-unit>
      <trans-unit id="Package Search">
        <source>Package Search</source>
        <context-group name="ctx">
          <context context-type="sourcefile">Navigation Menu</context>
        </context-group>
      </trans-unit>
      <trans-unit id="Pending Actions">
        <source>Pending Actions</source>
        <context-group name="ctx">
          <context context-type="sourcefile">Navigation Menu</context>
        </context-group>
      </trans-unit>
      <trans-unit id="Preferences">
        <source>Preferences</source>
        <context-group name="ctx">
          <context context-type="sourcefile">Navigation Menu</context>
        </context-group>
      </trans-unit>
      <trans-unit id="Locale Preferences">
        <source>Locale Preferences</source>
        <context-group name="ctx">
          <context context-type="sourcefile">Navigation Menu</context>
        </context-group>
      </trans-unit>
      <trans-unit id="Probes">
        <source>Probes</source>
        <context-group name="ctx">
          <context context-type="sourcefile">Navigation Menu</context>
        </context-group>
      </trans-unit>
      <trans-unit id="Profiles">
        <source>Profiles</source>
        <context-group name="ctx">
          <context context-type="sourcefile">Navigation Menu</context>
        </context-group>
      </trans-unit>
      <trans-unit id="Proxy Guide">
        <source>Proxy Quick Start</source>
        <context-group name="ctx">
          <context context-type="sourcefile">Navigation Menu</context>
        </context-group>
      </trans-unit>
      <trans-unit id="Proxy">
        <source>Proxy</source>
        <context-group name="ctx">
          <context context-type="sourcefile">Navigation Menu</context>
        </context-group>
      </trans-unit>
      <trans-unit id="Proxy Release Notes">
        <source>Proxy Release Notes</source>
        <context-group name="ctx">
          <context context-type="sourcefile">Navigation Menu</context>
        </context-group>
      </trans-unit>
      <trans-unit id="Published">
        <source>Published</source>
        <context-group name="ctx">
          <context context-type="sourcefile">Navigation Menu</context>
        </context-group>
      </trans-unit>
      <trans-unit id="Subscription Management">
        <source>Subscription Management</source>
        <context-group name="ctx">
          <context context-type="sourcefile">Navigation Menu</context>
        </context-group>
      </trans-unit>
      <trans-unit id="Organization Trusts">
        <source>Organization Trusts</source>
        <context-group name="ctx">
          <context context-type="sourcefile">Navigation Menu</context>
        </context-group>
      </trans-unit>
      <trans-unit id="Quick Start Guide">
        <source>Quick Start</source>
        <context-group name="ctx">
          <context context-type="sourcefile">Navigation Menu</context>
        </context-group>
      </trans-unit>
      <trans-unit id="Quota">
        <source>Quota</source>
        <context-group name="ctx">
          <context context-type="sourcefile">Navigation Menu</context>
        </context-group>
      </trans-unit>
      <trans-unit id="Reference Guide">
        <source>Reference Guide</source>
        <context-group name="ctx">
          <context context-type="sourcefile">Navigation Menu</context>
        </context-group>
      </trans-unit>
      <trans-unit id="Release Notes">
        <source>Release Notes</source>
        <context-group name="ctx">
          <context context-type="sourcefile">Navigation Menu</context>
        </context-group>
      </trans-unit>
      <trans-unit id="Relevant">
        <source>Relevant</source>
        <context-group name="ctx">
          <context context-type="sourcefile">Navigation Menu</context>
        </context-group>
      </trans-unit>
      <trans-unit id="Reviews">
        <source>Reviews</source>
        <context-group name="ctx">
          <context context-type="sourcefile">Navigation Menu</context>
        </context-group>
      </trans-unit>
      <trans-unit id="request">
        <source>Request</source>
        <context-group name="ctx">
          <context context-type="sourcefile">Traceback Email Notifications</context>
        </context-group>
      </trans-unit>
      <trans-unit id="Schedule">
        <source>Schedule</source>
        <context-group name="ctx">
          <context context-type="sourcefile">Navigation Menu</context>
        </context-group>
      </trans-unit>
      <trans-unit id="Scout Config Push">
        <source>Scout Config Push</source>
        <context-group name="ctx">
          <context context-type="sourcefile">Navigation Menu</context>
        </context-group>
      </trans-unit>
      <trans-unit id="Search">
        <source>Search</source>
        <context-group name="ctx">
          <context context-type="sourcefile">Navigation Menu</context>
        </context-group>
      </trans-unit>
      <trans-unit id="Sessions">
        <source>Sessions</source>
        <context-group name="ctx">
          <context context-type="sourcefile">Navigation Menu</context>
        </context-group>
      </trans-unit>
      <trans-unit id="Sign In">
        <source>Sign In</source>
        <context-group name="ctx">
          <context context-type="sourcefile">Navigation Menu</context>
        </context-group>
      </trans-unit>
      <trans-unit id="Software Channels">
        <source>Software Channels</source>
        <context-group name="ctx">
          <context context-type="sourcefile">Navigation Menu</context>
        </context-group>
      </trans-unit>
      <trans-unit id="Software Crashes">
        <source>Software Crashes</source>
        <context-group name="ctx">
          <context context-type="sourcefile">Navigation Menu</context>
        </context-group>
      </trans-unit>
      <trans-unit id="Status">
        <source>Status</source>
        <context-group name="ctx">
          <context context-type="sourcefile">Navigation Menu</context>
        </context-group>
      </trans-unit>
      <trans-unit id="Stored Profiles">
        <source>Stored Profiles</source>
        <context-group name="ctx">
          <context context-type="sourcefile">Navigation Menu</context>
        </context-group>
      </trans-unit>
      <trans-unit id="Subscription">
        <source>Subscription</source>
        <context-group name="ctx">
          <context context-type="sourcefile">Navigation Menu</context>
        </context-group>
      </trans-unit>
      <trans-unit id="System Entitlements">
        <source>System Entitlements</source>
        <context-group name="ctx">
          <context context-type="sourcefile">Navigation Menu</context>
        </context-group>
      </trans-unit>
      <trans-unit id="System Groups">
        <source>System Groups</source>
        <context-group name="ctx">
          <context context-type="sourcefile">Navigation Menu</context>
        </context-group>
      </trans-unit>
      <trans-unit id="System Set Manager">
        <source>System Set Manager</source>
        <context-group name="ctx">
          <context context-type="sourcefile">Navigation Menu</context>
        </context-group>
      </trans-unit>
      <trans-unit id="Systems">
        <source>Systems</source>
        <context-group name="ctx">
          <context context-type="sourcefile">Navigation Menu</context>
        </context-group>
      </trans-unit>
      <trans-unit id="Task Schedules">
        <source>Task Schedules</source>
        <context-group name="ctx">
          <context context-type="sourcefile">Navigation Menu</context>
        </context-group>
      </trans-unit>
      <trans-unit id="Task Engine Status">
        <source>Task Engine Status</source>
        <context-group name="ctx">
          <context context-type="sourcefile">Navigation Menu</context>
        </context-group>
      </trans-unit>
      <trans-unit id="Show Tomcat Logs">
        <source>Show Tomcat Logs</source>
        <context-group name="ctx">
          <context context-type="sourcefile">Navigation Menu</context>
        </context-group>
      </trans-unit>
      <trans-unit id="testMessage">
        <source>this is a test of the emergency broadcast</source>
        <context-group name="ctx">
          <context context-type="sourcefile">Test Message - ignore</context>
        </context-group>
      </trans-unit>
      <trans-unit id="testMessage.oneparam">
        <source>this is a test of the {0}</source>
        <context-group name="ctx">
          <context context-type="sourcefile">Test Message - ignore</context>
        </context-group>
      </trans-unit>
      <trans-unit id="testMessage.html">
        <source>&lt;p&gt;You do not have enough entitlements for &lt;strong&gt; &lt;a href="http://www.redhat.com"&gt;{0} systems&lt;/a&gt;&lt;/strong&gt;.&lt;/p&gt;</source>
        <context-group name="ctx">
          <context context-type="sourcefile">Test Message - ignore</context>
        </context-group>
      </trans-unit>
      <trans-unit id="traceback message header">
        <source>The following exception occurred while executing this request:</source>
        <context-group name="ctx">
          <context context-type="sourcefile">Traceback Email Notifications</context>
        </context-group>
      </trans-unit>
      <trans-unit id="Ungrouped">
        <source>Ungrouped</source>
        <context-group name="ctx">
          <context context-type="sourcefile">Navigation Menu</context>
        </context-group>
      </trans-unit>
      <trans-unit id="Unix Release Notes">
        <source>Unix Release Notes</source>
        <context-group name="ctx">
          <context context-type="sourcefile">Navigation Menu</context>
        </context-group>
      </trans-unit>
      <trans-unit id="Unpublished">
        <source>Unpublished</source>
        <context-group name="ctx">
          <context context-type="sourcefile">Navigation Menu</context>
        </context-group>
      </trans-unit>
      <trans-unit id="Unentitled">
        <source>Unentitled</source>
        <context-group name="ctx">
          <context context-type="sourcefile">rhn/systems/SystemList</context>
          <context context-type="sourcefile">
            Shown in the Entitlements column of system lists if the
            system has no entitlements.
          </context>
        </context-group>
      </trans-unit>
      <trans-unit id="User List">
        <source>User List</source>
        <context-group name="ctx">
          <context context-type="sourcefile">Navigation Menu</context>
        </context-group>
      </trans-unit>
      <trans-unit id="user prefix Dr.">
        <source>Dr.</source>
        <context-group name="ctx">
          <context context-type="sourcefile">/rhn/users/CreateUser</context>
        </context-group>
      </trans-unit>
      <trans-unit id="user prefix Hr.">
        <source>Hr.</source>
        <context-group name="ctx">
          <context context-type="sourcefile">/rhn/users/CreateUser</context>
        </context-group>
      </trans-unit>
      <trans-unit id="user prefix Miss">
        <source>Miss</source>
        <context-group name="ctx">
          <context context-type="sourcefile">/rhn/users/CreateUser</context>
        </context-group>
      </trans-unit>
      <trans-unit id="user prefix Mr.">
        <source>Mr.</source>
        <context-group name="ctx">
          <context context-type="sourcefile">/rhn/users/CreateUser</context>
        </context-group>
      </trans-unit>
      <trans-unit id="user prefix Mrs.">
        <source>Mrs.</source>
        <context-group name="ctx">
          <context context-type="sourcefile">/rhn/users/CreateUser</context>
        </context-group>
      </trans-unit>
      <trans-unit id="user prefix Ms.">
        <source>Ms.</source>
        <context-group name="ctx">
          <context context-type="sourcefile">/rhn/users/CreateUser</context>
        </context-group>
      </trans-unit>
      <trans-unit id="user prefix Sr.">
        <source>Sr.</source>
        <context-group name="ctx">
          <context context-type="sourcefile">/rhn/users/CreateUser</context>
        </context-group>
      </trans-unit>
      <trans-unit id="user prefix  ">
        <source> </source>
        <context-group name="ctx">
          <context context-type="sourcefile">/rhn/users/CreateUser</context>
        </context-group>
      </trans-unit>
      <trans-unit id="user.delete">
        <source>Deleted user &lt;strong&gt;{0}&lt;/strong&gt;.</source>
        <context-group name="ctx">
          <context context-type="sourcefile">/rhn/users/DeleteUser</context>
          <context context-type="paramnotes">Deleted user ssprocket.</context>
        </context-group>
      </trans-unit>
      <trans-unit id="user.disable">
        <source>Deactivated user &lt;strong&gt;{0}&lt;/strong&gt;.</source>
        <context-group name="ctx">
          <context context-type="sourcefile">/rhn/users/DisableUser</context>
          <context context-type="paramnotes">Deactivated user ssprocket.</context>
        </context-group>
      </trans-unit>
      <trans-unit id="account.disabled">
        <source>Your account has been deactivated.</source>
        <context-group name="ctx">
          <context context-type="sourcefile">Login or Logout</context>
        </context-group>
      </trans-unit>
      <trans-unit id="user.enable">
        <source>Reactivated user &lt;strong&gt;{0}&lt;/strong&gt;.</source>
        <context-group name="ctx">
          <context context-type="sourcefile">/rhn/users/DisableUser</context>
          <context context-type="paramnotes">Deactivated user ssprocket.</context>
        </context-group>
      </trans-unit>
      <trans-unit id="user.deleteself">
        <source>You may not delete yourself.</source>
        <context-group name="ctx">
          <context context-type="sourcefile">/rhn/users/CreateUser</context>
        </context-group>
      </trans-unit>
      <trans-unit id="user.satadmin.remove">
        <source>Removed SUSE Manager Administrator role from {0}</source>
        <context-group name="ctx">
          <context context-type="sourcefile">/rhn/admin/multiorg/Users</context>
        </context-group>
      </trans-unit>
      <trans-unit id="user.satadmin.add">
        <source>Added SUSE Manager Administrator role to {0}</source>
        <context-group name="ctx">
          <context context-type="sourcefile">/rhn/admin/multiorg/Users</context>
        </context-group>
      </trans-unit>
      <trans-unit id="user.deleteadmin">
        <source>You cannot delete another organization administrator. Please remove the 'Organization Administrator' role from this user before attempting to delete their account</source>
        <context-group name="ctx">
          <context context-type="sourcefile">/rhn/users/CreateUser</context>
        </context-group>
      </trans-unit>
      <trans-unit id="user.cannot.delete.last.sat.admin">
        <source>Cannot delete the last remaining SUSE Manager administrator.</source>
        <context-group name="ctx">
          <context context-type="sourcefile">/rhn/users/DeleteUser</context>
        </context-group>
      </trans-unit>
      <trans-unit id="Users">
        <source>Users</source>
        <context-group name="ctx">
          <context context-type="sourcefile">Navigation Menu</context>
        </context-group>
      </trans-unit>
      <trans-unit id="user info">
        <source>User Information</source>
        <context-group name="ctx">
          <context context-type="sourcefile">Traceback Email Notifications</context>
        </context-group>
      </trans-unit>
      <trans-unit id="user">
        <source>User</source>
        <context-group name="ctx">
          <context context-type="sourcefile">/rhn/users/Addresses</context>
          <context context-type="sourcefile">Navigation Menu</context>
        </context-group>
      </trans-unit>
      <trans-unit id="value">
        <source>value</source>
        <context-group name="ctx">
          <context context-type="sourcefile">NOT USED</context>
        </context-group>
      </trans-unit>
      <trans-unit id="web traceback subject">
        <source>WEB TRACEBACK from </source>
        <context-group name="ctx">
          <context context-type="sourcefile">Traceback Email Notifications</context>
        </context-group>
      </trans-unit>
      <trans-unit id="taskomatic notif subject">
        <source>SUSE MANAGER TASKOMATIC NOTIFICATION</source>
        <context-group name="ctx">
          <context context-type="sourcefile">Traceback Email Notifications</context>
        </context-group>
      </trans-unit>
      <trans-unit id="Your Account">
        <source>Your Account</source>
        <context-group name="ctx">
          <context context-type="sourcefile">Navigation Menu</context>
        </context-group>
      </trans-unit>
      <trans-unit id="Your Preferences">
        <source>Your Preferences</source>
        <context-group name="ctx">
          <context context-type="sourcefile">Navigation Menu</context>
        </context-group>
      </trans-unit>
      <trans-unit id="Organization Applicants">
        <source>Organization Applicants</source>
        <context-group name="ctx">
          <context context-type="sourcefile">/rhn/users/UserDetails</context>
        </context-group>
      </trans-unit>
      <trans-unit id="Activation Key Administrators">
        <source>Activation Key Administrators</source>
        <context-group name="ctx">
          <context context-type="sourcefile">/rhn/users/UserDetails</context>
        </context-group>
      </trans-unit>
      <trans-unit id="Channel Administrators">
        <source>Channel Administrators</source>
        <context-group name="ctx">
          <context context-type="sourcefile">/rhn/users/UserDetails</context>
        </context-group>
      </trans-unit>
      <trans-unit id="Organization Administrators">
        <source>Organization Administrators</source>
        <context-group name="ctx">
          <context context-type="sourcefile">/rhn/users/UserDetails</context>
        </context-group>
      </trans-unit>
      <trans-unit id="Satellite Administrators">
        <source>@@PRODUCT_NAME@@ Administrators</source>
        <context-group name="ctx">
          <context context-type="sourcefile">/rhn/users/UserDetails</context>
        </context-group>
      </trans-unit>
      <trans-unit id="System Group Administrators">
        <source>System Group Administrators</source>
        <context-group name="ctx">
          <context context-type="sourcefile">/rhn/users/UserDetails</context>
        </context-group>
      </trans-unit>
      <trans-unit id="for Org">
        <source> for Org </source>
        <context-group name="ctx">
          <context context-type="sourcefile">NOT USED</context>
        </context-group>
      </trans-unit>
      <trans-unit id="username">
        <source>Username</source>
        <context-group name="ctx">
          <context context-type="sourcefile">/rhn/users/CreateUser</context>
        </context-group>
      </trans-unit>
      <trans-unit id="password">
        <source>Password</source>
        <context-group name="ctx">
          <context context-type="sourcefile">/rhn/users/CreateUser</context>
        </context-group>
      </trans-unit>
      <trans-unit id="desiredlogin">
        <source>Desired Login</source>
        <context-group name="ctx">
          <context context-type="sourcefile">/rhn/users/CreateUser</context>
        </context-group>
      </trans-unit>
      <trans-unit id="desiredpass">
        <source>Desired Password</source>
        <context-group name="ctx">
          <context context-type="sourcefile">/rhn/users/CreateUser</context>
        </context-group>
      </trans-unit>
      <trans-unit id="confirmpass">
        <source>Confirm Password</source>
        <context-group name="ctx">
          <context context-type="sourcefile">/rhn/users/CreateUser</context>
        </context-group>
      </trans-unit>
      <trans-unit id="error.invalid_login">
        <source>Either the password or username is incorrect.</source>
        <context-group name="ctx">
          <context context-type="sourcefile">/rhn/Login</context>
        </context-group>
      </trans-unit>
      <trans-unit id="error.org_already_taken">
        <source>That organization name is already taken; please choose another.</source>
        <context-group name="ctx">
          <context context-type="sourcefile">/admin/multiorg/OrgCreate</context>
        </context-group>
      </trans-unit>
      <trans-unit id="error.login_already_taken">
        <source>That username is already taken; please choose another.</source>
        <context-group name="ctx">
          <context context-type="sourcefile">/users/CreateUser</context>
        </context-group>
      </trans-unit>
      <trans-unit id="error.same_email">
        <source>You must specify a different email</source>
        <context-group name="ctx">
          <context context-type="sourcefile">/rhn/users/ChangeEmail</context>
        </context-group>
      </trans-unit>
      <trans-unit id="error.maxemail">
        <source>The email address is too long. Please enter a shorter email address and try again.</source>
        <context-group name="ctx">
          <context context-type="sourcefile">/rhn/users/CreateUser</context>
        </context-group>
      </trans-unit>
      <trans-unit id="error.addr_invalid">
        <source>Entered email address is not valid</source>
        <context-group name="ctx">
          <context context-type="sourcefile">/rhn/users/ChangeEmail</context>
          <context context-type="sourcefile">/rhn/admin/config/GeneralConfig</context>
          <context context-type="sourcefile">com.redhat.rhn.frontend.action.monitoring.notification.AbstractFilterEditAction</context>
        </context-group>
      </trans-unit>
      <trans-unit id="error.proxy_invalid">
        <source>HTTP proxy needs to be specified as host:port.</source>
        <context-group name="ctx">
          <context context-type="sourcefile">/rhn/admin/config/GeneralConfig</context>
        </context-group>
      </trans-unit>
      <trans-unit id="/rhn/">
        <source>That username is already taken; please choose another.</source>
        <context-group name="ctx">
          <context context-type="sourcefile">/newlogin/CreatePersonal</context>
          <context context-type="sourcefile">/newlogin/CreateCorporate</context>
        </context-group>
      </trans-unit>
      <trans-unit id="error.minlogin">
        <source>Logins must be no shorter than {0} characters.</source>
        <context-group name="ctx">
          <context context-type="sourcefile">/rhn/users/CreateUser</context>
          <context context-type="paramnotes">Logins must be no shorter than 5 characters.</context>
        </context-group>
      </trans-unit>
      <trans-unit id="error.maxlogin">
        <source>The desired login you requested is too long. Please enter a shorter desired login and try again.</source>
        <context-group name="ctx">
          <context context-type="sourcefile">/rhn/users/CreateUser</context>
        </context-group>
      </trans-unit>
      <trans-unit id="error.minpassword">
        <source>Passwords must be at least {0} characters.</source>
        <context-group name="ctx">
          <context context-type="sourcefile">/rhn/users/CreateUser</context>
          <context context-type="paramnotes">Passwords must be no shorter than 5 characters.</context>
        </context-group>
      </trans-unit>
      <trans-unit id="error.invalidpasswordcharacters">
        <source>Password contains tab or newline characters.</source>
        <context-group name="ctx">
          <context context-type="sourcefile">/rhn/users/CreateUser</context>
        </context-group>
      </trans-unit>
      <trans-unit id="error.maxpassword">
        <source>The password you requested is too long. Please enter a shorter password and try again.</source>
        <context-group name="ctx">
          <context context-type="sourcefile">/rhn/users/CreateUser</context>
        </context-group>
      </trans-unit>
      <trans-unit id="error.password_mismatch">
        <source>Passwords do not match.</source>
        <context-group name="ctx">
          <context context-type="sourcefile">/rhn/admin/config/GeneralConfig</context>
          <context context-type="sourcefile">/rhn/users/CreateUser</context>
          <context context-type="sourcefile">/rhn/users/UserDetailsSubmit</context>
        </context-group>
      </trans-unit>
      <trans-unit id="error.user_invalid_prefix">
        <source>Invalid prefix [{0}]. Must be one of {1}.</source>
        <context-group name="ctx">
          <context context-type="sourcefile">/rhn/users/CreateUser</context>
        </context-group>
      </trans-unit>
      <trans-unit id="login">
        <source>Desired Login</source>
        <context-group name="ctx">
          <context context-type="sourcefile">/rhn/newlogin/CreateUserSubmit</context>
        </context-group>
      </trans-unit>
      <trans-unit id="desiredPassword">
        <source>Desired Password</source>
        <context-group name="ctx">
          <context context-type="sourcefile">NOT USED</context>
        </context-group>
      </trans-unit>
      <trans-unit id="passwordConfirm">
        <source>Confirm Password</source>
        <context-group name="ctx">
          <context context-type="sourcefile">/rhn/newlogin/CreateUserSubmit</context>
        </context-group>
      </trans-unit>
      <trans-unit id="confirm">
        <source>Confirm</source>
        <context-group name="ctx">
          <context context-type="sourcefile">NOT USED</context>
        </context-group>
      </trans-unit>
      <trans-unit id="firstNames">
        <source>First Name</source>
        <context-group name="ctx">
          <context context-type="sourcefile">/rhn/newlogin/CreateUserSubmit</context>
        </context-group>
      </trans-unit>
      <trans-unit id="lastName">
        <source>Last Name</source>
        <context-group name="ctx">
          <context context-type="sourcefile">/rhn/newlogin/CreateUserSubmit</context>
        </context-group>
      </trans-unit>
      <trans-unit id="email">
        <source>Email</source>
        <context-group name="ctx">
          <context context-type="sourcefile">/rhn/newlogin/CreateUserSubmit</context>
        </context-group>
      </trans-unit>
      <trans-unit id="company">
        <source>Company</source>
        <context-group name="ctx">
          <context context-type="sourcefile">/rhn/newlogin/CreateUserSubmit</context>
        </context-group>
      </trans-unit>
      <trans-unit id="desiredpassword">
        <source>Desired Password</source>
        <context-group name="ctx">
          <context context-type="sourcefile">/rhn/newlogin/CreateUserSubmit</context>
        </context-group>
      </trans-unit>
      <trans-unit id="desiredpasswordConfirm">
        <source>Confirm Password</source>
        <context-group name="ctx">
          <context context-type="sourcefile">/rhn/newlogin/CreateUserSubmit</context>
        </context-group>
      </trans-unit>
      <trans-unit id="address1">
        <source>Street Address</source>
        <context-group name="ctx">
          <context context-type="sourcefile">/rhn/account/EditAddress</context>
          <context context-type="sourcefile">/rhn/systems/details/Edit</context>
        </context-group>
      </trans-unit>
      <trans-unit id="address2">
        <source>Street Address</source>
        <context-group name="ctx">
          <context context-type="sourcefile">/rhn/systems/details/Edit</context>
        </context-group>
      </trans-unit>
      <trans-unit id="city">
        <source>City</source>
        <context-group name="ctx">
          <context context-type="sourcefile">/rhn/account/EditAddress</context>
          <context context-type="sourcefile">/rhn/systems/details/Edit</context>
        </context-group>
      </trans-unit>
      <trans-unit id="state">
        <source>State/Province</source>
        <context-group name="ctx">
          <context context-type="sourcefile">/rhn/account/EditAddress</context>
          <context context-type="sourcefile">/rhn/systems/details/Edit</context>
        </context-group>
      </trans-unit>
      <trans-unit id="country">
        <source>Country</source>
        <context-group name="ctx">
          <context context-type="sourcefile">/rhn/account/EditAddress</context>
          <context context-type="sourcefile">/rhn/systems/details/Edit</context>
        </context-group>
      </trans-unit>
      <trans-unit id="building">
        <source>Building</source>
        <context-group name="ctx">
          <context context-type="sourcefile">/rhn/systems/details/Edit</context>
        </context-group>
      </trans-unit>
      <trans-unit id="room">
        <source>Room</source>
        <context-group name="ctx">
          <context context-type="sourcefile">/rhn/systems/details/Edit</context>
        </context-group>
      </trans-unit>
      <trans-unit id="rack">
        <source>Rack</source>
        <context-group name="ctx">
          <context context-type="sourcefile">/rhn/systems/details/Edit</context>
        </context-group>
      </trans-unit>
      <trans-unit id="system_name">
        <source>System Name</source>
        <context-group name="ctx">
          <context context-type="sourcefile">/rhn/systems/details/Edit</context>
        </context-group>
      </trans-unit>
      <trans-unit id="zip">
        <source>Zip / Postal Code</source>
        <context-group name="ctx">
          <context context-type="sourcefile">/rhn/account/EditAddress</context>
        </context-group>
      </trans-unit>
      <trans-unit id="phone">
        <source>Phone</source>
        <context-group name="ctx">
          <context context-type="sourcefile">/rhn/account/EditAddress</context>
        </context-group>
      </trans-unit>
      <trans-unit id="edit.note.subjecttoolong">
        <source>Subject too long (80 character maximum)</source>
        <context-group name="ctx">
          <context context-type="sourcefile">/rhn/systems/details/EditNote</context>
        </context-group>
      </trans-unit>
      <trans-unit id="edit.note.subjecttooshort">
        <source>Subject must not be empty</source>
        <context-group name="ctx">
          <context context-type="sourcefile">/rhn/systems/details/EditNote</context>
        </context-group>
      </trans-unit>
      <trans-unit id="edit.note.notetoolong">
        <source>Note details must be 4000 characters or less</source>
        <context-group name="ctx">
          <context context-type="sourcefile">/rhn/systems/details/EditNote</context>
        </context-group>
      </trans-unit>
      <trans-unit id="sid">
        <source>System ID</source>
        <context-group name="ctx">
          <context context-type="sourcefile">/rhn/systems/details/SystemMigrate</context>
        </context-group>
      </trans-unit>
      <trans-unit id="to_org">
        <source>Destination Organization</source>
        <context-group name="ctx">
          <context context-type="sourcefile">/rhn/systems/details/SystemMigrate</context>
        </context-group>
      </trans-unit>
      <trans-unit id="params">
        <source>Command-line Arguments</source>
        <context-group name="ctx">
          <context context-type="sourcefile">/rhn/systems/details/audit/ScheduleXccdf.do</context>
        </context-group>
      </trans-unit>
      <trans-unit id="path">
        <source>Path to XCCDF document</source>
        <context-group name="ctx">
          <context context-type="sourcefile">/rhn/systems/details/audit/ScheduleXccdf.do</context>
        </context-group>
      </trans-unit>
      <group>
        <context-group name="ctx">
          <context context-type="sourcefile">/rhn/audit/scap/Diff.do</context>
        </context-group>
        <trans-unit id="first">
          <source>First Scan Id</source>
        </trans-unit>
        <trans-unit id="second">
          <source>Second Scan Id</source>
        </trans-unit>
      </group>
      <trans-unit id="message.perms_updated">
        <source>Permissions Updated</source>
        <context-group name="ctx">
          <context context-type="sourcefile">/rhn/users/AssignedSystemGroups</context>
        </context-group>
      </trans-unit>
      <trans-unit id="message.refeshScheduled">
        <source>You have successfully scheduled a hardware profile refresh for {0}.</source>
        <context-group name="ctx">
          <context context-type="sourcefile">/rhn/users/AssignedSystemGroups</context>
        </context-group>
      </trans-unit>
      <trans-unit id="message.interfaceSet">
        <source>Primary network interface set to &lt;strong&gt;{0}&lt;/strong&gt;.</source>
        <context-group name="ctx">
          <context context-type="sourcefile">NOT USED</context>
        </context-group>
      </trans-unit>
      <trans-unit id="prefix">
        <source>Prefix</source>
        <context-group name="ctx">
          <context context-type="sourcefile">/rhn/newlogin/CreateUserSubmit</context>
        </context-group>
      </trans-unit>
      <trans-unit id="position">
        <source>Position</source>
        <context-group name="ctx">
          <context context-type="sourcefile">NOT USED</context>
        </context-group>
      </trans-unit>
      <trans-unit id="usertype">
        <source>User Type</source>
        <context-group name="ctx">
          <context context-type="sourcefile">NOT USED</context>
        </context-group>
      </trans-unit>
      <trans-unit id="created">
        <source>Created</source>
        <context-group name="ctx">
          <context context-type="sourcefile">/rhn/account/UserDetails</context>
        </context-group>
      </trans-unit>
      <trans-unit id="last_sign_in">
        <source>Last Sign In</source>
        <context-group name="ctx">
          <context context-type="sourcefile">NOT USED</context>
        </context-group>
      </trans-unit>
      <trans-unit id="address_record">
        <source>Address Record:</source>
        <context-group name="ctx">
          <context context-type="sourcefile">NOT USED</context>
        </context-group>
      </trans-unit>
      <trans-unit id="message.defaultSystemGroups">
        <source>Default system groups updated for &lt;strong&gt;{0}&lt;/strong&gt;</source>
        <context-group name="ctx">
          <context context-type="sourcefile">/rhn/users/AssignedSystemGroups</context>
          <context context-type="paramnotes">
            Default system groups updated for zbeeblebrox
          </context>
        </context-group>
      </trans-unit>
      <trans-unit id="message.preferencesModified">
        <source>Preferences modified</source>
        <context-group name="ctx">
          <context context-type="sourcefile">/rhn/account/UserPreferences</context>
        </context-group>
      </trans-unit>
      <trans-unit id="message.addressChanged">
        <source>Address changed</source>
        <context-group name="ctx">
          <context context-type="sourcefile">/rhn/account/EditAddress</context>
        </context-group>
      </trans-unit>
      <trans-unit id="message.userInfoUpdated">
        <source>User information updated</source>
        <context-group name="ctx">
          <context context-type="sourcefile">/rhn/users/UserDetails</context>
        </context-group>
      </trans-unit>
      <trans-unit id="no user loggedin">
        <source>No User logged in.</source>
        <context-group name="ctx">
          <context context-type="sourcefile">Traceback Email Notifications</context>
        </context-group>
      </trans-unit>
      <trans-unit id="headers">
        <source>Headers</source>
        <context-group name="ctx">
          <context context-type="sourcefile">Traceback Email Notifications</context>
        </context-group>
      </trans-unit>
      <trans-unit id="form variables">
        <source>Form Variables</source>
        <context-group name="ctx">
          <context context-type="sourcefile">Traceback Email Notifications</context>
        </context-group>
      </trans-unit>
      <trans-unit id="message.userCreated">
        <source>Account &lt;strong&gt;{0}&lt;/strong&gt; created.</source>
        <context-group name="ctx">
          <context context-type="sourcefile">/rhn/newlogin/CreateUserSubmit</context>
          <context context-type="paramnotes">
            Account adent created.
          </context>
        </context-group>
      </trans-unit>
      <trans-unit id="message.filterby">
        <source>Filter by {0}: </source>
        <context-group name="ctx">
          <context context-type="sourcefile">NOT USED</context>
        </context-group>
      </trans-unit>
      <trans-unit id="message.filterby.multiple">
        <source>Filter by: </source>
        <context-group name="ctx">
          <context context-type="sourcefile">NOT USED</context>
        </context-group>
      </trans-unit>
      <trans-unit id="message.range">
        <source>&lt;strong id="list_min" &gt;{0}&lt;/strong&gt; - &lt;strong id="list_max"&gt;{1}&lt;/strong&gt; of &lt;strong id="list_total"&gt;{2}&lt;/strong&gt;</source>
        <context-group name="ctx">
          <context context-type="sourcefile">on any listview page with a set.  1 - 5 of 120</context>
        </context-group>
      </trans-unit>
      <trans-unit id="message.range.withtypedescription">
        <source>&lt;strong&gt;{0}&lt;/strong&gt; - &lt;strong&gt;{1}&lt;/strong&gt; of &lt;strong&gt;{2}&lt;/strong&gt;
{3} displayed</source>
        <context-group name="ctx">
          <context context-type="sourcefile">on any listview page with a set.  1 - 5 of 120</context>
        </context-group>
      </trans-unit>
      <trans-unit id="message.numselected">
        <source>({0} selected)</source>
        <context-group name="ctx">
          <context context-type="sourcefile">on any listview page with a set</context>
          <context context-type="paramnotes">
            (10 selected)
          </context>
        </context-group>
      </trans-unit>
      <trans-unit id="message.items.per.page">
        <source>Display {0} items per page</source>
        <context-group name="ctx">
          <context context-type="sourcefile">on any listview page with a set</context>
        </context-group>
      </trans-unit>
      <trans-unit id="message.userCreatedIntoOrg">
        <source>Account &lt;strong&gt;{0}&lt;/strong&gt; created, login information sent to &lt;strong&gt;{1}&lt;/strong&gt;</source>
        <context-group name="ctx">
          <context context-type="sourcefile">/rhn/newlogin/CreateUserSubmit</context>
          <context context-type="paramnotes">
            Account adent created, username and password sent to adent@redhat.com
          </context>
        </context-group>
      </trans-unit>
      <trans-unit id="show.all">
        <source>Show All</source>
        <context-group name="ctx">
          <context context-type="sourcefile">on any listview page with a set.  1 - 5 of 120</context>
        </context-group>
      </trans-unit>
      <trans-unit id="hide.all">
        <source>Hide All</source>
        <context-group name="ctx">
          <context context-type="sourcefile">on any listview page with a set.  1 - 5 of 120</context>
        </context-group>
      </trans-unit>
      <trans-unit id="bad-class">
        <source>Class does not implement AclHandler: {0}</source>
        <context-group name="ctx">
          <context context-type="sourcefile">Logfile error message</context>
        </context-group>
      </trans-unit>
      <trans-unit id="bad-signature">
        <source>Bad ACL handler method [{0}]. ACL handler methods must have the following signature (may be static or non-static), with no declared exceptions: public aclXXXX(Object, String[])</source>
        <context-group name="ctx">
          <context context-type="sourcefile">Logfile error message</context>
        </context-group>
      </trans-unit>
      <trans-unit id="bad-syntax">
        <source>Could not parse ACL statement: "{0}"</source>
        <context-group name="ctx">
          <context context-type="sourcefile">Logfile error message</context>
        </context-group>
      </trans-unit>
      <trans-unit id="bad-handler">
        <source>Could not find ACL handler {0} in statement: "{1}". Available ACL handlers: {2}</source>
        <context-group name="ctx">
          <context context-type="sourcefile">Logfile error message</context>
        </context-group>
      </trans-unit>
      <trans-unit id="invocation-target-exception">
        <source>IllegalInvocationException calling {0} ("{1}"): {2}</source>
        <context-group name="ctx">
          <context context-type="sourcefile">Logfile error message</context>
        </context-group>
      </trans-unit>
      <trans-unit id="no notes">
        <source>(none)</source>
        <context-group name="ctx">
          <context context-type="sourcefile">/rhn/schedule/ActionDetails.do</context>
        </context-group>
      </trans-unit>
      <trans-unit id="packages.refresh_list">
        <source>Package List Refresh</source>
        <context-group name="ctx">
          <context context-type="sourcefile">/rhn/schedule/ActionDetails.do</context>
        </context-group>
      </trans-unit>
      <trans-unit id="hardware.refresh_list">
        <source>Hardware List Refresh</source>
        <context-group name="ctx">
          <context context-type="sourcefile">/rhn/schedule/ActionDetails.do</context>
        </context-group>
      </trans-unit>
      <trans-unit id="packages.update">
        <source>Package Install</source>
        <context-group name="ctx">
          <context context-type="sourcefile">/rhn/schedule/ActionDetails.do</context>
        </context-group>
      </trans-unit>
      <trans-unit id="packages.remove">
        <source>Package Removal</source>
        <context-group name="ctx">
          <context context-type="sourcefile">/rhn/schedule/ActionDetails.do</context>
        </context-group>
      </trans-unit>
      <trans-unit id="errata.update">
        <source>Patch Update</source>
        <context-group name="ctx">
          <context context-type="sourcefile">/rhn/schedule/ActionDetails.do</context>
        </context-group>
      </trans-unit>
      <trans-unit id="scap.xccdf_eval">
        <source>OpenSCAP xccdf scanning</source>
        <context-group name="ctx">
          <context context-type="sourcefile">/rhn/schedule/ActionDetails.do</context>
        </context-group>
      </trans-unit>
      <trans-unit id="up2date_config.get">
        <source>Get server up2date config</source>
        <context-group name="ctx">
          <context context-type="sourcefile">/rhn/schedule/ActionDetails.do</context>
        </context-group>
      </trans-unit>
      <trans-unit id="up2date_config.update">
        <source>Update server up2date config</source>
        <context-group name="ctx">
          <context context-type="sourcefile">/rhn/schedule/ActionDetails.do</context>
        </context-group>
      </trans-unit>
      <trans-unit id="packages.delta">
        <source>Package installation and removal in one RPM transaction</source>
        <context-group name="ctx">
          <context context-type="sourcefile">/rhn/schedule/ActionDetails.do</context>
        </context-group>
      </trans-unit>
      <trans-unit id="reboot.reboot">
        <source>System reboot</source>
        <context-group name="ctx">
          <context context-type="sourcefile">/rhn/schedule/ActionDetails.do</context>
        </context-group>
      </trans-unit>
      <trans-unit id="rollback.config">
        <source>Enable or Disable RPM Transaction Rollback</source>
        <context-group name="ctx">
          <context context-type="sourcefile">/rhn/schedule/ActionDetails.do</context>
        </context-group>
      </trans-unit>
      <trans-unit id="rollback.listTransactions">
        <source>Refresh server-side transaction list</source>
        <context-group name="ctx">
          <context context-type="sourcefile">/rhn/schedule/ActionDetails.do</context>
        </context-group>
      </trans-unit>
      <trans-unit id="packages.autoupdate">
        <source>Automatic package installation</source>
        <context-group name="ctx">
          <context context-type="sourcefile">/rhn/schedule/ActionDetails.do</context>
        </context-group>
      </trans-unit>
      <trans-unit id="packages.runTransaction">
        <source>Package Synchronization</source>
        <context-group name="ctx">
          <context context-type="sourcefile">/rhn/schedule/ActionDetails.do</context>
        </context-group>
      </trans-unit>
      <trans-unit id="config.import.success">
        <source>{0} files &lt;a href="{1}"&gt;scheduled&lt;/a&gt; for upload.</source>
        <context-group name="ctx">
          <context context-type="sourcefile">/rhn/systems/details/configuration/addfiles/ImportFileConfirm.do</context>
        </context-group>
      </trans-unit>
      <trans-unit id="configfiles.upload">
        <source>Import config file data from system</source>
        <context-group name="ctx">
          <context context-type="sourcefile">/rhn/schedule/ActionDetails.do</context>
        </context-group>
      </trans-unit>
      <trans-unit id="configfiles.deploy">
        <source>Deploy config files to system</source>
        <context-group name="ctx">
          <context context-type="sourcefile">/rhn/schedule/ActionDetails.do</context>
        </context-group>
      </trans-unit>
      <trans-unit id="configfiles.verify">
        <source>Verify deployed config files</source>
        <context-group name="ctx">
          <context context-type="sourcefile">/rhn/schedule/ActionDetails.do</context>
        </context-group>
      </trans-unit>
      <trans-unit id="configfiles.diff">
        <source>Show differences between profiled config files and deployed config files</source>
        <context-group name="ctx">
          <context context-type="sourcefile">/rhn/schedule/ActionDetails.do</context>
        </context-group>
      </trans-unit>
      <trans-unit id="config.actionnote">
        <source>&lt;a href="{0}"&gt;Revision {1}&lt;/a&gt; of {2} from &lt;a href="{3}"&gt;{4}&lt;/a&gt;</source>
        <context-group name="ctx">
          <context context-type="sourcefile">/rhn/schedule/ActionDetails.do</context>
          <context context-type="paramnotes">Revision 5 of /etc/foo from My Config Channel</context>
        </context-group>
      </trans-unit>
      <trans-unit id="config.upload.onechannel">
        <source>Destination Configuration Channel: {0}</source>
        <context-group name="ctx">
          <context context-type="sourcefile">/rhn/schedule/ActionDetails.do</context>
          <context context-type="paramnotes">Destination Configuration Channel: sandbox for postmaster.devel</context>
        </context-group>
      </trans-unit>
      <trans-unit id="config.upload.channels">
        <source>Destination Configuration Channels:</source>
        <context-group name="ctx">
          <context context-type="sourcefile">/rhn/schedule/ActionDetails.do</context>
        </context-group>
      </trans-unit>
      <trans-unit id="config.upload.filenames">
        <source>Files for Upload:</source>
        <context-group name="ctx">
          <context context-type="sourcefile">/rhn/schedule/ActionDetails.do</context>
        </context-group>
      </trans-unit>
      <trans-unit id="kickstart.invalidchannel.message">
        <source>The following packages are not available in any of the channels associated to this kickstart profile: {0}. In order for all kickstart functionality to work correctly, these packages should be present in at least one channel associated to this profile.</source>
        <context-group name="ctx">
          <context context-type="sourcefile">Kickstart Profile Details pages.</context>
        </context-group>
      </trans-unit>
      <trans-unit id="kickstart.invalidchannel.satmessage">
        <source>&lt;div style="text-align: left;"&gt;
&lt;p&gt;To resolve this issue, please check the following things:&lt;/p&gt;
&lt;ul&gt;
&lt;li&gt;
Is the 'rhn-tools' child software channel for this kickstart profile's base
channel available to your organization? If it is not, you will need to request
entitlements for the 'rhn-tools' software channel from your @@PRODUCT_NAME@@ administrator.
&lt;/li&gt;
&lt;li&gt;
Make sure that the 'rhn-tools' child channel for this kickstart profile's base
channel is available to your @@PRODUCT_NAME@@. If it is not, please contact your
SUSE Manager administrator and request a satellite-sync for the rhn-tools channel
and try again.
&lt;/li&gt;
&lt;li&gt;
Make sure the spacewalk-koan package corresponding to this kickstart are
available in the kickstart's base channel's 'rhn-tools' channel. If not, you
will need to make them available for this kickstart profile to function properly.
&lt;/li&gt;
&lt;li&gt;
Are the packages listed above available in this kickstart's base channel? If not, you will need to make them
available for this kickstart profile to function properly.
&lt;/li&gt;
&lt;/ul&gt;
&lt;/div&gt;
</source>
        <context-group name="ctx">
          <context context-type="sourcefile">Kickstart Profile Details pages.</context>
        </context-group>
      </trans-unit>
      <trans-unit id="kickstart.initiate">
        <source>Initiate an autoinstallation</source>
        <context-group name="ctx">
          <context context-type="sourcefile">/rhn/schedule/ActionDetails.do</context>
        </context-group>
      </trans-unit>
      <trans-unit id="kickstart_guest.initiate">
        <source>Initiate an autoinstallation of a guest system</source>
        <context-group name="ctx">
          <context context-type="sourcefile">/rhn/schedule/ActionDetails.do</context>
        </context-group>
      </trans-unit>
      <trans-unit id="kickstart.schedule_sync">
        <source>Schedule a package sync for autoinstallations</source>
        <context-group name="ctx">
          <context context-type="sourcefile">/rhn/schedule/ActionDetails.do</context>
        </context-group>
      </trans-unit>
      <trans-unit id="kickstart.error.invalidlabel">
        <source>Your selected autoinstallation label is invalid, it must be at least {0} characters and only contain the following characters : A-Z, a-z, 0-9, _, - </source>
        <context-group name="ctx">
          <context context-type="sourcefile">/rhn/kickstart/KickstartDetailsEdit</context>
        </context-group>
      </trans-unit>
      <trans-unit id="kickstart.error.labelexists">
        <source>Autoinstallation label already exists: '{0}'. Please choose a unique kickstart label.</source>
        <context-group name="ctx">
          <context context-type="sourcefile">/rhn/kickstart/KickstartDetailsEdit</context>
        </context-group>
      </trans-unit>
      <trans-unit id="kickstart.details.success">
        <source>Autoinstallation details successfully updated.</source>
        <context-group name="ctx">
          <context context-type="sourcefile">/rhn/kickstart/KickstartDetailsEdit</context>
        </context-group>
      </trans-unit>
      <trans-unit id="kickstart.details.nolabel">
        <source>Autoinstallation profile label is required.</source>
        <context-group name="ctx">
          <context context-type="sourcefile">/rhn/kickstart/KickstartDetailsEdit</context>
        </context-group>
      </trans-unit>
      <trans-unit id="kickstart.delete.success">
        <source>Autoinstallation was deleted successfully.</source>
        <context-group name="ctx">
          <context context-type="sourcefile">/rhn/kickstart/KickstartDeleteSubmit</context>
        </context-group>
      </trans-unit>
      <trans-unit id="kickstart.options.success">
        <source>Kickstart advanced options successfully updated.</source>
        <context-group name="ctx">
          <context context-type="sourcefile">/rhn/kickstart/KickstartOptionsEdit</context>
        </context-group>
      </trans-unit>
      <trans-unit id="kickstart.options.url.note">
        <source>&lt;strong&gt;NOTE:&lt;/strong&gt; Default @@PRODUCT_NAME@@ kickstart URLs are stored with just the file path, allowing @@PRODUCT_NAME@@ to know when to dynamically adjust the hostname in the URL rendered in the kickstart file. (for proxies, etc) You may customize this value by changing it to a fully qualified URL, which will appear in the kickstart file as is.</source>
        <context-group name="ctx">
          <context context-type="sourcefile">/rhn/kickstart/KickstartOptionsEdit</context>
        </context-group>
      </trans-unit>
      <trans-unit id="kickstart.options.rootpw.note">
        <source>&lt;strong&gt;NOTE:&lt;/strong&gt; You may set any password hash into this field. Make sure the hash algorithm is correctly set in the &lt;strong&gt;auth&lt;/strong&gt; option. However you may enter a plaintext password, that will be md5 encrypted when selecting the &lt;strong&gt;MD5 Encrypt&lt;/strong&gt; checkbox.</source>
        <context-group name="ctx">
          <context context-type="sourcefile">/rhn/kickstart/KickstartOptionsEdit</context>
        </context-group>
      </trans-unit>
      <trans-unit id="kickstart.iprange_add.success">
        <source>Successfully added IP Range to Autoinstallation Profile {0}</source>
        <context-group name="ctx">
          <context context-type="sourcefile">/rhn/kickstart/KickstartIpRangeEdit</context>
        </context-group>
      </trans-unit>
      <trans-unit id="kickstart.iprange_conflict.failure">
        <source>Error: The IP range you entered conflicts with another IP range. Please choose a different IP range.</source>
        <context-group name="ctx">
          <context context-type="sourcefile">/rhn/kickstart/KickstartIpRangeEdit</context>
        </context-group>
      </trans-unit>
      <trans-unit id="kickstart.iprange_validate.failure">
        <source>Error: IP range values must be between 0 and 255. Please check IP range you just entered and try again.</source>
        <context-group name="ctx">
          <context context-type="sourcefile">/rhn/kickstart/KickstartIpRangeEdit</context>
        </context-group>
      </trans-unit>
      <trans-unit id="kickstart.iprange_delete.success">
        <source>Successfully deleted IP Range from Autoinstallation Profile {0}</source>
        <context-group name="ctx">
          <context context-type="sourcefile">/rhn/kickstart/KickstartIpRangeEdit</context>
        </context-group>
      </trans-unit>
      <trans-unit id="kickstart.iprange_delete.failure">
        <source>There was an error deleting the IP Range from Autoinstallation Profile {0}. Please try again.</source>
        <context-group name="ctx">
          <context context-type="sourcefile">/rhn/kickstart/KickstartIpRangeEdit</context>
        </context-group>
      </trans-unit>
      <trans-unit id="cobblersnippet.update.success">
        <source>Autoinstallation snippet &lt;strong&gt;{0}&lt;/strong&gt; updated successfully.</source>
        <context-group name="ctx">
          <context context-type="sourcefile">/rhn/kickstart/cobbler/CobblerSnippetCreate</context>
        </context-group>
      </trans-unit>
      <trans-unit id="cobblersnippet.create.success">
        <source>Autoinstallation snippet &lt;strong&gt;{0}&lt;/strong&gt; created successfully.</source>
        <context-group name="ctx">
          <context context-type="sourcefile">/rhn/keys/CryptoKeyDelete</context>
        </context-group>
      </trans-unit>
      <trans-unit id="cobblersnippet.delete.success">
        <source>Autoinstallation snippet &lt;strong&gt;{0}&lt;/strong&gt; deleted successfully.</source>
        <context-group name="ctx">
          <context context-type="sourcefile">/rhn/keys/CryptoKeyDelete</context>
        </context-group>
      </trans-unit>
      <trans-unit id="cobbler.snippet.couldnotdelete.message">
        <source>An error occurred when attempting to delete the snippet &lt;strong&gt;{0}&lt;/strong&gt;.</source>
        <context-group name="ctx">
          <context context-type="sourcefile">Kickstart snippet Delete Confirm pages.</context>
        </context-group>
      </trans-unit>
      <trans-unit id="cobbler.snippet.rename-error">
        <source>An error occurred when attempting to rename the snippet &lt;strong&gt;{0}&lt;/strong&gt; to &lt;strong&gt;{1}&lt;/strong&gt;.</source>
        <context-group name="ctx">
          <context context-type="sourcefile">Kickstart Profile Details pages.</context>
        </context-group>
      </trans-unit>
      <trans-unit id="cobbler.snippet.filenameexists.message">
        <source>Snippet with the name &lt;strong&gt;{0}&lt;/strong&gt; already exists.</source>
        <context-group name="ctx">
          <context context-type="sourcefile">Kickstart Profile Details pages.</context>
        </context-group>
      </trans-unit>
      <trans-unit id="cobbler.snippet.invalidfilename.message">
        <source>The requested snippet filename is not valid. The kickstart snippet file name cannot contain slash (/) or  begin with a period(.)</source>
        <context-group name="ctx">
          <context context-type="sourcefile">Kickstart Profile Details pages.</context>
        </context-group>
      </trans-unit>
      <trans-unit id="toolbar.delete.snippets">
        <source>delete snippet</source>
        <context-group name="ctx">
          <context context-type="sourcefile">/rhn/kickstart/cobbler/CobblerSnippetEdit</context>
        </context-group>
      </trans-unit>
      <trans-unit id="kickstart.iprange.url">
        <source>New systems can be autoinstalled based upon their ip address by appending &lt;code&gt;{0}&lt;/code&gt; to the kernel parameters for an autoinstallation.</source>
        <context-group name="ctx">
          <context context-type="sourcefile">/rhn/kickstart/KickstartIpRangeEdit</context>
        </context-group>
      </trans-unit>
      <trans-unit id="kickstart.partition.success">
        <source>Kickstart profile options updated successfully.</source>
        <context-group name="ctx">
          <context context-type="sourcefile">/rhn/kickstart/KickstartPartitionEdit</context>
        </context-group>
      </trans-unit>
      <trans-unit id="kickstart.edit.pkgs.updated">
        <source>Kickstart profile package groups updated successfully.</source>
        <context-group name="ctx">
          <context context-type="sourcefile">/rhn/kickstart/KickstartPackagesEdit.do</context>
        </context-group>
      </trans-unit>
      <trans-unit id="activation.schedule_pkg_install">
        <source>Schedule a package install for activation key</source>
        <context-group name="ctx">
          <context context-type="sourcefile">/rhn/schedule/ActionDetails.do</context>
        </context-group>
      </trans-unit>
      <trans-unit id="activation.schedule_deploy">
        <source>Schedule a config deploy for activation key</source>
        <context-group name="ctx">
          <context context-type="sourcefile">/rhn/schedule/ActionDetails.do</context>
        </context-group>
      </trans-unit>
      <trans-unit id="configfiles.mtime_upload">
        <source>Upload config file data based upon mtime to server</source>
        <context-group name="ctx">
          <context context-type="sourcefile">/rhn/schedule/ActionDetails.do</context>
        </context-group>
      </trans-unit>
      <trans-unit id="solarispkgs.install">
        <source>Solaris Package Install</source>
        <context-group name="ctx">
          <context context-type="sourcefile">/rhn/schedule/ActionDetails.do</context>
        </context-group>
      </trans-unit>
      <trans-unit id="solarispkgs.remove">
        <source>Solaris Package Removal</source>
        <context-group name="ctx">
          <context context-type="sourcefile">/rhn/schedule/ActionDetails.do</context>
        </context-group>
      </trans-unit>
      <trans-unit id="solarispkgs.patchInstall">
        <source>Solaris Patch Install</source>
        <context-group name="ctx">
          <context context-type="sourcefile">/rhn/schedule/ActionDetails.do</context>
        </context-group>
      </trans-unit>
      <trans-unit id="solarispkgs.patchRemove">
        <source>Solaris Patch Removal</source>
        <context-group name="ctx">
          <context context-type="sourcefile">/rhn/schedule/ActionDetails.do</context>
        </context-group>
      </trans-unit>
      <trans-unit id="solarispkgs.patchClusterInstall">
        <source>Solaris Patch Cluster Install</source>
        <context-group name="ctx">
          <context context-type="sourcefile">/rhn/schedule/ActionDetails.do</context>
        </context-group>
      </trans-unit>
      <trans-unit id="solarispkgs.patchClusterRemove">
        <source>Solaris Patch Cluster Removal</source>
        <context-group name="ctx">
          <context context-type="sourcefile">/rhn/schedule/ActionDetails.do</context>
        </context-group>
      </trans-unit>
      <trans-unit id="script.run">
        <source>Run an arbitrary script</source>
        <context-group name="ctx">
          <context context-type="sourcefile">/rhn/schedule/ActionDetails.do</context>
        </context-group>
      </trans-unit>
      <trans-unit id="solarispkgs.refresh_list">
        <source>Solaris Package List Refresh</source>
        <context-group name="ctx">
          <context context-type="sourcefile">/rhn/schedule/ActionDetails.do</context>
        </context-group>
      </trans-unit>
      <trans-unit id="rhnsd.configure">
        <source>@@PRODUCT_NAME@@ Daemon Configuration</source>
        <context-group name="ctx">
          <context context-type="sourcefile">/rhn/schedule/ActionDetails.do</context>
        </context-group>
      </trans-unit>
      <trans-unit id="packages.verify">
        <source>Verify deployed packages</source>
        <context-group name="ctx">
          <context context-type="sourcefile">/rhn/schedule/ActionDetails.do</context>
        </context-group>
      </trans-unit>
      <trans-unit id="rhn_applet.use_satellite">
        <source>Allows for rhn-applet use with an @@PRODUCT_NAME@@</source>
        <context-group name="ctx">
          <context context-type="sourcefile">/rhn/schedule/ActionDetails.do</context>
        </context-group>
      </trans-unit>
      <trans-unit id="rollback.rollback">
        <source>Rollback a transaction</source>
        <context-group name="ctx">
          <context context-type="sourcefile">/rhn/schedule/ActionDetails.do</context>
        </context-group>
      </trans-unit>
      <trans-unit id="action.failedlink">
        <source>&lt;a href="/rhn/schedule/FailedSystems.do?aid={0}"&gt;&lt;strong&gt;{1} system&lt;/a&gt;&lt;/strong&gt; failed to complete this action.&lt;br/&gt;&lt;br/&gt;</source>
        <context-group name="ctx">
          <context context-type="sourcefile">rhn/schedule/ActionDetails.do</context>
          <context context-type="paramnotes">
            1 system failed to complete this action.
          </context>
        </context-group>
      </trans-unit>
      <trans-unit id="action.failedlink.plural">
        <source>&lt;a href="/rhn/schedule/FailedSystems.do?aid={0}"&gt;&lt;strong&gt;{1} systems&lt;/a&gt;&lt;/strong&gt; failed to complete this action.&lt;br/&gt;&lt;br/&gt;</source>
        <context-group name="ctx">
          <context context-type="sourcefile">NOT USED</context>
          <context context-type="paramnotes">
            2 systems failed to complete this action.
          </context>
        </context-group>
      </trans-unit>
      <trans-unit id="action.completelink">
        <source>&lt;a href="/rhn/schedule/CompletedSystems.do?aid={0}"&gt;&lt;strong&gt;{1} system&lt;/a&gt;&lt;/strong&gt; successfully completed this action.&lt;br/&gt;&lt;br/&gt;</source>
        <context-group name="ctx">
          <context context-type="sourcefile">rhn/schedule/ActionDetails.do</context>
          <context context-type="paramnotes">
            1 system successfully completed this action.
          </context>
        </context-group>
      </trans-unit>
      <trans-unit id="action.completelink.plural">
        <source>&lt;a href="/rhn/schedule/CompletedSystems.do?aid={0}"&gt;&lt;strong&gt;{1} systems&lt;/a&gt;&lt;/strong&gt; successfully completed this action.&lt;br/&gt;&lt;br/&gt;</source>
        <context-group name="ctx">
          <context context-type="sourcefile">NOT USED</context>
          <context context-type="paramnotes">
            2 systems successfully completed this action.
          </context>
        </context-group>
      </trans-unit>
      <trans-unit id="action.name">
        <source>Patch Update: {0} - {1}</source>
        <context-group name="ctx">
          <context context-type="sourcefile">/rhn/errata/details/ErrataConfirm.do</context>
          <context context-type="paramnotes">Errata Update: RHSA-2004:577 - Security Advisory</context>
        </context-group>
      </trans-unit>
      <trans-unit id="errata.swstack">
        <source>Patch Update: Combined update for the software update stack ({0} patches)</source>
        <context-group name="ctx">
          <context context-type="sourcefile">/rhn/errata/details/ErrataConfirm.do</context>
          <context context-type="paramnotes">Patch Update: combined software stack update (4 patches)</context>
        </context-group>
      </trans-unit>
      <trans-unit id="errata.schedule">
        <source>&lt;strong&gt;{0}&lt;/strong&gt; patch update has been scheduled for &lt;a href="/rhn/systems/details/Overview.do?sid={2}&quot;&gt;{1}&lt;/a&gt;.</source>
        <context-group name="ctx">
          <context context-type="sourcefile">/rhn/systems/details/ErrataConfirm.do</context>
          <context context-type="paramnotes">1 errata update has been scheduled for workstation.</context>
        </context-group>
      </trans-unit>
      <trans-unit id="errata.schedule.plural">
        <source>&lt;strong&gt;{0}&lt;/strong&gt; patch updates have been scheduled for &lt;a href="/rhn/systems/details/Overview.do?sid={2}&quot;&gt;{1}&lt;/a&gt;.</source>
        <context-group name="ctx">
          <context context-type="sourcefile">/rhn/systems/details/ErrataConfirm.do</context>
          <context context-type="paramnotes">43 errata updates have been scheduled for workstation.</context>
        </context-group>
      </trans-unit>
      <trans-unit id="errataconfirm.schedule">
        <source>Patch &lt;a href="/rhn/errata/details/Details.do?eid={2}&quot;&gt;{0}&lt;/a&gt; has been scheduled for &lt;strong&gt;{1}&lt;/strong&gt; system</source>
        <context-group name="ctx">
          <context context-type="sourcefile">/rhn/errata/details/ErrataConfirm.do</context>
          <context context-type="paramnotes">Errata RHSA-2004:597-06 has been scheduled for 1 system</context>
        </context-group>
      </trans-unit>
      <trans-unit id="errataconfirm.schedule.plural">
        <source>Patch &lt;a href="/rhn/errata/details/Details.do?eid={2}&quot;&gt;{0}&lt;/a&gt; has been scheduled for &lt;strong&gt;{1}&lt;/strong&gt; systems</source>
        <context-group name="ctx">
          <context context-type="sourcefile">/rhn/errata/details/ErrataConfirm.do</context>
          <context context-type="paramnotes">Errata RHSA-2004:597-06 has been scheduled for 3 systems</context>
        </context-group>
      </trans-unit>
      <trans-unit id="errataconfirm.nosystems">
        <source>You must select at least one system.</source>
        <context-group name="ctx">
          <context context-type="sourcefile">/rhn/errata/details/ErrataConfirm.do</context>
        </context-group>
      </trans-unit>
      <trans-unit id="run as">
        <source>Run as:</source>
        <context-group name="ctx">
          <context context-type="sourcefile">rhn/schedule/ActionDetails.do</context>
        </context-group>
      </trans-unit>
      <trans-unit id="Completed Systems">
        <source>Completed Systems</source>
        <context-group name="ctx">
          <context context-type="sourcefile">Navigation Menu</context>
        </context-group>
      </trans-unit>
      <trans-unit id="In Progress Systems">
        <source>In Progress Systems</source>
        <context-group name="ctx">
          <context context-type="sourcefile">Navigation Menu</context>
        </context-group>
      </trans-unit>
      <trans-unit id="Failed Systems">
        <source>Failed Systems</source>
        <context-group name="ctx">
          <context context-type="sourcefile">Navigation Menu</context>
        </context-group>
      </trans-unit>
      <trans-unit id="Remove Packages">
        <source>Remove Packages</source>
        <context-group name="ctx">
          <context context-type="sourcefile">Navigation Menu</context>
        </context-group>
      </trans-unit>
      <trans-unit id="Update Packages">
        <source>Update Packages</source>
        <context-group name="ctx">
          <context context-type="sourcefile">Navigation Menu</context>
        </context-group>
      </trans-unit>
      <trans-unit id="message.actionrescheduled">
        <source>&lt;strong&gt;{0}&lt;/strong&gt; successfully rescheduled.</source>
        <context-group name="ctx">
          <context context-type="sourcefile">/rhn/schedule/FailedSystemsSubmit</context>
        </context-group>
      </trans-unit>
      <trans-unit id="cert_admin">
        <source>Certificate Administrator</source>
        <context-group name="ctx">
          <context context-type="sourcefile">/rhn/account/UserDetails</context>
        </context-group>
      </trans-unit>
      <trans-unit id="org_admin">
        <source>Organization Administrator</source>
        <context-group name="ctx">
          <context context-type="sourcefile">/rhn/account/UserDetails</context>
        </context-group>
      </trans-unit>
      <trans-unit id="satellite_admin">
        <source>@@PRODUCT_NAME@@ Administrator</source>
        <context-group name="ctx">
          <context context-type="sourcefile">/rhn/account/UserDetails</context>
        </context-group>
      </trans-unit>
      <trans-unit id="org_applicant">
        <source>Organization Applicant</source>
        <context-group name="ctx">
          <context context-type="sourcefile">/rhn/account/UserDetails</context>
        </context-group>
      </trans-unit>
      <trans-unit id="channel_admin">
        <source>Channel Administrator</source>
        <context-group name="ctx">
          <context context-type="sourcefile">/rhn/account/UserDetails</context>
        </context-group>
      </trans-unit>
      <trans-unit id="coma_admin">
        <source>Coma CMS Administrator</source>
        <context-group name="ctx">
          <context context-type="sourcefile">/rhn/account/UserDetails</context>
        </context-group>
      </trans-unit>
      <trans-unit id="coma_author">
        <source>Coma CMS Author</source>
        <context-group name="ctx">
          <context context-type="sourcefile">/rhn/account/UserDetails</context>
        </context-group>
      </trans-unit>
      <trans-unit id="coma_publisher">
        <source>Coma CMS Publisher</source>
        <context-group name="ctx">
          <context context-type="sourcefile">/rhn/account/UserDetails</context>
        </context-group>
      </trans-unit>
      <trans-unit id="rhn_support">
        <source>@@PRODUCT_NAME@@ Support Administrator</source>
        <context-group name="ctx">
          <context context-type="sourcefile">/rhn/account/UserDetails</context>
        </context-group>
      </trans-unit>
      <trans-unit id="config_admin">
        <source>Configuration Administrator</source>
        <context-group name="ctx">
          <context context-type="sourcefile">/rhn/account/UserDetails</context>
        </context-group>
      </trans-unit>
      <trans-unit id="monitoring_admin">
        <source>Monitoring Administrator</source>
        <context-group name="ctx">
          <context context-type="sourcefile">/rhn/account/UserDetails</context>
        </context-group>
      </trans-unit>
      <trans-unit id="system_group_admin">
        <source>System Group Administrator</source>
        <context-group name="ctx">
          <context context-type="sourcefile">/rhn/account/UserDetails</context>
        </context-group>
      </trans-unit>
      <trans-unit id="activation_key_admin">
        <source>Activation Key Administrator</source>
        <context-group name="ctx">
          <context context-type="sourcefile">/rhn/account/UserDetails</context>
        </context-group>
      </trans-unit>
      <trans-unit id="Admin Access">
        <source>Admin Access</source>
        <context-group name="ctx">
          <context context-type="sourcefile">/rhn/account/UserDetails</context>
        </context-group>
      </trans-unit>
      <trans-unit id="neverinparens">
        <source>(never)</source>
        <context-group name="ctx">
          <context context-type="sourcefile">/rhn/users/UserDetails</context>
        </context-group>
      </trans-unit>
      <trans-unit id="settag.select">
        <source>Select or deselect all items on this page</source>
        <context-group name="ctx">
          <context context-type="sourcefile">All list views with checkboxes</context>
        </context-group>
      </trans-unit>
      <trans-unit id="toolbar.create.filter">
        <source>create new notification filter</source>
        <context-group name="ctx">
          <context context-type="sourcefile">/rhn/users/UserList</context>
        </context-group>
      </trans-unit>

     <trans-unit id="toolbar.upload.kickstart">
        <source>upload new kickstart/autoyast file</source>
        <context-group name="ctx">
          <context context-type="sourcefile">/rhn/users/UserList</context>
        </context-group>
      </trans-unit>
      <trans-unit id="toolbar.create.kickstart">
        <source>create new kickstart/autoyast profile</source>
        <context-group name="ctx">
          <context context-type="sourcefile">/rhn/users/UserList</context>
        </context-group>
      </trans-unit>
      <trans-unit id="toolbar.create.kickstartdata">
        <source>create new autoinstallation</source>
        <context-group name="ctx">
          <context context-type="sourcefile">/rhn/users/UserList</context>
        </context-group>
      </trans-unit>
      <trans-unit id="toolbar.clone.kickstart">
        <source>clone autoinstallation</source>
        <context-group name="ctx">
          <context context-type="sourcefile">/rhn/users/UserList</context>
        </context-group>
      </trans-unit>
      <trans-unit id="toolbar.delete.CryptoKeyDelete">
        <source>delete key</source>
        <context-group name="ctx">
          <context context-type="sourcefile">/rhn/keys/CryptoKeyEdit</context>
        </context-group>
      </trans-unit>
      <trans-unit id="toolbar.create.user">
        <source>create new user</source>
        <context-group name="ctx">
          <context context-type="sourcefile">/rhn/users/UserList</context>
        </context-group>
      </trans-unit>
      <trans-unit id="toolbar.create.erratum">
        <source>create new patch</source>
        <context-group name="ctx">
          <context context-type="sourcefile">/rhn/errata/UnpublishedErrata</context>
          <context context-type="sourcefile">/rhn/errata/PublishedErrata</context>
        </context-group>
      </trans-unit>
      <trans-unit id="toolbar.create.group">
        <source>create new group</source>
        <context-group name="ctx">
          <context context-type="sourcefile">/rhn/systems/SystemGroupList</context>
        </context-group>
      </trans-unit>
      <trans-unit id="toolbar.create.probe">
        <source>create new probe</source>
        <context-group name="ctx">
          <context context-type="sourcefile">/rhn/systems/details/probes/ProbeDetails</context>
        </context-group>
      </trans-unit>
      <trans-unit id="toolbar.delete.probe">
        <source>delete probe</source>
        <context-group name="ctx">
          <context context-type="sourcefile">/rhn/systems/details/probes/ProbeDetails</context>
        </context-group>
      </trans-unit>
      <trans-unit id="toolbar.delete.user">
        <source>delete user</source>
        <context-group name="ctx">
          <context context-type="sourcefile">User details pages</context>
        </context-group>
      </trans-unit>
      <trans-unit id="toolbar.delete.erratum">
        <source>delete patch</source>
        <context-group name="ctx">
          <context context-type="sourcefile">Errata details pages</context>
        </context-group>
      </trans-unit>
      <trans-unit id="toolbar.delete.system">
        <source>delete system</source>
        <context-group name="ctx">
          <context context-type="sourcefile">System Details Package list pages</context>
        </context-group>
      </trans-unit>
      <trans-unit id="toolbar.delete.systemgroup">
        <source>delete group</source>
        <context-group name="ctx">
          <context context-type="sourcefile">System Group pages</context>
        </context-group>
      </trans-unit>
      <trans-unit id="toolbar.work.with.group">
        <source>work with group</source>
        <context-group name="ctx">
          <context context-type="sourcefile">System Group pages</context>
        </context-group>
      </trans-unit>
      <trans-unit id="toolbar.delete.errata">
        <source>delete patch</source>
        <context-group name="ctx">
          <context context-type="sourcefile">Errata edit page</context>
        </context-group>
      </trans-unit>
      <trans-unit id="toolbar.delete.kickstart">
        <source>delete autoinstallation</source>
        <context-group name="ctx">
          <context context-type="sourcefile">Kickstart profile pages</context>
        </context-group>
      </trans-unit>

      <trans-unit id="toolbar.delete.deleteTree">
        <source>delete distribution</source>
        <context-group name="ctx">
          <context context-type="sourcefile">rhn/Kickstart/TreeEdit.do</context>
        </context-group>
      </trans-unit>
      <trans-unit id="toolbar.create.probesuite">
        <source>create new probe suite</source>
        <context-group name="ctx">
          <context context-type="sourcefile">/rhn/monitoring/config/ProbeSuites.do</context>
        </context-group>
      </trans-unit>
      <trans-unit id="toolbar.create.probesuitesystem">
        <source>add systems to probe suite</source>
        <context-group name="ctx">
          <context context-type="sourcefile">/rhn/monitoring/config/ProbeSuites.do</context>
        </context-group>
      </trans-unit>
      <trans-unit id="toolbar.delete.profile">
        <source>delete profile</source>
        <context-group name="ctx">
          <context context-type="sourcefile">/rhn/systems/details/packages/profiles/CompareProfiles.do</context>
        </context-group>
      </trans-unit>
      <trans-unit id="toolbar.delete.crash">
        <source>delete software crash</source>
        <context-group name="ctx">
          <context context-type="sourcefile">/rhn/systems/details/SoftwareCrashDetail.do</context>
        </context-group>
      </trans-unit>
      <trans-unit id="message.unscheduled.system">
        <source>&lt;strong&gt;{0}&lt;/strong&gt; unscheduled for &lt;strong&gt;{1}&lt;/strong&gt; system.</source>
        <context-group name="ctx">
          <context context-type="sourcefile">/rhn/schedule/InProgressSystems.do</context>
          <context context-type="paramnotes">
            Patch Update: RHBA-2004:501-07 - Updated rpm package unscheduled for 1 system.
          </context>
        </context-group>
      </trans-unit>
      <trans-unit id="message.unscheduled.systems">
        <source>&lt;strong&gt;{0}&lt;/strong&gt; unscheduled for &lt;strong&gt;{1}&lt;/strong&gt; systems.</source>
        <context-group name="ctx">
          <context context-type="sourcefile">/rhn/schedule/InProgressSystems.do</context>
          <context context-type="paramnotes">
            Patch Update: RHBA-2004:501-07 - Updated rpm package unscheduled for 2 systems.
          </context>
        </context-group>
      </trans-unit>
      <trans-unit id="email.verified">
        <source>Email Address Updated</source>
        <context-group name="ctx">
          <context context-type="sourcefile">/rhn/account/ChangeEmail.do</context>
          <context context-type="sourcefile">/users/ChangeEmail.do</context>
        </context-group>
      </trans-unit>
      <trans-unit id="errata.create.bugfixadvisory">
        <source>Bug Fix Advisory</source>
        <context-group name="ctx">
          <context context-type="sourcefile">/rhn/errata/Create.do</context>
        </context-group>
      </trans-unit>
      <trans-unit id="errata.create.productenhancementadvisory">
        <source>Product Enhancement Advisory</source>
        <context-group name="ctx">
          <context context-type="sourcefile">/rhn/errata/Create.do</context>
        </context-group>
      </trans-unit>
      <trans-unit id="errata.create.securityadvisory">
        <source>Security Advisory</source>
        <context-group name="ctx">
          <context context-type="sourcefile">/rhn/errata/Create.do</context>
        </context-group>
      </trans-unit>
      <trans-unit id="errata.create.securityadvisory.crit">
        <source>Security Advisory (Critical)</source>
        <context-group name="ctx">
          <context context-type="sourcefile">/rhn/errata/Create.do</context>
        </context-group>
      </trans-unit>
      <trans-unit id="errata.create.securityadvisory.imp">
        <source>Security Advisory (Important)</source>
        <context-group name="ctx">
          <context context-type="sourcefile">/rhn/errata/Create.do</context>
        </context-group>
      </trans-unit>
      <trans-unit id="errata.create.securityadvisory.mod">
        <source>Security Advisory (Moderate)</source>
        <context-group name="ctx">
          <context context-type="sourcefile">/rhn/errata/Create.do</context>
        </context-group>
      </trans-unit>
      <trans-unit id="errata.create.securityadvisory.low">
        <source>Security Advisory (Low)</source>
        <context-group name="ctx">
          <context context-type="sourcefile">/rhn/errata/Create.do</context>
        </context-group>
      </trans-unit>
      <trans-unit id="packages.search.both">
        <source>Name and Summary</source>
        <context-group name="ctx">
          <context context-type="sourcefile">/rhn/channels/Search</context>
        </context-group>
      </trans-unit>
      <trans-unit id="packages.search.name">
        <source>Name Only</source>
        <context-group name="ctx">
          <context context-type="sourcefile">/rhn/channels/Search</context>
        </context-group>
      </trans-unit>
      <trans-unit id="packages.search.name_and_desc">
        <source>Name and Description</source>
        <context-group name="ctx">
          <context context-type="sourcefile">/rhn/channels/Search</context>
        </context-group>
      </trans-unit>
      <trans-unit id="packages.search.free_form">
        <source>Free form</source>
        <context-group name="ctx">
          <context context-type="sourcefile">/rhn/channels/Search</context>
        </context-group>
      </trans-unit>
      <trans-unit id="packages.search.use_free_form">
        <source>Searching by fields can ONLY be done with Free Form search.</source>
        <context-group name="ctx">
          <context context-type="sourcefile">/rhn/channels/Search</context>
        </context-group>
      </trans-unit>
      <trans-unit id="packages.search.connection_error">
        <source>Could not connect to search server.</source>
        <context-group name="ctx">
          <context context-type="sourcefile">/rhn/channels/Search</context>
        </context-group>
      </trans-unit>
      <trans-unit id="packages.search.could_not_parse_query">
        <source>Could not parse query '{0}'.</source>
        <context-group name="ctx">
          <context context-type="sourcefile">/rhn/channels/Search</context>
        </context-group>
      </trans-unit>
      <trans-unit id="packages.search.index_files_missing">
        <source>Index files missing from search-server.  Assuming data exists in database, indexes can be regenerated by running: /etc/init.d/rhn-search cleanindex, then restart rhn-search</source>
        <context-group name="ctx">
          <context context-type="sourcefile">/rhn/channels/Search</context>
          <context context-type="sourcefile">/rhn/systems/Search</context>
          <context context-type="sourcefile">/rhn/help/Search</context>
          <context context-type="sourcefile">/rhn/errata/Search</context>
        </context-group>
      </trans-unit>
      <trans-unit id="packages.search.index_files_missing_for_docs">
        <source>Index files were missing from search-server for your locale. The search operation was performed using the default locale. Assuming data exists in database for your locale, indexes can be regenerated by running: /etc/init.d/rhn-search cleanindex, then restart rhn-search</source>
        <context-group name="ctx">
          <context context-type="sourcefile">/rhn/channels/Search</context>
          <context context-type="sourcefile">/rhn/systems/Search</context>
          <context context-type="sourcefile">/rhn/help/Search</context>
          <context context-type="sourcefile">/rhn/errata/Search</context>
        </context-group>
      </trans-unit>
      <trans-unit id="packages.search.could_not_execute_query">
        <source>Could not execute query '{0}'.</source>
        <context-group name="ctx">
          <context context-type="sourcefile">/rhn/channels/Search</context>
          <context context-type="sourcefile">/rhn/systems/Search</context>
          <context context-type="sourcefile">/rhn/help/Search</context>
          <context context-type="sourcefile">/rhn/errata/Search</context>
        </context-group>
      </trans-unit>
      <trans-unit id="searchserver.index_out_of_sync_with_db">
        <source>SearchServer index and database entries appear to be out of sync. Please run '/usr/sbin/rhn-search cleanindex'</source>
        <context-group name="ctx">
          <context context-type="sourcefile">/rhn/channels/Search</context>
        </context-group>
      </trans-unit>
      <trans-unit id="patches.installed.notavailable">
        <source>Not Available</source>
        <context-group name="ctx">
          <context context-type="sourcefile">/rhn/systems/details/packages/patches/PatchList</context>
        </context-group>
      </trans-unit>
      <!-- SystemSearchAction -->
      <trans-unit id="search_string">
        <source>Search string</source>
        <context-group name="ctx">
          <context context-type="sourcefile">/systems/Search</context>
        </context-group>
      </trans-unit>
      <trans-unit id="systemsearch.jsp.details">
        <source>Details</source>
        <context-group name="ctx">
          <context context-type="sourcefile">/systems/Search</context>
        </context-group>
      </trans-unit>
      <trans-unit id="systemsearch_name_and_description">
        <source>Name/Description</source>
        <context-group name="ctx">
          <context context-type="sourcefile">/systems/Search</context>
        </context-group>
      </trans-unit>
      <trans-unit id="systemsearch_id">
        <source>ID</source>
        <context-group name="ctx">
          <context context-type="sourcefile">/systems/Search</context>
        </context-group>
      </trans-unit>
      <trans-unit id="systemsearch_custom_info">
        <source>Custom Info</source>
        <context-group name="ctx">
          <context context-type="sourcefile">/systems/Search</context>
        </context-group>
      </trans-unit>
      <trans-unit id="systemsearch_snapshot_tag">
        <source>Snapshot Tag</source>
        <context-group name="ctx">
          <context context-type="sourcefile">/systems/Search</context>
        </context-group>
      </trans-unit>
      <trans-unit id="systemsearch.jsp.activity">
        <source>Activity</source>
        <context-group name="ctx">
          <context context-type="sourcefile">/systems/Search</context>
        </context-group>
      </trans-unit>
      <trans-unit id="systemsearch_checkin">
        <source>Days Since Last Check-in</source>
        <context-group name="ctx">
          <context context-type="sourcefile">/systems/Search</context>
        </context-group>
      </trans-unit>
      <trans-unit id="systemsearch_registered">
        <source>Days Since First Registered</source>
        <context-group name="ctx">
          <context context-type="sourcefile">/systems/Search</context>
        </context-group>
      </trans-unit>
      <trans-unit id="systemsearch.jsp.hardware">
        <source>Hardware</source>
        <context-group name="ctx">
          <context context-type="sourcefile">/systems/Search</context>
        </context-group>
      </trans-unit>
      <trans-unit id="systemsearch_cpu_model">
        <source>CPU Model</source>
        <context-group name="ctx">
          <context context-type="sourcefile">/systems/Search</context>
        </context-group>
      </trans-unit>
      <trans-unit id="systemsearch_cpu_mhz_lt">
        <source>CPU MHz Less Than</source>
        <context-group name="ctx">
          <context context-type="sourcefile">/systems/Search</context>
        </context-group>
      </trans-unit>
      <trans-unit id="systemsearch_cpu_mhz_gt">
        <source>CPU MHz Greater Than</source>
        <context-group name="ctx">
          <context context-type="sourcefile">/systems/Search</context>
        </context-group>
      </trans-unit>
      <trans-unit id="systemsearch_num_of_cpus_lt">
        <source>Number of CPUs Less Than</source>
        <context-group name="ctx">
          <context context-type="sourcefile">/systems/Search</context>
        </context-group>
      </trans-unit>
      <trans-unit id="systemsearch_num_of_cpus_gt">
        <source>Number of CPUs Greater Than</source>
        <context-group name="ctx">
          <context context-type="sourcefile">/systems/Search</context>
        </context-group>
      </trans-unit>
      <trans-unit id="systemsearch_ram_lt">
        <source>RAM Less Than</source>
        <context-group name="ctx">
          <context context-type="sourcefile">/systems/Search</context>
        </context-group>
      </trans-unit>
      <trans-unit id="systemsearch_ram_gt">
        <source>RAM Greater Than</source>
        <context-group name="ctx">
          <context context-type="sourcefile">/systems/Search</context>
        </context-group>
      </trans-unit>
      <trans-unit id="systemsearch.jsp.devices">
        <source>Hardware Devices</source>
        <context-group name="ctx">
          <context context-type="sourcefile">/systems/Search</context>
        </context-group>
      </trans-unit>
      <trans-unit id="systemsearch_hwdevice_description">
        <source>Description</source>
        <context-group name="ctx">
          <context context-type="sourcefile">/systems/Search</context>
        </context-group>
      </trans-unit>
      <trans-unit id="systemsearch_hwdevice_driver">
        <source>Driver</source>
        <context-group name="ctx">
          <context context-type="sourcefile">/systems/Search</context>
        </context-group>
      </trans-unit>
      <trans-unit id="systemsearch_hwdevice_device_id">
        <source>Device ID</source>
        <context-group name="ctx">
          <context context-type="sourcefile">/systems/Search</context>
        </context-group>
      </trans-unit>
      <trans-unit id="systemsearch_hwdevice_vendor_id">
        <source>Vendor ID</source>
        <context-group name="ctx">
          <context context-type="sourcefile">/systems/Search</context>
        </context-group>
      </trans-unit>
      <trans-unit id="systemsearch.jsp.dmiinfo">
        <source>DMI Info</source>
        <context-group name="ctx">
          <context context-type="sourcefile">/systems/Search</context>
        </context-group>
      </trans-unit>
      <trans-unit id="systemsearch_dmi_system">
        <source>System</source>
        <context-group name="ctx">
          <context context-type="sourcefile">/systems/Search</context>
        </context-group>
      </trans-unit>
      <trans-unit id="systemsearch_dmi_bios">
        <source>BIOS</source>
        <context-group name="ctx">
          <context context-type="sourcefile">/systems/Search</context>
        </context-group>
      </trans-unit>
      <trans-unit id="systemsearch_dmi_asset">
        <source>Asset Tag</source>
        <context-group name="ctx">
          <context context-type="sourcefile">/systems/Search</context>
        </context-group>
      </trans-unit>
      <trans-unit id="systemsearch.jsp.networkinfo">
        <source>Network Info</source>
        <context-group name="ctx">
          <context context-type="sourcefile">/systems/Search</context>
        </context-group>
      </trans-unit>
      <trans-unit id="systemsearch_hostname">
        <source>Hostname</source>
        <context-group name="ctx">
          <context context-type="sourcefile">/systems/Search</context>
        </context-group>
      </trans-unit>
      <trans-unit id="systemsearch_ip">
        <source>IP Address</source>
        <context-group name="ctx">
          <context context-type="sourcefile">/systems/Search</context>
        </context-group>
      </trans-unit>
      <trans-unit id="systemsearch_ipv6">
        <source>IPv6 Address</source>
        <context-group name="ctx">
          <context context-type="sourcefile">/systems/Search</context>
        </context-group>
      </trans-unit>
      <trans-unit id="systemsearch.jsp.packages">
        <source>Packages</source>
        <context-group name="ctx">
          <context context-type="sourcefile">/systems/Search</context>
        </context-group>
      </trans-unit>
      <trans-unit id="systemsearch_installed_packages">
        <source>Installed Packages</source>
        <context-group name="ctx">
          <context context-type="sourcefile">/systems/Search</context>
        </context-group>
      </trans-unit>
      <trans-unit id="systemsearch_needed_packages">
        <source>Needed Packages</source>
        <context-group name="ctx">
          <context context-type="sourcefile">/systems/Search</context>
        </context-group>
      </trans-unit>
      <trans-unit id="systemsearch_running_kernel">
        <source>Running Kernel</source>
        <context-group name="ctx">
          <context context-type="sourcefile">/systems/Search</context>
        </context-group>
      </trans-unit>
      <trans-unit id="systemsearch.jsp.location">
        <source>Location</source>
        <context-group name="ctx">
          <context context-type="sourcefile">/systems/Search</context>
        </context-group>
      </trans-unit>
      <trans-unit id="systemsearch_location_address">
        <source>Address</source>
        <context-group name="ctx">
          <context context-type="sourcefile">/systems/Search</context>
        </context-group>
      </trans-unit>
      <trans-unit id="systemsearch_location_building">
        <source>Building</source>
        <context-group name="ctx">
          <context context-type="sourcefile">/systems/Search</context>
        </context-group>
      </trans-unit>
      <trans-unit id="systemsearch_location_room">
        <source>Room</source>
        <context-group name="ctx">
          <context context-type="sourcefile">/systems/Search</context>
        </context-group>
      </trans-unit>
      <trans-unit id="systemsearch_location_rack">
        <source>Rack</source>
        <context-group name="ctx">
          <context context-type="sourcefile">/systems/Search</context>
        </context-group>
      </trans-unit>
      <trans-unit id="systemsearch_uuid">
        <source>UUID</source>
        <context-group name="ctx">
          <context context-type="sourcefile">/systems/Search</context>
        </context-group>
      </trans-unit>
      <trans-unit id="systemsearch.errors.numeric">
        <source>Search queries for this field must be numeric</source>
        <context-group name="ctx">
          <context context-type="sourcefile">/systems/Search</context>
        </context-group>
      </trans-unit>
      <trans-unit id="systemsearch_no_matches_found">
        <source>No matches found</source>
        <context-group name="ctx">
          <context context-type="sourcefile">/systems/Search</context>
        </context-group>
      </trans-unit>
      <trans-unit id="userdisable.error.sameorg">
        <source>User to deactivate must be in the same organization.</source>
        <context-group name="ctx">
          <context context-type="sourcefile">/rhn/users/DisableUser</context>
        </context-group>
      </trans-unit>
      <trans-unit id="userdisable.error.onlyuser">
        <source>This user is the last Organization Administrator for this Organization. You cannot remove him from the Organization Administrators group.</source>
        <context-group name="ctx">
          <context context-type="sourcefile">/rhn/users/DisableUser</context>
        </context-group>
      </trans-unit>
      <trans-unit id="userdisable.error.otheruser">
        <source>Only Organization Administrators can deactivate users other than themselves.</source>
        <context-group name="ctx">
          <context context-type="sourcefile">/rhn/users/DisableUser</context>
        </context-group>
      </trans-unit>
      <trans-unit id="org.base.delete.error">
        <source>You cannot delete the base Organization {0}</source>
        <context-group name="ctx">
          <context context-type="sourcefile">/rhn/admin/multiorg/OrgDelete</context>
        </context-group>
      </trans-unit>
      <trans-unit id="userdisable.error.orgadmin">
        <source>You cannot deactivate another organization
administrator. Please remove the 'Organization Administrator' role from this
user before attempting to deactivate their account.</source>
        <context-group name="ctx">
          <context context-type="sourcefile">/rhn/users/DisableUser</context>
        </context-group>
      </trans-unit>
      <trans-unit id="userdisable.error.userdisabled">
        <source>User is already deactivated.</source>
        <context-group name="ctx">
          <context context-type="sourcefile">/rhn/users/DisableUser</context>
        </context-group>
      </trans-unit>
      <trans-unit id="userenable.error.usernotdisabled">
        <source>Only deactivated users can be reactivated.</source>
        <context-group name="ctx">
          <context context-type="sourcefile">/rhn/users/EnableUser</context>
        </context-group>
      </trans-unit>
      <trans-unit id="userenable.error.sameorg">
        <source>User to reactivate must be in the same organization.</source>
        <context-group name="ctx">
          <context context-type="sourcefile">/rhn/users/EnableUser</context>
        </context-group>
      </trans-unit>
      <trans-unit id="userenable.error.orgadmin">
        <source>You must be an Organization Administrator to enable a user.</source>
        <context-group name="ctx">
          <context context-type="sourcefile">/rhn/users/EnableUser</context>
        </context-group>
      </trans-unit>
      <trans-unit id="reactivateusers.none">
        <source>Choose at least one user to reactivate.</source>
        <context-group name="ctx">
          <context context-type="sourcefile">/rhn/users/DisabledList</context>
        </context-group>
      </trans-unit>
      <trans-unit id="enable.confirmed">
        <source>{0} user successfully reactivated.</source>
        <context-group name="ctx">
          <context context-type="sourcefile">/rhn/users/DisabledList</context>
          <context context-type="paramnotes">1 user successfully reactivated.</context>
        </context-group>
      </trans-unit>
      <trans-unit id="enable.confirmed.plural">
        <source>{0} users successfully reactivated.</source>
        <context-group name="ctx">
          <context context-type="sourcefile">/rhn/users/DisabledList</context>
          <context context-type="paramnotes">7 users successfully reactivated.</context>
        </context-group>
      </trans-unit>
      <trans-unit id="errata.applynone">
        <source>No patches selected.</source>
        <context-group name="ctx">
          <context context-type="sourcefile">/rhn/systems/details/ErrataList</context>
        </context-group>
      </trans-unit>
      <trans-unit id="systems.none">
        <source>No systems selected.</source>
        <context-group name="ctx">
          <context context-type="sourcefile">/rhn/schedule/InProgressSystems</context>
        </context-group>
      </trans-unit>
      <trans-unit id="probesuites.none">
        <source>No probe suites selected.</source>
        <context-group name="ctx">
          <context context-type="sourcefile">/rhn/monitoring/config/ProbeSuites</context>
        </context-group>
      </trans-unit>
      <trans-unit id="systemgroups.none">
        <source>No system groups selected.</source>
        <context-group name="ctx">
          <context context-type="sourcefile">/rhn/systems/SystemGroupList</context>
        </context-group>
      </trans-unit>
      <trans-unit id="systemgroups.create.successmessage">
        <source>System group {0} created.</source>
      </trans-unit>
      <trans-unit id="probe.empty.status">
        <source>No status for probe</source>
        <context-group name="ctx">
          <context context-type="sourcefile">/rhn/systems/details/probes/ProbeDetails</context>
        </context-group>
      </trans-unit>
      <trans-unit id="probedetails.graph.noprobedata">
        <source>NO DATA FOR SELECTED TIME PERIOD AND METRIC</source>
        <context-group name="ctx">
          <context context-type="sourcefile">/rhn/systems/details/probes/ProbeDetails</context>
        </context-group>
      </trans-unit>
      <trans-unit id="probedetails.graph.yAxis">
        <source>Metrics</source>
        <context-group name="ctx">
          <context context-type="sourcefile">/rhn/systems/details/probes/ProbeDetails</context>
        </context-group>
      </trans-unit>
      <!-- Errata creation validation errors -->
      <trans-unit id="product">
        <source>Product</source>
        <context-group name="ctx">
          <context context-type="sourcefile">
                /rhn/errata/CreateSubmit.do</context>
        </context-group>
      </trans-unit>
      <trans-unit id="advisory">
        <source>Advisory</source>
        <context-group name="ctx">
          <context context-type="sourcefile">
                /rhn/errata/CreateSubmit.do</context>
        </context-group>
      </trans-unit>
      <trans-unit id="synopsis">
        <source>Synopsis</source>
        <context-group name="ctx">
          <context context-type="sourcefile">
                /rhn/errata/CreateSubmit.do</context>
        </context-group>
      </trans-unit>
      <trans-unit id="advisoryName">
        <source>Advisory</source>
        <context-group name="ctx">
          <context context-type="sourcefile">
                /rhn/errata/CreateSubmit.do</context>
        </context-group>
      </trans-unit>
      <trans-unit id="advisoryType">
        <source>Advisory Type</source>
        <context-group name="ctx">
          <context context-type="sourcefile">
                /rhn/errata/CreateSubmit.do</context>
        </context-group>
      </trans-unit>
      <trans-unit id="advisoryRelease">
        <source>Advisory Release</source>
        <context-group name="ctx">
          <context context-type="sourcefile">
                /rhn/errata/CreateSubmit.do</context>
        </context-group>
      </trans-unit>
      <trans-unit id="packageName">
        <source>Package Name</source>
        <context-group name="ctx">
          <context context-type="sourcefile">
                /rhn/errata/CreateSubmit.do</context>
        </context-group>
      </trans-unit>
      <trans-unit id="packageNvre">
        <source>Package NVRE</source>
        <context-group name="ctx">
          <context context-type="sourcefile">
                /rhn/errata/CreateSubmit.do</context>
        </context-group>
      </trans-unit>
      <trans-unit id="packageArch">
        <source>Package Architecture</source>
        <context-group name="ctx">
          <context context-type="sourcefile">
                /rhn/errata/CreateSubmit.do</context>
        </context-group>
      </trans-unit>
      <trans-unit id="summary">
        <source>Summary</source>
        <context-group name="ctx">
          <context context-type="sourcefile">
                /rhn/errata/CreateSubmit.do</context>
        </context-group>
      </trans-unit>
      <trans-unit id="topic">
        <source>Topic</source>
        <context-group name="ctx">
          <context context-type="sourcefile">
                /rhn/errata/CreateSubmit.do</context>
        </context-group>
      </trans-unit>
      <trans-unit id="description">
        <source>Description</source>
        <context-group name="ctx">
          <context context-type="sourcefile">
                /rhn/errata/CreateSubmit.do</context>
        </context-group>
      </trans-unit>
      <trans-unit id="solution">
        <source>Solution</source>
        <context-group name="ctx">
          <context context-type="sourcefile">
                /rhn/errata/CreateSubmit.do</context>
        </context-group>
      </trans-unit>
      <trans-unit id="buglistId">
        <source>Bug ID</source>
        <context-group name="ctx">
          <context context-type="sourcefile">
                /rhn/errata/CreateSubmit.do</context>
        </context-group>
      </trans-unit>
      <trans-unit id="buglistSummary">
        <source>Bug Summary</source>
        <context-group name="ctx">
          <context context-type="sourcefile">
                /rhn/errata/CreateSubmit.do</context>
        </context-group>
      </trans-unit>
      <trans-unit id="keywords">
        <source>Keywords</source>
        <context-group name="ctx">
          <context context-type="sourcefile">
                /rhn/errata/CreateSubmit.do</context>
        </context-group>
      </trans-unit>
      <trans-unit id="Upgrade">
        <source>Upgrade</source>
        <context-group name="ctx">
          <context context-type="sourcefile">Navigation Menu</context>
        </context-group>
      </trans-unit>
      <trans-unit id="Install">
        <source>Install</source>
        <context-group name="ctx">
          <context context-type="sourcefile">Navigation Menu</context>
        </context-group>
      </trans-unit>
      <trans-unit id="Remove">
        <source>Remove</source>
        <context-group name="ctx">
          <context context-type="sourcefile">Navigation Menu</context>
        </context-group>
      </trans-unit>
      <trans-unit id="Groups">
        <source>Groups</source>
        <context-group name="ctx">
          <context context-type="sourcefile">Navigation Menu</context>
        </context-group>
      </trans-unit>
      <trans-unit id="Events">
        <source>Events</source>
        <context-group name="ctx">
          <context context-type="sourcefile">Navigation Menu</context>
        </context-group>
      </trans-unit>
      <trans-unit id="patch.applynone">
        <source>No patches selected.</source>
        <context-group name="ctx">
          <context context-type="sourcefile">/rhn/systems/details/packages/patches/PatchList</context>
        </context-group>
      </trans-unit>
      <!-- Probe Edit -->
      <trans-unit id="probeeditaction.minute">
        <source>1 minute</source>
        <context-group name="ctx">
          <context context-type="sourcefile">/rhn/systems/details/probes/ProbeEdit.do</context>
        </context-group>
      </trans-unit>
      <trans-unit id="probeeditaction.minutes">
        <source>{0} minutes</source>
        <context-group name="ctx">
          <context context-type="sourcefile">/rhn/systems/details/probes/ProbeEdit.do</context>
        </context-group>
      </trans-unit>
      <trans-unit id="probeeditaction.hour">
        <source>1 hour</source>
        <context-group name="ctx">
          <context context-type="sourcefile">/rhn/systems/details/probes/ProbeEdit.do</context>
        </context-group>
      </trans-unit>
      <trans-unit id="probeeditaction.hours">
        <source>{0} hours</source>
        <context-group name="ctx">
          <context context-type="sourcefile">/rhn/systems/details/probes/ProbeEdit.do</context>
        </context-group>
      </trans-unit>
      <trans-unit id="probeedit.probesdeleted">
        <source>Successfully deleted {0} probe(s).</source>
        <context-group name="ctx">
          <context context-type="sourcefile">/rhn/systems/details/probes/ProbeEdit.do</context>
        </context-group>
      </trans-unit>
      <trans-unit id="probeedit.probedeleted">
        <source>Probe &lt;strong&gt;{0}&lt;/strong&gt; deleted.</source>
        <context-group name="ctx">
          <context context-type="sourcefile">/rhn/systems/details/probes/ProbeEdit.do</context>
        </context-group>
      </trans-unit>
      <trans-unit id="probeedit.probesaved">
        <source>System Probe &lt;strong&gt;{0}&lt;/strong&gt; updated.</source>
        <context-group name="ctx">
          <context context-type="sourcefile">/rhn/systems/details/probes/ProbeEdit.do</context>
        </context-group>
      </trans-unit>
      <trans-unit id="probecreate.created">
        <source>Probe &lt;strong&gt;{0}&lt;/strong&gt; created.</source>
        <context-group name="ctx">
          <context context-type="sourcefile">/rhn/systems/details/probes/ProbesList.do</context>
        </context-group>
      </trans-unit>
      <trans-unit id="timetag.lastcheckin">
        <source>System last check-in:</source>
        <context-group name="ctx">
          <context context-type="sourcefile">/rhn/systems/details/ErrataConfirm</context>
        </context-group>
      </trans-unit>
      <trans-unit id="timetag.current">
        <source>Current @@PRODUCT_NAME@@ time:</source>
        <context-group name="ctx">
          <context context-type="sourcefile">/rhn/systems/details/ErrataConfirm</context>
        </context-group>
      </trans-unit>
      <trans-unit id="timetag.expected">
        <source>Expected check-in time:</source>
        <context-group name="ctx">
          <context context-type="sourcefile">/rhn/systems/details/ErrataConfirm</context>
        </context-group>
      </trans-unit>
      <trans-unit id="timetag.awol">
        <source>&lt;strong&gt;NOTE:&lt;/strong&gt; This system has not checked into the @@PRODUCT_NAME@@ recently.  Since a system cannot be updated if it does not check in to @@PRODUCT_NAME@@, it is unlikely that this action will succeed.&lt;br/&gt;&lt;br/&gt; Please check the system and ensure rhnsd is running.</source>
        <context-group name="ctx">
          <context context-type="sourcefile">/rhn/systems/details/ErrataConfirm</context>
        </context-group>
      </trans-unit>
      <trans-unit id="timetag.categorizeFormat">
        <source>{0} {1} {2}</source>
        <context-group name="ctx">
          <context context-type="sourcefile">/rhn/common/util/StringUtil</context>
          <context context-type="paramnotes">14 days ago</context>
          <context context-type="paramnotes">1 week from now</context>
        </context-group>
      </trans-unit>
      <trans-unit id="timetag.categorizeLongFormat">
        <source>{0} {1}</source>
        <context-group name="ctx">
          <context context-type="sourcefile">/rhn/common/util/StringUtil</context>
          <context context-type="paramnotes">{14 days 5 hours 37 minutes} {ago}</context>
          <context context-type="paramnotes">{60 hours 13 minutes} {from now}</context>
        </context-group>
      </trans-unit>
      <trans-unit id="timetag.futuretense">
        <source>from now</source>
        <context-group name="ctx">
          <context context-type="sourcefile">/rhn/common/util/StringUtil</context>
        </context-group>
      </trans-unit>
      <trans-unit id="timetag.pasttense">
        <source>ago</source>
        <context-group name="ctx">
          <context context-type="sourcefile">/rhn/common/util/StringUtil</context>
        </context-group>
      </trans-unit>
      <trans-unit id="timetag.year">
        <source>year</source>
        <context-group name="ctx">
          <context context-type="sourcefile">/rhn/common/util/StringUtil</context>
        </context-group>
      </trans-unit>
      <trans-unit id="timetag.years">
        <source>years</source>
        <context-group name="ctx">
          <context context-type="sourcefile">/rhn/common/util/StringUtil</context>
        </context-group>
      </trans-unit>
      <trans-unit id="timetag.month">
        <source>month</source>
        <context-group name="ctx">
          <context context-type="sourcefile">/rhn/common/util/StringUtil</context>
        </context-group>
      </trans-unit>
      <trans-unit id="timetag.months">
        <source>months</source>
        <context-group name="ctx">
          <context context-type="sourcefile">/rhn/common/util/StringUtil</context>
        </context-group>
      </trans-unit>
      <trans-unit id="timetag.week">
        <source>week</source>
        <context-group name="ctx">
          <context context-type="sourcefile">/rhn/common/util/StringUtil</context>
        </context-group>
      </trans-unit>
      <trans-unit id="timetag.weeks">
        <source>weeks</source>
        <context-group name="ctx">
          <context context-type="sourcefile">/rhn/common/util/StringUtil</context>
        </context-group>
      </trans-unit>
      <trans-unit id="timetag.day">
        <source>day</source>
        <context-group name="ctx">
          <context context-type="sourcefile">/rhn/common/util/StringUtil</context>
        </context-group>
      </trans-unit>
      <trans-unit id="timetag.days">
        <source>days</source>
        <context-group name="ctx">
          <context context-type="sourcefile">/rhn/common/util/StringUtil</context>
        </context-group>
      </trans-unit>
      <trans-unit id="timetag.hour">
        <source>hour</source>
        <context-group name="ctx">
          <context context-type="sourcefile">/rhn/common/util/StringUtil</context>
        </context-group>
      </trans-unit>
      <trans-unit id="timetag.hours">
        <source>hours</source>
        <context-group name="ctx">
          <context context-type="sourcefile">/rhn/common/util/StringUtil</context>
        </context-group>
      </trans-unit>
      <trans-unit id="timetag.minute">
        <source>minute</source>
        <context-group name="ctx">
          <context context-type="sourcefile">/rhn/common/util/StringUtil</context>
        </context-group>
      </trans-unit>
      <trans-unit id="timetag.minutes">
        <source>minutes</source>
        <context-group name="ctx">
          <context context-type="sourcefile">/rhn/common/util/StringUtil</context>
        </context-group>
      </trans-unit>
      <trans-unit id="timetag.second">
        <source>second</source>
        <context-group name="ctx">
          <context context-type="sourcefile">/rhn/common/util/StringUtil</context>
        </context-group>
      </trans-unit>
      <trans-unit id="timetag.seconds">
        <source>seconds</source>
        <context-group name="ctx">
          <context context-type="sourcefile">/rhn/common/util/StringUtil</context>
        </context-group>
      </trans-unit>
      <trans-unit id="timetag.oneunit">
        <source>{0} {1}</source>
        <context-group name="ctx">
          <context context-type="sourcefile">/rhn/common/util/StringUtil</context>
          <context context-type="paramnotes">14 days</context>
          <context context-type="paramnotes">1 minute</context>
          <context context-type="paramnotes">600 hours</context>
        </context-group>
      </trans-unit>
      <trans-unit id="message.patchsetinstall">
        <source>Installation of patch cluster &lt;a href="/rhn/software/packages/Details.do?pid={0}"&gt;{1}&lt;/a&gt; has been &lt;a href="/network/systems/details/history/event.pxt?sid={2}&amp;hid={3}"&gt;scheduled&lt;/a&gt;.</source>
        <context-group name="ctx">
          <context context-type="sourcefile">/rhn/systems/details/patchsets/InstallPatchSet</context>
          <context context-type="paramnotes">Installation of patch cluster Sun Patch Cluster for Solaris 8 has been scheduled.</context>
        </context-group>
      </trans-unit>
      <trans-unit id="message.packagerefresh">
        <source>You have successfully scheduled a &lt;a href="/rhn/schedule/ActionDetails.do?aid={0}"&gt;package profile refresh&lt;/a&gt; for &lt;a href="/rhn/systems/details/Overview.do?sid={1}"&gt;{2}&lt;/a&gt;.</source>
        <context-group name="ctx">
          <context context-type="sourcefile">/rhn/systems/details/packages/details/UpgradeConfirm.do</context>
          <context context-type="paramnotes">You have successfully scheduled a package profile refresh
                                             for workstation3.</context>
        </context-group>
      </trans-unit>
      <trans-unit id="Probe Suites">
        <source>Probe Suites</source>
        <context-group name="ctx">
          <context context-type="sourcefile">Navigation Menu</context>
        </context-group>
      </trans-unit>
      <trans-unit id="probeSuiteEdit.success">
        <source>Probe Suite {0} updated</source>
        <context-group name="ctx">
          <context context-type="sourcefile">/rhn/monitoring/config/ProbeSuiteEdit.do</context>
        </context-group>
      </trans-unit>
      <trans-unit id="probeSuiteCreate.success">
        <source>Probe Suite {0} created</source>
        <context-group name="ctx">
          <context context-type="sourcefile">/rhn/monitoring/config/ProbeSuiteCreate.do</context>
        </context-group>
      </trans-unit>
      <trans-unit id="suite_name">
        <source>Name</source>
        <context-group name="ctx">
          <context context-type="sourcefile">/rhn/monitoring/config/ProbeSuiteCreate.do</context>
        </context-group>
      </trans-unit>
      <trans-unit id="probesuitesystemsedit.jsp.systemsadded">
        <source>Systems added to Probe Suite</source>
        <context-group name="ctx">
          <context context-type="sourcefile">/rhn/monitoring/config/ProbeSuiteSystemsEdit.do</context>
        </context-group>
      </trans-unit>
      <trans-unit id="probesuitesystemsedit.jsp.systemsdeleted">
        <source>{0} system(s) deleted from Probe Suite</source>
        <context-group name="ctx">
          <context context-type="sourcefile">/rhn/monitoring/config/ProbeSuiteSystemsEdit.do</context>
        </context-group>
      </trans-unit>
      <trans-unit id="probesuitesystemsedit.jsp.systemsdetached">
        <source>{0} system(s) detached from Probe Suite.  You may now edit the probes directly against the Systems.</source>
        <context-group name="ctx">
          <context context-type="sourcefile">/rhn/monitoring/config/ProbeSuiteSystemsEdit.do</context>
        </context-group>
      </trans-unit>
      <trans-unit id="probesuitesystemsedit.jsp.addprobesfirst">
        <source>Please add Probes to the Suite before adding Systems</source>
        <context-group name="ctx">
          <context context-type="sourcefile">/rhn/monitoring/config/ProbeSuiteSystemsEdit.do</context>
        </context-group>
      </trans-unit>
      <trans-unit id="probesuitesystemsedit.jsp.addsystem">
        <source>Add systems to probe suite</source>
        <context-group name="ctx">
          <context context-type="sourcefile">/rhn/monitoring/config/ProbeSuiteSystemsEdit.do</context>
        </context-group>
      </trans-unit>
      <trans-unit id="probesuitesystemsedit.jsp.search">
        <source>Search for Systems</source>
        <context-group name="ctx">
          <context context-type="sourcefile">/rhn/monitoring/config/ProbeSuiteSystemsEdit.do</context>
        </context-group>
      </trans-unit>
      <trans-unit id="probesuites.jsp.selectasuite">
        <source>No Probe Suites selected.  Please select a Probe Suite from the list and try again.</source>
        <context-group name="ctx">
          <context context-type="sourcefile">/rhn/monitoring/config/ProbeSuites.do</context>
        </context-group>
      </trans-unit>
      <trans-unit id="probesuites.jsp.suitesdeleted">
        <source>{0} Probe Suite(s) deleted.</source>
        <context-group name="ctx">
          <context context-type="sourcefile">/rhn/monitoring/config/ProbeSuites.do</context>
        </context-group>
      </trans-unit>
      <trans-unit id="probes.jsp.probesdeleted">
        <source>{0} Probe(s) deleted from suite.</source>
        <context-group name="ctx">
          <context context-type="sourcefile">/rhn/monitoring/config/ProbeSuites.do</context>
        </context-group>
      </trans-unit>
      <group>
        <context-group name="ctx">
          <context context-type="sourcefile">/rhn/monitoring/config/ProbeSuiteProbeCreate.do</context>
        </context-group>
        <note>Validation errors for probe parameters</note>
        <trans-unit id="probeparam.mandatory">
          <source>The parameter {0} is mandatory.</source>
        </trans-unit>
        <trans-unit id="probeparam.toolarge">
          <source>The parameter {0} cannot be larger than {2}, but is {1}.</source>
        </trans-unit>
        <trans-unit id="probeparam.toosmall">
          <source>The parameter {0} must be at least {2}, but is {1}.</source>
        </trans-unit>
        <trans-unit id="probeparam.notbetween">
          <source>The parameter {0} must be between {2} and {3}, but is {1}.</source>
        </trans-unit>
        <trans-unit id="probeparam.illegal">
          <source>The parameter {0} must be {2}, but is {1}.</source>
        </trans-unit>
        <trans-unit id="probeparam.threshold.inverted">
          <source>For the metric {0}, the value for "{1}" must be smaller than the value for "{3}", but the values are {2} and {4}.</source>
        </trans-unit>
      </group>
      <group>
        <context-group name="ctx">
          <context context-type="sourcefile">/rhn/monitoring/config/ProbeSuiteProbeCreate.do</context>
        </context-group>
        <note>Names for the command parameter data types</note>
        <trans-unit id="checkbox">
          <source>an on/off value</source>
        </trans-unit>
        <trans-unit id="float">
          <source>a floating point value</source>
        </trans-unit>
        <trans-unit id="generic">
          <source>a generic value</source>
        </trans-unit>
        <trans-unit id="integer">
          <source>an integer value</source>
        </trans-unit>
        <trans-unit id="probestate">
          <source>a probe state</source>
        </trans-unit>
        <trans-unit id="string">
          <source>string</source>
        </trans-unit>
      </group>
      <trans-unit id="General Config">
        <source>General Config</source>
        <context-group name="ctx">
          <context context-type="sourcefile">Navigation Menu</context>
        </context-group>
      </trans-unit>
      <trans-unit id="Admin">
        <source>Admin</source>
        <context-group name="ctx">
          <context context-type="sourcefile">Navigation Menu</context>
        </context-group>
      </trans-unit>
      <trans-unit id="Filters">
        <source>Filters</source>
        <context-group name="ctx">
          <context context-type="sourcefile">Navigation Menu</context>
        </context-group>
      </trans-unit>
      <trans-unit id="recurring_duration">
        <source>Recurring Duration</source>
        <context-group name="ctx">
          <context context-type="sourcefile">/rhn/monitoring/config/notification/FilterCreate.do</context>
        </context-group>
      </trans-unit>
      <trans-unit id="message.install">
        <source>Install</source>
        <context-group name="ctx">
          <context context-type="sourcefile">/rhn/systems/details/packages/profiles</context>
        </context-group>
      </trans-unit>
      <trans-unit id="message.actionremove">
        <source>Remove</source>
        <context-group name="ctx">
          <context context-type="sourcefile">/rhn/systems/details/packages/profiles</context>
        </context-group>
      </trans-unit>
      <trans-unit id="message.actiondowngrade">
        <source>Downgrade to {0}</source>
        <context-group name="ctx">
          <context context-type="sourcefile">/rhn/systems/details/packages/profiles</context>
        </context-group>
      </trans-unit>
      <trans-unit id="message.actionupgrade">
        <source>Upgrade to {0}</source>
        <context-group name="ctx">
          <context context-type="sourcefile">/rhn/systems/details/packages/profiles</context>
        </context-group>
      </trans-unit>
      <trans-unit id="error.profileneedsbasechannel">
        <source>This system must be subscribed to a base channel before a package profile can be created.</source>
        <context-group name="ctx">
          <context context-type="sourcefile">/rhn/systems/details/packages/profiles</context>
        </context-group>
      </trans-unit>
      <trans-unit id="erratum.delete">
        <source>Deleted patches &lt;strong&gt;{0}&lt;/strong&gt;.</source>
        <context-group name="ctx">
          <context context-type="sourcefile">/rhn/errata/Delete</context>
        </context-group>
      </trans-unit>
      <trans-unit id="Active Filters">
        <source>Active Filters</source>
        <context-group name="ctx">
          <context context-type="sourcefile">Navigation Menu</context>
        </context-group>
      </trans-unit>
      <trans-unit id="Expired Filters">
        <source>Expired Filters</source>
        <context-group name="ctx">
          <context context-type="sourcefile">Navigation Menu</context>
        </context-group>
      </trans-unit>
      <trans-unit id="message.syncpackages">
        <source>You have successfully &lt;strong&gt;&lt;a href="/network/systems/details/history/event.pxt?sid={0}&amp;hid={1}"&gt;scheduled&lt;/a&gt;&lt;/strong&gt; a package profile sync for &lt;strong&gt;{2}&lt;/strong&gt; from &lt;strong&gt;{3}&lt;/strong&gt;.</source>
        <context-group name="ctx">
          <context context-type="sourcefile">/rhn/systems/details/packages/profiles/</context>
          <context context-type="paramnotes">sid, actionid, servername, profilename</context>
        </context-group>
      </trans-unit>
      <trans-unit id="message.hardwarerefresh">
        <source>&lt;strong&gt;NOTE:&lt;/strong&gt; The @@PRODUCT_NAME@@ has &lt;strong&gt;&lt;a href="/network/systems/details/history/event.pxt?sid={0}&amp;hid={1}"&gt;scheduled&lt;/a&gt;&lt;/strong&gt; a hardware refresh for &lt;strong&gt;{2}&lt;/strong&gt; to be run before the package profile sync.  This is required to verify that the system has the ability to compare packages.</source>
        <context-group name="ctx">
          <context context-type="sourcefile">/rhn/systems/details/packages/profiles/</context>
          <context context-type="paramnotes">sid, actionid, servername, profilename</context>
        </context-group>
      </trans-unit>
      <trans-unit id="filterCreate.success">
        <source>The filter {0} was successfully created</source>
        <context-group name="ctx">
          <context context-type="sourcefile">com.redhat.rhn.frontend.action.monitoring.notification.FilterCreateAction</context>
        </context-group>
      </trans-unit>
      <trans-unit id="filterEdit.success">
        <source>The filter {0} was successfully changed</source>
        <context-group name="ctx">
          <context context-type="sourcefile">com.redhat.rhn.frontend.action.monitoring.notification.FilterEditAction</context>
        </context-group>
      </trans-unit>
      <trans-unit id="message.nopackagestosync">
        <source>There are no packages to sync.</source>
        <context-group name="ctx">
          <context context-type="sourcefile">com.redhat.rhn.frontend.action.monitoring.notification.FilterEditAction</context>
        </context-group>
      </trans-unit>
      <trans-unit id="probedit.checklessthannotif">
        <source>The Notification Interval must be greater than or equal to the Probe Check Interval.</source>
        <context-group name="ctx">
          <context context-type="sourcefile">com.redhat.rhn.frontend.action.systems.monitoring.BaseProbeAction</context>
        </context-group>
      </trans-unit>
      <trans-unit id="punctuation.colonwithspace">
        <source>: </source>
        <context-group name="ctx">
          <context context-type="sourcefile">com.redhat.rhn.frontend.action.systems.monitoring.BaseProbeAction</context>
        </context-group>
      </trans-unit>
      <trans-unit id="error.duplicateprofilename">
        <source>{0} is already in use. Please enter a different profile name.</source>
        <context-group name="ctx">
          <context context-type="sourcefile">/rhn/systems/details/packages/profiles</context>
        </context-group>
      </trans-unit>
      <trans-unit id="probestate.pending">
        <source>Awaiting Update</source>
        <context-group name="ctx">
          <context context-type="sourcefile">/rhn/systems/details/probes/ProbeDetails</context>
        </context-group>
      </trans-unit>
      <trans-unit id="message.serverdeleted.param">
        <source>System profile &lt;strong&gt;{0}&lt;/strong&gt; has been deleted.</source>
        <context-group name="ctx">
          <context context-type="sourcefile">/rhn/systems/Overview</context>
        </context-group>
      </trans-unit>
      <trans-unit id="message.serverdeleted">
        <source>System profile deleted.</source>
        <context-group name="ctx">
          <context context-type="sourcefile">/rhn/systems/Overview</context>
        </context-group>
      </trans-unit>
      <trans-unit id="message.servernotdeleted">
        <source>System profile {0} could not be deleted.</source>
        <context-group name="ctx">
          <context context-type="sourcefile">/rhn/systems/Overview</context>
        </context-group>
      </trans-unit>
      <trans-unit id="message.servernotdeleted_cobbler">
        <source>System profile {0} could not be deleted. Check cobbler service.</source>
        <context-group name="ctx">
          <context context-type="sourcefile">/rhn/systems/Overview</context>
        </context-group>
      </trans-unit>
      <trans-unit id="message.groupdeleted">
        <source>System group deleted.</source>
        <context-group name="ctx">
          <context context-type="sourcefile">/rhn/systems/SystemGroupList</context>
        </context-group>
      </trans-unit>
      <trans-unit id="message.groupcreated">
        <source>System group &lt;strong&gt;{0}&lt;/strong&gt; created.</source>
        <context-group name="ctx">
          <context context-type="sourcefile">/rhn/systems/SystemGroupList</context>
          <context context-type="paramnotes">System group DumpPile created.</context>
        </context-group>
      </trans-unit>
      <group>
        <context-group name="ctx">
          <context context-type="sourcefile">com.redhat.rhn.frontend.action.common.DateRangePicker</context>
        </context-group>
        <note>Error messages for the date range picker, used on monitoring pages for things
                        like the start and expiration date for notification filters.
                </note>
        <trans-unit id="daterangepicker.error.invalid">
          <source>The date "{0}" is not valid and has been reset to its default. Check to make sure selected month has that many days.</source>
        </trans-unit>
        <trans-unit id="daterangepicker.error.start.before.end">
          <source>The start date "{0}" must be before the end date "{1}"</source>
        </trans-unit>
      </group>
      <trans-unit id="monitoring.services.restarted">
        <source>Configuration updated, Monitoring services restarted.</source>
        <context-group name="ctx">
          <context context-type="sourcefile">/rhn/monitoring/config/GeneralConfig.do</context>
        </context-group>
      </trans-unit>
      <trans-unit id="monitoring.services.novalueschanged">
        <source>No changes made.</source>
        <context-group name="ctx">
          <context context-type="sourcefile">/rhn/monitoring/config/GeneralConfig.do</context>
        </context-group>
      </trans-unit>
      <trans-unit id="AD">
        <source>Andorra</source>
        <context-group name="ctx">
          <context context-type="sourcefile">All country select list pull-downs</context>
        </context-group>
      </trans-unit>
      <trans-unit id="AE">
        <source>United Arab Emirates</source>
        <context-group name="ctx">
          <context context-type="sourcefile">All country select list pull-downs</context>
        </context-group>
      </trans-unit>
      <trans-unit id="AF">
        <source>Afghanistan</source>
        <context-group name="ctx">
          <context context-type="sourcefile">All country select list pull-downs</context>
        </context-group>
      </trans-unit>
      <trans-unit id="AG">
        <source>Antigua and Barbuda</source>
        <context-group name="ctx">
          <context context-type="sourcefile">All country select list pull-downs</context>
        </context-group>
      </trans-unit>
      <trans-unit id="AI">
        <source>Anguilla</source>
        <context-group name="ctx">
          <context context-type="sourcefile">All country select list pull-downs</context>
        </context-group>
      </trans-unit>
      <trans-unit id="AL">
        <source>Albania</source>
        <context-group name="ctx">
          <context context-type="sourcefile">All country select list pull-downs</context>
        </context-group>
      </trans-unit>
      <trans-unit id="AM">
        <source>Armenia</source>
        <context-group name="ctx">
          <context context-type="sourcefile">All country select list pull-downs</context>
        </context-group>
      </trans-unit>
      <trans-unit id="AN">
        <source>Netherlands Antilles</source>
        <context-group name="ctx">
          <context context-type="sourcefile">All country select list pull-downs</context>
        </context-group>
      </trans-unit>
      <trans-unit id="AO">
        <source>Angola</source>
        <context-group name="ctx">
          <context context-type="sourcefile">All country select list pull-downs</context>
        </context-group>
      </trans-unit>
      <trans-unit id="AQ">
        <source>Antarctica</source>
        <context-group name="ctx">
          <context context-type="sourcefile">All country select list pull-downs</context>
        </context-group>
      </trans-unit>
      <trans-unit id="AR">
        <source>Argentina</source>
        <context-group name="ctx">
          <context context-type="sourcefile">All country select list pull-downs</context>
        </context-group>
      </trans-unit>
      <trans-unit id="AS">
        <source>American Samoa</source>
        <context-group name="ctx">
          <context context-type="sourcefile">All country select list pull-downs</context>
        </context-group>
      </trans-unit>
      <trans-unit id="AT">
        <source>Austria</source>
        <context-group name="ctx">
          <context context-type="sourcefile">All country select list pull-downs</context>
        </context-group>
      </trans-unit>
      <trans-unit id="AU">
        <source>Australia</source>
        <context-group name="ctx">
          <context context-type="sourcefile">All country select list pull-downs</context>
        </context-group>
      </trans-unit>
      <trans-unit id="AW">
        <source>Aruba</source>
        <context-group name="ctx">
          <context context-type="sourcefile">All country select list pull-downs</context>
        </context-group>
      </trans-unit>
      <trans-unit id="AX">
        <source>Aland Islands</source>
        <context-group name="ctx">
          <context context-type="sourcefile">All country select list pull-downs</context>
        </context-group>
      </trans-unit>
      <trans-unit id="AZ">
        <source>Azerbaijan</source>
        <context-group name="ctx">
          <context context-type="sourcefile">All country select list pull-downs</context>
        </context-group>
      </trans-unit>
      <trans-unit id="BA">
        <source>Bosnia and Herzegovina</source>
        <context-group name="ctx">
          <context context-type="sourcefile">All country select list pull-downs</context>
        </context-group>
      </trans-unit>
      <trans-unit id="BB">
        <source>Barbados</source>
        <context-group name="ctx">
          <context context-type="sourcefile">All country select list pull-downs</context>
        </context-group>
      </trans-unit>
      <trans-unit id="BD">
        <source>Bangladesh</source>
        <context-group name="ctx">
          <context context-type="sourcefile">All country select list pull-downs</context>
        </context-group>
      </trans-unit>
      <trans-unit id="BE">
        <source>Belgium</source>
        <context-group name="ctx">
          <context context-type="sourcefile">All country select list pull-downs</context>
        </context-group>
      </trans-unit>
      <trans-unit id="BF">
        <source>Burkina Faso</source>
        <context-group name="ctx">
          <context context-type="sourcefile">All country select list pull-downs</context>
        </context-group>
      </trans-unit>
      <trans-unit id="BG">
        <source>Bulgaria</source>
        <context-group name="ctx">
          <context context-type="sourcefile">All country select list pull-downs</context>
        </context-group>
      </trans-unit>
      <trans-unit id="BH">
        <source>Bahrain</source>
        <context-group name="ctx">
          <context context-type="sourcefile">All country select list pull-downs</context>
        </context-group>
      </trans-unit>
      <trans-unit id="BI">
        <source>Burundi</source>
        <context-group name="ctx">
          <context context-type="sourcefile">All country select list pull-downs</context>
        </context-group>
      </trans-unit>
      <trans-unit id="BJ">
        <source>Benin</source>
        <context-group name="ctx">
          <context context-type="sourcefile">All country select list pull-downs</context>
        </context-group>
      </trans-unit>
      <trans-unit id="BL">
        <source>Saint Barthelemy</source>
        <context-group name="ctx">
          <context context-type="sourcefile">All country select list pull-downs</context>
        </context-group>
      </trans-unit>
      <trans-unit id="BM">
        <source>Bermuda</source>
        <context-group name="ctx">
          <context context-type="sourcefile">All country select list pull-downs</context>
        </context-group>
      </trans-unit>
      <trans-unit id="BN">
        <source>Brunei</source>
        <context-group name="ctx">
          <context context-type="sourcefile">All country select list pull-downs</context>
        </context-group>
      </trans-unit>
      <trans-unit id="BO">
        <source>Bolivia</source>
        <context-group name="ctx">
          <context context-type="sourcefile">All country select list pull-downs</context>
        </context-group>
      </trans-unit>
      <trans-unit id="BQ">
        <source>Bonaire, Sint Eustatius and Saba</source>
        <context-group name="ctx">
          <context context-type="sourcefile">All country select list pull-downs</context>
        </context-group>
      </trans-unit>
      <trans-unit id="BR">
        <source>Brazil</source>
        <context-group name="ctx">
          <context context-type="sourcefile">All country select list pull-downs</context>
        </context-group>
      </trans-unit>
      <trans-unit id="BS">
        <source>Bahamas</source>
        <context-group name="ctx">
          <context context-type="sourcefile">All country select list pull-downs</context>
        </context-group>
      </trans-unit>
      <trans-unit id="BT">
        <source>Bhutan</source>
        <context-group name="ctx">
          <context context-type="sourcefile">All country select list pull-downs</context>
        </context-group>
      </trans-unit>
      <trans-unit id="BV">
        <source>Bouvet Island</source>
        <context-group name="ctx">
          <context context-type="sourcefile">All country select list pull-downs</context>
        </context-group>
      </trans-unit>
      <trans-unit id="BW">
        <source>Botswana</source>
        <context-group name="ctx">
          <context context-type="sourcefile">All country select list pull-downs</context>
        </context-group>
      </trans-unit>
      <trans-unit id="BY">
        <source>Belarus</source>
        <context-group name="ctx">
          <context context-type="sourcefile">All country select list pull-downs</context>
        </context-group>
      </trans-unit>
      <trans-unit id="BZ">
        <source>Belize</source>
        <context-group name="ctx">
          <context context-type="sourcefile">All country select list pull-downs</context>
        </context-group>
      </trans-unit>
      <trans-unit id="CA">
        <source>Canada</source>
        <context-group name="ctx">
          <context context-type="sourcefile">All country select list pull-downs</context>
        </context-group>
      </trans-unit>
      <trans-unit id="CC">
        <source>Cocos (Keeling) Islands</source>
        <context-group name="ctx">
          <context context-type="sourcefile">All country select list pull-downs</context>
        </context-group>
      </trans-unit>
      <trans-unit id="CD">
        <source>CONGO, The Democratic Republic of the</source>
        <context-group name="ctx">
          <context context-type="sourcefile">All country select list pull-downs</context>
        </context-group>
      </trans-unit>
      <trans-unit id="CF">
        <source>Central African Republic</source>
        <context-group name="ctx">
          <context context-type="sourcefile">All country select list pull-downs</context>
        </context-group>
      </trans-unit>
      <trans-unit id="CG">
        <source>Congo</source>
        <context-group name="ctx">
          <context context-type="sourcefile">All country select list pull-downs</context>
        </context-group>
      </trans-unit>
      <trans-unit id="CH">
        <source>Switzerland</source>
        <context-group name="ctx">
          <context context-type="sourcefile">All country select list pull-downs</context>
        </context-group>
      </trans-unit>
      <trans-unit id="CI">
        <source>Côte d'Ivoire</source>
        <context-group name="ctx">
          <context context-type="sourcefile">All country select list pull-downs</context>
        </context-group>
      </trans-unit>
      <trans-unit id="CK">
        <source>Cook Islands</source>
        <context-group name="ctx">
          <context context-type="sourcefile">All country select list pull-downs</context>
        </context-group>
      </trans-unit>
      <trans-unit id="CL">
        <source>Chile</source>
        <context-group name="ctx">
          <context context-type="sourcefile">All country select list pull-downs</context>
        </context-group>
      </trans-unit>
      <trans-unit id="CM">
        <source>Cameroon</source>
        <context-group name="ctx">
          <context context-type="sourcefile">All country select list pull-downs</context>
        </context-group>
      </trans-unit>
      <trans-unit id="CN">
        <source>China</source>
        <context-group name="ctx">
          <context context-type="sourcefile">All country select list pull-downs</context>
        </context-group>
      </trans-unit>
      <trans-unit id="CO">
        <source>Colombia</source>
        <context-group name="ctx">
          <context context-type="sourcefile">All country select list pull-downs</context>
        </context-group>
      </trans-unit>
      <trans-unit id="CR">
        <source>Costa Rica</source>
        <context-group name="ctx">
          <context context-type="sourcefile">All country select list pull-downs</context>
        </context-group>
      </trans-unit>
      <trans-unit id="CS">
        <source>Serbia and Montenegro</source>
        <context-group name="ctx">
          <context context-type="sourcefile">All country select list pull-downs</context>
        </context-group>
      </trans-unit>
      <trans-unit id="CU">
        <source>Cuba</source>
        <context-group name="ctx">
          <context context-type="sourcefile">All country select list pull-downs</context>
        </context-group>
      </trans-unit>
      <trans-unit id="CV">
        <source>Cape Verde</source>
        <context-group name="ctx">
          <context context-type="sourcefile">All country select list pull-downs</context>
        </context-group>
      </trans-unit>
      <trans-unit id="CW">
        <source>Curaçao</source>
        <context-group name="ctx">
          <context context-type="sourcefile">All country select list pull-downs</context>
        </context-group>
      </trans-unit>
      <trans-unit id="CX">
        <source>Christmas Island</source>
        <context-group name="ctx">
          <context context-type="sourcefile">All country select list pull-downs</context>
        </context-group>
      </trans-unit>
      <trans-unit id="CY">
        <source>Cyprus</source>
        <context-group name="ctx">
          <context context-type="sourcefile">All country select list pull-downs</context>
        </context-group>
      </trans-unit>
      <trans-unit id="CZ">
        <source>Czech Republic</source>
        <context-group name="ctx">
          <context context-type="sourcefile">All country select list pull-downs</context>
        </context-group>
      </trans-unit>
      <trans-unit id="DE">
        <source>Germany</source>
        <context-group name="ctx">
          <context context-type="sourcefile">All country select list pull-downs</context>
        </context-group>
      </trans-unit>
      <trans-unit id="DJ">
        <source>Djibouti</source>
        <context-group name="ctx">
          <context context-type="sourcefile">All country select list pull-downs</context>
        </context-group>
      </trans-unit>
      <trans-unit id="DK">
        <source>Denmark</source>
        <context-group name="ctx">
          <context context-type="sourcefile">All country select list pull-downs</context>
        </context-group>
      </trans-unit>
      <trans-unit id="DM">
        <source>Dominica</source>
        <context-group name="ctx">
          <context context-type="sourcefile">All country select list pull-downs</context>
        </context-group>
      </trans-unit>
      <trans-unit id="DO">
        <source>Dominican Republic</source>
        <context-group name="ctx">
          <context context-type="sourcefile">All country select list pull-downs</context>
        </context-group>
      </trans-unit>
      <trans-unit id="DZ">
        <source>Algeria</source>
        <context-group name="ctx">
          <context context-type="sourcefile">All country select list pull-downs</context>
        </context-group>
      </trans-unit>
      <trans-unit id="EC">
        <source>Ecuador</source>
        <context-group name="ctx">
          <context context-type="sourcefile">All country select list pull-downs</context>
        </context-group>
      </trans-unit>
      <trans-unit id="EE">
        <source>Estonia</source>
        <context-group name="ctx">
          <context context-type="sourcefile">All country select list pull-downs</context>
        </context-group>
      </trans-unit>
      <trans-unit id="EG">
        <source>Egypt</source>
        <context-group name="ctx">
          <context context-type="sourcefile">All country select list pull-downs</context>
        </context-group>
      </trans-unit>
      <trans-unit id="EH">
        <source>Western Sahara</source>
        <context-group name="ctx">
          <context context-type="sourcefile">All country select list pull-downs</context>
        </context-group>
      </trans-unit>
      <trans-unit id="ER">
        <source>Eritrea</source>
        <context-group name="ctx">
          <context context-type="sourcefile">All country select list pull-downs</context>
        </context-group>
      </trans-unit>
      <trans-unit id="ES">
        <source>Spain</source>
        <context-group name="ctx">
          <context context-type="sourcefile">All country select list pull-downs</context>
        </context-group>
      </trans-unit>
      <trans-unit id="ET">
        <source>Ethiopia</source>
        <context-group name="ctx">
          <context context-type="sourcefile">All country select list pull-downs</context>
        </context-group>
      </trans-unit>
      <trans-unit id="FI">
        <source>Finland</source>
        <context-group name="ctx">
          <context context-type="sourcefile">All country select list pull-downs</context>
        </context-group>
      </trans-unit>
      <trans-unit id="FJ">
        <source>Fiji</source>
        <context-group name="ctx">
          <context context-type="sourcefile">All country select list pull-downs</context>
        </context-group>
      </trans-unit>
      <trans-unit id="FK">
        <source>Falkland Islands</source>
        <context-group name="ctx">
          <context context-type="sourcefile">All country select list pull-downs</context>
        </context-group>
      </trans-unit>
      <trans-unit id="FM">
        <source>Micronesia</source>
        <context-group name="ctx">
          <context context-type="sourcefile">All country select list pull-downs</context>
        </context-group>
      </trans-unit>
      <trans-unit id="FO">
        <source>Faroe Islands</source>
        <context-group name="ctx">
          <context context-type="sourcefile">All country select list pull-downs</context>
        </context-group>
      </trans-unit>
      <trans-unit id="FR">
        <source>France</source>
        <context-group name="ctx">
          <context context-type="sourcefile">All country select list pull-downs</context>
        </context-group>
      </trans-unit>
      <trans-unit id="FX">
        <source>France (European Territory)</source>
        <context-group name="ctx">
          <context context-type="sourcefile">All country select list pull-downs</context>
        </context-group>
      </trans-unit>
      <trans-unit id="GA">
        <source>Gabon</source>
        <context-group name="ctx">
          <context context-type="sourcefile">All country select list pull-downs</context>
        </context-group>
      </trans-unit>
      <trans-unit id="GB">
        <source>United Kingdom</source>
        <context-group name="ctx">
          <context context-type="sourcefile">All country select list pull-downs</context>
        </context-group>
      </trans-unit>
      <trans-unit id="GB-Eire">
        <source>Ireland</source>
      </trans-unit>
      <trans-unit id="GD">
        <source>Grenada</source>
        <context-group name="ctx">
          <context context-type="sourcefile">All country select list pull-downs</context>
        </context-group>
      </trans-unit>
      <trans-unit id="GE">
        <source>Georgia</source>
        <context-group name="ctx">
          <context context-type="sourcefile">All country select list pull-downs</context>
        </context-group>
      </trans-unit>
      <trans-unit id="GF">
        <source>French Guiana</source>
        <context-group name="ctx">
          <context context-type="sourcefile">All country select list pull-downs</context>
        </context-group>
      </trans-unit>
      <trans-unit id="GG">
        <source>Guernsey</source>
        <context-group name="ctx">
          <context context-type="sourcefile">All country select list pull-downs</context>
        </context-group>
      </trans-unit>
      <trans-unit id="GH">
        <source>Ghana</source>
        <context-group name="ctx">
          <context context-type="sourcefile">All country select list pull-downs</context>
        </context-group>
      </trans-unit>
      <trans-unit id="GI">
        <source>Gibraltar</source>
        <context-group name="ctx">
          <context context-type="sourcefile">All country select list pull-downs</context>
        </context-group>
      </trans-unit>
      <trans-unit id="GL">
        <source>Greenland</source>
        <context-group name="ctx">
          <context context-type="sourcefile">All country select list pull-downs</context>
        </context-group>
      </trans-unit>
      <trans-unit id="GM">
        <source>Gambia</source>
        <context-group name="ctx">
          <context context-type="sourcefile">All country select list pull-downs</context>
        </context-group>
      </trans-unit>
      <trans-unit id="GN">
        <source>Guinea</source>
        <context-group name="ctx">
          <context context-type="sourcefile">All country select list pull-downs</context>
        </context-group>
      </trans-unit>
      <trans-unit id="GP">
        <source>Guadeloupe</source>
        <context-group name="ctx">
          <context context-type="sourcefile">All country select list pull-downs</context>
        </context-group>
      </trans-unit>
      <trans-unit id="GQ">
        <source>Equatorial Guinea</source>
        <context-group name="ctx">
          <context context-type="sourcefile">All country select list pull-downs</context>
        </context-group>
      </trans-unit>
      <trans-unit id="GR">
        <source>Greece</source>
        <context-group name="ctx">
          <context context-type="sourcefile">All country select list pull-downs</context>
        </context-group>
      </trans-unit>
      <trans-unit id="GS">
        <source>S. Georgia &amp; S. Sandwich Isls.</source>
        <context-group name="ctx">
          <context context-type="sourcefile">All country select list pull-downs</context>
        </context-group>
      </trans-unit>
      <trans-unit id="GT">
        <source>Guatemala</source>
        <context-group name="ctx">
          <context context-type="sourcefile">All country select list pull-downs</context>
        </context-group>
      </trans-unit>
      <trans-unit id="GU">
        <source>Guam (USA)</source>
        <context-group name="ctx">
          <context context-type="sourcefile">All country select list pull-downs</context>
        </context-group>
      </trans-unit>
      <trans-unit id="GW">
        <source>Guinea-Bissau</source>
        <context-group name="ctx">
          <context context-type="sourcefile">All country select list pull-downs</context>
        </context-group>
      </trans-unit>
      <trans-unit id="GY">
        <source>Guyana</source>
        <context-group name="ctx">
          <context context-type="sourcefile">All country select list pull-downs</context>
        </context-group>
      </trans-unit>
      <trans-unit id="HK">
        <source>Hong Kong S.A.R.</source>
        <context-group name="ctx">
          <context context-type="sourcefile">All country select list pull-downs</context>
        </context-group>
      </trans-unit>
      <trans-unit id="HM">
        <source>Heard and McDonald Islands</source>
        <context-group name="ctx">
          <context context-type="sourcefile">All country select list pull-downs</context>
        </context-group>
      </trans-unit>
      <trans-unit id="HN">
        <source>Honduras</source>
        <context-group name="ctx">
          <context context-type="sourcefile">All country select list pull-downs</context>
        </context-group>
      </trans-unit>
      <trans-unit id="HR">
        <source>Croatia</source>
        <context-group name="ctx">
          <context context-type="sourcefile">All country select list pull-downs</context>
        </context-group>
      </trans-unit>
      <trans-unit id="HT">
        <source>Haiti</source>
        <context-group name="ctx">
          <context context-type="sourcefile">All country select list pull-downs</context>
        </context-group>
      </trans-unit>
      <trans-unit id="HU">
        <source>Hungary</source>
        <context-group name="ctx">
          <context context-type="sourcefile">All country select list pull-downs</context>
        </context-group>
      </trans-unit>
      <trans-unit id="ID">
        <source>Indonesia</source>
        <context-group name="ctx">
          <context context-type="sourcefile">All country select list pull-downs</context>
        </context-group>
      </trans-unit>
      <trans-unit id="IE">
        <source>Ireland</source>
        <context-group name="ctx">
          <context context-type="sourcefile">All country select list pull-downs</context>
        </context-group>
      </trans-unit>
      <trans-unit id="IL">
        <source>Israel</source>
        <context-group name="ctx">
          <context context-type="sourcefile">All country select list pull-downs</context>
        </context-group>
      </trans-unit>
      <trans-unit id="IM">
        <source>Isle of Man</source>
        <context-group name="ctx">
          <context context-type="sourcefile">All country select list pull-downs</context>
        </context-group>
      </trans-unit>
      <trans-unit id="IN">
        <source>India</source>
        <context-group name="ctx">
          <context context-type="sourcefile">All country select list pull-downs</context>
        </context-group>
      </trans-unit>
      <trans-unit id="IO">
        <source>British Indian Ocean Territory</source>
        <context-group name="ctx">
          <context context-type="sourcefile">All country select list pull-downs</context>
        </context-group>
      </trans-unit>
      <trans-unit id="IQ">
        <source>Iraq</source>
        <context-group name="ctx">
          <context context-type="sourcefile">All country select list pull-downs</context>
        </context-group>
      </trans-unit>
      <trans-unit id="IR">
        <source>Iran</source>
        <context-group name="ctx">
          <context context-type="sourcefile">All country select list pull-downs</context>
        </context-group>
      </trans-unit>
      <trans-unit id="IS">
        <source>Iceland</source>
        <context-group name="ctx">
          <context context-type="sourcefile">All country select list pull-downs</context>
        </context-group>
      </trans-unit>
      <trans-unit id="IT">
        <source>Italy</source>
        <context-group name="ctx">
          <context context-type="sourcefile">All country select list pull-downs</context>
        </context-group>
      </trans-unit>
      <trans-unit id="JE">
        <source>Jersey</source>
        <context-group name="ctx">
          <context context-type="sourcefile">All country select list pull-downs</context>
        </context-group>
      </trans-unit>
      <trans-unit id="JM">
        <source>Jamaica</source>
        <context-group name="ctx">
          <context context-type="sourcefile">All country select list pull-downs</context>
        </context-group>
      </trans-unit>
      <trans-unit id="JO">
        <source>Jordan</source>
        <context-group name="ctx">
          <context context-type="sourcefile">All country select list pull-downs</context>
        </context-group>
      </trans-unit>
      <trans-unit id="JP">
        <source>Japan</source>
        <context-group name="ctx">
          <context context-type="sourcefile">All country select list pull-downs</context>
        </context-group>
      </trans-unit>
      <trans-unit id="KE">
        <source>Kenya</source>
        <context-group name="ctx">
          <context context-type="sourcefile">All country select list pull-downs</context>
        </context-group>
      </trans-unit>
      <trans-unit id="KG">
        <source>Kyrgyzstan</source>
        <context-group name="ctx">
          <context context-type="sourcefile">All country select list pull-downs</context>
        </context-group>
      </trans-unit>
      <trans-unit id="KH">
        <source>Cambodia</source>
        <context-group name="ctx">
          <context context-type="sourcefile">All country select list pull-downs</context>
        </context-group>
      </trans-unit>
      <trans-unit id="KI">
        <source>Kiribati</source>
        <context-group name="ctx">
          <context context-type="sourcefile">All country select list pull-downs</context>
        </context-group>
      </trans-unit>
      <trans-unit id="KM">
        <source>Comoros</source>
        <context-group name="ctx">
          <context context-type="sourcefile">All country select list pull-downs</context>
        </context-group>
      </trans-unit>
      <trans-unit id="KN">
        <source>Saint Kitts &amp; Nevis Anguilla</source>
        <context-group name="ctx">
          <context context-type="sourcefile">All country select list pull-downs</context>
        </context-group>
      </trans-unit>
      <trans-unit id="KP">
        <source>North Korea</source>
        <context-group name="ctx">
          <context context-type="sourcefile">All country select list pull-downs</context>
        </context-group>
      </trans-unit>
      <trans-unit id="KR">
        <source>South Korea</source>
        <context-group name="ctx">
          <context context-type="sourcefile">All country select list pull-downs</context>
        </context-group>
      </trans-unit>
      <trans-unit id="KW">
        <source>Kuwait</source>
        <context-group name="ctx">
          <context context-type="sourcefile">All country select list pull-downs</context>
        </context-group>
      </trans-unit>
      <trans-unit id="KY">
        <source>Cayman Islands</source>
        <context-group name="ctx">
          <context context-type="sourcefile">All country select list pull-downs</context>
        </context-group>
      </trans-unit>
      <trans-unit id="KZ">
        <source>Kazakhstan</source>
        <context-group name="ctx">
          <context context-type="sourcefile">All country select list pull-downs</context>
        </context-group>
      </trans-unit>
      <trans-unit id="LA">
        <source>Laos</source>
        <context-group name="ctx">
          <context context-type="sourcefile">All country select list pull-downs</context>
        </context-group>
      </trans-unit>
      <trans-unit id="LB">
        <source>Lebanon</source>
        <context-group name="ctx">
          <context context-type="sourcefile">All country select list pull-downs</context>
        </context-group>
      </trans-unit>
      <trans-unit id="LC">
        <source>Saint Lucia</source>
        <context-group name="ctx">
          <context context-type="sourcefile">All country select list pull-downs</context>
        </context-group>
      </trans-unit>
      <trans-unit id="LI">
        <source>Liechtenstein</source>
        <context-group name="ctx">
          <context context-type="sourcefile">All country select list pull-downs</context>
        </context-group>
      </trans-unit>
      <trans-unit id="LK">
        <source>Sri Lanka</source>
        <context-group name="ctx">
          <context context-type="sourcefile">All country select list pull-downs</context>
        </context-group>
      </trans-unit>
      <trans-unit id="LR">
        <source>Liberia</source>
        <context-group name="ctx">
          <context context-type="sourcefile">All country select list pull-downs</context>
        </context-group>
      </trans-unit>
      <trans-unit id="LS">
        <source>Lesotho</source>
        <context-group name="ctx">
          <context context-type="sourcefile">All country select list pull-downs</context>
        </context-group>
      </trans-unit>
      <trans-unit id="LT">
        <source>Lithuania</source>
        <context-group name="ctx">
          <context context-type="sourcefile">All country select list pull-downs</context>
        </context-group>
      </trans-unit>
      <trans-unit id="LU">
        <source>Luxembourg</source>
        <context-group name="ctx">
          <context context-type="sourcefile">All country select list pull-downs</context>
        </context-group>
      </trans-unit>
      <trans-unit id="LV">
        <source>Latvia</source>
        <context-group name="ctx">
          <context context-type="sourcefile">All country select list pull-downs</context>
        </context-group>
      </trans-unit>
      <trans-unit id="LY">
        <source>Libya</source>
        <context-group name="ctx">
          <context context-type="sourcefile">All country select list pull-downs</context>
        </context-group>
      </trans-unit>
      <trans-unit id="MA">
        <source>Morocco</source>
        <context-group name="ctx">
          <context context-type="sourcefile">All country select list pull-downs</context>
        </context-group>
      </trans-unit>
      <trans-unit id="MC">
        <source>Monaco</source>
        <context-group name="ctx">
          <context context-type="sourcefile">All country select list pull-downs</context>
        </context-group>
      </trans-unit>
      <trans-unit id="MD">
        <source>Moldova</source>
        <context-group name="ctx">
          <context context-type="sourcefile">All country select list pull-downs</context>
        </context-group>
      </trans-unit>
      <trans-unit id="ME">
        <source>Montenegro</source>
        <context-group name="ctx">
          <context context-type="sourcefile">All country select list pull-downs</context>
        </context-group>
      </trans-unit>
      <trans-unit id="MF">
        <source>Saint Martin</source>
        <context-group name="ctx">
          <context context-type="sourcefile">All country select list pull-downs</context>
        </context-group>
      </trans-unit>
      <trans-unit id="MG">
        <source>Madagascar</source>
        <context-group name="ctx">
          <context context-type="sourcefile">All country select list pull-downs</context>
        </context-group>
      </trans-unit>
      <trans-unit id="MH">
        <source>Marshall Islands</source>
        <context-group name="ctx">
          <context context-type="sourcefile">All country select list pull-downs</context>
        </context-group>
      </trans-unit>
      <trans-unit id="MK">
        <source>Macedonia</source>
        <context-group name="ctx">
          <context context-type="sourcefile">All country select list pull-downs</context>
        </context-group>
      </trans-unit>
      <trans-unit id="ML">
        <source>Mali</source>
        <context-group name="ctx">
          <context context-type="sourcefile">All country select list pull-downs</context>
        </context-group>
      </trans-unit>
      <trans-unit id="MM">
        <source>Myanmar</source>
        <context-group name="ctx">
          <context context-type="sourcefile">All country select list pull-downs</context>
        </context-group>
      </trans-unit>
      <trans-unit id="MN">
        <source>Mongolia</source>
        <context-group name="ctx">
          <context context-type="sourcefile">All country select list pull-downs</context>
        </context-group>
      </trans-unit>
      <trans-unit id="MO">
        <source>Macau</source>
        <context-group name="ctx">
          <context context-type="sourcefile">All country select list pull-downs</context>
        </context-group>
      </trans-unit>
      <trans-unit id="MP">
        <source>Northern Mariana Islands</source>
        <context-group name="ctx">
          <context context-type="sourcefile">All country select list pull-downs</context>
        </context-group>
      </trans-unit>
      <trans-unit id="MQ">
        <source>Martinique</source>
        <context-group name="ctx">
          <context context-type="sourcefile">All country select list pull-downs</context>
        </context-group>
      </trans-unit>
      <trans-unit id="MR">
        <source>Mauritania</source>
        <context-group name="ctx">
          <context context-type="sourcefile">All country select list pull-downs</context>
        </context-group>
      </trans-unit>
      <trans-unit id="MS">
        <source>Montserrat</source>
        <context-group name="ctx">
          <context context-type="sourcefile">All country select list pull-downs</context>
        </context-group>
      </trans-unit>
      <trans-unit id="MT">
        <source>Malta</source>
        <context-group name="ctx">
          <context context-type="sourcefile">All country select list pull-downs</context>
        </context-group>
      </trans-unit>
      <trans-unit id="MU">
        <source>Mauritius</source>
        <context-group name="ctx">
          <context context-type="sourcefile">All country select list pull-downs</context>
        </context-group>
      </trans-unit>
      <trans-unit id="MV">
        <source>Maldives</source>
        <context-group name="ctx">
          <context context-type="sourcefile">All country select list pull-downs</context>
        </context-group>
      </trans-unit>
      <trans-unit id="MW">
        <source>Malawi</source>
        <context-group name="ctx">
          <context context-type="sourcefile">All country select list pull-downs</context>
        </context-group>
      </trans-unit>
      <trans-unit id="MX">
        <source>Mexico</source>
        <context-group name="ctx">
          <context context-type="sourcefile">All country select list pull-downs</context>
        </context-group>
      </trans-unit>
      <trans-unit id="MY">
        <source>Malaysia</source>
        <context-group name="ctx">
          <context context-type="sourcefile">All country select list pull-downs</context>
        </context-group>
      </trans-unit>
      <trans-unit id="MZ">
        <source>Mozambique</source>
        <context-group name="ctx">
          <context context-type="sourcefile">All country select list pull-downs</context>
        </context-group>
      </trans-unit>
      <trans-unit id="NA">
        <source>Namibia</source>
        <context-group name="ctx">
          <context context-type="sourcefile">All country select list pull-downs</context>
        </context-group>
      </trans-unit>
      <trans-unit id="NC">
        <source>New Caledonia</source>
        <context-group name="ctx">
          <context context-type="sourcefile">All country select list pull-downs</context>
        </context-group>
      </trans-unit>
      <trans-unit id="NE">
        <source>Niger</source>
        <context-group name="ctx">
          <context context-type="sourcefile">All country select list pull-downs</context>
        </context-group>
      </trans-unit>
      <trans-unit id="NF">
        <source>Norfolk Island</source>
        <context-group name="ctx">
          <context context-type="sourcefile">All country select list pull-downs</context>
        </context-group>
      </trans-unit>
      <trans-unit id="NG">
        <source>Nigeria</source>
        <context-group name="ctx">
          <context context-type="sourcefile">All country select list pull-downs</context>
        </context-group>
      </trans-unit>
      <trans-unit id="NI">
        <source>Nicaragua</source>
        <context-group name="ctx">
          <context context-type="sourcefile">All country select list pull-downs</context>
        </context-group>
      </trans-unit>
      <trans-unit id="NL">
        <source>Netherlands</source>
        <context-group name="ctx">
          <context context-type="sourcefile">All country select list pull-downs</context>
        </context-group>
      </trans-unit>
      <trans-unit id="NO">
        <source>Norway</source>
        <context-group name="ctx">
          <context context-type="sourcefile">All country select list pull-downs</context>
        </context-group>
      </trans-unit>
      <trans-unit id="NP">
        <source>Nepal</source>
        <context-group name="ctx">
          <context context-type="sourcefile">All country select list pull-downs</context>
        </context-group>
      </trans-unit>
      <trans-unit id="NR">
        <source>Nauru</source>
        <context-group name="ctx">
          <context context-type="sourcefile">All country select list pull-downs</context>
        </context-group>
      </trans-unit>
      <trans-unit id="NU">
        <source>Niue</source>
        <context-group name="ctx">
          <context context-type="sourcefile">All country select list pull-downs</context>
        </context-group>
      </trans-unit>
      <trans-unit id="NZ">
        <source>New Zealand</source>
        <context-group name="ctx">
          <context context-type="sourcefile">All country select list pull-downs</context>
        </context-group>
      </trans-unit>
      <trans-unit id="OM">
        <source>Oman</source>
        <context-group name="ctx">
          <context context-type="sourcefile">All country select list pull-downs</context>
        </context-group>
      </trans-unit>
      <trans-unit id="PA">
        <source>Panama</source>
        <context-group name="ctx">
          <context context-type="sourcefile">All country select list pull-downs</context>
        </context-group>
      </trans-unit>
      <trans-unit id="PE">
        <source>Peru</source>
        <context-group name="ctx">
          <context context-type="sourcefile">All country select list pull-downs</context>
        </context-group>
      </trans-unit>
      <trans-unit id="PF">
        <source>French Polynesia</source>
        <context-group name="ctx">
          <context context-type="sourcefile">All country select list pull-downs</context>
        </context-group>
      </trans-unit>
      <trans-unit id="PG">
        <source>Papua New Guinea</source>
        <context-group name="ctx">
          <context context-type="sourcefile">All country select list pull-downs</context>
        </context-group>
      </trans-unit>
      <trans-unit id="PH">
        <source>Philippines</source>
        <context-group name="ctx">
          <context context-type="sourcefile">All country select list pull-downs</context>
        </context-group>
      </trans-unit>
      <trans-unit id="PK">
        <source>Pakistan</source>
        <context-group name="ctx">
          <context context-type="sourcefile">All country select list pull-downs</context>
        </context-group>
      </trans-unit>
      <trans-unit id="PL">
        <source>Poland</source>
        <context-group name="ctx">
          <context context-type="sourcefile">All country select list pull-downs</context>
        </context-group>
      </trans-unit>
      <trans-unit id="PM">
        <source>Saint Pierre and Miquelon</source>
        <context-group name="ctx">
          <context context-type="sourcefile">All country select list pull-downs</context>
        </context-group>
      </trans-unit>
      <trans-unit id="PN">
        <source>Pitcairn Island</source>
        <context-group name="ctx">
          <context context-type="sourcefile">All country select list pull-downs</context>
        </context-group>
      </trans-unit>
      <trans-unit id="PR">
        <source>Puerto Rico</source>
        <context-group name="ctx">
          <context context-type="sourcefile">All country select list pull-downs</context>
        </context-group>
      </trans-unit>
      <trans-unit id="PS">
        <source>Palestinian Territory, Occupied</source>
        <context-group name="ctx">
          <context context-type="sourcefile">All country select list pull-downs</context>
        </context-group>
      </trans-unit>
      <trans-unit id="PT">
        <source>Portugal</source>
        <context-group name="ctx">
          <context context-type="sourcefile">All country select list pull-downs</context>
        </context-group>
      </trans-unit>
      <trans-unit id="PW">
        <source>Palau</source>
        <context-group name="ctx">
          <context context-type="sourcefile">All country select list pull-downs</context>
        </context-group>
      </trans-unit>
      <trans-unit id="PY">
        <source>Paraguay</source>
        <context-group name="ctx">
          <context context-type="sourcefile">All country select list pull-downs</context>
        </context-group>
      </trans-unit>
      <trans-unit id="QA">
        <source>Qatar</source>
        <context-group name="ctx">
          <context context-type="sourcefile">All country select list pull-downs</context>
        </context-group>
      </trans-unit>
      <trans-unit id="RE">
        <source>Reunion (French)</source>
        <context-group name="ctx">
          <context context-type="sourcefile">All country select list pull-downs</context>
        </context-group>
      </trans-unit>
      <trans-unit id="RS">
        <source>Serbia</source>
        <context-group name="ctx">
          <context context-type="sourcefile">All country select list pull-downs</context>
        </context-group>
      </trans-unit>
      <trans-unit id="RO">
        <source>Romania</source>
        <context-group name="ctx">
          <context context-type="sourcefile">All country select list pull-downs</context>
        </context-group>
      </trans-unit>
      <trans-unit id="RU">
        <source>Russia</source>
        <context-group name="ctx">
          <context context-type="sourcefile">All country select list pull-downs</context>
        </context-group>
      </trans-unit>
      <trans-unit id="RW">
        <source>Rwanda</source>
        <context-group name="ctx">
          <context context-type="sourcefile">All country select list pull-downs</context>
        </context-group>
      </trans-unit>
      <trans-unit id="SA">
        <source>Saudi Arabia</source>
        <context-group name="ctx">
          <context context-type="sourcefile">All country select list pull-downs</context>
        </context-group>
      </trans-unit>
      <trans-unit id="SB">
        <source>Solomon Islands</source>
        <context-group name="ctx">
          <context context-type="sourcefile">All country select list pull-downs</context>
        </context-group>
      </trans-unit>
      <trans-unit id="SC">
        <source>Seychelles</source>
        <context-group name="ctx">
          <context context-type="sourcefile">All country select list pull-downs</context>
        </context-group>
      </trans-unit>
      <trans-unit id="SD">
        <source>Sudan</source>
        <context-group name="ctx">
          <context context-type="sourcefile">All country select list pull-downs</context>
        </context-group>
      </trans-unit>
      <trans-unit id="SE">
        <source>Sweden</source>
        <context-group name="ctx">
          <context context-type="sourcefile">All country select list pull-downs</context>
        </context-group>
      </trans-unit>
      <trans-unit id="SG">
        <source>Singapore</source>
        <context-group name="ctx">
          <context context-type="sourcefile">All country select list pull-downs</context>
        </context-group>
      </trans-unit>
      <trans-unit id="SH">
        <source>Saint Helena</source>
        <context-group name="ctx">
          <context context-type="sourcefile">All country select list pull-downs</context>
        </context-group>
      </trans-unit>
      <trans-unit id="SI">
        <source>Slovenia</source>
        <context-group name="ctx">
          <context context-type="sourcefile">All country select list pull-downs</context>
        </context-group>
      </trans-unit>
      <trans-unit id="SJ">
        <source>Svalbard and Jan Mayen Islands</source>
        <context-group name="ctx">
          <context context-type="sourcefile">All country select list pull-downs</context>
        </context-group>
      </trans-unit>
      <trans-unit id="SK">
        <source>Slovakia</source>
        <context-group name="ctx">
          <context context-type="sourcefile">All country select list pull-downs</context>
        </context-group>
      </trans-unit>
      <trans-unit id="SL">
        <source>Sierra Leone</source>
        <context-group name="ctx">
          <context context-type="sourcefile">All country select list pull-downs</context>
        </context-group>
      </trans-unit>
      <trans-unit id="SM">
        <source>San Marino</source>
        <context-group name="ctx">
          <context context-type="sourcefile">All country select list pull-downs</context>
        </context-group>
      </trans-unit>
      <trans-unit id="SN">
        <source>Senegal</source>
        <context-group name="ctx">
          <context context-type="sourcefile">All country select list pull-downs</context>
        </context-group>
      </trans-unit>
      <trans-unit id="SO">
        <source>Somalia</source>
        <context-group name="ctx">
          <context context-type="sourcefile">All country select list pull-downs</context>
        </context-group>
      </trans-unit>
      <trans-unit id="SR">
        <source>Suriname</source>
        <context-group name="ctx">
          <context context-type="sourcefile">All country select list pull-downs</context>
        </context-group>
      </trans-unit>
      <trans-unit id="ST">
        <source>Saint Tome (Sao Tome) and Principe</source>
        <context-group name="ctx">
          <context context-type="sourcefile">All country select list pull-downs</context>
        </context-group>
      </trans-unit>
      <trans-unit id="SV">
        <source>El Salvador</source>
        <context-group name="ctx">
          <context context-type="sourcefile">All country select list pull-downs</context>
        </context-group>
      </trans-unit>
      <trans-unit id="SX">
        <source>Sint Maarten</source>
        <context-group name="ctx">
          <context context-type="sourcefile">All country select list pull-downs</context>
        </context-group>
      </trans-unit>
      <trans-unit id="SY">
        <source>Syria</source>
        <context-group name="ctx">
          <context context-type="sourcefile">All country select list pull-downs</context>
        </context-group>
      </trans-unit>
      <trans-unit id="SZ">
        <source>Swaziland</source>
        <context-group name="ctx">
          <context context-type="sourcefile">All country select list pull-downs</context>
        </context-group>
      </trans-unit>
      <trans-unit id="TC">
        <source>Turks and Caicos Islands</source>
        <context-group name="ctx">
          <context context-type="sourcefile">All country select list pull-downs</context>
        </context-group>
      </trans-unit>
      <trans-unit id="TD">
        <source>Chad</source>
        <context-group name="ctx">
          <context context-type="sourcefile">All country select list pull-downs</context>
        </context-group>
      </trans-unit>
      <trans-unit id="TF">
        <source>French Southern Territories</source>
        <context-group name="ctx">
          <context context-type="sourcefile">All country select list pull-downs</context>
        </context-group>
      </trans-unit>
      <trans-unit id="TG">
        <source>Togo</source>
        <context-group name="ctx">
          <context context-type="sourcefile">All country select list pull-downs</context>
        </context-group>
      </trans-unit>
      <trans-unit id="TH">
        <source>Thailand</source>
        <context-group name="ctx">
          <context context-type="sourcefile">All country select list pull-downs</context>
        </context-group>
      </trans-unit>
      <trans-unit id="TJ">
        <source>Tajikistan</source>
        <context-group name="ctx">
          <context context-type="sourcefile">All country select list pull-downs</context>
        </context-group>
      </trans-unit>
      <trans-unit id="TK">
        <source>Tokelau</source>
        <context-group name="ctx">
          <context context-type="sourcefile">All country select list pull-downs</context>
        </context-group>
      </trans-unit>
      <trans-unit id="TL">
        <source>Timor-Leste</source>
        <context-group name="ctx">
          <context context-type="sourcefile">All country select list pull-downs</context>
        </context-group>
      </trans-unit>
      <trans-unit id="TM">
        <source>Turkmenistan</source>
        <context-group name="ctx">
          <context context-type="sourcefile">All country select list pull-downs</context>
        </context-group>
      </trans-unit>
      <trans-unit id="TN">
        <source>Tunisia</source>
        <context-group name="ctx">
          <context context-type="sourcefile">All country select list pull-downs</context>
        </context-group>
      </trans-unit>
      <trans-unit id="TO">
        <source>Tonga</source>
        <context-group name="ctx">
          <context context-type="sourcefile">All country select list pull-downs</context>
        </context-group>
      </trans-unit>
      <trans-unit id="TP">
        <source>East Timor</source>
        <context-group name="ctx">
          <context context-type="sourcefile">All country select list pull-downs</context>
        </context-group>
      </trans-unit>
      <trans-unit id="TR">
        <source>Turkey</source>
        <context-group name="ctx">
          <context context-type="sourcefile">All country select list pull-downs</context>
        </context-group>
      </trans-unit>
      <trans-unit id="TT">
        <source>Trinidad and Tobago</source>
        <context-group name="ctx">
          <context context-type="sourcefile">All country select list pull-downs</context>
        </context-group>
      </trans-unit>
      <trans-unit id="TV">
        <source>Tuvalu</source>
        <context-group name="ctx">
          <context context-type="sourcefile">All country select list pull-downs</context>
        </context-group>
      </trans-unit>
      <trans-unit id="TW">
        <source>Taiwan</source>
        <context-group name="ctx">
          <context context-type="sourcefile">All country select list pull-downs</context>
        </context-group>
      </trans-unit>
      <trans-unit id="TZ">
        <source>Tanzania</source>
        <context-group name="ctx">
          <context context-type="sourcefile">All country select list pull-downs</context>
        </context-group>
      </trans-unit>
      <trans-unit id="UA">
        <source>Ukraine</source>
        <context-group name="ctx">
          <context context-type="sourcefile">All country select list pull-downs</context>
        </context-group>
      </trans-unit>
      <trans-unit id="UG">
        <source>Uganda</source>
        <context-group name="ctx">
          <context context-type="sourcefile">All country select list pull-downs</context>
        </context-group>
      </trans-unit>
      <trans-unit id="UM">
        <source>USA Minor Outlying Islands</source>
        <context-group name="ctx">
          <context context-type="sourcefile">All country select list pull-downs</context>
        </context-group>
      </trans-unit>
      <trans-unit id="US">
        <source>United States</source>
        <context-group name="ctx">
          <context context-type="sourcefile">All country select list pull-downs</context>
        </context-group>
      </trans-unit>
      <trans-unit id="UY">
        <source>Uruguay</source>
        <context-group name="ctx">
          <context context-type="sourcefile">All country select list pull-downs</context>
        </context-group>
      </trans-unit>
      <trans-unit id="UZ">
        <source>Uzbekistan</source>
        <context-group name="ctx">
          <context context-type="sourcefile">All country select list pull-downs</context>
        </context-group>
      </trans-unit>
      <trans-unit id="VA">
        <source>Vatican</source>
        <context-group name="ctx">
          <context context-type="sourcefile">All country select list pull-downs</context>
        </context-group>
      </trans-unit>
      <trans-unit id="VC">
        <source>Saint Vincent &amp; Grenadines</source>
        <context-group name="ctx">
          <context context-type="sourcefile">All country select list pull-downs</context>
        </context-group>
      </trans-unit>
      <trans-unit id="VE">
        <source>Venezuela</source>
        <context-group name="ctx">
          <context context-type="sourcefile">All country select list pull-downs</context>
        </context-group>
      </trans-unit>
      <trans-unit id="VG">
        <source>British Virgin Islands</source>
        <context-group name="ctx">
          <context context-type="sourcefile">All country select list pull-downs</context>
        </context-group>
      </trans-unit>
      <trans-unit id="VI">
        <source>U.S. Virgin Islands</source>
        <context-group name="ctx">
          <context context-type="sourcefile">All country select list pull-downs</context>
        </context-group>
      </trans-unit>
      <trans-unit id="VN">
        <source>Vietnam</source>
        <context-group name="ctx">
          <context context-type="sourcefile">All country select list pull-downs</context>
        </context-group>
      </trans-unit>
      <trans-unit id="VU">
        <source>Vanuatu</source>
        <context-group name="ctx">
          <context context-type="sourcefile">All country select list pull-downs</context>
        </context-group>
      </trans-unit>
      <trans-unit id="WF">
        <source>Wallis and Futuna Islands</source>
        <context-group name="ctx">
          <context context-type="sourcefile">All country select list pull-downs</context>
        </context-group>
      </trans-unit>
      <trans-unit id="WS">
        <source>Samoa</source>
        <context-group name="ctx">
          <context context-type="sourcefile">All country select list pull-downs</context>
        </context-group>
      </trans-unit>
      <trans-unit id="YE">
        <source>Yemen</source>
        <context-group name="ctx">
          <context context-type="sourcefile">All country select list pull-downs</context>
        </context-group>
      </trans-unit>
      <trans-unit id="YT">
        <source>Mayotte</source>
        <context-group name="ctx">
          <context context-type="sourcefile">All country select list pull-downs</context>
        </context-group>
      </trans-unit>
      <trans-unit id="YU">
        <source>Yugoslavia</source>
        <context-group name="ctx">
          <context context-type="sourcefile">All country select list pull-downs</context>
        </context-group>
      </trans-unit>
      <trans-unit id="ZA">
        <source>South Africa</source>
        <context-group name="ctx">
          <context context-type="sourcefile">All country select list pull-downs</context>
        </context-group>
      </trans-unit>
      <trans-unit id="ZM">
        <source>Zambia</source>
        <context-group name="ctx">
          <context context-type="sourcefile">All country select list pull-downs</context>
        </context-group>
      </trans-unit>
      <trans-unit id="ZR">
        <source>Zaire</source>
        <context-group name="ctx">
          <context context-type="sourcefile">All country select list pull-downs</context>
        </context-group>
      </trans-unit>
      <trans-unit id="ZW">
        <source>Zimbabwe</source>
        <context-group name="ctx">
          <context context-type="sourcefile">All country select list pull-downs</context>
        </context-group>
      </trans-unit>
      <trans-unit id="listdisplay.csv">
        <source>Download CSV</source>
        <context-group name="ctx">
          <context context-type="sourcefile">All list pages that include a link to download list as CSV</context>
        </context-group>
      </trans-unit>
      <trans-unit id="listdisplay.sortyby">
        <source>Sort By This Column</source>
        <context-group name="ctx">
          <context context-type="sourcefile">All list pages that include a sortable column</context>
        </context-group>
      </trans-unit>
      <trans-unit id="method.createsuccess">
        <source>Notification Method '{0}' created.</source>
        <context-group name="ctx">
          <context context-type="sourcefile">com.redhat.rhn.frontend.action.monitoring.notification.AbstractMethodEditAction</context>
        </context-group>
      </trans-unit>
      <trans-unit id="method.nametaken">
        <source>Notification Method with name '{0}' is already in use.  Please choose a different name.</source>
        <context-group name="ctx">
          <context context-type="sourcefile">com.redhat.rhn.frontend.action.monitoring.notification.AbstractMethodEditAction</context>
        </context-group>
      </trans-unit>
      <trans-unit id="Certificate">
        <source>Certificate</source>
        <context-group name="ctx">
          <context context-type="sourcefile">Navigation Menu</context>
        </context-group>
      </trans-unit>
      <trans-unit id="Bootstrap Script">
        <source>Bootstrap Script</source>
        <context-group name="ctx">
          <context context-type="sourcefile">Navigation Menu</context>
        </context-group>
      </trans-unit>
      <trans-unit id="Crash Details">
        <source>Crash Details</source>
        <context-group name="ctx">
          <context context-type="sourcefile">Navigation Menu</context>
        </context-group>
      </trans-unit>
      <trans-unit id="Crash Files">
        <source>Crash Files</source>
        <context-group name="ctx">
          <context context-type="sourcefile">Navigation Menu</context>
        </context-group>
      </trans-unit>
      <trans-unit id="Crash Notes">
        <source>Crash Notes</source>
        <context-group name="ctx">
          <context context-type="sourcefile">Navigation Menu</context>
        </context-group>
      </trans-unit>
      <trans-unit id="Restart">
        <source>Restart</source>
        <context-group name="ctx">
          <context context-type="sourcefile">Navigation Menu</context>
        </context-group>
      </trans-unit>
      <trans-unit id="message.firstusercreated">
        <source>You have created your first user for the @@PRODUCT_NAME@@ Service.  Additional configuration should be finalized by &lt;a href="/rhn/admin/config/GeneralConfig.do"&gt;&lt;strong&gt;clicking here&lt;/strong&gt;&lt;/a&gt;</source>
        <context-group name="ctx">
          <context context-type="sourcefile">Navigation Menu</context>
        </context-group>
      </trans-unit>
      <trans-unit id="satellite.expired">
        <source>Your @@PRODUCT_NAME@@ certificate has expired.  Please contact @@VENDOR_NAME@@ for a new certificate.</source>
        <context-group name="ctx">
          <context context-type="sourcefile">/rhn/Login.do</context>
        </context-group>
      </trans-unit>
      <trans-unit id="satellite.expired.restricted">
        <source>Your Satellite Certificate has expired. Your Satellite is on day {0} of {1} day restricted period and will soon stop functioning. Please contact Red Hat for a new certificate.</source>
        <context-group name="ctx">
          <context context-type="sourcefile">/rhn/Login.do</context>
        </context-group>
      </trans-unit>
      <trans-unit id="satellite.graceperiod">
        <source>Your @@PRODUCT_NAME@@ certificate has expired.  Please contact @@VENDOR_NAME@@ for a new certificate.  Your SUSE Manager will become inactive in {0} day(s).</source>
        <context-group name="ctx">
          <context context-type="sourcefile">/rhn/Login.do</context>
          <context context-type="sourcefile">/rhn/YourRhn.do</context>
        </context-group>
      </trans-unit>
      <trans-unit id="restricted.forbidden">
        <source>You are not allowed to perform this action until your Satellite Certificate is renewed. Your Satellite is on day {0} of the {1} restricted period and will soon stop functioning. Please contact Red Hat for a new certificate.</source>
        <context-group name="ctx">
          <context context-type="sourcefile">/rhn/Login.do</context>
        </context-group>
      </trans-unit>
      <trans-unit id="certificate.config.error.nocert">
        <source>No certificate found.  Please select a local certificate file or paste contents into the form.</source>
        <context-group name="ctx">
          <context context-type="sourcefile">/rhn/admin/config/CertificateConfig.do</context>
        </context-group>
      </trans-unit>
      <trans-unit id="certificate.config.success">
        <source>Certificate uploaded.  @@PRODUCT_NAME@@ has been re-activated.</source>
        <context-group name="ctx">
          <context context-type="sourcefile">/rhn/admin/config/CertificateConfig.do</context>
        </context-group>
      </trans-unit>
      <trans-unit id="certificate.config.error.10">
        <source>Could not parse certificate file, see log file for more details.</source>
        <context-group name="ctx">
          <context context-type="sourcefile">/rhn/admin/config/CertificateConfig.do</context>
        </context-group>
      </trans-unit>
      <trans-unit id="certificate.config.error.11">
        <source>Certificate expired</source>
        <context-group name="ctx">
          <context context-type="sourcefile">/rhn/admin/config/CertificateConfig.do</context>
        </context-group>
      </trans-unit>
      <trans-unit id="certificate.config.error.12">
        <source>Unknown @@PRODUCT_NAME@@ version, see log file for more details.</source>
        <context-group name="ctx">
          <context context-type="sourcefile">/rhn/admin/config/CertificateConfig.do</context>
        </context-group>
      </trans-unit>
      <trans-unit id="certificate.config.error.20">
        <source>Remote activation failure, see log file for more details.</source>
        <context-group name="ctx">
          <context context-type="sourcefile">/rhn/admin/config/CertificateConfig.do</context>
        </context-group>
      </trans-unit>
      <trans-unit id="certificate.config.error.30">
        <source>Local activation failure, see log file for more details.</source>
        <context-group name="ctx">
          <context context-type="sourcefile">/rhn/admin/config/CertificateConfig.do</context>
        </context-group>
      </trans-unit>
      <trans-unit id="certificate.config.error.40">
        <source>Channel population failure, see log file for more details.</source>
        <context-group name="ctx">
          <context context-type="sourcefile">/rhn/admin/config/CertificateConfig.do</context>
        </context-group>
      </trans-unit>
      <trans-unit id="certificate.config.error.80">
        <source>No management entitlements remaining</source>
        <context-group name="ctx">
          <context context-type="sourcefile">/rhn/admin/config/CertificateConfig.do</context>
        </context-group>
      </trans-unit>
      <trans-unit id="certificate.config.error.82">
        <source>@@PRODUCT_NAME@@ channel not found</source>
        <context-group name="ctx">
          <context context-type="sourcefile">/rhn/admin/config/CertificateConfig.do</context>
        </context-group>
      </trans-unit>
      <trans-unit id="certificate.config.error.83">
        <source>No @@PRODUCT_NAME@@ channel entitlements remaining</source>
        <context-group name="ctx">
          <context context-type="sourcefile">/rhn/admin/config/CertificateConfig.do</context>
        </context-group>
      </trans-unit>
      <trans-unit id="certificate.config.error.84">
        <source>Invalid @@PRODUCT_NAME@@ certificate</source>
        <context-group name="ctx">
          <context context-type="sourcefile">/rhn/admin/config/CertificateConfig.do</context>
        </context-group>
      </trans-unit>
      <trans-unit id="certificate.config.error.85">
        <source>Unknown activation error, see log file for more details.</source>
        <context-group name="ctx">
          <context context-type="sourcefile">/rhn/admin/config/CertificateConfig.do</context>
        </context-group>
      </trans-unit>
      <trans-unit id="certificate.config.error.86">
        <source>@@PRODUCT_NAME@@ has no base channel on parent server</source>
        <context-group name="ctx">
          <context context-type="sourcefile">/rhn/admin/config/CertificateConfig.do</context>
        </context-group>
      </trans-unit>
      <trans-unit id="certificate.config.error.87">
        <source>No @@PRODUCT_NAME@@ channel available for this version</source>
        <context-group name="ctx">
          <context context-type="sourcefile">/rhn/admin/config/CertificateConfig.do</context>
        </context-group>
      </trans-unit>
      <trans-unit id="certificate.config.error.127">
        <source>Unhandled error, see log file for more details.</source>
        <context-group name="ctx">
          <context context-type="sourcefile">/rhn/admin/config/CertificateConfig.do</context>
        </context-group>
      </trans-unit>
      <trans-unit id="hostname">
        <source>@@PRODUCT_NAME@@ server hostname</source>
        <context-group name="ctx">
          <context context-type="sourcefile">/rhn/admin/config/BootstrapConfig.do</context>
        </context-group>
      </trans-unit>
      <trans-unit id="bootstrap.config.error.10">
        <source>A script with that name already exists</source>
        <context-group name="ctx">
          <context context-type="sourcefile">/rhn/admin/config/CertificateConfig.do</context>
        </context-group>
      </trans-unit>
      <trans-unit id="bootstrap.config.error.11">
        <source>Invalid script name</source>
        <context-group name="ctx">
          <context context-type="sourcefile">/rhn/admin/config/CertificateConfig.do</context>
        </context-group>
      </trans-unit>
      <trans-unit id="bootstrap.config.error.12">
        <source>Invalid arguments</source>
        <context-group name="ctx">
          <context context-type="sourcefile">/rhn/admin/config/CertificateConfig.do</context>
        </context-group>
      </trans-unit>
      <trans-unit id="bootstrap.config.error.13">
        <source>Could not parse httpd proxy URL</source>
        <context-group name="ctx">
          <context context-type="sourcefile">/rhn/admin/config/CertificateConfig.do</context>
        </context-group>
      </trans-unit>
      <trans-unit id="bootstrap.config.error.14">
        <source>Cannot find pub tree</source>
        <context-group name="ctx">
          <context context-type="sourcefile">/rhn/admin/config/CertificateConfig.do</context>
        </context-group>
      </trans-unit>
      <trans-unit id="bootstrap.config.error.15">
        <source>The hostname was not valid</source>
        <context-group name="ctx">
          <context context-type="sourcefile">/rhn/admin/config/CertificateConfig.do</context>
          <context context-type="sourcefile">/rhn/admin/config/GeneralConfig</context>
        </context-group>
      </trans-unit>
      <trans-unit id="bootstrap.config.error.16">
        <source>Could not find the CA certificate</source>
        <context-group name="ctx">
          <context context-type="sourcefile">/rhn/admin/config/CertificateConfig.do</context>
        </context-group>
      </trans-unit>
      <trans-unit id="bootstrap.config.error.17">
        <source>Could not find GPG key</source>
        <context-group name="ctx">
          <context context-type="sourcefile">/rhn/admin/config/CertificateConfig.do</context>
        </context-group>
      </trans-unit>
      <trans-unit id="bootstrap.config.error.127">
        <source>Unhandled error</source>
        <context-group name="ctx">
          <context context-type="sourcefile">/rhn/admin/config/CertificateConfig.do</context>
        </context-group>
      </trans-unit>
      <trans-unit id="bootstrap.config.success">
        <source>Bootstrap script successfully generated.  You can access it &lt;a href="{0}/pub/bootstrap/"&gt;{0}/pub/bootstrap/&lt;/a&gt;</source>
        <context-group name="ctx">
          <context context-type="sourcefile">/rhn/admin/config/CertificateConfig.do</context>
        </context-group>
      </trans-unit>
      <trans-unit id="restart.config.error">
        <source>There was an error restarting the @@PRODUCT_NAME@@.  It can be manually restarted from the console by issuing the command: &lt;strong&gt;/usr/sbin/spacewalk-service restart&lt;/strong&gt;.  Please contact support for more information.</source>
        <context-group name="ctx">
          <context context-type="sourcefile">/rhn/admin/config/Restart.do</context>
        </context-group>
      </trans-unit>
      <trans-unit id="config.storeconfig.error">
        <source>An error occurred and your SUSE Manager configuration changes could not be stored. Please contact support for more information</source>
        <context-group name="ctx">
          <context context-type="sourcefile">/rhn/admin/config/GeneralConfig.do</context>
        </context-group>
      </trans-unit>
      <trans-unit id="restart.config.success">
        <source>@@PRODUCT_NAME@@ restarting.  If this page has not refreshed in 5 minutes please click &lt;a href="/rhn/YourRhn.do"&gt;here&lt;/a&gt; to try manually. </source>
        <context-group name="ctx">
          <context context-type="sourcefile">/rhn/admin/config/Restart.do</context>
        </context-group>
      </trans-unit>
      <trans-unit id="restart.config.norestart">
        <source>Please confirm you want to restart the @@PRODUCT_NAME@@ by checking the box in the form below.</source>
        <context-group name="ctx">
          <context context-type="sourcefile">/rhn/admin/config/Restart.do</context>
        </context-group>
      </trans-unit>
      <trans-unit id="restart.config.restarted">
        <source>@@PRODUCT_NAME@@ has been restarted.</source>
        <context-group name="ctx">
          <context context-type="sourcefile">/rhn/admin/config/Restart.do</context>
        </context-group>
      </trans-unit>
      <trans-unit id="scout.default.name">
        <source>@@PRODUCT_NAME@@ Monitoring Scout</source>
        <context-group name="ctx">
          <context context-type="sourcefile">/rhn/admin/config/Restart.do</context>
        </context-group>
      </trans-unit>
      <trans-unit id="Panic Destination">
        <source>Panic Destination</source>
        <context-group name="ctx">
          <context context-type="sourcefile">Name of Monitoring Notification Method that is created during setup/install process.</context>
        </context-group>
      </trans-unit>
      <trans-unit id="crypto.key.gpg">
        <source>GPG</source>
        <context-group name="ctx">
          <context context-type="sourcefile">/rhn/keys/CryptoKeysCreate.do</context>
        </context-group>
      </trans-unit>
      <trans-unit id="crypto.key.ssl">
        <source>SSL</source>
        <context-group name="ctx">
          <context context-type="sourcefile">/rhn/keys/CryptoKeysCreate.do</context>
        </context-group>
      </trans-unit>
      <trans-unit id="crypto.key.nokey">
        <source>No file found.  Please select a file from your local machine to upload.</source>
        <context-group name="ctx">
          <context context-type="sourcefile">/rhn/keys/CryptoKeysCreate.do</context>
        </context-group>
      </trans-unit>
      <trans-unit id="crypto.key.success">
        <source>Key updated.</source>
        <context-group name="ctx">
          <context context-type="sourcefile">/rhn/keys/CryptoKeysCreate.do</context>
        </context-group>
      </trans-unit>
      <trans-unit id="cryptokey.delete.success">
        <source>Key deleted successfully.</source>
        <context-group name="ctx">
          <context context-type="sourcefile">/rhn/keys/CryptoKeyDelete</context>
        </context-group>
      </trans-unit>
      <trans-unit id="crypto.key.descinuse">
        <source>This description is already in use.  Please type a new description for this key.</source>
        <context-group name="ctx">
          <context context-type="sourcefile">/rhn/keys/CryptoKeysCreate.do</context>
        </context-group>
      </trans-unit>
      <trans-unit id="label">
        <source>Label</source>
        <context-group name="ctx">
          <context context-type="sourcefile">/rhn/kickstart/KickstartDetailsEdit.do</context>
        </context-group>
      </trans-unit>
      <trans-unit id="emptyselectionerror">
        <source>There was no selection. Please make your selection and try again.</source>
        <context-group name="ctx">
          <context context-type="sourcefile">/rhn/monitoring/config/PreservationList.do</context>
        </context-group>
      </trans-unit>
      <trans-unit id="nocripterror">
        <source>Please enable Javascript or use a Javascript enabled browser before proceeding with this action.</source>
        <context-group name="ctx">
          <context context-type="sourcefile">/rhn/monitoring/config/PreservationList.do</context>
        </context-group>
      </trans-unit>
      <trans-unit id="root_confirm_passwds.mismatch">
        <source>The two passwords are not the same.</source>
        <context-group name="ctx">
          <context context-type="sourcefile">/rhn/kickstart/KickstartDetailsEdit.do</context>
        </context-group>
      </trans-unit>
      <trans-unit id="preservation.key.success">
        <source>File Preservation list updated.</source>
        <context-group name="ctx">
          <context context-type="sourcefile">/rhn/systems/provisioning/preservation/PreservationListCreate.do</context>
        </context-group>
      </trans-unit>
      <trans-unit id="preservation.key.labelexists">
        <source>File Preservation label already exists. Please choose a unique File Preservation label. </source>
        <context-group name="ctx">
          <context context-type="sourcefile">/rhn/systems/provisioning/preservation/PreservationListCreate.do</context>
        </context-group>
      </trans-unit>
      <trans-unit id="filelists.jsp.selectafilelist">
        <source>No File List(s) selected.</source>
        <context-group name="ctx">
          <context context-type="sourcefile">/rhn/monitoring/config/PreservationList.do</context>
        </context-group>
      </trans-unit>
      <trans-unit id="kickstart_activation_keys.added">
        <source>{0} Activation Key(s) added.</source>
        <context-group name="ctx">
          <context context-type="sourcefile">/rhn/kickstart/ActivationKeys.do</context>
        </context-group>
      </trans-unit>
      <trans-unit id="kickstart_activation_keys.removed">
        <source>{0} Activation Key(s) removed.</source>
        <context-group name="ctx">
          <context context-type="sourcefile">/rhn/kickstart/ActivationKeys.do</context>
        </context-group>
      </trans-unit>
      <trans-unit id="taskomatic.msg.awolservers">
        <source>Systems Not Checking In:
-------------------------
The following systems recently stopped checking in with @@PRODUCT_NAME@@:

{0}


Please note that inactive systems cannot receive any updates.

Follow this url to see the full list of inactive systems:
{1}</source>
        <context-group name="ctx">
          <context context-type="sourcefile">/rhn/keys/CryptoKeysCreate.do</context>
        </context-group>
      </trans-unit>
      <trans-unit id="taskomatic.daily.sid">
        <source>System Id</source>
        <context-group name="ctx">
          <context context-type="sourcefile">Daily Summary Email</context>
        </context-group>
      </trans-unit>
      <trans-unit id="taskomatic.daily.systemname">
        <source>System Name</source>
        <context-group name="ctx">
          <context context-type="sourcefile">Daily Summary Email</context>
        </context-group>
      </trans-unit>
      <trans-unit id="taskomatic.daily.checkin">
        <source>Last Checkin</source>
        <context-group name="ctx">
          <context context-type="sourcefile">Daily Summary Email</context>
        </context-group>
      </trans-unit>
      <trans-unit id="taskomatic.daily.errata">
        <source>Patch Synopses:</source>
        <context-group name="ctx">
          <context context-type="sourcefile">Daily Summary Email</context>
        </context-group>
      </trans-unit>
      <trans-unit id="kickstart.software.success">
        <source>Kickstart Operating System selection successfully updated.</source>
        <context-group name="ctx">
          <context context-type="sourcefile">/rhn/kickstart/KickstartSoftwareEdit.do</context>
        </context-group>
      </trans-unit>
      <trans-unit id="kickstart.software.notree">
        <source>The specified base channel and kickstart tree was not found.</source>
        <context-group name="ctx">
          <context context-type="sourcefile">/rhn/kickstart/KickstartSoftwareEdit.do</context>
        </context-group>
      </trans-unit>
      <trans-unit id="gpgssl_keys.added">
        <source>{0} Key(s) added.</source>
        <context-group name="ctx">
          <context context-type="sourcefile">/rhn/kickstart/KickstartCryptoKeysList.do</context>
        </context-group>
      </trans-unit>
      <trans-unit id="gpgssl_keys.removed">
        <source>{0} Key(s) removed.</source>
        <context-group name="ctx">
          <context context-type="sourcefile">/rhn/kickstart/KickstartCryptoKeysList.do</context>
        </context-group>
      </trans-unit>
      <trans-unit id="kickstart.script.success">
        <source>Kickstart Script successfully updated.</source>
        <context-group name="ctx">
          <context context-type="sourcefile">/rhn/kickstart/KickstartScriptEdit.do</context>
        </context-group>
      </trans-unit>
      <trans-unit id="language">
        <source>Language</source>
        <context-group name="ctx">
          <context context-type="sourcefile">/rhn/kickstart/KickstartPreEdit.do</context>
        </context-group>
      </trans-unit>
      <trans-unit id="contents">
        <source>Script Contents</source>
        <context-group name="ctx">
          <context context-type="sourcefile">/rhn/kickstart/KickstartScriptEdit.do</context>
        </context-group>
      </trans-unit>
      <trans-unit id="script_name">
        <source>Script Name</source>
        <context-group name="ctx">
          <context context-type="sourcefile">/rhn/kickstart/KickstartScriptEdit.do</context>
        </context-group>
      </trans-unit>
      <trans-unit id="kickstart.script.pre">
        <source>Pre Script</source>
        <context-group name="ctx">
          <context context-type="sourcefile">/rhn/kickstart/KickstartScriptEdit.do</context>
        </context-group>
      </trans-unit>
      <trans-unit id="kickstart.script.post">
        <source>Post Script</source>
        <context-group name="ctx">
          <context context-type="sourcefile">/rhn/kickstart/KickstartScriptEdit.do</context>
        </context-group>
      </trans-unit>
      <trans-unit id="listdisplaytag.viewall">
        <source>View All</source>
        <context-group name="ctx">
          <context context-type="sourcefile">/rhn/users/ActiveList.do</context>
        </context-group>
      </trans-unit>
      <trans-unit id="kickstart.troubleshooting.success">
        <source>Autoinstallation options updated.</source>
        <context-group name="ctx">
          <context context-type="sourcefile">/rhn/kickstart/Troubleshooting.do</context>
        </context-group>
      </trans-unit>
      <trans-unit id="tree.delete.success">
        <source>Autoinstallable Distribution deleted successfully.</source>
        <context-group name="ctx">
          <context context-type="sourcefile">/rhn/kickstart/Troubleshooting.do</context>
        </context-group>
      </trans-unit>
      <trans-unit id="tree.edit.invalid_tree">
        <source>Autoinstallable distribution is invalid due to a wrong or non existent base path to the kernel or initrd image. To make your custom distribution valid please select the distribution and modify its base path appropriately.</source>
        <context-group name="ctx">
          <context context-type="sourcefile">/rhn/kickstart/TreeEdit.do</context>
        </context-group>
      </trans-unit>
      <trans-unit id="kickstart.troubleshooting.validation.kernelparams.too_long">
        <source>Extra kernel parameters can be no longer than 128 characters.</source>
        <context-group name="ctx">
          <context context-type="sourcefile">/rhn/kickstart/Troubleshooting.do</context>
        </context-group>
      </trans-unit>
      <trans-unit id="kickstart.locale.success">
        <source>Kickstart locale options updated.</source>
        <context-group name="ctx">
          <context context-type="sourcefile">/rhn/kickstart/Locale.do</context>
        </context-group>
      </trans-unit>
      <trans-unit id="kickstart.locale.validation.timezone.invalid">
        <source>Invalid timezone.</source>
        <context-group name="ctx">
          <context context-type="sourcefile">/rhn/kickstart/Locale.do</context>
        </context-group>
      </trans-unit>
      <trans-unit id="kickstart.script.delete">
        <source>Kickstart Script Deleted.</source>
        <context-group name="ctx">
          <context context-type="sourcefile">/rhn/kickstart/KickstartScriptDelete.do</context>
        </context-group>
      </trans-unit>
      <trans-unit id="kickstart.clone.success">
        <source>Autoinstallation cloned successfully.  You are now editing the cloned Autoinstallation.</source>
        <context-group name="ctx">
          <context context-type="sourcefile">/rhn/kickstart/KickstartClone.do</context>
        </context-group>
      </trans-unit>
      <trans-unit id="kickstart.session_cancel.success">
        <source>Autoinstallation canceled.</source>
        <context-group name="ctx">
          <context context-type="sourcefile">/rhn/kickstart/KickstartClone.do</context>
        </context-group>
      </trans-unit>
      <trans-unit id="kickstart.session.user_canceled">
        <source>Autoinstallation canceled by user: {0}</source>
        <context-group name="ctx">
          <context context-type="sourcefile">/rhn/kickstart/KickstartSessionCancel.do</context>
        </context-group>
      </trans-unit>
<<<<<<< HEAD
      <trans-unit id="kickstart.schedule.requires.older.gpgkey">
        <source>System {0} is scheduled to be autoinstalled to an older version of @@ENTERPRISE_LINUX_NAME@@, it will require the GPG key for the older release.  &lt;br/&gt; Please install this key, example: &lt;strong&gt; rpm --import  /etc/pki/rpm-gpg/RPM-GPG-KEY-SLES-former &lt;/strong&gt; </source>
        <context-group name="ctx">
          <context context-type="sourcefile">/rhn/kickstart/ScheduleKickstart.do</context>
        </context-group>
      </trans-unit>
=======
>>>>>>> 23fccd7b
      <trans-unit id="kickstart.schedule.success">
        <source>System autoinstallation scheduled for {0}</source>
        <context-group name="ctx">
          <context context-type="sourcefile">/rhn/kickstart/ScheduleKickstart.do</context>
        </context-group>
      </trans-unit>
      <trans-unit id="kickstart.schedule.cobblercreate">
        <source>System record created for {0} in Cobbler.  This will allow you to autoinstall this system using the {1} profile from {0}'s terminal with the usage of the 'koan' command.</source>
        <context-group name="ctx">
          <context context-type="sourcefile">/rhn/kickstart/ScheduleKickstart.do</context>
        </context-group>
      </trans-unit>
      <trans-unit id="kickstart.cobbler.schedule.success">
        <source>System Autoinstallation scheduled for {0}. Please check the system console for status information.</source>
        <context-group name="ctx">
          <context context-type="sourcefile">/rhn/kickstart/ScheduleKickstart.do</context>
        </context-group>
      </trans-unit>
      <trans-unit id="kickstart.schedule.noprofiles">
        <source>No profiles found that are compatible with this System.  Either you haven't created any Autoinstallation Profiles or this system does not have a Base Channel.</source>
        <context-group name="ctx">
          <context context-type="sourcefile">/rhn/kickstart/ScheduleKickstart.do</context>
        </context-group>
      </trans-unit>
      <trans-unit id="kickstart.schedule.nobasechannel">
        <source>System &lt;strong&gt; {0} &lt;/strong&gt; cannot be autoinstalled because it does not have a base channel.</source>
        <context-group name="ctx">
          <context context-type="sourcefile">/rhn/kickstart/ScheduleKickstart.do</context>
        </context-group>
      </trans-unit>
      <trans-unit id="kickstart.schedule.nosuchdevice">
        <source>System &lt;strong&gt; {0} &lt;/strong&gt; cannot be autoinstalled because it does not have a &lt;strong&gt; {1} &lt;/strong&gt; network device.</source>
        <context-group name="ctx">
          <context context-type="sourcefile">/rhn/kickstart/ScheduleKickstart.do</context>
        </context-group>
      </trans-unit>
      <trans-unit id="kickstart.schedule.nopackage">
        <source>Could not find the needed @@PRODUCT_NAME@@ provisioning packages given this system's current base channel and desired target channel: {0}</source>
        <context-group name="ctx">
          <context context-type="sourcefile">/rhn/kickstart/ScheduleKickstart.do</context>
        </context-group>
      </trans-unit>
      <trans-unit id="kickstart.schedule.cantsubscribe">
        <source>You have no remaining subscriptions to the @@PRODUCT_NAME@@ provisioning channel for this system's current base channel.</source>
        <context-group name="ctx">
          <context context-type="sourcefile">/rhn/kickstart/ScheduleKickstart.do</context>
        </context-group>
      </trans-unit>
      <trans-unit id="kickstart.schedule.cantsubscribe.channel">
        <source>You have no remaining subscriptions to the channel {0} for this system's current base channel.</source>
        <context-group name="ctx">
          <context context-type="sourcefile">/rhn/kickstart/ScheduleKickstart.do</context>
        </context-group>
      </trans-unit>
      <trans-unit id="kickstart.schedule.noup2date">
        <source>An autoinstallation was not scheduled for &lt;strong&gt;&lt;a href=&quot;/rhn/systems/details/Overview.do?sid={0}&quot;&gt;{1}&lt;/a&gt;&lt;/strong&gt; because the package profile did not contain the 'up2date' package. An update of that system's package profile may be required.</source>
        <context-group name="ctx">
          <context context-type="sourcefile">/rhn/kickstart/ScheduleKickstart.do</context>
        </context-group>
      </trans-unit>
      <trans-unit id="kickstart.session.newsession">
        <source>A new autoinstall session was initiated for this system.</source>
        <context-group name="ctx">
          <context context-type="sourcefile">/rhn/kickstart/ScheduleKickstart.do</context>
        </context-group>
      </trans-unit>
      <trans-unit id="kickstart.session.newtokennote">
        <source>Autoinstallation re-activation key for {0}.</source>
        <context-group name="ctx">
          <context context-type="sourcefile">/rhn/kickstart/ScheduleKickstart.do</context>
        </context-group>
      </trans-unit>
      <trans-unit id="kickstart.profile.default_session">
        <source>Default session activation key for profile {0}.</source>
        <context-group name="ctx">
          <context context-type="sourcefile">/rhn/kickstart/CreateProfileWizard.do</context>
        </context-group>
      </trans-unit>
      <trans-unit id="kickstart.session.newprofile">
        <source>Profile for autoinstall session {0}.</source>
        <context-group name="ctx">
          <context context-type="sourcefile">/rhn/kickstart/ScheduleKickstart.do</context>
        </context-group>
      </trans-unit>
      <trans-unit id="kickstart.schedule.noup2dateinchannel">
        <source>We require version {0} or greater of up2date in order to kickstart a system.  This system has {1} installed but we could not find a version of up2date in this system's channels to upgrade it to the required version or above.</source>
        <context-group name="ctx">
          <context context-type="sourcefile">/rhn/kickstart/ScheduleKickstart.do</context>
        </context-group>
      </trans-unit>
      <trans-unit id="kickstart.state.guesttimedout">
        <source>&lt;p&gt;The guest system has not communicated with @@PRODUCT_NAME@@ in the past {0} minutes. The install process might be progressing slowly due to hardware constraints, or it might be frozen.&lt;/p&gt; &lt;p&gt;You may wish to troubleshoot this issue by running &lt;em&gt;virsh console &lt;strong&gt;guestname&lt;/strong&gt;&lt;/em&gt; on the host system. This command will allow you to connect to the text console of the guest as it is installing, which may provide additional information about this guest system's installation status.&lt;/p&gt;</source>
        <context-group name="ctx">
          <context context-type="sourcefile">rhn/systems/details/kickstart/SessionStatus.do</context>
        </context-group>
      </trans-unit>
      <trans-unit id="tree.edit.success">
        <source>Autoinstallable Distribution Updated</source>
        <context-group name="ctx">
          <context context-type="sourcefile">/rhn/kickstart/TreeEdit.do</context>
        </context-group>
      </trans-unit>
      <trans-unit id="tree.create.success">
        <source>Autoinstallable Distribution Created</source>
        <context-group name="ctx">
          <context context-type="sourcefile">/rhn/kickstart/TreeEdit.do</context>
        </context-group>
      </trans-unit>
      <trans-unit id="kickstart.tree.invalidlabel">
        <source>The label is not formatted properly.  The label should contain only letters, numbers, hyphens, periods, and underscores.  It must also be at least 4 characters long</source>
        <context-group name="ctx">
          <context context-type="sourcefile">/rhn/kickstart/TreeEdit.do</context>
        </context-group>
      </trans-unit>
      <trans-unit id="kickstart.tree.invalidkernel">
        <source>The kernel could not be found at the specified location: {0}</source>
        <context-group name="ctx">
          <context context-type="sourcefile">/rhn/kickstart/TreeEdit.do</context>
        </context-group>
      </trans-unit>
      <trans-unit id="kickstart.tree.invalidinitrd">
        <source>The initrd could not be found at the specified location: {0}</source>
        <context-group name="ctx">
          <context context-type="sourcefile">/rhn/kickstart/TreeEdit.do</context>
        </context-group>
      </trans-unit>
      <trans-unit id="kickstart.tree.inuse">
        <source>The Autoinstallable Distribution you have chosen to delete is in use.  Please delete or change the Distribution for Autoinstallation Profiles using this Distribution.</source>
        <context-group name="ctx">
          <context context-type="sourcefile">/rhn/kickstart/TreeDelete.do</context>
        </context-group>
      </trans-unit>
      <trans-unit id="basepath">
        <source>External Location</source>
        <context-group name="ctx">
          <context context-type="sourcefile">/rhn/kickstart/TreeEdit.do</context>
        </context-group>
      </trans-unit>
      <trans-unit id="kickstart.edit.software.notrees.jsp">
        <source>No trees were found for the selected channel</source>
        <context-group name="ctx">
          <context context-type="sourcefile">/rhn/kickstart/TreeEdit.do</context>
        </context-group>
      </trans-unit>
      <trans-unit id="kickstart.edit.software.nofiles.jsp">
        <source>No files found for selected kickstart tree</source>
        <context-group name="ctx">
          <context context-type="sourcefile">/rhn/kickstart/KickstartSoftwareEdit.do</context>
        </context-group>
      </trans-unit>
      <trans-unit id="kickstart.schedule.already.scheduled.jsp">
        <source>System {0} has a pending autoinstallation scheduled.</source>
        <context-group name="ctx">
          <context context-type="sourcefile">/rhn/systems/details/kickstart/ScheduleWizard.do</context>
        </context-group>
      </trans-unit>
      <trans-unit id="kickstart.bond.not.defined.jsp">
        <source>If you want to create a bonded network after installation you must specefy a bond name and at least one slave interface.</source>
        <context-group name="ctx">
          <context context-type="sourcefile">/rhn/systems/details/kickstart/ScheduleWizard.do</context>
        </context-group>
      </trans-unit>
      <trans-unit id="kickstart.bond.bad.ip.address.jsp">
        <source>The IP address specified for the bonded network interface is not valid.</source>
        <context-group name="ctx">
          <context context-type="sourcefile">/rhn/systems/details/kickstart/ScheduleWizard.do</context>
        </context-group>
      </trans-unit>
      <trans-unit id="kickstart.bond.bad.netmask.jsp">
        <source>The netmask specified for the bonded network interface is not valid.</source>
        <context-group name="ctx">
          <context context-type="sourcefile">/rhn/systems/details/kickstart/ScheduleWizard.do</context>
        </context-group>
      </trans-unit>
      <trans-unit id="kickstart.bond.bad.gateway.jsp">
        <source>The gateway specified for the bonded network interface is not valid.</source>
        <context-group name="ctx">
          <context context-type="sourcefile">/rhn/systems/details/kickstart/ScheduleWizard.do</context>
        </context-group>
      </trans-unit>
      <!-- Activation Keys -->
      <group>
        <context-group name="ctx">
          <context context-type="sourcefile">Activation Key Pages</context>
        </context-group>
        <trans-unit id="activation-key.java.invalid_chars">
          <source>Activation key label &lt;strong&gt;{0}&lt;/strong&gt; has one or more of the following invalid characters &lt;strong&gt;{1}&lt;/strong&gt;. Please remove these characters from the label.</source>
        </trans-unit>
        <trans-unit id="activation-key.java.exists">
          <source>An activation key with label '{0}' is already taken. Please choose a different label.</source>
        </trans-unit>
        <trans-unit id="activation-key.java.created">
          <source>Activation key &lt;strong&gt;{0}&lt;/strong&gt; has been created.</source>
        </trans-unit>
        <trans-unit id="activation-key.java.deleted">
          <source>Activation key &lt;strong&gt;{0}&lt;/strong&gt; has been deleted.</source>
        </trans-unit>
        <trans-unit id="activation-key.java.modified">
          <source>Activation key &lt;strong&gt;{0}&lt;/strong&gt; has been modified.</source>
        </trans-unit>
        <trans-unit id="activation-key.java.org_prefixed">
          <source>Please note that &lt;strong&gt;{0}&lt;/strong&gt; has been modified to &lt;strong&gt;{1}&lt;/strong&gt;.</source>
        </trans-unit>
        <trans-unit id="system.sdc.missing.config_deploy1">
          <source>This system does not yet have configuration deployment capability. Configuration deployment requires that particular software is installed and enabled on your system.</source>
        </trans-unit>
        <trans-unit id="system.sdc.missing.config_deploy2">
          <source>You may ensure that configuration deployment capability will be enabled on this system by selecting this system in the  &lt;a href={0}&gt;{1}&lt;/a&gt; screen and then clicking "{2}"</source>
        </trans-unit>
        <trans-unit id="system.sdc.addtossm">
          <source>System added to the System Set Manager.</source>
        </trans-unit>
        <trans-unit id="system.sdc.removefromssm">
          <source>System removed from the System Set Manager.</source>
        </trans-unit>
        <trans-unit id="usageLimit">
          <source>Usage Limit</source>
        </trans-unit>
        <trans-unit id="key">
          <source>Key</source>
        </trans-unit>
      </group>
      <trans-unit id="file_size.b">
        <source>{0} B</source>
        <context-group name="ctx">
          <context context-type="sourcefile">/rhn/configuration/Quota.do</context>
          <context context-type="paramnotes">40 B</context>
        </context-group>
      </trans-unit>
      <trans-unit id="file_size.kb">
        <source>{0} KB</source>
        <context-group name="ctx">
          <context context-type="sourcefile">/rhn/configuration/Quota.do</context>
          <context context-type="paramnotes">40 KB</context>
        </context-group>
      </trans-unit>
      <trans-unit id="file_size.mb">
        <source>{0} MB</source>
        <context-group name="ctx">
          <context context-type="sourcefile">/rhn/configuration/Quota.do</context>
          <context context-type="paramnotes">40 MB</context>
        </context-group>
      </trans-unit>
      <trans-unit id="error.config-cannot-change-type">
        <source>Error creating configuration file revision: ({0}) is a '{1}', but you are attempting to change it to a '{2}'. If you want to change its file type, you'll need to delete ({0}) and re-add it as a '{2}' rather than a '{1}'.</source>
        <context-group name="ctx">
          <context context-type="sourcefile">/rhn/configuration/file/ManageConfigRevision.do</context>
        </context-group>
      </trans-unit>
      <trans-unit id="error.config-not-specified">
        <source>Error creating Configuration File Revision:  Upload file not found.</source>
        <context-group name="ctx">
          <context context-type="sourcefile">/rhn/configuration/file/ManageConfigRevision.do</context>
        </context-group>
      </trans-unit>
      <trans-unit id="error.config-empty">
        <source>Error creating Configuration File Revision:  File {0} is empty.</source>
        <context-group name="ctx">
          <context context-type="sourcefile">/rhn/configuration/file/ManageConfigRevision.do</context>
          <context context-type="paramnotes">Error creating Configuration File Revision:  File /etc/testfile.txt not found.</context>
        </context-group>
      </trans-unit>
      <trans-unit id="error.configtoolarge">
        <source>Error creating Configuration File Revision:  File too large.  The maximum file size is {0}</source>
        <context-group name="ctx">
          <context context-type="sourcefile">/rhn/configuration/file/ManageConfigRevision.do</context>
          <context context-type="paramnotes">Error creating Configuration File Revision:  File too large.  The maximum file size is 128 KB</context>
        </context-group>
      </trans-unit>
      <trans-unit id="config_revisions.failure">
        <source>{0} revision deletions failed.</source>
        <context-group name="ctx">
          <context context-type="sourcefile">/rhn/configuration/file/ManageConfigRevision.do</context>
          <context context-type="paramnotes">7 revision deletions failed.</context>
        </context-group>
      </trans-unit>
      <trans-unit id="config_revisions.success">
        <source>{0} revisions were deleted successfully.</source>
        <context-group name="ctx">
          <context context-type="sourcefile">/rhn/configuration/file/ManageConfigRevision.do</context>
          <context context-type="paramnotes">7 revisions were deleted successfully.</context>
        </context-group>
      </trans-unit>
      <trans-unit id="config_subscribed_systems.unsubscribeSystems.success">
        <source>Successfully unsubscribed {0} system(s).</source>
        <context-group name="ctx">
          <context context-type="sourcefile">/rhn/configuration/file/CopyFilesCentral.do</context>
          <context context-type="paramnotes">Successfully copied file to 7 channels.</context>
        </context-group>
      </trans-unit>
      <trans-unit id="config_target_systems.subscribeSystems.success">
        <source>Successfully subscribed {0} system(s).</source>
        <context-group name="ctx">
          <context context-type="sourcefile">/rhn/configuration/file/CopyFilesCentral.do</context>
          <context context-type="paramnotes">Successfully copied file to 7 channels.</context>
        </context-group>
      </trans-unit>
      <trans-unit id="config_channel_name.local">
        <source>local override for {0}</source>
        <context-group name="ctx">
          <context context-type="sourcefile">/rhn/configuration/Quota.do</context>
          <context context-type="paramnotes">local override for devserv.tootles.com</context>
        </context-group>
      </trans-unit>
      <trans-unit id="config_channel_name.sandbox">
        <source>sandbox for {0}</source>
        <context-group name="ctx">
          <context context-type="sourcefile">/rhn/configuration/Quota.do</context>
          <context context-type="paramnotes">sandbox for devserv.tootles.com</context>
        </context-group>
      </trans-unit>
      <trans-unit id="config_channel.local_override">
        <source>Locally-Managed</source>
        <context-group name="ctx">
          <context context-type="sourcefile">/rhn/configuration/file/CompareCopy.do</context>
        </context-group>
      </trans-unit>
      <trans-unit id="config_channel.normal">
        <source>Centrally-Managed</source>
        <context-group name="ctx">
          <context context-type="sourcefile">/rhn/configuration/file/CompareCopy.do</context>
        </context-group>
      </trans-unit>
      <trans-unit id="config_channel.server_import">
        <source>Sandbox</source>
        <context-group name="ctx">
          <context context-type="sourcefile">/rhn/configuration/file/CompareCopy.do</context>
        </context-group>
      </trans-unit>
      <trans-unit id="schedulediff.ssm.success">
        <source>Configuration Comparison Action scheduled successfully for &lt;strong&gt;1 system&lt;/strong&gt;.</source>
        <context-group name="ctx">
          <context context-type="sourcefile">/rhn/systems/ssm/config/Diff.do</context>
        </context-group>
      </trans-unit>
      <trans-unit id="schedulediff.ssm.successes">
        <source>Configuration Comparison Action scheduled successfully for &lt;strong&gt;{0} systems&lt;/strong&gt;.</source>
        <context-group name="ctx">
          <context context-type="sourcefile">/rhn/systems/ssm/config/Diff.do</context>
          <context context-type="paramnotes">Configuration Comparison Action scheduled successfully for {0} systems.</context>
        </context-group>
      </trans-unit>
      <trans-unit id="schedulediff.ssm.failure">
        <source>Failed to schedule Configuration Comparison Action</source>
        <context-group name="ctx">
          <context context-type="sourcefile">/rhn/systems/ssm/config/Diff.do</context>
        </context-group>
      </trans-unit>
      <trans-unit id="unsubscribe.ssm.success">
        <source>&lt;strong&gt;1 system&lt;/strong&gt; successfully unsubscribed from configuration channels.</source>
        <context-group name="ctx">
          <context context-type="sourcefile">/rhn/systems/ssm/config/Unsubscribe.do</context>
        </context-group>
      </trans-unit>
      <trans-unit id="unsubscribe.ssm.successes">
        <source>&lt;strong&gt;{0} systems&lt;/strong&gt; successfully unsubscribed from configuration channels.</source>
        <context-group name="ctx">
          <context context-type="sourcefile">/rhn/systems/ssm/config/Unsubscribe.do</context>
          <context context-type="paramnotes">3 systems successfully unsubscribed from configuration channels.</context>
        </context-group>
      </trans-unit>
      <!-- config-channel form bean I18N -->
      <trans-unit id="cofName">
        <source>Configuration channel name</source>
        <context-group name="ctx">
          <context context-type="sourcefile">/rhn/configuration/channel/ChannelOverview.do</context>
        </context-group>
      </trans-unit>
      <trans-unit id="cofLabel">
        <source>Configuration channel label</source>
        <context-group name="ctx">
          <context context-type="sourcefile">/rhn/configuration/channel/ChannelOverview.do</context>
        </context-group>
      </trans-unit>
      <trans-unit id="cofDescription">
        <source>Configuration channel description</source>
        <context-group name="ctx">
          <context context-type="sourcefile">/rhn/configuration/channel/ChannelOverview.do</context>
        </context-group>
      </trans-unit>
      <!-- config-file form-bean I18N -->
      <trans-unit id="cffUid">
        <source>User name or id</source>
        <context-group name="ctx">
          <context context-type="sourcefile">/rhn/configuration/file/FileDetails.do</context>
        </context-group>
      </trans-unit>
      <trans-unit id="cffGid">
        <source>Group name or id</source>
        <context-group name="ctx">
          <context context-type="sourcefile">/rhn/configuration/file/FileDetails.do</context>
        </context-group>
      </trans-unit>
      <trans-unit id="cffPermissions">
        <source>File permissions setting</source>
        <context-group name="ctx">
          <context context-type="sourcefile">/rhn/configuration/file/FileDetails.do</context>
        </context-group>
      </trans-unit>
      <trans-unit id="cffSELinuxCtx">
        <source>SELinux context</source>
        <context-group name="ctx">
          <context context-type="sourcefile">/rhn/configuration/file/FileDetails.do</context>
        </context-group>
      </trans-unit>
      <trans-unit id="cffMacroStart">
        <source>Macro start tag</source>
        <context-group name="ctx">
          <context context-type="sourcefile">/rhn/configuration/file/FileDetails.do</context>
        </context-group>
      </trans-unit>
      <trans-unit id="cffMacroEnd">
        <source>Macro end tag</source>
        <context-group name="ctx">
          <context context-type="sourcefile">/rhn/configuration/file/FileDetails.do</context>
        </context-group>
      </trans-unit>
      <!-- FileDetail errors -->
      <trans-unit id="configmanager.filedetails.path.empty">
        <source>No file path specified</source>
        <context-group name="ctx">
          <context context-type="sourcefile">/rhn/configuration/file/FileDetails.do</context>
        </context-group>
      </trans-unit>
      <trans-unit id="configmanager.filedetails.path.no-starting-slash">
        <source>{0}: Configuration file path names must start with a '/'</source>
        <context-group name="ctx">
          <context context-type="sourcefile">/rhn/configuration/file/FileDetails.do</context>
          <context context-type="paramnotes">etc/tomcat5: Configuration file path names must start with a '/'</context>
        </context-group>
      </trans-unit>
      <trans-unit id="configmanager.filedetails.path.has-ending-slash">
        <source>{0}: Configuration file path names may not end with a '/'</source>
        <context-group name="ctx">
          <context context-type="sourcefile">/rhn/configuration/file/FileDetails.do</context>
          <context context-type="paramnotes">/etc/tomcat5/: Configuration file path names may not end with a '/'</context>
        </context-group>
      </trans-unit>
      <trans-unit id="configmanager.filedetails.path.has-relative-dirs">
        <source>{0}: Configuration file path names must be absolute paths - '..' is not allowed</source>
        <context-group name="ctx">
          <context context-type="sourcefile">/rhn/configuration/file/FileDetails.do</context>
          <context context-type="paramnotes">/etc/../etc/tomcat5: Configuration file path names must be absolute paths - '..' is not allowed</context>
        </context-group>
      </trans-unit>
      <trans-unit id="configmanager.filedetails.content.no-macro-name">
        <source>Cannot find a macro function name - make sure the file isn't a binary file! '{0}'</source>
        <context-group name="ctx">
          <context context-type="sourcefile">/rhn/configuration/file/FileDetails.do</context>
          <context context-type="paramnotes">Cannot find a macro function name  - make sure the file isn't a binary file!\n'() = default-value'</context>
        </context-group>
      </trans-unit>
      <trans-unit id="configmanager.filedetails.content.bad-macro-name">
        <source>Invalid macro function name {0}</source>
        <context-group name="ctx">
          <context context-type="sourcefile">/rhn/configuration/file/FileDetails.do</context>
          <context context-type="paramnotes">Invalid macro function name foo.bar.blech</context>
        </context-group>
      </trans-unit>
      <trans-unit id="configmanager.filedetails.content.bad-arg-content">
        <source>Invalid arguments '{1}' to macro function '{0}'</source>
        <context-group name="ctx">
          <context context-type="sourcefile">/rhn/configuration/file/FileDetails.do</context>
          <context context-type="paramnotes">Invalid arguments '{]*' to macro function 'rhn.system.net_interface.ip_address'</context>
        </context-group>
      </trans-unit>
      <trans-unit id="configmanager.filedetails.content.bad-macro">
        <source>Invalid macro - make sure the file isn't a binary file! '{0}'</source>
        <context-group name="ctx">
          <context context-type="sourcefile">/rhn/configuration/file/FileDetails.do</context>
          <context context-type="paramnotes">Invalid macro - make sure the file isn't a binary file!\n'kjhafkjgy((7623=' </context>
        </context-group>
      </trans-unit>
      <trans-unit id="configdiff.schedule.success">
        <source>&lt;a href="{0}"&gt;Configuration file compare action&lt;/a&gt; scheduled successfully for {1} systems.</source>
        <context-group name="ctx">
          <context context-type="sourcefile">/rhn/configuration/file/CompareDeployed.do</context>
          <context context-type="paramnotes">Configuration file compare action scheduled successfully for 8 systems.</context>
        </context-group>
      </trans-unit>
      <trans-unit id="configdiff.schedule.success.singular">
        <source>&lt;a href="{0}"&gt;Configuration file compare action&lt;/a&gt; scheduled successfully for {1} system.</source>
        <context-group name="ctx">
          <context context-type="sourcefile">/rhn/configuration/file/CompareDeployed.do</context>
          <context context-type="paramnotes">Configuration file compare action scheduled successfully for 1 system.</context>
        </context-group>
      </trans-unit>
      <trans-unit id="configdiff.schedule.error">
        <source>Failed to schedule configuration file compare action</source>
        <context-group name="ctx">
          <context context-type="sourcefile">/rhn/configuration/file/CompareDeployed.do</context>
        </context-group>
      </trans-unit>
      <trans-unit id="channel">
        <source>Channel</source>
        <context-group name="ctx">
          <context context-type="sourcefile">/rhn/errata/manage/CloneErrata.do</context>
        </context-group>
      </trans-unit>
      <trans-unit id="cloneerrata.anychannel">
        <source>Any managed channel</source>
        <context-group name="ctx">
          <context context-type="sourcefile">/rhn/errata/manage/CloneErrata.do</context>
        </context-group>
      </trans-unit>
      <trans-unit id="traceback_mail">
        <source>Email address</source>
        <context-group name="ctx">
          <context context-type="sourcefile">/rhn/errata/manage/CloneErrata.do</context>
        </context-group>
      </trans-unit>
      <trans-unit id="server|jabber_server">
        <source>Hostname</source>
        <context-group name="ctx">
          <context context-type="sourcefile">/rhn/errata/manage/CloneErrata.do</context>
        </context-group>
      </trans-unit>
      <!-- SDC Overview Page -->
      <trans-unit id="sdc.details.overview.notifications.disabled">
        <source>E-mail notifications disabled globally</source>
        <context-group name="ctx">
          <context context-type="sourcefile">/rhn/systems/details/Overview.do</context>
          <context context-type="sourcefile">/rhn/systems/details/Edit.do</context>
        </context-group>
      </trans-unit>
      <trans-unit id="sdc.details.overview.lock.reason">
        <source>Manually locked</source>
        <context-group name="ctx">
          <context context-type="sourcefile">/rhn/systems/details/Overview.do</context>
        </context-group>
      </trans-unit>
      <trans-unit id="sdc.details.overview.locked.alert">
        <source>&lt;strong&gt;{0}&lt;/strong&gt; has been locked</source>
        <context-group name="ctx">
          <context context-type="sourcefile">/rhn/systems/details/Overview.do</context>
          <context context-type="paramnotes">{0} - name of a system ex: highwind</context>
        </context-group>
      </trans-unit>
      <trans-unit id="sdc.details.overview.unlocked.alert">
        <source>&lt;strong&gt;{0}&lt;/strong&gt; has been unlocked</source>
        <context-group name="ctx">
          <context context-type="sourcefile">/rhn/systems/details/Overview.do</context>
          <context context-type="paramnotes">{0} - name of a system ex: highwind</context>
        </context-group>
      </trans-unit>
      <trans-unit id="sdc.details.overview.osa.status.pinged">
        <source>&lt;strong&gt;{0}&lt;/strong&gt; has been pinged. OSA Status will be updated within the next minute.</source>
        <context-group name="ctx">
          <context context-type="sourcefile">/rhn/systems/details/Overview.do</context>
          <context context-type="paramnotes">{0} - name of a system ex: highwind</context>
        </context-group>
      </trans-unit>
      <trans-unit id="sdc.details.overview.applet.scheduled">
        <source>RHN Applet @@PRODUCT_NAME@@ activation &lt;a href="{0}"&gt;scheduled&lt;/a&gt;</source>
        <context-group name="ctx">
          <context context-type="sourcefile">/rhn/systems/details/Overview.do</context>
          <context context-type="paramnotes">{0} - name of a system ex: highwind</context>
        </context-group>
      </trans-unit>
      <trans-unit id="sdc.details.edit.none">
        <source>None</source>
        <context-group name="ctx">
          <context context-type="sourcefile">/rhn/systems/details/Edit.do</context>
        </context-group>
      </trans-unit>
      <trans-unit id="sdc.details.edit.unentitle">
        <source>Unentitle System</source>
        <context-group name="ctx">
          <context context-type="sourcefile">/rhn/systems/details/Edit.do</context>
        </context-group>
      </trans-unit>
      <trans-unit id="sdc.details.edit.propertieschanged">
        <source>System properties changed for &lt;strong&gt;{0}&lt;/strong&gt;.</source>
        <context-group name="ctx">
          <context context-type="sourcefile">/rhn/systems/details/Edit.do</context>
          <context context-type="paramnotes">{0} - name of a system ex: highwind</context>
        </context-group>
      </trans-unit>
      <trans-unit id="sdc.details.edit.propertieschangedupdate">
        <source>System properties changed for &lt;strong&gt;{0}&lt;/strong&gt;. &lt;br/&gt; &lt;strong&gt;{0}&lt;/strong&gt; will be &lt;strong&gt;fully updated&lt;/strong&gt; in accordance with Auto Patch Update preference.</source>
        <context-group name="ctx">
          <context context-type="sourcefile">/rhn/systems/details/Edit.do</context>
          <context context-type="paramnotes">{0} - name of a system ex: highwind</context>
        </context-group>
      </trans-unit>
      <group>
        <context-group name="sdc_action_deploy_counts">
          <context context-type="sourcefile">/rhn/systems/details/configuration/Overview.do</context>
        </context-group>
        <trans-unit id="sdc.config.deploy.noaction">
          <source>No deploy action completed.</source>
        </trans-unit>
        <trans-unit id="sdc.config.deploy.failure">
          <source>All file and/or directory ({0}) deployments failed. [&lt;a href="{1}"&gt;View Details&lt;/a&gt;]</source>
        </trans-unit>
        <trans-unit id="sdc.config.deploy.success">
          <source>All files and/or directories ({0}) were successfully deployed. [&lt;a href="{1}"&gt;View Details&lt;/a&gt;]</source>
        </trans-unit>
      </group>
      <group>
        <context-group name="sdc_action_diff_counts">
          <context context-type="sourcefile">/rhn/systems/details/configuration/Overview.do</context>
        </context-group>
        <trans-unit id="sdc.config.diff.noaction">
          <source>No system comparisons completed.</source>
        </trans-unit>
        <trans-unit id="sdc.config.diff.files_0_dirs_0_symlinks_0">
          <source>No files, directories or symlinks were selected for comparison. [&lt;a href="{6}"&gt;View Details&lt;/a&gt;]</source>
        </trans-unit>
        <trans-unit id="sdc.config.diff.files_0_dirs_0_symlinks_1">
          <source>{4} of 1 symlink on the system was successfully compared with @@PRODUCT_NAME@@-Managed files. [&lt;a href="{6}"&gt;View Details&lt;/a&gt;]</source>
        </trans-unit>
        <trans-unit id="sdc.config.diff.files_0_dirs_0_symlinks_2">
          <source>{4} of {5} symlinks on the system were successfully compared with @@PRODUCT_NAME@@-Managed files. [&lt;a href="{6}"&gt;View Details&lt;/a&gt;]</source>
        </trans-unit>
        <trans-unit id="sdc.config.diff.files_0_dirs_1_symlinks_0">
          <source>{2} of 1 directory on the system was successfully compared with @@PRODUCT_NAME@@-Managed files. [&lt;a href="{6}"&gt;View Details&lt;/a&gt;]</source>
        </trans-unit>
        <trans-unit id="sdc.config.diff.files_0_dirs_1_symlinks_1">
          <source>{2} of 1 directory and {4} of 1 symlink on the system were successfully compared with @@PRODUCT_NAME@@-Managed files. [&lt;a href="{6}"&gt;View Details&lt;/a&gt;]</source>
        </trans-unit>
        <trans-unit id="sdc.config.diff.files_0_dirs_1_symlinks_2">
          <source>{2} of 1 directory and {4} of {5} symlinks on the system were successfully compared with @@PRODUCT_NAME@@-Managed files. [&lt;a href="{6}"&gt;View Details&lt;/a&gt;]</source>
        </trans-unit>
        <trans-unit id="sdc.config.diff.files_0_dirs_2_symlinks_0">
          <source>{2} of {3} directories on the system were successfully compared with @@PRODUCT_NAME@@-Managed files. [&lt;a href="{6}"&gt;View Details&lt;/a&gt;]</source>
        </trans-unit>
        <trans-unit id="sdc.config.diff.files_0_dirs_2_symlinks_1">
          <source>{2} of {3} directories and {4} of 1 symlink on the system were successfully compared with @@PRODUCT_NAME@@-Managed files. [&lt;a href="{6}"&gt;View Details&lt;/a&gt;]</source>
        </trans-unit>
        <trans-unit id="sdc.config.diff.files_0_dirs_2_symlinks_2">
          <source>{2} of {3} directories and {4} of {5} symlinks on the system were successfully compared with @@PRODUCT_NAME@@-Managed files. [&lt;a href="{6}"&gt;View Details&lt;/a&gt;]</source>
        </trans-unit>
        <trans-unit id="sdc.config.diff.files_1_dirs_0_symlinks_0">
          <source>{0} of 1 file on the system was successfully compared with @@PRODUCT_NAME@@-Managed files. [&lt;a href="{6}"&gt;View Details&lt;/a&gt;]</source>
        </trans-unit>
        <trans-unit id="sdc.config.diff.files_1_dirs_0_symlinks_1">
          <source>{0} of 1 file and {4} of 1 symlink on the system were successfully compared with @@PRODUCT_NAME@@-Managed files. [&lt;a href="{6}"&gt;View Details&lt;/a&gt;]</source>
        </trans-unit>
        <trans-unit id="sdc.config.diff.files_1_dirs_0_symlinks_2">
          <source>{0} of 1 file and {4} of {5} symlinks on the system were successfully compared with @@PRODUCT_NAME@@-Managed files. [&lt;a href="{6}"&gt;View Details&lt;/a&gt;]</source>
        </trans-unit>
        <trans-unit id="sdc.config.diff.files_1_dirs_1_symlinks_0">
          <source>{0} of 1 file and {2} of 1 directory on the system were successfully compared with @@PRODUCT_NAME@@-Managed files. [&lt;a href="{6}"&gt;View Details&lt;/a&gt;]</source>
        </trans-unit>
        <trans-unit id="sdc.config.diff.files_1_dirs_1_symlinks_1">
          <source>{0} of 1 file and {2} of 1 directory and {4} of 1 symlink on the system were successfully compared with @@PRODUCT_NAME@@-Managed files. [&lt;a href="{6}"&gt;View Details&lt;/a&gt;]</source>
        </trans-unit>
        <trans-unit id="sdc.config.diff.files_1_dirs_1_symlinks_2">
          <source>{0} of 1 file and {2} of 1 directory and {4} of {5} symlinks on the system were successfully compared with @@PRODUCT_NAME@@-Managed files. [&lt;a href="{6}"&gt;View Details&lt;/a&gt;]</source>
        </trans-unit>
        <trans-unit id="sdc.config.diff.files_1_dirs_2_symlinks_0">
          <source>{0} of 1 file and {2} of {3} directories on the system were successfully compared with @@PRODUCT_NAME@@-Managed files. [&lt;a href="{6}"&gt;View Details&lt;/a&gt;]</source>
        </trans-unit>
        <trans-unit id="sdc.config.diff.files_1_dirs_2_symlinks_1">
          <source>{0} of 1 file and {2} of {3} directories and {4} of 1 symlink on the system were successfully compared with @@PRODUCT_NAME@@-Managed files. [&lt;a href="{6}"&gt;View Details&lt;/a&gt;]</source>
        </trans-unit>
        <trans-unit id="sdc.config.diff.files_1_dirs_2_symlinks_2">
          <source>{0} of 1 file and {2} of {3} directories and {4} of {5} symlinks on the system were successfully compared with @@PRODUCT_NAME@@-Managed files. [&lt;a href="{6}"&gt;View Details&lt;/a&gt;]</source>
        </trans-unit>
        <trans-unit id="sdc.config.diff.files_2_dirs_0_symlinks_0">
          <source>{0} of {1} files on the system were successfully compared with @@PRODUCT_NAME@@-Managed files. [&lt;a href="{6}"&gt;View Details&lt;/a&gt;]</source>
        </trans-unit>
        <trans-unit id="sdc.config.diff.files_2_dirs_0_symlinks_1">
          <source>{0} of {1} files and {4} of 1 symlink on the system were successfully compared with @@PRODUCT_NAME@@-Managed files. [&lt;a href="{6}"&gt;View Details&lt;/a&gt;]</source>
        </trans-unit>
        <trans-unit id="sdc.config.diff.files_2_dirs_0_symlinks_2">
          <source>{0} of {1} files and {4} of {5} symlinks on the system were successfully compared with @@PRODUCT_NAME@@-Managed files. [&lt;a href="{6}"&gt;View Details&lt;/a&gt;]</source>
        </trans-unit>
        <trans-unit id="sdc.config.diff.files_2_dirs_1_symlinks_0">
          <source>{0} of {1} files and {2} of 1 directory on the system were successfully compared with @@PRODUCT_NAME@@-Managed files. [&lt;a href="{6}"&gt;View Details&lt;/a&gt;]</source>
        </trans-unit>
        <trans-unit id="sdc.config.diff.files_2_dirs_1_symlinks_1">
          <source>{0} of {1} files and {2} of 1 directory and {4} of 1 symlink on the system were successfully compared with @@PRODUCT_NAME@@-Managed files. [&lt;a href="{6}"&gt;View Details&lt;/a&gt;]</source>
        </trans-unit>
        <trans-unit id="sdc.config.diff.files_2_dirs_1_symlinks_2">
          <source>{0} of {1} files and {2} of 1 directory and {4} of {5} symlinks on the system were successfully compared with @@PRODUCT_NAME@@-Managed files. [&lt;a href="{6}"&gt;View Details&lt;/a&gt;]</source>
        </trans-unit>
        <trans-unit id="sdc.config.diff.files_2_dirs_2_symlinks_0">
          <source>{0} of {1} files and {2} of {3} directories on the system were successfully compared with @@PRODUCT_NAME@@-Managed files. [&lt;a href="{6}"&gt;View Details&lt;/a&gt;]</source>
        </trans-unit>
        <trans-unit id="sdc.config.diff.files_2_dirs_2_symlinks_1">
          <source>{0} of {1} files and {2} of {3} directories and {4} of 1 symlink on the system were successfully compared with @@PRODUCT_NAME@@-Managed files. [&lt;a href="{6}"&gt;View Details&lt;/a&gt;]</source>
        </trans-unit>
        <trans-unit id="sdc.config.diff.files_2_dirs_2_symlinks_2">
          <source>{0} of {1} files and {2} of {3} directories and {4} of {5} symlinks on the system were successfully compared with @@PRODUCT_NAME@@-Managed files. [&lt;a href="{6}"&gt;View Details&lt;/a&gt;]</source>
        </trans-unit>
        <trans-unit id="sdc.config.differing.files_0">
          <source>No existing files in the existing system differed from the @@PRODUCT_NAME@@-Managed files.</source>
        </trans-unit>
        <trans-unit id="sdc.config.differing.files_1">
          <source>1 of 1 file on the system differed from the @@PRODUCT_NAME@@-Managed files</source>
        </trans-unit>
        <trans-unit id="sdc.config.differing.files_2">
          <source>{0} of {1} files on the system differed from the @@PRODUCT_NAME@@-Managed files.</source>
        </trans-unit>
      </group>
      <group>
        <context-group name="sdc_actions_time_messages">
          <context context-type="sourcefile">/rhn/systems/details/configuration/Overview.do</context>
        </context-group>
        <trans-unit id="sdc.config.time.message">
          <source>{0} by {1}</source>
        </trans-unit>
        <trans-unit id="sdc.config.time.message_url">
          <source>{0} by &lt;a href="{1}"&gt;{2}&lt;/a&gt;</source>
        </trans-unit>
      </group>
      <group>
        <context-group name="config_counts">
          <context context-type="sourcefile">Every Caller of ConfigActionHelper.makeFileCountsMessage</context>
        </context-group>
        <trans-unit id="config.files_0_dirs_0_symlinks_0_url">
          <source>No files, directories or symlinks. &lt;a href="{0}"&gt; Add&lt;/a&gt;</source>
        </trans-unit>
        <trans-unit id="config.files_0_dirs_0_symlinks_0">
          <source>No files, directories or symlinks.</source>
        </trans-unit>
        <trans-unit id="config.files_0_dirs_0_symlinks_1">
          <source>{2} symlink</source>
        </trans-unit>
        <trans-unit id="config.files_0_dirs_0_symlinks_2">
          <source>{2} symlinks</source>
        </trans-unit>
        <trans-unit id="config.files_0_dirs_1_symlinks_0">
          <source>{1} directory</source>
        </trans-unit>
        <trans-unit id="config.files_0_dirs_1_symlinks_1">
          <source>{1} directory and {2} symlink</source>
        </trans-unit>
        <trans-unit id="config.files_0_dirs_1_symlinks_2">
          <source>{1} directory and {2} symlinks</source>
        </trans-unit>
        <trans-unit id="config.files_0_dirs_2_symlinks_0">
          <source>{1} directories</source>
        </trans-unit>
        <trans-unit id="config.files_0_dirs_2_symlinks_1">
          <source>{1} directories and {2} symlink</source>
        </trans-unit>
        <trans-unit id="config.files_0_dirs_2_symlinks_2">
          <source>{1} directories and {2} symlinks</source>
        </trans-unit>
        <trans-unit id="config.files_1_dirs_0_symlinks_0">
          <source>{0} file</source>
        </trans-unit>
        <trans-unit id="config.files_1_dirs_0_symlinks_1">
          <source>{0} file and {2} symlink</source>
        </trans-unit>
        <trans-unit id="config.files_1_dirs_0_symlinks_2">
          <source>{0} file and {2} symlinks</source>
        </trans-unit>
        <trans-unit id="config.files_1_dirs_1_symlinks_0">
          <source>{0} file and {1} directory</source>
        </trans-unit>
        <trans-unit id="config.files_1_dirs_1_symlinks_1">
          <source>{0} file and {1} directory and {2} symlink</source>
        </trans-unit>
        <trans-unit id="config.files_1_dirs_1_symlinks_2">
          <source>{0} file and {1} directory and {2} symlinks</source>
        </trans-unit>
        <trans-unit id="config.files_1_dirs_2_symlinks_0">
          <source>{0} file and {1} directories</source>
        </trans-unit>
        <trans-unit id="config.files_1_dirs_2_symlinks_1">
          <source>{0} file and {1} directories and {2} symlink</source>
        </trans-unit>
        <trans-unit id="config.files_1_dirs_2_symlinks_2">
          <source>{0} file and {1} directories and {2} symlinks</source>
        </trans-unit>
        <trans-unit id="config.files_2_dirs_0_symlinks_0">
          <source>{0} files</source>
        </trans-unit>
        <trans-unit id="config.files_2_dirs_0_symlinks_1">
          <source>{0} files and {2} symlink</source>
        </trans-unit>
        <trans-unit id="config.files_2_dirs_0_symlinks_2">
          <source>{0} files and {2} symlinks</source>
        </trans-unit>
        <trans-unit id="config.files_2_dirs_1_symlinks_0">
          <source>{0} files and {1} directory</source>
        </trans-unit>
        <trans-unit id="config.files_2_dirs_1_symlinks_1">
          <source>{0} files and {1} directory and {2} symlink</source>
        </trans-unit>
        <trans-unit id="config.files_2_dirs_1_symlinks_2">
          <source>{0} files and {1} directory and {2} symlinks</source>
        </trans-unit>
        <trans-unit id="config.files_2_dirs_2_symlinks_0">
          <source>{0} files and {1} directories</source>
        </trans-unit>
        <trans-unit id="config.files_2_dirs_2_symlinks_1">
          <source>{0} files and {1} directories and {2} symlink</source>
        </trans-unit>
        <trans-unit id="config.files_2_dirs_2_symlinks_2">
          <source>{0} files and {1} directories and {2} symlinks</source>
        </trans-unit>
      </group>
      <group>
        <context-group name="config_channel_counts">
          <context context-type="sourcefile">Every Caller of ConfigActionHelper.makeChannelCountsMessage</context>
        </context-group>
        <trans-unit id="config.channels_0">
          <source>No configuration channels</source>
        </trans-unit>
        <trans-unit id="config.channels_1">
          <source>1 configuration channel</source>
        </trans-unit>
        <trans-unit id="config.channels_2">
          <source>{0} configuration channels</source>
        </trans-unit>
      </group>
      <trans-unit id="channel.unavailable">
        <source>(no access to parent channel)</source>
        <context-group name="ctx">
          <context context-type="sourcefile">/rhn/system/details/kickstart/ScheduleWizard.do</context>
        </context-group>
      </trans-unit>
      <trans-unit id="kickstart.script.toolarge">
        <source>The script must be smaller than {0} characters.</source>
        <context-group name="ctx">
          <context context-type="sourcefile">/rhn/system/details/kickstart/KickstartScriptEdit.do</context>
        </context-group>
      </trans-unit>
      <trans-unit id="oneday">
        <source>within the past day</source>
        <context-group name="ctx">
          <context context-type="sourcefile">/rhn/systems/Registered.do</context>
        </context-group>
      </trans-unit>
      <trans-unit id="oneweek">
        <source>within the past week</source>
        <context-group name="ctx">
          <context context-type="sourcefile">/rhn/systems/Registered.do</context>
        </context-group>
      </trans-unit>
      <trans-unit id="onemonth">
        <source>within the past 30 days</source>
        <context-group name="ctx">
          <context context-type="sourcefile">/rhn/systems/Registered.do</context>
        </context-group>
      </trans-unit>
      <trans-unit id="sixmonths">
        <source>within the past 180 days</source>
        <context-group name="ctx">
          <context context-type="sourcefile">/rhn/systems/Registered.do</context>
        </context-group>
      </trans-unit>
      <trans-unit id="oneyear">
        <source>with the past year</source>
        <context-group name="ctx">
          <context context-type="sourcefile">/rhn/systems/Registered.do</context>
        </context-group>
      </trans-unit>
      <trans-unit id="allregisteredsystems">
        <source>All Systems</source>
        <context-group name="ctx">
          <context context-type="sourcefile">/rhn/systems/Registered.do</context>
        </context-group>
      </trans-unit>
      <trans-unit id="systems.details.virt.guest.virt.shutdown">
        <source>Shutdown</source>
        <context-group name="ctx">
          <context context-type="sourcefile">/rhn/system/details/virtualization/VirtualGuestsConfirm.do</context>
        </context-group>
      </trans-unit>
      <trans-unit id="systems.details.virt.guest.virt.start">
        <source>Start</source>
        <context-group name="ctx">
          <context context-type="sourcefile">/rhn/system/details/virtualization/VirtualGuestsConfirm.do</context>
        </context-group>
      </trans-unit>
      <trans-unit id="systems.details.virt.guest.virt.suspend">
        <source>Suspend</source>
        <context-group name="ctx">
          <context context-type="sourcefile">/rhn/system/details/virtualization/VirtualGuestsConfirm.do</context>
        </context-group>
      </trans-unit>
      <trans-unit id="systems.details.virt.guest.virt.resume">
        <source>Resume</source>
        <context-group name="ctx">
          <context context-type="sourcefile">/rhn/system/details/virtualization/VirtualGuestsConfirm.do</context>
        </context-group>
      </trans-unit>
      <trans-unit id="systems.details.virt.guest.virt.reboot">
        <source>Restart</source>
        <context-group name="ctx">
          <context context-type="sourcefile">/rhn/system/details/virtualization/VirtualGuestsConfirm.do</context>
        </context-group>
      </trans-unit>
      <trans-unit id="systems.details.virt.guest.virt.destroy">
        <source>Destroy</source>
        <context-group name="ctx">
          <context context-type="sourcefile">/rhn/system/details/virtualization/VirtualGuestsConfirm.do</context>
        </context-group>
      </trans-unit>
      <trans-unit id="systems.details.virt.guest.virt.delete">
        <source>Delete</source>
        <context-group name="ctx">
          <context context-type="sourcefile">/rhn/system/details/virtualization/VirtualGuestsConfirm.do</context>
        </context-group>
      </trans-unit>
      <trans-unit id="systems.details.virt.guest.virt.setMemory">
        <source>Set Memory ({0} MB)</source>
        <context-group name="ctx">
          <context context-type="sourcefile">/rhn/system/details/virtualization/VirtualGuestsConfirm.do</context>
        </context-group>
      </trans-unit>
      <trans-unit id="systems.details.virt.guest.virt.setVCPUs">
        <source>Set Virtual CPUs ({0})</source>
        <context-group name="ctx">
          <context context-type="sourcefile">/rhn/system/details/virtualization/VirtualGuestsConfirm.do</context>
        </context-group>
      </trans-unit>
      <trans-unit id="systems.details.virt.guest.already.running">
        <source>This system is already running.</source>
        <context-group name="ctx">
          <context context-type="sourcefile">/rhn/system/details/virtualization/VirtualGuestsConfirm.do</context>
        </context-group>
      </trans-unit>
      <trans-unit id="systems.details.virt.guest.already.stopped">
        <source>This system is already stopped.</source>
        <context-group name="ctx">
          <context context-type="sourcefile">/rhn/system/details/virtualization/VirtualGuestsConfirm.do</context>
        </context-group>
      </trans-unit>
      <trans-unit id="systems.details.virt.guest.already.paused">
        <source>This system is already paused.</source>
        <context-group name="ctx">
          <context context-type="sourcefile">/rhn/system/details/virtualization/VirtualGuestsConfirm.do</context>
        </context-group>
      </trans-unit>
      <trans-unit id="systems.details.virt.guest.already.crashed">
        <source>This system is crashed.</source>
        <context-group name="ctx">
          <context context-type="sourcefile">/rhn/system/details/virtualization/VirtualGuestsConfirm.do</context>
        </context-group>
      </trans-unit>
      <trans-unit id="systems.details.virt.vcpu.limit.msg">
        <source>Virtual CPUs limited to {0} on {1}.</source>
        <context-group name="ctx">
          <context context-type="sourcefile">/rhn/system/details/virtualization/VirtualGuestsConfirm.do</context>
        </context-group>
      </trans-unit>
      <trans-unit id="systems.details.virt.vcpu.exceeds.host.cpus">
        <source>Exceeding the number of physical CPUs ({0}) on {1} may impact performance.</source>
        <context-group name="ctx">
          <context context-type="sourcefile">/rhn/system/details/virtualization/VirtualGuestsConfirm.do</context>
        </context-group>
      </trans-unit>
      <trans-unit id="systems.details.virt.vcpu.increase.warning">
        <source>{1} must be shutdown if last started with less than {0} vCPUs for changes to take effect.</source>
        <context-group name="ctx">
          <context context-type="sourcefile">/rhn/system/details/virtualization/VirtualGuestsConfirm.do</context>
        </context-group>
      </trans-unit>
      <trans-unit id="systems.details.virt.memory.warning">
        <source>{0} must be shutdown for max memory settings to take effect.</source>
        <context-group name="ctx">
          <context context-type="sourcefile">/rhn/system/details/virtualization/VirtualGuestsConfirm.do</context>
        </context-group>
      </trans-unit>
      <trans-unit id="systems.details.virt.memory.check.host">
        <source>Ensure the host system has sufficient free memory if increasing guest memory allocation. Otherwise the guest may refuse to boot the next time it is started.</source>
        <context-group name="ctx">
          <context context-type="sourcefile">/rhn/system/details/virtualization/VirtualGuestsConfirm.do</context>
        </context-group>
      </trans-unit>
      <trans-unit id="virtualsystems.none">
        <source>No virtual systems selected.</source>
        <context-group name="ctx">
          <context context-type="sourcefile">/rhn/system/details/virtualization/VirtualGuestsConfirm.do</context>
        </context-group>
      </trans-unit>
      <trans-unit id="systems.details.virt.no.actions.scheduled">
        <source>No actions scheduled.</source>
        <context-group name="ctx">
          <context context-type="sourcefile">/rhn/system/details/virtualization/VirtualGuestsConfirm.do</context>
        </context-group>
      </trans-unit>
      <trans-unit id="systems.details.virt.one.actions.scheduled">
        <source>Scheduled one action.</source>
        <context-group name="ctx">
          <context context-type="sourcefile">/rhn/system/details/virtualization/VirtualGuestsConfirm.do</context>
        </context-group>
      </trans-unit>
      <trans-unit id="systems.details.virt.actions.scheduled">
        <source>Scheduled {0} actions.</source>
        <context-group name="ctx">
          <context context-type="sourcefile">/rhn/system/details/virtualization/VirtualGuestsConfirm.do</context>
        </context-group>
      </trans-unit>
      <trans-unit id="systems.details.virt.no.virt.deleted">
        <source>No virtual systems deleted.</source>
        <context-group name="ctx">
          <context context-type="sourcefile">/rhn/system/details/virtualization/VirtualGuestsConfirm.do</context>
        </context-group>
      </trans-unit>
      <trans-unit id="systems.details.virt.one.virt.deleted">
        <source>Deleted one virtual system.</source>
        <context-group name="ctx">
          <context context-type="sourcefile">/rhn/system/details/virtualization/VirtualGuestsConfirm.do</context>
        </context-group>
      </trans-unit>
      <trans-unit id="systems.details.virt.virt.deleted">
        <source>Deleted {0} virtual systems.</source>
        <context-group name="ctx">
          <context context-type="sourcefile">/rhn/system/details/virtualization/VirtualGuestsConfirm.do</context>
        </context-group>
      </trans-unit>
      <trans-unit id="sdc.channels.edit.base_channel_updated">
        <source>System's Base Channel has been updated.</source>
        <context-group name="ctx">
          <context context-type="sourcefile">/rhn/systems/details/SystemChannels.do</context>
        </context-group>
      </trans-unit>
      <trans-unit id="sdc.channels.edit.child_channels_updated">
        <source>Child channel subscriptions updated.</source>
        <context-group name="ctx">
          <context context-type="sourcefile">/rhn/systems/details/SystemChannels.do</context>
        </context-group>
      </trans-unit>
      <trans-unit id="sdc.channels.edit.failed_channels">
        <source>Note:  Some channel subscriptions could not be updated because there were no available subscriptions.</source>
        <context-group name="ctx">
          <context context-type="sourcefile">/rhn/systems/details/SystemChannels.do</context>
        </context-group>
      </trans-unit>
      <trans-unit id="selinux.java.invalid_mode">
        <source>Invalid SE Linux mode "{0}" specified. Valid values are {1}.</source>
        <context-group name="ctx">
          <context context-type="sourcefile">SELinuxMode</context>
        </context-group>
      </trans-unit>
      <trans-unit id="softwareEntitlementSubs.successMessage">
        <source>Updated entitlement count for '{0}'</source>
        <context-group name="ctx">
          <context context-type="sourcefile">/rhn/systems/details/SystemChannels.do</context>
        </context-group>
      </trans-unit>
      <trans-unit id="orgsizelimit.invalid">
        <source>Size limit modification must be a valid non negative number.</source>
        <context-group name="ctx">
          <context context-type="sourcefile">/rhn/admin/multiorg/OrgConfigDetails.do</context>
        </context-group>
      </trans-unit>
      <trans-unit id="orgsystemsubs.invalid">
        <source>Entitlement modification must be a valid number for {0}.</source>
        <context-group name="ctx">
          <context context-type="sourcefile">/rhn/admin/multiorg/OrgSystemSubscriptions.do</context>
        </context-group>
      </trans-unit>
      <trans-unit id="orgsoftwaresubs.invalid">
        <source>Entitlement modification must be a valid number for {0}.</source>
        <context-group name="ctx">
          <context context-type="sourcefile">/rhn/admin/multiorg/OrgSoftwareSubscriptions.do</context>
        </context-group>
      </trans-unit>
      <trans-unit id="message.org_name_updated">
        <source>Organization {0} was successfully updated.</source>
        <context-group name="ctx">
          <context context-type="sourcefile">/rhn/admin/multiorg/OrgDetails</context>
        </context-group>
      </trans-unit>
      <trans-unit id="message.org_name_not_updated">
        <source>Organization {0} was not updated due to identical name.</source>
        <context-group name="ctx">
          <context context-type="sourcefile">/rhn/admin/multiorg/OrgDetails</context>
        </context-group>
      </trans-unit>
      <trans-unit id="message.org_deleted">
        <source>Organization {0} was successfully deleted.</source>
        <context-group name="ctx">
          <context context-type="sourcefile">/rhn/users/UserDetails</context>
        </context-group>
      </trans-unit>
      <trans-unit id="config.error.file-exists">
        <source>A file named "{0}" already exists in this channel.</source>
        <context-group name="ctx">
          <context context-type="sourcefile">/rhn/systems/details/configuration/addfiles/UploadFile</context>
          <context context-type="paramnotes">A file named "/etc/passwd" already exists in this channel.</context>
        </context-group>
      </trans-unit>
      <trans-unit id="system.entitle.notoolschannel">
        <source>Could not automatically subscribe the system to the RHN Tools Channel.  This channel contains packages required for virtualization.  This is most likely caused by a lack of channel entitlements.</source>
        <context-group name="ctx">
          <context context-type="sourcefile">/rhn/systems/details/Overview.do</context>
        </context-group>
      </trans-unit>
      <trans-unit id="system.entitle.multiplechannelswithpackage">
        <source>Found multiple child channels with package: {0}. Please manually subscribe this system to the appropriate child channel.</source>
        <context-group name="ctx">
          <context context-type="sourcefile">/rhn/systems/details/Overview.do</context>
        </context-group>
      </trans-unit>
      <trans-unit id="system.entitle.multiplechannelswithpackagepleaseinstall">
        <source>Found multiple child channels with package: {0}. Please manually subscribe this system to the appropriate child channel, and schedule this package for installation.</source>
        <context-group name="ctx">
          <context context-type="sourcefile">/rhn/systems/details/Overview.do</context>
        </context-group>
      </trans-unit>
      <trans-unit id="system.entitle.novirtchannel">
        <source>Could not automatically subscribe the system to the RHEL Virtualization Channel.  This channel contains packages required for virtualization.  This is most likely caused by a lack of channel entitlements.</source>
        <context-group name="ctx">
          <context context-type="sourcefile">/rhn/systems/details/Overview.do</context>
        </context-group>
      </trans-unit>
      <trans-unit id="system.entitle.novirtpackage">
        <source>Could not find a channel with the {0} package. This package is required to manage virtual guests with @@PRODUCT_NAME@@.</source>
        <context-group name="ctx">
          <context context-type="sourcefile">/rhn/systems/details/Overview.do</context>
        </context-group>
      </trans-unit>
      <trans-unit id="system.entitle.alreadyentitled">
        <source>The system already has the {0} entitlement.</source>
        <context-group name="ctx">
          <context context-type="sourcefile">/rhn/systems/details/Overview.do</context>
        </context-group>
      </trans-unit>
      <trans-unit id="system.entitle.addedvirtualization">
        <source>Since you added a Virtualization entitlement to the system we also performed some extra steps to ensure your system will be able to manage virtual guests better.  See &lt;a href="{0}"&gt;here&lt;/a&gt; for more info.</source>
        <context-group name="ctx">
          <context context-type="sourcefile">/rhn/systems/details/Overview.do</context>
        </context-group>
      </trans-unit>
      <trans-unit id="system.entitle.addedvirtualization.nodoc">
        <source>Since you added a Virtualization entitlement to the system we also performed some extra steps to ensure your system will be able to manage virtual guests better.</source>
        <context-group name="ctx">
          <context context-type="sourcefile">/rhn/systems/details/Overview.do</context>
        </context-group>
      </trans-unit>
      <trans-unit id="system.virtualization.help">
        <source>NOTE: To enable and use virtualization capabilities within Satellite for this system, install the rhn-virtualization-host package from the associated RHN Tools child channel. Review Red Hat documentation for any other considerations and requirements that Red Hat Enterprise Linux has with enabling Virtualization of a Host system.</source>
        <context-group name="ctx">
          <context context-type="sourcefile">/rhn/systems/details/virtualization/VirtualGuestsList.do</context>
        </context-group>
      </trans-unit>
      <trans-unit id="system.entitle.alreadyvirt">
        <source>A system can have either the Virtualization or Virtualization Platform entitlement but not both.</source>
        <context-group name="ctx">
          <context context-type="sourcefile">/rhn/systems/details/Overview.do</context>
        </context-group>
      </trans-unit>
      <trans-unit id="system.migrate.user_no_perms">
        <source>This user lacks the required permissions to migrate this system.</source>
        <context-group name="ctx">
          <context context-type="sourcefile">/rhn/systems/details/SystemMigrate.do</context>
        </context-group>
      </trans-unit>
      <trans-unit id="system.migrate.org_not_trusted">
        <source>Systems can only be migrated between trusted organizations.</source>
        <context-group name="ctx">
          <context context-type="sourcefile">/rhn/systems/details/SystemMigrate.do</context>
        </context-group>
      </trans-unit>
      <trans-unit id="system.migrate.no_trusted_orgs">
        <source>This organization has no trusts defined with other organizations, or no other organizations are defined.</source>
        <context-group name="ctx">
          <context context-type="sourcefile">/rhn/systems/details/SystemMigrate.do</context>
        </context-group>
      </trans-unit>
      <trans-unit id="system.migrate.no_org_specified">
        <source>An organization must be specified</source>
        <context-group name="ctx">
          <context context-type="sourcefile">/rhn/systems/details/SystemMigrate.do</context>
        </context-group>
      </trans-unit>
      <trans-unit id="system.entitle.invalid_addon_entitlement">
        <source>Invalid add-on entitlement [{0}] provided.No such entitlement exists.</source>
        <context-group name="ctx">
          <context context-type="sourcefile">/rhn/systems/details/Overview.do</context>
        </context-group>
      </trans-unit>
      <trans-unit id="system.entitle.noslots">
        <source>There were no more {0} System Entitlements available.</source>
        <context-group name="ctx">
          <context context-type="sourcefile">/rhn/systems/details/Overview.do</context>
        </context-group>
      </trans-unit>
      <trans-unit id="system.channel.nochannelslots">
        <source>There are no more channel entitlements available.</source>
        <context-group name="ctx">
          <context context-type="sourcefile">/rhn/systems/details/Overview.do</context>
        </context-group>
      </trans-unit>
      <trans-unit id="system.entitle.no-add.solaris-slots">
        <source>{0} entitlements cannot be added to solaris machines</source>
        <context-group name="ctx">
          <context context-type="sourcefile">/rhn/systems/details/Overview.do</context>
        </context-group>
      </trans-unit>
      <trans-unit id="system.invalidsystem">
        <source>Invalid system</source>
      </trans-unit>
      <trans-unit id="api.invalidargs">
        <source>Invalid argument(s): {0}</source>
      </trans-unit>
      <trans-unit id="api.action.nosuchaction">
        <source>No such action: {0}</source>
      </trans-unit>
      <trans-unit id="api.action.invalidactiontype">
        <source>Invalid action type</source>
      </trans-unit>
      <trans-unit id="api.org.pamAuthNotConfigured">
        <source>The server is not configured to support PAM authentication. Refer to the reference guide for instructions on how to set up PAM.</source>
      </trans-unit>
      <trans-unit id="api.org.migrationtosameorg">
        <source>User cannot migrate a system where the origination and destination organizations are the same.  Org Id: {0}, System Id: {1}.</source>
      </trans-unit>
      <trans-unit id="api.org.nosuchorg">
        <source>No such organization: {0}</source>
      </trans-unit>
      <trans-unit id="api.org.notintrust">
        <source>Organization {0} is not defined in trust.</source>
      </trans-unit>
      <trans-unit id="api.org.sysnotintrust">
        <source>System {0} is member of organization {1} which is not defined in the destination organization's trust.</source>
      </trans-unit>
      <trans-unit id="api.org.notpermittedbyorg">
        <source>User in organization {0} is not allowed to retrieve or modify {1} properties in organization {2}.</source>
      </trans-unit>
      <trans-unit id="api.org.cannotperformonsatelliteorg">
        <source>Cannot perform this operation on the satellite organization. (Org ID 1)</source>
      </trans-unit>
      <trans-unit id="api.errata.invaliderrata">
        <source>Invalid patch: {0}</source>
      </trans-unit>
      <trans-unit id="api.package.invalidpackage">
        <source>Invalid package: {0}</source>
      </trans-unit>
      <trans-unit id="api.errata.duplicateerrata">
        <source>Patch already exists with advisory {0}</source>
      </trans-unit>
      <trans-unit id="api.system.invalidsnapshot">
        <source>Invalid snapshot specified: {0}</source>
      </trans-unit>
      <trans-unit id="api.systemgroup.lookupServerGroup">
        <source>Unable to locate or access server group: "{0}"</source>
      </trans-unit>
      <trans-unit id="api.systemgroup.accessChangeDenied">
        <source>Changing administrator access is not allowed for Satellite and Organization administrators.  These users are granted access by default; therefore, the following users should be removed from the input: {0}</source>
      </trans-unit>
      <trans-unit id="api.system.invalidprofilelabel">
        <source>Invalid profile label specified: {0}</source>
      </trans-unit>
      <trans-unit id="api.system.missingCapabilities">
        <source>The server {0} does not have the {1} client capability. Please enable the capability before proceeding with the operation.</source>
      </trans-unit>
      <trans-unit id="api.systemgroup.serverNotInGroup">
        <source>The specified server is not a member of the specified group</source>
      </trans-unit>
      <trans-unit id="api.system.crash.nocrashesfound">
        <source>No crashes recorded for the specified system.</source>
      </trans-unit>
      <trans-unit id="api.system.crash.nosuchcrash">
        <source>No such crash found.</source>
      </trans-unit>
      <trans-unit id="api.system.nosuchnetiface">
        <source>No such network interface: {0}.</source>
      </trans-unit>
      <trans-unit id="api.errata.invalidadvisorytype">
        <source>Invalid patch type, "{0}". Please use one of the following: "Security Advisory", "Product Enhancement Advisory", or "Bug Fix Advisory".</source>
      </trans-unit>
      <trans-unit id="api.errata.invalidadvisoryrelease">
        <source>Invalid advisory release, "{0}". Maximum value is {1}.</source>
      </trans-unit>
      <trans-unit id="api.errata.nochannelsselected">
        <source>You are trying to publish a patch but have not selected any channels to publish to. Patches must be published to at least one channel.</source>
      </trans-unit>
      <trans-unit id="api.package.download.toolarge">
        <source>The requested file is too large to download over XMLRPC.</source>
      </trans-unit>
      <trans-unit id="api.crashfile.download.toolarge">
        <source>The requested crash file is too large to download over XMLRPC.</source>
      </trans-unit>
      <trans-unit id="api.package.download.ioerror">
        <source>There was a general IO Error, check permissions on the requested file.</source>
      </trans-unit>
      <trans-unit id="api.channel.access.invalidaccessvalue">
        <source>Access value, "{0}". Please use one of the following: "public", "private", or "protected".</source>
      </trans-unit>
      <trans-unit id="api.channel.software.channelsubscription">
        <source>Unable to subscribe this system to the requested channel: "{0}"</source>
      </trans-unit>
      <trans-unit id="api.channel.software.multiplebasechannel">
        <source>Multiple base channels selected for subscription.  The channels {0} and {1} were both selected for subscription, but a system can only be subscribed to a single base channel.</source>
      </trans-unit>
      <trans-unit id="api.channel.invalidchannellist">
        <source>The channel list provided is invalid.  It must contain a list of channel labels or ids, but not a mixture of both.</source>
      </trans-unit>
      <trans-unit id="channel.invalidchannelarch">
        <source>The channel arch specified ({0}) is invalid.</source>
      </trans-unit>
      <trans-unit id="api.channel.duplicatechannellabel">
        <source>The channel label specified ({0}) already exists.</source>
      </trans-unit>
      <trans-unit id="api.channel.invalidchannelaccess">
        <source>The channel access ({0}) is not allowed for this operation.</source>
      </trans-unit>
      <trans-unit id="Certificate Administrators">
        <source>Certificate Administrators</source>
      </trans-unit>
      <trans-unit id="Monitoring Administrators">
        <source>Monitoring Administrators</source>
      </trans-unit>
      <trans-unit id="Configuration Administrators">
        <source>Configuration Administrators</source>
      </trans-unit>
      <trans-unit id="user.unspecified.name">
        <source>(unspecified)</source>
      </trans-unit>
      <trans-unit id="api.provisioning.snapshot.tagalreadyinuse">
        <source>Snapshot tag already exists: {0}</source>
      </trans-unit>
      <trans-unit id="api.provisioning.snapshot.nosuchtag">
        <source>No such server snapshot tag: {0}</source>
      </trans-unit>
      <trans-unit id="api.package.provider.invalidKeyType">
        <source>The package key type specified ({0}) is invalid.</source>
      </trans-unit>
      <trans-unit id="api.package.provider.invalidKey">
        <source>The package key specified ({0}) is invalid.</source>
      </trans-unit>
      <trans-unit id="api.package.provider.invalidProvider">
        <source>The package provider specified ({0}) is  invalid.</source>
      </trans-unit>
      <trans-unit id="api.kickstart.invalidvirttype">
        <source>Invalid virtualization type: {0}</source>
      </trans-unit>
      <trans-unit id="org.create.success">
        <source>Organization {0} created successfully</source>
      </trans-unit>
      <trans-unit id="orgName">
        <source>Organization Name</source>
      </trans-unit>
      <trans-unit id="api.kickstart.nosuchkickstarttreelabel">
          <source>Unable to locate autoinstallable tree for your organization: {0}</source>
      </trans-unit>

     <trans-unit id="api.kickstart.invalidkickstartlabel">
          <source>Invalid autoinstallation label: {0}</source>
      </trans-unit>
      <trans-unit id="api.kickstart.invalidUpdateType">
        <source>Invalid update type: {0}</source>
      </trans-unit>
      <trans-unit id="api.kickstart.invalidUpdateTypeAndTree">
        <source>If update type is red_hat the kickstartable tree you start with must be provided by Red Hat. This tree is not: {0}</source>
      </trans-unit>
      <trans-unit id="api.kickstart.invalidUpdateTypeAndNoBase">
        <source>The kickstartable tree {0} has no base channel. The only valid update type with a no-base kickstartable tree is 'none'.</source>
      </trans-unit>
      <trans-unit id="api.package.invalidpackagearch">
        <source>The package arch specified ({0}) is invalid.</source>
      </trans-unit>
      <trans-unit id="api.errata.missingerrataaction">
          <source>A required patch attribute ({0}) was missing.</source>
      </trans-unit>
      <trans-unit id="org.entitlements.system.toomany">
        <source>You attempted to give {0} too many {1} entitlements.  Please enter a value lower than or equal to {2}</source>
      </trans-unit>
      <trans-unit id="org.entitlements.syssoft.success">
        <source>Entitlements successfully updated.</source>
      </trans-unit>
      <trans-unit id="org.entitlements.software.not_in_range">
        <source>You attempted to give {0} too many {1} entitlements.  Please enter a value between {2} and {3}</source>
      </trans-unit>
      <trans-unit id="org.entitlements.software.not_in_range.flex">
        <source>You attempted to give {0} too many {1} flex entitlements.  Please enter a value between {2} and {3}</source>
      </trans-unit>
      <trans-unit id="org.entitlements.software.proposedwarning">
        <source>Warning: Your Proposed {0} allocation provides less entitlements than are currently in use in the {1} organization. Please adjust your proposed allocation to no less then the amount of entitlements currently in use.</source>
      </trans-unit>
      <trans-unit id="securityErrata">
          <source>Security Patches</source>
      </trans-unit>
      <trans-unit id="bugErrata">
          <source>Bug Patches</source>
      </trans-unit>
      <trans-unit id="enhancementErrata">
          <source>Enhancement Patches</source>
      </trans-unit>
      <trans-unit id="outdatedPackages">
        <source>Outdated Packages</source>
      </trans-unit>
      <trans-unit id="lastCheckin">
        <source>Last Checkin</source>
      </trans-unit>
      <trans-unit id="entitlement">
        <source>Entitlements</source>
      </trans-unit>
      <trans-unit id="org.entitlements.system.defaultorg">
          <source>You are not allowed to update entitlements in the Default Org.  These entitlements are determined by your @@PRODUCT_NAME@@ certificate file.</source>
      </trans-unit>
      <trans-unit id="groupAdmins">
        <source>Group Admins</source>
      </trans-unit>
      <trans-unit id="serverCount">
        <source>Server Count</source>
      </trans-unit>
      <trans-unit id="monitoringStatus">
        <source>Monitor Status</source>
      </trans-unit>
      <trans-unit id="userLogin">
        <source>User Login</source>
      </trans-unit>
      <trans-unit id="userLastName">
        <source>User Last Name</source>
      </trans-unit>
      <trans-unit id="userFirstName">
        <source>User First Name</source>
      </trans-unit>
      <trans-unit id="roleNames">
        <source>Role Names</source>
      </trans-unit>
      <trans-unit id="lastLoggedIn">
        <source>Last Logged In</source>
      </trans-unit>
      <trans-unit id="changedByFirstName">
        <source>Changed by First Name</source>
      </trans-unit>
      <trans-unit id="changedByLastName">
        <source>Changed by Last Name</source>
      </trans-unit>
      <trans-unit id="changeDate">
        <source>Change Date</source>
      </trans-unit>
      <trans-unit id="channelLabels">
        <source>Channel Labels</source>
      </trans-unit>
      <trans-unit id="entitlementLevel">
        <source>Entitlement Level</source>
      </trans-unit>
      <trans-unit id="serverName">
        <source>Server Name</source>
      </trans-unit>
      <trans-unit id="matchingField">
        <source>Matching Field Name</source>
      </trans-unit>
      <trans-unit id="matchingFieldValue">
        <source>Matching Field Value</source>
      </trans-unit>
      <trans-unit id="xid">
        <source>Xid</source>
      </trans-unit>
      <trans-unit id="testResult">
        <source>Idref of TestResult</source>
      </trans-unit>
      <trans-unit id="completed">
        <source>Completion Time</source>
      </trans-unit>
      <trans-unit id="pass">
        <source>Pass</source>
      </trans-unit>
      <trans-unit id="fail">
        <source>Fail</source>
      </trans-unit>
      <trans-unit id="error">
        <source>Error</source>
      </trans-unit>
      <trans-unit id="unknown">
        <source>Unknown</source>
      </trans-unit>
      <trans-unit id="notapplicable">
        <source>Notapplicable</source>
      </trans-unit>
      <trans-unit id="notchecked">
        <source>Notchecked</source>
      </trans-unit>
      <trans-unit id="notselected">
        <source>Notselected</source>
      </trans-unit>
      <trans-unit id="informational">
        <source>Informational</source>
      </trans-unit>
      <trans-unit id="fixed">
        <source>Fixed</source>
      </trans-unit>
      <trans-unit id="sum">
        <source>Total</source>
      </trans-unit>
      <trans-unit id="documentIdref">
        <source>Idref of rule-result</source>
      </trans-unit>
      <trans-unit id="identsString">
        <source>Assigned Idents</source>
      </trans-unit>
      <trans-unit id="evaluationResult">
        <source>Result of Evaluation</source>
      </trans-unit>
      <trans-unit id="profile">
        <source>Idref of Profile</source>
      </trans-unit>
      <trans-unit id="satisfied">
        <source>Satisfied</source>
      </trans-unit>
      <trans-unit id="dissatisfied">
        <source>Dissatisfied</source>
      </trans-unit>
      <trans-unit id="satisfactionUnknown">
        <source>Unknown</source>
      </trans-unit>
      <trans-unit id="filter.clearfilter">
        <source>The list below is filtered.&lt;br/&gt; &lt;a href="{0}"&gt; &lt;strong&gt;Clear filter to see all items.&lt;/strong&gt; &lt;/a&gt;</source>
      </trans-unit>
      <trans-unit id="listtag.clearfilter">
        <source>Clear filter </source>
      </trans-unit>
      <trans-unit id="listtag.seeall">
        <source>to see all {0} items.  </source>
      </trans-unit>
      <trans-unit id="listtag.filteredmessage">
        <source>The list of {0} item(s) below is filtered.</source>
      </trans-unit>
      <trans-unit id="listtag.all_items_in_filter">
        <source>The list below is not filtered, because the term you entered to filter by, '&lt;strong&gt;{0}&lt;/strong&gt;', returned matches for every item in the list. Try to filter by a more unique term.</source>
      </trans-unit>
      <trans-unit id="listtag.filteredmessageempty">
        <source>The empty list below is filtered.</source>
      </trans-unit>
      <trans-unit id="frontend.actions.systems.virt.invalidguestnamelength">
        <source>Length of guest names must be at least {0} characters.</source>
      </trans-unit>
      <trans-unit id="frontend.actions.systems.virt.invalidmemvalue">
        <source>Memory Allocation must be a positive value greater than 0.</source>
      </trans-unit>
      <trans-unit id="frontend.actions.systems.virt.invalidcpuvalue">
        <source>Virtual CPUs must be set to a positive value greater than 0 and less than {0}.</source>
      </trans-unit>
      <trans-unit id="frontend.actions.systems.virt.invalidstoragevalue">
        <source>Only natural numbers are accepted as storage values.</source>
      </trans-unit>
      <trans-unit id="frontend.actions.systems.virt.invalidmacaddressvalue">
        <source>MAC Addresses must be of the form XX:XX:XX:XX:XX:XX where all X's are hexedecimal values.</source>
      </trans-unit>
      <trans-unit id="frontend.actions.systems.virt.duplicatemacaddressvalue">
        <source>MAC Addresses must be unique. This MAC Address has already been recorded. Please choose a different MAC Address.</source>
      </trans-unit>
      <trans-unit id="frontend.actions.systems.virt.duplicateipaddressvalue">
        <source>IP Addresses must be unique. This IP Address has already been recorded. Please choose a different IP Address.</source>
      </trans-unit>
      <trans-unit id="frontend.actions.systems.virt.invalidregexp">
        <source>Guest name can only contain alphanumeric characters, hyphens ('-'), periods ('.') and underscores ('_')</source>
      </trans-unit>
      <trans-unit id="frontend.actions.channels.manager.add.viewChannels">
        <source>View Associated Channels</source>
      </trans-unit>
      <trans-unit id="frontend.actions.channels.manager.add.viewErrata">
        <source>View Associated Patches</source>
      </trans-unit>
      <trans-unit id="frontend.actions.channels.manager.add.submit">
        <source>Confirm</source>
      </trans-unit>
      <trans-unit id="frontend.actions.channels.manager.add.success">
        <source>Successfully added {1} package(s) and scheduled {0} errata to be cloned to channel {2}.  The cloned Errata should appear in the channel and applicable to systems within a few minutes.</source>
      </trans-unit>
      <trans-unit id="frontend.actions.channels.manager.add.permsfailure">
        <source>You do not have sufficient permissions to perform this action.</source>
      </trans-unit>
      <!-- The following resources need to be updated for each
              schema change (see rhnChannelArch.sql) -->
      <trans-unit id="IA-32">
        <source>IA-32</source>
        <target>IA-32</target>
      </trans-unit>
      <trans-unit id="IA-32 Debian">
        <source>IA-32 Debian</source>
        <target>IA-32 Debian</target>
      </trans-unit>
      <trans-unit id="IA-64">
        <source>IA-64</source>
        <target>IA-64</target>
      </trans-unit>
      <trans-unit id="IA-64 Debian">
        <source>IA-64 Debian</source>
        <target>IA-64 Debian</target>
      </trans-unit>
      <trans-unit id="Sparc">
        <source>Sparc</source>
        <target>Sparc</target>
      </trans-unit>
      <trans-unit id="Sparc Debian">
        <source>Sparc Debian</source>
        <target>Sparc Debian</target>
      </trans-unit>
      <trans-unit id="Alpha">
        <source>Alpha</source>
        <target>Alpha</target>
      </trans-unit>
      <trans-unit id="Alpha Debian">
        <source>Alpha Debian</source>
        <target>Alpha Debian</target>
      </trans-unit>
      <trans-unit id="s390">
        <source>s390</source>
        <target>s390</target>
      </trans-unit>
      <trans-unit id="s390 Debian">
        <source>s390 Debian</source>
        <target>s390 Debian</target>
      </trans-unit>
      <trans-unit id="s390x">
        <source>s390x</source>
        <target>s390x</target>
      </trans-unit>
      <trans-unit id="iSeries">
        <source>iSeries</source>
        <target>iSeries</target>
      </trans-unit>
      <trans-unit id="pSeries">
        <source>pSeries</source>
        <target>pSeries</target>
      </trans-unit>
      <trans-unit id="x86_64">
        <source>x86_64</source>
        <target>x86_64</target>
      </trans-unit>
      <trans-unit id="AMD64 Debian">
        <source>AMD64 Debian</source>
        <target>AMD64 Debian</target>
      </trans-unit>
      <trans-unit id="PPC">
        <source>PPC</source>
        <target>PPC</target>
      </trans-unit>
      <trans-unit id="PowerPC Debian">
        <source>PowerPC Debian</source>
        <target>PowerPC Debian</target>
      </trans-unit>
      <trans-unit id="ARM soft. FP">
        <source>ARM soft. FP</source>
        <target>ARM soft. FP</target>
      </trans-unit>
      <trans-unit id="ARM hard. FP">
        <source>ARM hard. FP</source>
        <target>ARM hard. FP</target>
      </trans-unit>
      <trans-unit id="arm Debian">
        <source>arm Debian</source>
        <target>arm Debian</target>
      </trans-unit>
      <trans-unit id="mips Debian">
        <source>mips Debian</source>
        <target>mips Debian</target>
      </trans-unit>
      <trans-unit id="Sparc Solaris">
        <source>Sparc Solaris</source>
        <target>Sparc Solaris</target>
      </trans-unit>
      <trans-unit id="i386 Solaris">
        <source>i386 Solaris</source>
        <target>i386 Solaris</target>
      </trans-unit>
      <trans-unit id="channel.manage.patchset.deleteconfirm">
        <source>{0} patch cluster(s) have been removed from this channel</source>
      </trans-unit>
      <trans-unit id="probeparam.passnomatch">
        <source>The Password and Password Confirm did not match.</source>
      </trans-unit>
      <trans-unit id="permission.configadmin.needed">
        <source>The requested function requires a Configuration Admin or Organizational Admin role.</source>
      </trans-unit>
      <trans-unit id="api.kickstart.invalidscripttype">
        <source>Only script types of "pre" and "post" are allowed for kickstarts.</source>
      </trans-unit>
      <trans-unit id="api.kickstart.invalidscript">
        <source>You have specified an invalid kickstart script.</source>
      </trans-unit>
      <trans-unit id="filter.kickstart.label">
        <source>Label</source>
      </trans-unit>
      <trans-unit id="package.remove.cant.rollback">
        <source>One or more of the packages you have selected for removal below are not contained in
			a software channel that this system is subscribed to.  If you choose to continue with the removal
			you will not be able to rollback this system to this snapshot or any prior snapshot.</source>
      </trans-unit>
      <trans-unit id="list.filter.iprange">
        <source>Single Ip Address</source>
      </trans-unit>
      <trans-unit id="api.kickstart.iprange.duplicate">
        <source>The Ip Range specified, {0}, conflicts with an existing Ip Range.</source>
      </trans-unit>
      <trans-unit id="api.kickstart.ip.invalid">
        <source>The Ip Address specified, {0}, is not valid..</source>
      </trans-unit>
      <trans-unit id="api.kickstart.filelist.exists">
        <source>A file list with label {0} already exists.</source>
      </trans-unit>
      <trans-unit id="api.kickstart.filelist.notfound">
        <source>A file list with label {0} could not be found.</source>
      </trans-unit>
      <trans-unit id="api.kickstart.keys.exists">
        <source>The specified key conflicts with an existing key.</source>
      </trans-unit>
      <trans-unit id="api.kickstart.keys.delete">
        <source>The specified key cannot be deleted.</source>
      </trans-unit>
      <trans-unit id="Compare">
        <source>Compare</source>
      </trans-unit>
      <trans-unit id="system.customkey.error.alreadyexists">
        <source>A Custom Key with this label already exists.</source>
      </trans-unit>
      <trans-unit id="system.customkey.error.tooshort">
        <source>A Custom Key label and description must be at least two characters long.</source>
      </trans-unit>
      <trans-unit id="system.customkey.error.invalid">
        <source>A Custom Key label can only contain letters, numbers, hyphens (-), and underscores (_).</source>
      </trans-unit>
      <trans-unit id="system.customkey.addsuccess">
        <source>Successfully added 1 custom key.</source>
      </trans-unit>
      <trans-unit id="channel.java.package.deletesuccess">
        <source>Successfully deleted {0} packages.</source>
      </trans-unit>
      <trans-unit id="api.kickstart.invalidkickstartinstalltype">
          <source>Invalid autoinstall type: {0}.</source>
      </trans-unit>
      <trans-unit id="edit.channel.invalidgpgfp">
        <source>Invalid GPG Fingerprint</source>
        <context-group name="ctx">
          <context context-type="sourcefile">/channels/manage/Edit</context>
        </context-group>
      </trans-unit>
      <trans-unit id="edit.channel.invalidgpgkey">
        <source>Invalid GPG Key Id</source>
        <context-group name="ctx">
          <context context-type="sourcefile">/channels/manage/Edit</context>
        </context-group>
      </trans-unit>
      <trans-unit id="edit.channel.invalidgpgurl">
        <source>Invalid GPG Url</source>
        <context-group name="ctx">
          <context context-type="sourcefile">/channels/manage/Edit</context>
        </context-group>
      </trans-unit>
      <trans-unit id="edit.channel.invalidchannelname">
        <source>Invalid Channel Name</source>
        <context-group name="ctx">
          <context context-type="sourcefile">/channels/manage/Edit</context>
        </context-group>
      </trans-unit>
      <trans-unit id="edit.channel.invalidchannelname.missing">
        <source>Channel name must be specified</source>
        <context-group name="ctx">
          <context context-type="sourcefile">/channels/manage/Edit</context>
        </context-group>
      </trans-unit>
      <trans-unit id="edit.channel.invalidchannelname.regex">
        <source>Invalid channel name, please see the format described below</source>
        <context-group name="ctx">
          <context context-type="sourcefile">/channels/manage/Edit</context>
        </context-group>
      </trans-unit>
      <trans-unit id="edit.channel.invalidchannelname.supportedregex">
        <source>Channel name must begin with a letter and may contain only lowercase letters, hyphens ('-'), periods ('.'), underscores ('_'), numerals, spaces and forward slashes ('/').</source>
      </trans-unit>
      <trans-unit id="edit.channel.invalidchannelname.redhat">
        <source>@@VENDOR_NAME@@ channels require admin privileges</source>
        <context-group name="ctx">
          <context context-type="sourcefile">/channels/manage/Edit</context>
        </context-group>
      </trans-unit>
      <trans-unit id="edit.channel.invalidchannelname.minlength">
        <source>Channel name must be at least {0} characters long</source>
        <context-group name="ctx">
          <context context-type="sourcefile">/channels/manage/Edit</context>
        </context-group>
      </trans-unit>
      <trans-unit id="edit.channel.invalidchannelname.maxlength">
        <source>Channel name can not exceed {0} characters long</source>
        <context-group name="ctx">
          <context context-type="sourcefile">/channels/manage/Edit</context>
        </context-group>
      </trans-unit>
      <trans-unit id="edit.channel.invalidchannelname.nameinuse">
        <source>The channel name '{0}' is already in use, please enter a different name</source>
        <context-group name="ctx">
          <context context-type="sourcefile">/channels/manage/Edit</context>
        </context-group>
      </trans-unit>
      <trans-unit id="edit.channel.invalidchannellabel">
        <source>Invalid Channel Label</source>
        <context-group name="ctx">
          <context context-type="sourcefile">/channels/manage/Edit</context>
        </context-group>
      </trans-unit>
      <trans-unit id="edit.channel.invalidchannellabel.missing">
        <source>Channel label must be specified</source>
        <context-group name="ctx">
          <context context-type="sourcefile">/channels/manage/Edit</context>
        </context-group>
      </trans-unit>
      <trans-unit id="edit.channel.invalidchannellabel.regex">
        <source>Invalid channel label, please see the format described below</source>
        <context-group name="ctx">
          <context context-type="sourcefile">/channels/manage/Edit</context>
        </context-group>
      </trans-unit>
      <trans-unit id="edit.channel.invalidchannellabel.supportedregex">
        <source>Channel label must begin with a letter and may contain only lowercase letters, hyphens ('-'), periods ('.'), underscores ('_'), and numerals.</source>
      </trans-unit>
      <trans-unit id="edit.channel.invalidchannellabel.redhat">
        <source>@@VENDOR_NAME@@ channels require admin privileges</source>
        <context-group name="ctx">
          <context context-type="sourcefile">/channels/manage/Edit</context>
        </context-group>
      </trans-unit>
      <trans-unit id="edit.channel.invalidchannellabel.minlength">
        <source>Channel label must be at least {0} characters long</source>
        <context-group name="ctx">
          <context context-type="sourcefile">/channels/manage/Edit</context>
        </context-group>
      </trans-unit>
      <trans-unit id="edit.channel.invalidchannellabel.labelinuse">
        <source>The channel label '{0}' is already in use, please enter a different name</source>
        <context-group name="ctx">
          <context context-type="sourcefile">/channels/manage/Edit</context>
        </context-group>
      </trans-unit>
      <trans-unit id="edit.channel.invalidchannelsummary">
        <source>Invalid Channel Summary</source>
        <context-group name="ctx">
          <context context-type="sourcefile">/channels/manage/Edit</context>
        </context-group>
      </trans-unit>
      <trans-unit id="distribution.tree.exists">
        <source>A distribution already exists with the name '{0}'.  Please select another name.</source>
      </trans-unit>
      <trans-unit id="api.channel.delete.redhat">
        <source>@@VENDOR_NAME@@ Channels cannot be deleted, only custom channels can.</source>
      </trans-unit>
      <trans-unit id="api.channel.delete.haschild">
        <source>This channel has child channels associated with it.  You must delete those channels first before deleting the parent.</source>
      </trans-unit>
      <trans-unit id="api.kickstart.tree.notfound">
        <source>The autoinstallable tree could not be found.  You may not have access to the requested tree.</source>
      </trans-unit>
      <trans-unit id="message.channelcreated">
        <source>Channel &lt;strong&gt;{0}&lt;/strong&gt; created.</source>
      </trans-unit>
      <trans-unit id="message.channeldeleted">
        <source>Channel &lt;strong&gt;{0}&lt;/strong&gt; has been deleted.</source>
      </trans-unit>
      <trans-unit id="message.channel.delete.systemssubscribed">
        <source>There are currently systems subscribed to this channel. Please confirm system channel removal by selecting the unsubscribe checkbox.</source>
      </trans-unit>
      <trans-unit id="message.channel.cannot-be-deleted.has-distros">
        <source>There are currently autoinstallable distributions associated to this channel. Please disassociate or delete the autoinstallable distributions before proceeding to delete the channel.</source>
      </trans-unit>
      <trans-unit id="message.channelupdated">
        <source>Channel &lt;strong&gt;{0}&lt;/strong&gt; updated.</source>
      </trans-unit>
      <trans-unit id="message.syncscheduled">
        <source>Repository sync scheduled for {0}.</source>
      </trans-unit>
      <trans-unit id="message.channelsubscribers">
        <source>Per-User subscription restrictions may be applied in the Subscribers tab</source>
      </trans-unit>
      <trans-unit id="message.bunch.singlescheduled">
        <source>Single run of &lt;strong&gt;{0}&lt;/strong&gt; bunch was scheduled for {1}.</source>
      </trans-unit>
      <trans-unit id="message.schedulecreated">
        <source>Schedule &lt;strong&gt;{0}&lt;/strong&gt; created.</source>
      </trans-unit>
      <trans-unit id="message.scheduleupdated">
        <source>Schedule &lt;strong&gt;{0}&lt;/strong&gt; has been updated.</source>
      </trans-unit>
      <trans-unit id="message.scheduledeleted">
        <source>Schedule &lt;strong&gt;{0}&lt;/strong&gt; has been deleted.</source>
      </trans-unit>
      <trans-unit id="message.schedulenotactive">
        <source>Schedule &lt;strong&gt;{0}&lt;/strong&gt; isn't active any more. It's part of the system just for information purposes and will be deleted automatically.</source>
      </trans-unit>
      <trans-unit id="message.scheduledisabled">
        <source>Please set frequency for the new schedule.</source>
      </trans-unit>
      <trans-unit id="message.crashdeleted">
        <source>Software crash {0} was successfully deleted.</source>
      </trans-unit>
      <trans-unit id="message.crashesdeleted">
        <source>{0} software crashes were successfully deleted.</source>
      </trans-unit>
      <trans-unit id="message.crashnotecreated">
        <source>Crash Note was successfully created.</source>
      </trans-unit>
      <trans-unit id="message.crashnoteupdated">
        <source>Crash Note was successfully updated.</source>
      </trans-unit>
      <trans-unit id="kickstart.cobbler.profile.invalidvirt">
        <source>Para-Virtualization is unsupported with the selected autoinstallable tree or distribution.</source>
      </trans-unit>
      <trans-unit id="kickstart.cobbler.profile.nodistribution">
        <source>Selected kickstartable tree isn't available at the moment. Please check cobbler functionality.</source>
      </trans-unit>
      <trans-unit id="kickstart.cobbler.profile.invalidtreeforvirt">
        <source>You have selected a distribution or autoinstallable tree that is incompatible with the currently selected virtualization type.  Please either select a different distribution, or change the selected Virtualization Type of this profile before trying to set the distribution.</source>
      </trans-unit>
      <trans-unit id="snapshots.childchannel">
        <source>Child Channels Updated</source>
      </trans-unit>
      <trans-unit id="snapshots.basechannel">
        <source>Base Channel Updated</source>
      </trans-unit>
      <trans-unit id="snapshots.entitlements">
        <source>Entitlements Updated</source>
      </trans-unit>
      <trans-unit id="errata.updates.noncritical">
        <source>Non-Critical</source>
      </trans-unit>
      <trans-unit id="snapshots.configchannel">
        <source>Configuration Channels Updated</source>
      </trans-unit>
      <trans-unit id="channel.edit.repo.neversynced">
        <source>This channel has never been synced to external repositories.</source>
      </trans-unit>
      <trans-unit id="channel.edit.repo.updated">
        <source>{0} repository information was successfully updated</source>
      </trans-unit>
      <trans-unit id="edit.channel.repo.repolabelinuse">
        <source>The repository label '{0}' is already in use, please choose a different label</source>
      </trans-unit>
      <trans-unit id="edit.channel.repo.repourlinuse">
        <source>There's already a defined repository with given url, please reuse it.</source>
      </trans-unit>
      <trans-unit id="edit.channel.repo.clientcertmissing">
        <source>Please set SSL Client Certificate, if you've set SSL Client Key.</source>
      </trans-unit>
      <trans-unit id="ssm.provision.scheduled">
        <source>Successfully scheduled {0} system(s) for provisioning.</source>
      </trans-unit>
      <trans-unit id="ssm.package.install.operationname">
        <source>Schedule Package Installations</source>
      </trans-unit>
      <trans-unit id="ssm.package.upgrade.operationname">
        <source>Schedule Package Upgrades</source>
      </trans-unit>
      <trans-unit id="ssm.package.verify.operationname">
        <source>Schedule Package Verifications</source>
      </trans-unit>
      <trans-unit id="ssm.server.delete.operationname">
        <source>Server Delete</source>
      </trans-unit>
      <trans-unit id="ssm.migrate.systems.confirmmessage">
        <source>Systems Migrated</source>
      </trans-unit>
      <trans-unit id="ssm.migrate.systems.confirmbutton">
        <source>Migrate Systems</source>
      </trans-unit>
      <trans-unit id="ssm.migrate.systems.orgnone">
        <source>This organization has no trusted organizations.  Systems can only be migrated between organizations with defined trusts.</source>
      </trans-unit>
      <trans-unit id="channel.manage.merge.finished">
        <source>{0} Package(s) have been added and {1} Package(s) have been removed from the channel.</source>
      </trans-unit>
      <trans-unit id="system.select.inactive">
        <source>Select Inactive</source>
      </trans-unit>
      <trans-unit id="package.jsp.key">
        <source>Signing Key</source>
      </trans-unit>
      <trans-unit id="package.jsp.key.unkown">
        <source>(Unknown)</source>
      </trans-unit>
      <trans-unit id="request.post.check">
        <source>This action requires a POST request, but this was not one.</source>
      </trans-unit>
      <trans-unit id="channeltarget.success">
        <source>Subscribed {0} system(s) to {1}.</source>
      </trans-unit>
      <trans-unit id="error.config.revnum.too-old">
        <source>The specified revision number must be greater than the current revision number.</source>
      </trans-unit>
      <trans-unit id="error.config.revnum.invalid">
        <source>Please specify a valid revision number.</source>
      </trans-unit>
      <trans-unit id="ssm.subscription.operation.label">
        <source>Channel Subscription Updates</source>
      </trans-unit>
      <trans-unit id="kickstart.cobbler.distro.syncfail">
        <source>
The following is a list of errors gathered while @@PRODUCT_NAME@@ attempts to
synchronize autoinstallable distributions from @@PRODUCT_NAME@@ to Cobbler.
These errors must be corrected for the distributions to be available for
autoinstalling systems:

{0}

Please check:

/var/log/rhn/rhn_taskomatic_daemon.log and
/var/log/tomcat5/catalina.out
/var/log/cobbler/cobbler.log

for more detailed errors.  If you don't resolve the errors the autoinstallable
tree will not be usable for autoinstalling.
        </source>
      </trans-unit>
      <trans-unit id="errata.delete.msg">
        <source>Successfully deleted {0} patches.</source>
      </trans-unit>
      <trans-unit id="message.syncschedule.disabled">
        <source>Schedule has been disabled</source>
      </trans-unit>
      <trans-unit id="repos.jsp.message.invalidcron">
        <source>Invalid schedule entry: {0}</source>
      </trans-unit>
      <!-- SUSE Studio -->
      <trans-unit id="credentials.message.updated">
        <source>Your credentials were successfully updated.</source>
      </trans-unit>
      <trans-unit id="credentials.message.deleted">
        <source>Your credentials were successfully deleted.</source>
      </trans-unit>
      <trans-unit id="credentials.message.incomplete">
        <source>Your credentials are incomplete, at least username and password are needed.</source>
      </trans-unit>
      <trans-unit id="images.message.error.nocreds">
        <source>It looks like you did not enter valid credentials for talking to SUSE Studio, please check &lt;a href="/rhn/account/Credentials.do"&gt;here&lt;/a&gt;.</source>
      </trans-unit>
      <trans-unit id="images.message.error.connection">
        <source>There was a problem connecting to SUSE Studio, you might want to review your configuration &lt;a href="/rhn/account/Credentials.do"&gt;here&lt;/a&gt; or try again later.</source>
      </trans-unit>
      <trans-unit id="images.message.success.scheduled">
        <source>Image deployment scheduled: {0}</source>
      </trans-unit>
    </body>
  </file>
</xliff><|MERGE_RESOLUTION|>--- conflicted
+++ resolved
@@ -5690,15 +5690,6 @@
           <context context-type="sourcefile">/rhn/kickstart/KickstartSessionCancel.do</context>
         </context-group>
       </trans-unit>
-<<<<<<< HEAD
-      <trans-unit id="kickstart.schedule.requires.older.gpgkey">
-        <source>System {0} is scheduled to be autoinstalled to an older version of @@ENTERPRISE_LINUX_NAME@@, it will require the GPG key for the older release.  &lt;br/&gt; Please install this key, example: &lt;strong&gt; rpm --import  /etc/pki/rpm-gpg/RPM-GPG-KEY-SLES-former &lt;/strong&gt; </source>
-        <context-group name="ctx">
-          <context context-type="sourcefile">/rhn/kickstart/ScheduleKickstart.do</context>
-        </context-group>
-      </trans-unit>
-=======
->>>>>>> 23fccd7b
       <trans-unit id="kickstart.schedule.success">
         <source>System autoinstallation scheduled for {0}</source>
         <context-group name="ctx">
