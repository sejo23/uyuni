--- conflicted
+++ resolved
@@ -44,19 +44,6 @@
         <context-group name="ctx">
           <context context-type="sourcefile">/rhn/systems/SystemList</context>
         </context-group>
-<<<<<<< HEAD
-    <target>Gerenciamento</target></trans-unit>
-
-    <trans-unit id="Spacewalk Provisioning Entitled Servers">
-<source>Provisioning</source>
-        <context-group name="ctx">
-          <context context-type="sourcefile">/rhn/systems/SystemList</context>
-        </context-group>
-    <target>Provisionamento</target></trans-unit>
-
-    <trans-unit id="Non-Linux Entitled Servers">
-<source>Non-Linux</source>
-=======
         <target>Gerenciamento</target>
       </trans-unit>
       <trans-unit id="Spacewalk Provisioning Entitled Servers">
@@ -68,7 +55,6 @@
       </trans-unit>
       <trans-unit id="Non-Linux Entitled Servers">
         <source>Non-Linux</source>
->>>>>>> 4869bc83
         <context-group name="ctx">
           <context context-type="sourcefile">/rhn/systems/SystemList</context>
         </context-group>
@@ -79,51 +65,6 @@
         <context-group name="ctx">
           <context context-type="sourcefile">/rhn/systems/SystemList</context>
         </context-group>
-<<<<<<< HEAD
-    <target>Monitoramento</target></trans-unit>
-	<!--  Human Readable version of the entitlement labels -->
-	<group>
-	    <context-group name="ctx">
-		    <context context-type="sourcefile">/rhn/errata/details/SystemsAffected.do</context>
-		    <context context-type="sourcefile">/rhn/systems/SystemEntitlements.do</context>
-		    <context context-type="sourcefile">/rhn/systems/details/Overview.do</context>
-		</context-group>
-		<trans-unit id="enterprise_entitled">
-			<source>Management</source>
-		<target>Gerenciamento</target></trans-unit>
-		<trans-unit id="monitoring_entitled">
-			<source>Monitoring</source>
-		<target>Monitoramento</target></trans-unit>
-		<trans-unit id="nonlinux_entitled">
-			<source>Non-Linux</source>
-		<target>Não-Linux</target></trans-unit>
-		<trans-unit id="provisioning_entitled">
-			<source>Provisioning</source>
-		<target>Provisionamento</target></trans-unit>
-		<trans-unit id="sw_mgr_entitled">
-			<source>Update</source>
-		<target>Update</target></trans-unit>
-		<trans-unit id="unentitled">
-			<source>&lt;em&gt;(none)&lt;/em&gt;</source>
-		<target>&lt;em&gt;(nenhum)&lt;/em&gt;</target></trans-unit>
-		<trans-unit id="base">
-			<source>Base</source>
-		<target>Base</target></trans-unit>
-		<trans-unit id="add-on">
-			<source>Add-On</source>
-		<target>Adicionais</target></trans-unit>
-      <trans-unit id="virtualization_host">
-        <source>Virtualization</source>
-      <target>Virtualização</target></trans-unit>
-      <trans-unit id="virtualization_host_platform">
-        <source>Virtualization Platform</source>
-      <target>Virtualização Ilimitada</target></trans-unit>
-	</group>
-
-    <!-- TimeZones -->
-    <trans-unit id="Australia/Sydney">
-<source>(GMT+1000) Australia (Eastern)</source>
-=======
         <target>Monitoramento</target>
       </trans-unit>
       <!--  Human Readable version of the entitlement labels -->
@@ -184,7 +125,6 @@
       </trans-unit>
       <trans-unit id="Asia/Tokyo">
         <source>(GMT+0900) Japan</source>
->>>>>>> 4869bc83
         <context-group name="ctx">
           <context context-type="sourcefile">/rhn/account/UserDetails</context>
         </context-group>
@@ -398,19 +338,6 @@
         <context-group name="ctx">
           <context context-type="sourcefile">/rhn/account/UserDetails</context>
         </context-group>
-<<<<<<< HEAD
-    <target>(GMT-1100) Midway</target></trans-unit>
-
-    <trans-unit id="America/Sao_Paulo">
-<source>(GMT-0300) Brazil</source>
-        <context-group name="ctx">
-          <context context-type="sourcefile">/rhn/account/UserDetails</context>
-        </context-group>
-    <target>(GMT-0300) Brasil</target></trans-unit>
-
-    <trans-unit id="America/Indianapolis">
-<source>(GMT-0500) United States (Indiana)</source>
-=======
         <target>(GMT-0200) Ilhas Sandwich</target>
       </trans-unit>
       <trans-unit id="Pacific/Midway">
@@ -422,7 +349,6 @@
       </trans-unit>
       <trans-unit id="America/Sao_Paulo">
         <source>(GMT-0300) Brazil</source>
->>>>>>> 4869bc83
         <context-group name="ctx">
           <context context-type="sourcefile">/rhn/account/UserDetails</context>
         </context-group>
@@ -440,53 +366,6 @@
         <context-group name="ctx">
           <context context-type="sourcefile">/rhn/account/UserDetails</context>
         </context-group>
-<<<<<<< HEAD
-    <target>(GMT+0330) Irã</target></trans-unit>
-	<!-- Monitoring "Config Macro" records - used to configure the monitoring sat -->
-    <trans-unit id="MAIL_MX">
-<source>Local mail exchanger</source>
-      <context-group name="ctx">
-        <context context-type="sourcefile">/rhn/monitoring/config/GeneralConfig.do</context>
-      </context-group>
-    <target>Programa de mail local</target></trans-unit>
-
-    <trans-unit id="MDOM">
-<source>Mail domain (e.g. 'redhat.com' for myemail@redhat.com)</source>
-      <context-group name="ctx">
-        <context context-type="sourcefile">/rhn/monitoring/config/GeneralConfig.do</context>
-      </context-group>
-    <target>Domínio de mail (ex.: 'redhat.com' para 'meuemail@redhat.com)</target></trans-unit>
-
-    <trans-unit id="RHN_ADMIN_EMAIL">
-<source>@@PRODUCT_NAME@@ administrator email</source>
-      <context-group name="ctx">
-        <context context-type="sourcefile">/rhn/monitoring/config/GeneralConfig.do</context>
-      </context-group>
-    <target>@@PRODUCT_NAME@@ email do administrador</target></trans-unit>
-
-	<trans-unit id="RHN_SAT_HOSTNAME">
-<source>@@PRODUCT_NAME@@ hostname (FQDN)</source>
-      <context-group name="ctx">
-        <context context-type="sourcefile">/rhn/monitoring/config/GeneralConfig.do</context>
-      </context-group>
-    <target>@@PRODUCT_NAME@@ hostname (FQDN)</target></trans-unit>
-
-    <trans-unit id="RHN_SAT_WEB_PORT">
-<source>@@PRODUCT_NAME@@ webserver port (80 for http, 443 for https)</source>
-      <context-group name="ctx">
-        <context context-type="sourcefile">/rhn/monitoring/config/GeneralConfig.do</context>
-      </context-group>
-    <target>@@PRODUCT_NAME@@ porta do webservert (80 para http, 443 para https)</target></trans-unit>
-
-    <trans-unit id="XPROTO">
-<source>External protocol ('http' or 'https')</source>
-      <context-group name="ctx">
-        <context context-type="sourcefile">/rhn/monitoring/config/GeneralConfig.do</context>
-      </context-group>
-    <target>Protocolo Externo ('http' ou 'https')</target></trans-unit>
-
-    <!-- Monitoring Probe Command Parameter descriptions -->
-=======
         <target>(GMT-0700) Estados Unidos (Arizona)</target>
       </trans-unit>
       <trans-unit id="Asia/Tehran">
@@ -540,7 +419,6 @@
         <target>Protocolo Externo ('http' ou 'https')</target>
       </trans-unit>
       <!-- Monitoring Probe Command Parameter descriptions -->
->>>>>>> 4869bc83
       <trans-unit id="Application Protocol">
         <source>Application Protocol</source>
         <context-group name="ctx">
@@ -1085,11 +963,6 @@
         <context-group name="ctx">
           <context context-type="sourcefile">/rhn/systems/details/probes/ProbeEdit.do</context>
         </context-group>
-<<<<<<< HEAD
-      <target>Porcentagem de Swap Livre - Crítica</target></trans-unit>
-
-
-=======
         <target>Porcentagem de Swap Livre - Crítica</target>
       </trans-unit>
       <trans-unit id="Critical Swapped Process Count">
@@ -1099,7 +972,6 @@
         </context-group>
         <target>Contagem de Processos Swapped - Crítica</target>
       </trans-unit>
->>>>>>> 4869bc83
       <trans-unit id="Critical TIME_WAIT Connections">
         <source>Critical TIME_WAIT Connections</source>
         <context-group name="ctx">
@@ -1196,15 +1068,6 @@
         <context-group name="ctx">
           <context context-type="sourcefile">/rhn/systems/details/probes/ProbeEdit.do</context>
         </context-group>
-<<<<<<< HEAD
-      <target>taxa de Gravação Crítica</target></trans-unit>
-
-
-
-
-
-
-=======
         <target>taxa de Gravação Crítica</target>
       </trans-unit>
       <trans-unit id="Critical if number of blocked processes exceeds">
@@ -1242,7 +1105,6 @@
         </context-group>
         <target>Crítica se o número de processos swapped ultrapassar</target>
       </trans-unit>
->>>>>>> 4869bc83
       <trans-unit id="Database">
         <source>Database</source>
         <context-group name="ctx">
@@ -1451,11 +1313,6 @@
         <context-group name="ctx">
           <context context-type="sourcefile">/rhn/systems/details/probes/ProbeEdit.do</context>
         </context-group>
-<<<<<<< HEAD
-      <target>Senha Oracle</target></trans-unit>
-
-
-=======
         <target>Senha Oracle</target>
       </trans-unit>
       <trans-unit id="Oracle Password_confirm">
@@ -1465,7 +1322,6 @@
         </context-group>
         <target>Confirmação da Senha do Oracle</target>
       </trans-unit>
->>>>>>> 4869bc83
       <trans-unit id="Oracle Port">
         <source>Oracle Port</source>
         <context-group name="ctx">
@@ -1786,15 +1642,6 @@
         <context-group name="ctx">
           <context context-type="sourcefile">/rhn/systems/details/probes/ProbeEdit.do</context>
         </context-group>
-<<<<<<< HEAD
-      <target>Avisar Usuários</target></trans-unit>
-
-
-
-
-
-
-=======
         <target>Avisar Usuários</target>
       </trans-unit>
       <trans-unit id="Warn if number of blocked processes exceeds">
@@ -1832,7 +1679,6 @@
         </context-group>
         <target>Avisar se o número de processos swapped ultrapassar</target>
       </trans-unit>
->>>>>>> 4869bc83
       <trans-unit id="Warning Accesses">
         <source>Warning Accesses</source>
         <context-group name="ctx">
@@ -2265,11 +2111,6 @@
         <context-group name="ctx">
           <context context-type="sourcefile">/rhn/systems/details/probes/ProbeEdit.do</context>
         </context-group>
-<<<<<<< HEAD
-      <target>Porcentagem de Swap Livre - Aviso</target></trans-unit>
-
-
-=======
         <target>Porcentagem de Swap Livre - Aviso</target>
       </trans-unit>
       <trans-unit id="Warning Swapped Process Count">
@@ -2279,7 +2120,6 @@
         </context-group>
         <target>Contagem de Processos Swapped - Aviso</target>
       </trans-unit>
->>>>>>> 4869bc83
       <trans-unit id="Warning TIME_WAIT Connections">
         <source>Warning TIME_WAIT Connections</source>
         <context-group name="ctx">
@@ -3578,16 +3418,12 @@
         </trans-unit>
         <trans-unit id="BEA Weblogic">
           <source>BEA Weblogic</source>
-<<<<<<< HEAD
-        <target>BEA Weblogic</target></trans-unit>
-=======
           <target>BEA Weblogic</target>
         </trans-unit>
         <trans-unit id="Red Hat Application Server">
           <source>Red Hat Application Server</source>
           <target>Servidor de Aplicações Red Hat</target>
         </trans-unit>
->>>>>>> 4869bc83
         <trans-unit id="General">
           <source>General</source>
           <target>Geral</target>
@@ -3749,19 +3585,12 @@
         </trans-unit>
         <trans-unit id="Log Pattern Match">
           <source>Log Pattern Match</source>
-<<<<<<< HEAD
-        <target>Ocorrências do Modelo de Registro</target></trans-unit>
-        <trans-unit id="Log Size Growth">
-          <source>Log Size Growth</source>
-        <target>Tamanho do Registro</target></trans-unit>
-=======
           <target>Ocorrências do Modelo de Registro</target>
         </trans-unit>
         <trans-unit id="Log Size">
           <source>Log Size</source>
           <target>Tamanho do Registro</target>
         </trans-unit>
->>>>>>> 4869bc83
         <trans-unit id="LongLegs">
           <source>LongLegs</source>
           <target>LongLegs</target>
