--- conflicted
+++ resolved
@@ -51,11 +51,7 @@
         Channel baseChan = ChannelFactoryTest.createTestChannel(admin);
         KickstartableTreeTest.createTestKickstartableTree(baseChan,
                 KickstartInstallType.FEDORA);
-<<<<<<< HEAD
-        List<Channel> ksChannels = handler.listKickstartableChannels(adminKey);
-=======
         List<Channel> ksChannels = handler.listKickstartableChannels(admin);
->>>>>>> 4f1c3dcf
         assertTrue(ksChannels.size() > 0);
         assertTrue(ksChannels.contains(baseChan));
     }
