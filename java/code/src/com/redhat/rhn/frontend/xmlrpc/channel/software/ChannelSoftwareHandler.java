/**
 * Copyright (c) 2009--2014 Red Hat, Inc.
 *
 * This software is licensed to you under the GNU General Public License,
 * version 2 (GPLv2). There is NO WARRANTY for this software, express or
 * implied, including the implied warranties of MERCHANTABILITY or FITNESS
 * FOR A PARTICULAR PURPOSE. You should have received a copy of GPLv2
 * along with this software; if not, see
 * http://www.gnu.org/licenses/old-licenses/gpl-2.0.txt.
 *
 * Red Hat trademarks are not licensed under GPLv2. No permission is
 * granted to use or replicate Red Hat trademarks that are incorporated
 * in this software or its documentation.
 */
package com.redhat.rhn.frontend.xmlrpc.channel.software;

import com.redhat.rhn.FaultException;
import com.redhat.rhn.common.client.InvalidCertificateException;
import com.redhat.rhn.common.db.datasource.DataResult;
import com.redhat.rhn.common.db.datasource.ModeFactory;
import com.redhat.rhn.common.db.datasource.SelectMode;
import com.redhat.rhn.common.db.datasource.WriteMode;
import com.redhat.rhn.common.hibernate.LookupException;
import com.redhat.rhn.common.messaging.MessageQueue;
import com.redhat.rhn.common.security.PermissionException;
import com.redhat.rhn.domain.channel.Channel;
import com.redhat.rhn.domain.channel.ChannelArch;
import com.redhat.rhn.domain.channel.ChannelFactory;
import com.redhat.rhn.domain.channel.ContentSource;
import com.redhat.rhn.domain.channel.ContentSourceFilter;
import com.redhat.rhn.domain.channel.InvalidChannelRoleException;
import com.redhat.rhn.domain.errata.impl.PublishedClonedErrata;
import com.redhat.rhn.domain.errata.Errata;
import com.redhat.rhn.domain.errata.ErrataFactory;
import com.redhat.rhn.domain.org.Org;
import com.redhat.rhn.domain.rhnpackage.Package;
import com.redhat.rhn.domain.rhnpackage.PackageFactory;
import com.redhat.rhn.domain.role.Role;
import com.redhat.rhn.domain.role.RoleFactory;
import com.redhat.rhn.domain.server.Server;
import com.redhat.rhn.domain.server.ServerFactory;
import com.redhat.rhn.domain.user.User;
import com.redhat.rhn.frontend.dto.ErrataOverview;
import com.redhat.rhn.frontend.dto.PackageDto;
import com.redhat.rhn.frontend.dto.PackageOverview;
import com.redhat.rhn.frontend.events.UpdateErrataCacheEvent;
import com.redhat.rhn.frontend.xmlrpc.BaseHandler;
import com.redhat.rhn.frontend.xmlrpc.DuplicateChannelLabelException;
import com.redhat.rhn.frontend.xmlrpc.DuplicateChannelNameException;
import com.redhat.rhn.frontend.xmlrpc.InvalidChannelArchException;
import com.redhat.rhn.frontend.xmlrpc.InvalidChannelException;
import com.redhat.rhn.frontend.xmlrpc.InvalidChannelLabelException;
import com.redhat.rhn.frontend.xmlrpc.InvalidChannelNameException;
import com.redhat.rhn.frontend.xmlrpc.InvalidParameterException;
import com.redhat.rhn.frontend.xmlrpc.InvalidParentChannelException;
import com.redhat.rhn.frontend.xmlrpc.MultipleBaseChannelException;
import com.redhat.rhn.frontend.xmlrpc.NoSuchChannelException;
import com.redhat.rhn.frontend.xmlrpc.NoSuchContentSourceException;
import com.redhat.rhn.frontend.xmlrpc.NoSuchPackageException;
import com.redhat.rhn.frontend.xmlrpc.PermissionCheckFailureException;
import com.redhat.rhn.frontend.xmlrpc.TaskomaticApiException;
import com.redhat.rhn.frontend.xmlrpc.channel.repo.InvalidRepoLabelException;
import com.redhat.rhn.frontend.xmlrpc.channel.repo.InvalidRepoUrlException;
import com.redhat.rhn.frontend.xmlrpc.system.SystemHandler;
import com.redhat.rhn.frontend.xmlrpc.system.XmlRpcSystemHelper;
import com.redhat.rhn.frontend.xmlrpc.user.XmlRpcUserHelper;
import com.redhat.rhn.manager.channel.ChannelEditor;
import com.redhat.rhn.manager.channel.ChannelManager;
import com.redhat.rhn.manager.channel.CloneChannelCommand;
import com.redhat.rhn.manager.channel.CreateChannelCommand;
import com.redhat.rhn.manager.channel.UpdateChannelCommand;
import com.redhat.rhn.manager.channel.repo.BaseRepoCommand;
import com.redhat.rhn.manager.channel.repo.CreateRepoCommand;
import com.redhat.rhn.manager.errata.ErrataManager;
import com.redhat.rhn.manager.errata.cache.ErrataCacheManager;
import com.redhat.rhn.manager.system.SystemManager;
import com.redhat.rhn.manager.user.UserManager;
import com.redhat.rhn.taskomatic.TaskomaticApi;
import com.redhat.rhn.taskomatic.task.TaskConstants;

import org.apache.commons.lang.BooleanUtils;
import org.apache.commons.lang.StringUtils;
import org.apache.commons.lang.time.StopWatch;
import org.apache.log4j.Logger;

import java.sql.Timestamp;
import java.util.ArrayList;
import java.util.Date;
import java.util.HashMap;
import java.util.HashSet;
import java.util.List;
import java.util.Map;
import java.util.Set;

/**
 * ChannelSoftwareHandler
 * @version $Rev$
 * @xmlrpc.namespace channel.software
 * @xmlrpc.doc Provides methods to access and modify many aspects of a channel.
 */
public class ChannelSoftwareHandler extends BaseHandler {

    private static Logger log = Logger.getLogger(ChannelSoftwareHandler.class);

    /**
     * If you have satellite-synced a new channel then Red Hat Errata
     * will have been updated with the packages that are in the newly synced
     * channel. A cloned erratum will not have been automatically updated
     * however. If you cloned a channel that includes those cloned errata and
     * should include the new packages, they will not be included when they
     * should. This method lists the errata that will be updated if you run the
     * syncErrata method.
     * @param loggedInUser The current user
     * @param channelLabel Label of cloned channel to check
     * @return List of errata that are missing packages
     *
     * @xmlrpc.doc If you have satellite-synced a new channel then Red Hat
     * Errata will have been updated with the packages that are in the newly
     * synced channel. A cloned erratum will not have been automatically updated
     * however. If you cloned a channel that includes those cloned errata and
     * should include the new packages, they will not be included when they
     * should. This method lists the errata that will be updated if you run the
     * syncErrata method.
     * @xmlrpc.param #session_key()
     * @xmlrpc.param #param_desc("string", "channelLabel", "channel to update")
     * @xmlrpc.returntype
     *      #array()
     *          $ErrataOverviewSerializer
     *      #array_end()
     */
    public List<ErrataOverview> listErrataNeedingSync(User loggedInUser,
                String channelLabel) {
        Channel channel = lookupChannelByLabel(loggedInUser, channelLabel);

        return ChannelManager.listErrataNeedingResync(channel, loggedInUser);
    }

    /**
     * If you have satellite-synced a new channel then Red Hat Errata
     * will have been updated with the packages that are in the newly synced
     * channel. A cloned erratum will not have been automatically updated
     * however. If you cloned a channel that includes those cloned errata and
     * should include the new packages, they will not be included when they
     * should. This method updates all the errata in the given cloned channel
     * with packages that have recently been added, and ensures that all the
     * packages you expect are in the channel.
     * @param loggedInUser The current user
     * @param channelLabel Label of cloned channel to update
     * @return Returns 1 if successfull, FaultException otherwise
     * @throws NoSuchChannelException thrown if no channel is found.
     *
     * @xmlrpc.doc If you have satellite-synced a new channel then Red Hat
     * Errata will have been updated with the packages that are in the newly
     * synced channel. A cloned erratum will not have been automatically updated
     * however. If you cloned a channel that includes those cloned errata and
     * should include the new packages, they will not be included when they
     * should. This method updates all the errata in the given cloned channel
     * with packages that have recently been added, and ensures that all the
     * packages you expect are in the channel.
     * @xmlrpc.param #session_key()
     * @xmlrpc.param #param_desc("string", "channelLabel", "channel to update")
     * @xmlrpc.returntype  #return_int_success()
     */
    public Integer syncErrata(User loggedInUser, String channelLabel) {
        Channel channel = lookupChannelByLabel(loggedInUser, channelLabel);
        //Verify permissions
        if (!(UserManager.verifyChannelAdmin(loggedInUser, channel) ||
                loggedInUser.hasRole(RoleFactory.CHANNEL_ADMIN))) {
            throw new PermissionCheckFailureException();
        }

        List<ErrataOverview> errata = ChannelManager.listErrataNeedingResync(channel,
                loggedInUser);
        List<Long> eids = new ArrayList<Long>();
        for (ErrataOverview e : errata) {
            eids.add(e.getId());
        }

        List<PackageOverview> packages = ChannelManager
                .listErrataPackagesForResync(channel, loggedInUser);
        List<Long> pids = new ArrayList<Long>();
        for (PackageOverview p : packages) {
            pids.add(p.getId());
        }

        ChannelEditor.getInstance().addPackages(loggedInUser, channel, pids);

        for (Long eid : eids) {
            Errata e = ErrataManager.lookupErrata(eid, loggedInUser);
            if (e.isPublished() && e.isCloned()) {
                ErrataFactory.syncErrataDetails((PublishedClonedErrata) e);
            }
            else {
                log.fatal("Tried to sync errata with id " + eid +
                        " But it was not published or was not cloned");
            }
        }
        return 1;
    }

    /**
     * Lists the packages with the latest version (including release and epoch)
     * for the unique package names
     * @param loggedInUser The current user
     * @param channelLabel Label of channel whose package are sought.
     * @return Lists the packages with the largest version (including release
     * and epoch) for the unique package names
     * @throws NoSuchChannelException thrown if no channel is found.
     *
     * @xmlrpc.doc Lists the packages with the latest version (including release and
     * epoch) for the given channel
     * @xmlrpc.param #session_key()
     * @xmlrpc.param #param_desc("string", "channelLabel", "channel to query")
     * @xmlrpc.returntype
     *      #array()
     *          #struct("package")
     *              #prop("string", "name")
     *              #prop("string", "version")
     *              #prop("string", "release")
     *              #prop("string", "epoch")
     *              #prop("int", "id")
     *              #prop("string", "arch_label")
     *          #struct_end()
     *      #array_end()
     */
    public Object[] listLatestPackages(User loggedInUser, String channelLabel)
        throws NoSuchChannelException {

        Channel channel = lookupChannelByLabel(loggedInUser, channelLabel);

        List<Map<String, Object>> pkgs = ChannelManager.latestPackagesInChannel(channel);
        return pkgs.toArray();
    }

    /**
     * Lists all packages in the channel, regardless of version, between the
     * given dates.
     * @param loggedInUser The current user
     * @param channelLabel Label of channel whose package are sought.
     * @param startDate last modified begin date (as a string)
     * @param endDate last modified end date (as a string)
     * @return all packages in the channel, regardless of version between the
     * given dates.
     * @throws NoSuchChannelException thrown if no channel is found.
     *
     * @xmlrpc.doc Lists all packages in the channel, regardless of package version,
     * between the given dates.
     * @xmlrpc.param #session_key()
     * @xmlrpc.param #param_desc("string", "channelLabel", "channel to query")
     * @xmlrpc.param #param($date, "startDate")
     * @xmlrpc.param #param($date, "endDate")
     * @xmlrpc.returntype
     *      #array()
     *              $PackageDtoSerializer
     *      #array_end()
     */
    public List<PackageDto> listAllPackages(User loggedInUser, String channelLabel,
            Date startDate, Date endDate) throws NoSuchChannelException {

        Channel channel = lookupChannelByLabel(loggedInUser, channelLabel);
        return ChannelManager.listAllPackages(channel, startDate, endDate);
    }

    /**
     * Lists all packages in the channel, regardless of version whose last
     * modified date is greater than given date.
     * @param loggedInUser The current user
     * @param channelLabel Label of channel whose package are sought.
     * @param startDate last modified begin date (as a string)
     * @return all packages in the channel, regardless of version whose last
     * modified date is greater than given date.
     * @throws NoSuchChannelException thrown if no channel is found.
     *
     * @xmlrpc.doc Lists all packages in the channel, regardless of version whose last
     * modified date is greater than given date.
     * @xmlrpc.param #session_key()
     * @xmlrpc.param #param_desc("string", "channelLabel", "channel to query")
     * @xmlrpc.param #param($date, "startDate")
     * @xmlrpc.returntype
     *      #array()
     *              $PackageDtoSerializer
     *      #array_end()
     */
    public List<PackageDto> listAllPackages(User loggedInUser, String channelLabel,
            Date startDate) throws NoSuchChannelException {
        return listAllPackages(loggedInUser, channelLabel, startDate, null);
    }

    /**
     * Lists all packages in the channel, regardless of version
     * @param loggedInUser The current user
     * @param channelLabel Label of channel whose package are sought.
     * @return all packages in the channel, regardless of version
     * @throws NoSuchChannelException thrown if no channel is found.
     *
     * @xmlrpc.doc Lists all packages in the channel, regardless of the package version
     * @xmlrpc.param #session_key()
     * @xmlrpc.param #param_desc("string", "channelLabel", "channel to query")
     * @xmlrpc.returntype
     *      #array()
     *              $PackageDtoSerializer
     *      #array_end()
     */
    public List<PackageDto> listAllPackages(User loggedInUser, String channelLabel)
        throws NoSuchChannelException {

        Channel channel = lookupChannelByLabel(loggedInUser, channelLabel);
        return ChannelManager.listAllPackages(channel);
    }

    /**
     * Lists all packages in the channel, regardless of version, between the
     * given dates.
     * @param loggedInUser The current user
     * @param channelLabel Label of channel whose package are sought.
     * @param startDate last modified begin date (as a string)
     * @param endDate last modified end date (as a string)
     * @return all packages in the channel, regardless of version between the
     * given dates.
     * @throws NoSuchChannelException thrown if no channel is found.
     * @deprecated being replaced by listAllPackages(string sessionKey,
     * string channelLabel, dateTime.iso8601 startDate, dateTime.iso8601 endDate)
     *
     * @xmlrpc.doc Lists all packages in the channel, regardless of package version,
     * between the given dates.
     * Example Date:  '2008-08-20 08:00:00'
     * @xmlrpc.param #session_key()
     * @xmlrpc.param #param_desc("string", "channelLabel", "channel to query")
     * @xmlrpc.param #param("string", "startDate")
     * @xmlrpc.param #param("string", "endDate")
     * @xmlrpc.returntype
     *      #array()
     *              $PackageDtoSerializer
     *      #array_end()
     */
    @Deprecated
    public List<PackageDto> listAllPackages(User loggedInUser, String channelLabel,
            String startDate, String endDate) throws NoSuchChannelException {

        Channel channel = lookupChannelByLabel(loggedInUser, channelLabel);
        return ChannelManager.listAllPackages(channel, startDate, endDate);
    }

    /**
     * Lists all packages in the channel, regardless of version whose last
     * modified date is greater than given date.
     * @param loggedInUser The current user
     * @param channelLabel Label of channel whose package are sought.
     * @param startDate last modified begin date (as a string)
     * @return all packages in the channel, regardless of version whose last
     * modified date is greater than given date.
     * @throws NoSuchChannelException thrown if no channel is found.
     * @deprecated being replaced by listAllPackages(string sessionKey,
     * string channelLabel, dateTime.iso8601 startDate)
     *
     * @xmlrpc.doc Lists all packages in the channel, regardless of version whose last
     * modified date is greater than given date. Example Date: '2008-08-20 08:00:00'
     * @xmlrpc.param #session_key()
     * @xmlrpc.param #param_desc("string", "channelLabel", "channel to query")
     * @xmlrpc.param #param("string", "startDate")
     * @xmlrpc.returntype
     *      #array()
     *              $PackageDtoSerializer
     *      #array_end()
     */
    @Deprecated
    public List<PackageDto> listAllPackages(User loggedInUser, String channelLabel,
            String startDate) throws NoSuchChannelException {
        return listAllPackages(loggedInUser, channelLabel, startDate, null);
    }

    /**
     * Lists all packages in the channel, regardless of version, between the
     * given dates.
     * @param loggedInUser The current user
     * @param channelLabel Label of channel whose package are sought.
     * @param startDate last modified begin date (as a string)
     * @param endDate last modified end date (as a string)
     * @return all packages in the channel, regardless of version between the
     * given dates.
     * @throws NoSuchChannelException thrown if there is the channel is not
     * found.
     * @deprecated being replaced by listAllPackages(string sessionKey,
     * string channelLabel, dateTime.iso8601 startDate, dateTime.iso8601 endDate)
     *
     * @xmlrpc.doc Lists all packages in the channel, regardless of the package version,
     * between the given dates. Example Date: '2008-08-20 08:00:00'
     * @xmlrpc.param #session_key()
     * @xmlrpc.param #param_desc("string", "channelLabel", "channel to query")
     * @xmlrpc.param #param("string", "startDate")
     * @xmlrpc.param #param("string", "endDate")
     * @xmlrpc.returntype
     *      #array()
     *          #struct("package")
     *              #prop("string", "name")
     *              #prop("string", "version")
     *              #prop("string", "release")
     *              #prop("string", "epoch")
     *              #prop("string", "id")
     *              #prop("string", "arch_label")
     *              #prop("string", "last_modified")
     *          #struct_end()
     *      #array_end()
     */
    @Deprecated
    public Object[] listAllPackagesByDate(User loggedInUser, String channelLabel,
            String startDate, String endDate) throws NoSuchChannelException {

        Channel channel = lookupChannelByLabel(loggedInUser, channelLabel);
        List<Map<String, Object>> pkgs =
                ChannelManager.listAllPackagesByDate(channel, startDate, endDate);
        return pkgs.toArray();
    }

    /**
     * Lists all packages in the channel, regardless of version, whose last
     * modified date is greater than given date.
     * @param loggedInUser The current user
     * @param channelLabel Label of channel whose package are sought.
     * @param startDate last modified begin date (as a string)
     * @return all packages in the channel, regardless of version whose last
     * modified date is greater than given date.
     * @throws NoSuchChannelException thrown if no channel is found.
     * @deprecated being replaced by listAllPackages(string sessionKey,
     * string channelLabel, dateTime.iso8601 startDate)
     *
     * @xmlrpc.doc Lists all packages in the channel, regardless of the package version,
     * whose last modified date is greater than given date.
     * Example Date:  '2008-08-20 08:00:00'
     * @xmlrpc.param #session_key()
     * @xmlrpc.param #param_desc("string", "channelLabel", "channel to query")
     * @xmlrpc.param #param("string", "startDate")
     * @xmlrpc.returntype
     *      #array()
     *          #struct("package")
     *              #prop("string", "name")
     *              #prop("string", "version")
     *              #prop("string", "release")
     *              #prop("string", "epoch")
     *              #prop("string", "id")
     *              #prop("string", "arch_label")
     *              #prop("string", "last_modified")
     *          #struct_end()
     *      #array_end()
     */
    @Deprecated
    public Object[] listAllPackagesByDate(User loggedInUser, String channelLabel,
            String startDate) throws NoSuchChannelException {

        return listAllPackagesByDate(loggedInUser, channelLabel, startDate, null);
    }

    /**
     * Lists all packages in the channel, regardless of version
     * @param loggedInUser The current user
     * @param channelLabel Label of channel whose package are sought.
     * @return all packages in the channel, regardless of version between the
     * given dates.
     * @throws NoSuchChannelException thrown if no channel is found.
     * @deprecated being replaced by listAllPackages(string sessionKey,
     * string channelLabel)
     *
     * @xmlrpc.doc Lists all packages in the channel, regardless of the package version
     * @xmlrpc.param #session_key()
     * @xmlrpc.param #param_desc("string", "channelLabel", "channel to query")
     * @xmlrpc.returntype
     *      #array()
     *          #struct("package")
     *              #prop("string", "name")
     *              #prop("string", "version")
     *              #prop("string", "release")
     *              #prop("string", "epoch")
     *              #prop("string", "id")
     *              #prop("string", "arch_label")
     *              #prop("string", "last_modified")
     *          #struct_end()
     *      #array_end()
     */
    @Deprecated
    public Object[] listAllPackagesByDate(User loggedInUser, String channelLabel)
        throws NoSuchChannelException {

        return listAllPackagesByDate(loggedInUser, channelLabel, null, null);
    }

    /**
     * Return Lists potential software channel arches that can be created
     * @param loggedInUser The current user
     * @return Lists potential software channel arches that can be created
     * @throws PermissionCheckFailureException thrown if the user is not a
     * channel admin
     *
     * @xmlrpc.doc Lists the potential software channel architectures that can be created
     * @xmlrpc.param #session_key()
     * @xmlrpc.returntype
     *          #array()
     *              $ChannelArchSerializer
     *          #array_end()
     */
    public List<ChannelArch> listArches(User loggedInUser)
            throws PermissionCheckFailureException {
        if (!loggedInUser.hasRole(RoleFactory.CHANNEL_ADMIN)) {
            throw new PermissionCheckFailureException();
        }

        return ChannelManager.getChannelArchitectures();
    }

    /**
     * Deletes a software channel
     * @param loggedInUser The current user
     * @param channelLabel Label of channel to be deleted.
     * @return 1 if Channel was successfully deleted.
     * @throws PermissionCheckFailureException thrown if User has no access to
     * delete channel.
     * @throws NoSuchChannelException thrown if label is invalid.
     *
     * @xmlrpc.doc Deletes a custom software channel
     * @xmlrpc.param #session_key()
     * @xmlrpc.param #param_desc("string", "channelLabel", "channel to delete")
     * @xmlrpc.returntype #return_int_success()
     */
    public int delete(User loggedInUser, String channelLabel)
        throws PermissionCheckFailureException, NoSuchChannelException {

        try {
            ChannelManager.deleteChannel(loggedInUser, channelLabel);
        }
        catch (InvalidChannelRoleException e) {
            throw new PermissionCheckFailureException(e);
        }

        return 1;
    }

    /**
     * Returns whether the channel is subscribable by any user in the
     * organization.
     * @param loggedInUser The current user
     * @param channelLabel Label of channel to be deleted.
     * @return 1 if the Channel is globally subscribable, 0 otherwise.
     *
     * @xmlrpc.doc Returns whether the channel is subscribable by any user
     * in the organization
     * @xmlrpc.param #session_key()
     * @xmlrpc.param #param_desc("string", "channelLabel", "channel to query")
     * @xmlrpc.returntype int - 1 if true, 0 otherwise
     */
    public int isGloballySubscribable(User loggedInUser, String channelLabel) {
        // TODO: this should return a boolean NOT an int

        // Make sure the channel exists:
        lookupChannelByLabel(loggedInUser, channelLabel);

        return ChannelManager.isGloballySubscribable(loggedInUser, channelLabel) ? 1 : 0;
    }

    /**
     * Returns the details of the given channel as a map with the following
     * keys:
     * @param loggedInUser The current user
     * @param channelLabel Label of channel whose details are sought.
     * @throws NoSuchChannelException thrown if no channel is found.
     * @return the channel requested.
     *
     * @xmlrpc.doc Returns details of the given channel as a map
     * @xmlrpc.param #session_key()
     * @xmlrpc.param #param_desc("string", "channelLabel", "channel to query")
     * @xmlrpc.returntype
     *     $ChannelSerializer
     */
    public Channel getDetails(User loggedInUser, String channelLabel)
        throws NoSuchChannelException {
        return lookupChannelByLabel(loggedInUser, channelLabel);
    }

    /**
     * Returns the requested channel
     * @param loggedInUser The current user
     * @param id - id of channel wanted
     * @throws NoSuchChannelException thrown if no channel is found.
     * @return the channel requested.
     *
     * @xmlrpc.doc Returns details of the given channel as a map
     * @xmlrpc.param #session_key()
     * @xmlrpc.param #param_desc("int", "id", "channel to query")
     * @xmlrpc.returntype
     *     $ChannelSerializer
     */
    public Channel getDetails(User loggedInUser, Integer id)
        throws NoSuchChannelException {
        return lookupChannelById(loggedInUser, id.longValue());
    }

    /**
     * Allows to modify channel attributes
     * @param loggedInUser The current user
     * @param channelId id of channel to be modified
     * @param details map of channel attributes to be changed
     * @return 1 if edit was successful, exception thrown otherwise
     *
     * @xmlrpc.doc Allows to modify channel attributes
     * @xmlrpc.param #session_key()
     * @xmlrpc.param #param_desc("int", "channelId", "channel id")
     * @xmlrpc.param
     *  #struct("channel_map")
     *      #prop_desc("string", "checksum_label", "new channel repository checksum label
     *          (optional)")
     *      #prop_desc("string", "name", "new channel name (optional)")
     *      #prop_desc("string", "summary", "new channel summary (optional)")
     *      #prop_desc("string", "description", "new channel description (optional)")
     *      #prop_desc("string", "maintainer_name", "new channel maintainer name
     *          (optional)")
     *      #prop_desc("string", "maintainer_email", "new channel email address
     *          (optional)")
     *      #prop_desc("string", "maintainer_phone", "new channel phone number (optional)")
     *      #prop_desc("string", "gpg_key_url", "new channel gpg key url (optional)")
     *      #prop_desc("string", "gpg_key_id", "new channel gpg key id (optional)")
     *      #prop_desc("string", "gpg_key_fp", "new channel gpg key fingerprint
     *          (optional)")
     *  #struct_end()

     *@xmlrpc.returntype #return_int_success()
     */
    public int setDetails(User loggedInUser, Integer channelId, Map<String,
            String> details) {
        Channel channel = lookupChannelById(loggedInUser, channelId.longValue());

        Set<String> validKeys = new HashSet<String>();
        validKeys.add("checksum_label");
        validKeys.add("name");
        validKeys.add("summary");
        validKeys.add("description");
        validKeys.add("maintainer_name");
        validKeys.add("maintainer_email");
        validKeys.add("maintainer_phone");
        validKeys.add("gpg_key_url");
        validKeys.add("gpg_key_id");
        validKeys.add("gpg_key_fp");
        validateMap(validKeys, details);

        UpdateChannelCommand ucc = new UpdateChannelCommand(loggedInUser, channel);

        if (details.containsKey("checksum_label")) {
            ucc.setChecksumLabel(details.get("checksum_label"));
        }

        if (details.containsKey("name")) {
            ucc.setName(details.get("name"));
        }

        if (details.containsKey("summary")) {
            ucc.setSummary(details.get("summary"));
        }

        if (details.containsKey("description")) {
            ucc.setDescription(details.get("description"));
        }

        if (details.containsKey("maintainer_name")) {
            ucc.setMaintainerName(details.get("maintainer_name"));
        }

        if (details.containsKey("maintainer_email")) {
            ucc.setMaintainerEmail(details.get("maintainer_email"));
        }

        if (details.containsKey("maintainer_phone")) {
            ucc.setMaintainerPhone(details.get("maintainer_phone"));
        }

        if (details.containsKey("gpg_key_url")) {
            ucc.setGpgKeyUrl(details.get("gpg_key_url"));
        }

        if (details.containsKey("gpg_key_id")) {
            ucc.setGpgKeyId(details.get("gpg_key_id"));
        }

        if (details.containsKey("gpg_key_fp")) {
            ucc.setGpgKeyFp(details.get("gpg_key_fp"));
        }

       ucc.update(channelId.longValue());
        return 1;
    }


    /**
     * Returns the number of available subscriptions for the given channel
     * @param loggedInUser The current user
     * @param channelLabel Label of channel whose details are sought.
     * @return the number of available subscriptions for the given channel
     * @throws NoSuchChannelException thrown if no channel is found.
     *
     * @xmlrpc.doc Returns the number of available subscriptions for the given channel
     * @xmlrpc.param #session_key()
     * @xmlrpc.param #param_desc("string", "channelLabel", "channel to query")
     * @xmlrpc.returntype int number of available subscriptions for the given channel
     */
    public int availableEntitlements(User loggedInUser, String channelLabel)
        throws NoSuchChannelException {

        Channel c = lookupChannelByLabel(loggedInUser, channelLabel);
        Long cnt = ChannelManager.getAvailableEntitlements(loggedInUser.getOrg(), c);
        if (cnt == null) {
            return 0;
        }
        return cnt.intValue();
    }

    /**
     * Creates a software channel, parent_channel_label can be empty string
     * @param loggedInUser The current user
     * @param label Channel label to be created
     * @param name Name of Channel
     * @param summary Channel Summary
     * @param archLabel Architecture label
     * @param parentLabel Parent Channel label (may be null)
     * @param checksumType checksum type for this channel
     * @param gpgKey a map consisting of
     *      <li>string url</li>
     *      <li>string id</li>
     *      <li>string fingerprint</li>
     * @return 1 if creation of channel succeeds.
     * @since 10.9
     * @throws PermissionCheckFailureException  thrown if user does not have
     * permission to create the channel.
     * @throws InvalidChannelNameException thrown if given name is in use or
     * otherwise, invalid.
     * @throws InvalidChannelLabelException throw if given label is in use or
     * otherwise, invalid.
     * @throws InvalidParentChannelException thrown if parent label is for a
     * channel that is not a base channel.
     *
     * @xmlrpc.doc Creates a software channel
     * @xmlrpc.param #session_key()
     * @xmlrpc.param #param_desc("string", "label", "label of the new channel")
     * @xmlrpc.param #param_desc("string", "name", "name of the new channel")
     * @xmlrpc.param #param_desc("string", "summary" "summary of the channel")
     * @xmlrpc.param #param_desc("string", "archLabel",
     *              "the label of the architecture the channel corresponds to,
     *              see channel.software.listArches API for complete listing")
     * @xmlrpc.param #param_desc("string", "parentLabel", "label of the parent of this
     *              channel, an empty string if it does not have one")
     * @xmlrpc.param #param_desc("string", "checksumType", "checksum type for this channel,
     *              used for yum repository metadata generation")
     *      #options()
     *          #item_desc ("sha1", "Offers widest compatibility  with clients")
     *          #item_desc ("sha256", "Offers highest security, but is compatible
     *                        only with newer clients: Fedora 11 and newer,
     *                        or Enterprise Linux 6 and newer.")
     *      #options_end()
     * @xmlrpc.param
     *      #struct("gpgKey")
     *          #prop_desc("string", "url", "GPG key URL")
     *          #prop_desc("string", "id", "GPG key ID")
     *          #prop_desc("string", "fingerprint", "GPG key Fingerprint")
     *      #struct_end()
     * @xmlrpc.returntype int - 1 if the creation operation succeeded, 0 otherwise
     */
    public int create(User loggedInUser, String label, String name,
            String summary, String archLabel, String parentLabel, String checksumType,
            Map<String, String> gpgKey)
        throws PermissionCheckFailureException, InvalidChannelLabelException,
               InvalidChannelNameException, InvalidParentChannelException {

        if (!loggedInUser.hasRole(RoleFactory.CHANNEL_ADMIN)) {
            throw new PermissionCheckFailureException();
        }
        CreateChannelCommand ccc = new CreateChannelCommand();
        ccc.setArchLabel(archLabel);
        ccc.setLabel(label);
        ccc.setName(name);
        ccc.setSummary(summary);
        ccc.setParentLabel(parentLabel);
        ccc.setUser(loggedInUser);
        ccc.setChecksumLabel(checksumType);
        ccc.setGpgKeyUrl(gpgKey.get("url"));
        ccc.setGpgKeyId(gpgKey.get("id"));
        ccc.setGpgKeyFp(gpgKey.get("fingerprint"));

        return (ccc.create() != null) ? 1 : 0;
    }

    /**
     * Creates a software channel, parent_channel_label can be empty string
     * @param loggedInUser The current user
     * @param label Channel label to be created
     * @param name Name of Channel
     * @param summary Channel Summary
     * @param archLabel Architecture label
     * @param parentLabel Parent Channel label (may be null)
     * @param checksumType checksum type for this channel
     * @return 1 if creation of channel succeeds.
     * @since 10.9
     * @throws PermissionCheckFailureException  thrown if user does not have
     * permission to create the channel.
     * @throws InvalidChannelNameException thrown if given name is in use or
     * otherwise, invalid.
     * @throws InvalidChannelLabelException throw if given label is in use or
     * otherwise, invalid.
     * @throws InvalidParentChannelException thrown if parent label is for a
     * channel that is not a base channel.
     *
     * @xmlrpc.doc Creates a software channel
     * @xmlrpc.param #session_key()
     * @xmlrpc.param #param_desc("string", "label", "label of the new channel")
     * @xmlrpc.param #param_desc("string", "name", "name of the new channel")
     * @xmlrpc.param #param_desc("string", "summary" "summary of the channel")
     * @xmlrpc.param #param_desc("string", "archLabel",
     *              "the label of the architecture the channel corresponds to,
     *              see channel.software.listArches API for complete listing")
     * @xmlrpc.param #param_desc("string", "parentLabel", "label of the parent of this
     *              channel, an empty string if it does not have one")
     * @xmlrpc.param #param_desc("string", "checksumType", "checksum type for this channel,
     *              used for yum repository metadata generation")
     *      #options()
     *          #item_desc ("sha1", "Offers widest compatibility  with clients")
     *          #item_desc ("sha256", "Offers highest security, but is compatible
     *                        only with newer clients: Fedora 11 and newer,
     *                        or Enterprise Linux 6 and newer.")
     *      #options_end()
     * @xmlrpc.returntype int - 1 if the creation operation succeeded, 0 otherwise
     */

    public int create(User loggedInUser, String label, String name,
            String summary, String archLabel, String parentLabel, String checksumType)
        throws PermissionCheckFailureException, InvalidChannelLabelException,
               InvalidChannelNameException, InvalidParentChannelException {

        return create(loggedInUser, label, name,
                summary, archLabel, parentLabel, checksumType,
                new HashMap<String, String>());
    }

    /**
     * Creates a software channel, parent_channel_label can be empty string
     * @param loggedInUser The current user
     * @param label Channel label to be created
     * @param name Name of Channel
     * @param summary Channel Summary
     * @param archLabel Architecture label
     * @param parentLabel Parent Channel label (may be null)
     * @return 1 if creation of channel succeeds.
     * @throws PermissionCheckFailureException  thrown if user does not have
     * permission to create the channel.
     * @throws InvalidChannelNameException thrown if given name is in use or
     * otherwise, invalid.
     * @throws InvalidChannelLabelException throw if given label is in use or
     * otherwise, invalid.
     * @throws InvalidParentChannelException thrown if parent label is for a
     * channel that is not a base channel.
     *
     * @xmlrpc.doc Creates a software channel
     * @xmlrpc.param #session_key()
     * @xmlrpc.param #param_desc("string", "label", "label of the new channel")
     * @xmlrpc.param #param_desc("string", "name", "name of the new channel")
     * @xmlrpc.param #param_desc("string", "summary" "summary of the channel")
     * @xmlrpc.param #param_desc("string", "archLabel",
     *              "the label of the architecture the channel corresponds to,
     *              see channel.software.listArches API for complete listing")
     * @xmlrpc.param #param_desc("string", "parentLabel", "label of the parent of this
     *              channel, an empty string if it does not have one")
     * @xmlrpc.returntype int - 1 if the creation operation succeeded, 0 otherwise
     */
    public int create(User loggedInUser, String label, String name,
            String summary, String archLabel, String parentLabel)
        throws PermissionCheckFailureException, InvalidChannelLabelException,
               InvalidChannelNameException, InvalidParentChannelException {

        return create(loggedInUser, label, name, summary, archLabel, parentLabel, "sha1");
    }

    /**
     * Set the contact/support information for given channel.
     * @param loggedInUser The current user
     * @param channelLabel The label for the channel to change
     * @param maintainerName The name of the channel maintainer
     * @param maintainerEmail The email address of the channel maintainer
     * @param maintainerPhone The phone number of the channel maintainer
     * @param supportPolicy The channel support polity
     * @return Returns 1 if successful, exception otherwise
     * @throws FaultException A FaultException is thrown if:
     *   - The sessionKey is invalid
     *   - The channelLabel is invalid
     *   - The user doesn't have channel admin permissions
     *
     * @xmlrpc.doc Set contact/support information for given channel.
     * @xmlrpc.param #session_key()
     * @xmlrpc.param #param_desc("string", "channelLabel", "label of the channel")
     * @xmlrpc.param #param_desc("string", "maintainerName", "name of the channel
     * maintainer")
     * @xmlrpc.param #param_desc("string", "maintainerEmail", "email of the channel
     * maintainer")
     * @xmlrpc.param #param_desc("string", "maintainerPhone", "phone number of the channel
     * maintainer")
     * @xmlrpc.param #param_desc("string", "supportPolicy", "channel support policy")
     * @xmlrpc.returntype  #return_int_success()
     */
    public int setContactDetails(User loggedInUser, String channelLabel,
            String maintainerName, String maintainerEmail, String maintainerPhone,
            String supportPolicy)
        throws FaultException {

        if (!loggedInUser.hasRole(RoleFactory.CHANNEL_ADMIN)) {
            throw new PermissionCheckFailureException();
        }

        Channel channel = lookupChannelByLabel(loggedInUser, channelLabel);

        channel.setMaintainerName(maintainerName);
        channel.setMaintainerEmail(maintainerEmail);
        channel.setMaintainerPhone(maintainerPhone);
        channel.setSupportPolicy(supportPolicy);

        ChannelFactory.save(channel);

        return 1;
    }

    /**
     * Returns list of subscribed systems for the given channel label.
     * @param loggedInUser The current user
     * @param label Label of the channel in question.
     * @return Returns an array of maps representing a system. Contains system id and
     * system name for each system subscribed to this channel.
     * @throws FaultException A FaultException is thrown if:
     *   - Logged in user is not a channel admin.
     *   - Channel does not exist.
     *
     * @xmlrpc.doc Returns list of subscribed systems for the given channel label
     * @xmlrpc.param #session_key()
     * @xmlrpc.param #param_desc("string", "channelLabel", "channel to query")
     * @xmlrpc.returntype
     *          #array()
     *              #struct("system")
     *                  #prop("int", "id")
     *                  #prop("string", "name")
     *              #struct_end()
     *           #array_end()
     */
    public Object[] listSubscribedSystems(User loggedInUser, String label)
        throws FaultException {

        // Make sure user has access to the orgs channels
        if (!loggedInUser.hasRole(RoleFactory.CHANNEL_ADMIN)) {
            throw new PermissionCheckFailureException();
        }

        // Get the channel.
        Channel channel = lookupChannelByLabel(loggedInUser, label);

        DataResult<Map<String, Object>> dr =
                SystemManager.systemsSubscribedToChannel(channel, loggedInUser);
        for (Map<String, Object> sys : dr) {
            sys.remove("selectable");
        }
        return dr.toArray();
    }

    /**
     * Retrieve the channels for a given system id.
     * @param loggedInUser The current user
     * @param sid The id of the system in question.
     * @return Returns an array of maps representing the channels this system is
     * subscribed to.
     * @throws FaultException A FaultException is thrown if:
     *   - sessionKey is invalid
     *   - Server does not exist
     *   - User does not have access to system
     *
     * @xmlrpc.doc Returns a list of channels that a system is subscribed to for the
     * given system id
     * @xmlrpc.param #session_key()
     * @xmlrpc.param #param("int", "serverId")
     * @xmlrpc.returntype
     *          #array()
     *              #struct("channel")
     *                  #prop("string", "id")
     *                  #prop("string", "label")
     *                  #prop("string", "name")
     *              #struct_end()
     *           #array_end()
     */
    public Object[] listSystemChannels(User loggedInUser, Integer sid)
        throws FaultException {
        Server server = XmlRpcSystemHelper.getInstance().lookupServer(loggedInUser, sid);

        DataResult<Map<String, Object>> dr = SystemManager.channelsForServer(server);
        return dr.toArray();
    }

    /**
     * Change a systems subscribed channels to the list of channels passed in.
     * @param loggedInUser The current user
     * @param sid The id for the system in question
     * @param channelLabels The list of labels to subscribe the system to
     * @return Returns 1 on success, Exception otherwise.
     * @throws FaultException A FaultException is thrown if:
     *   - sessionKey is invalid
     *   - server doesn't exist
     *   - channel doesn't exist
     *   - user can't subscribe server to channel
     *   - a base channel is not specified
     *   - multiple base channels are specified
     * @deprecated being replaced by system.setBaseChannel(string sessionKey,
     * int serverId, string channelLabel) and system.setChildChannels(string sessionKey,
     * int serverId, array[string channelLabel])
     *
     * @xmlrpc.doc Change a systems subscribed channels to the list of channels passed in.
     * @xmlrpc.param #session_key()
     * @xmlrpc.param #param("int", "serverId")
     * @xmlrpc.param #array_single("string", "channelLabel - labels of the channels to
     *              subscribe the system to.")
     * @xmlrpc.returntype #return_int_success()
     */
    @Deprecated
    public int setSystemChannels(User loggedInUser, Integer sid,
            List<String> channelLabels) throws FaultException {
        Server server = XmlRpcSystemHelper.getInstance().lookupServer(loggedInUser, sid);
        List<Channel> channels = new ArrayList<Channel>();
        log.debug("setSystemChannels()");

        // Verify that each channel label we were passed corresponds to a valid channel
        // and store in a list.
        Channel baseChannel = null;
        log.debug("Incoming channels:");
        for (String label : channelLabels) {
            Channel channel = lookupChannelByLabel(loggedInUser, label);
            log.debug("   " + channel.getLabel());
            if (!ChannelManager.verifyChannelSubscribe(loggedInUser, channel.getId())) {
                throw new PermissionCheckFailureException();
            }

            // let's save ourselves some time and check the arches here
            if (!channel.getChannelArch().isCompatible(server.getServerArch())) {
                throw new InvalidChannelException();
            }

            if (baseChannel == null && channel.isBaseChannel()) {

                baseChannel = channel;

                // need to make sure the base channel is the first
                // item in the list because subscribeToServer can't subscribe
                // to a child channel unless the server is subscribed to a base
                // channel.
                channels.add(0, channel);
            }
            else if (baseChannel != null && channel.isBaseChannel()) {
                throw new MultipleBaseChannelException(baseChannel.getLabel(), label);
            }
            else {
                channels.add(channel);
            }
        }

        // if we can't find a base channel in the list, we need to leave
        // the system alone and punt.
        if (baseChannel == null) {
            throw new InvalidChannelException("No base channel specified");
        }

        // Unsubscribe the server from it's current channels (if any)
        Set<Channel> currentlySubscribed = server.getChannels();
        Channel oldBase = server.getBaseChannel();
        log.debug("Unsubscribing from:");
        for (Channel channel : currentlySubscribed) {
            if (channel.isBaseChannel()) {
                continue; // must leave base for now
            }
            server = SystemManager.unsubscribeServerFromChannel(server, channel);
            log.debug("   " + channel.getLabel());
        }

        // We must unsubscribe from the old Base channel last, so no child channels
        // are still subscribed
        if (!channels.contains(oldBase)) {
            server = SystemManager.unsubscribeServerFromChannel(server, oldBase);
        }
        else {
            // Base is the same, no need to resubscribe:
            channels.remove(oldBase);
        }


        // Subscribe the server to channels in channels list
        log.debug("Subscribing to:");
        for (Channel channel : channels) {
            server = SystemManager.subscribeServerToChannel(loggedInUser, server,
                    channel, true);
            log.debug("   " + channel.getName());
        }

        //Update errata cache
        publishUpdateErrataCacheEvent(loggedInUser.getOrg());
        return 1;
    }

    /**
     * Set the subscribable flag for a given channel and user. If value is set to 'true',
     * this method will give the user subscribe permissions to the channel. Otherwise, this
     * method revokes that privilege.
     * @param loggedInUser The current user
     * @param channelLabel The label for the channel in question
     * @param login The login for the user in question
     * @param value The boolean value telling us whether to grant subscribe permission or
     * revoke it.
     * @return Returns 1 on success, FaultException otherwise
     * @throws FaultException A FaultException is thrown if:
     *   - The loggedInUser doesn't have permission to perform this action
     *   - The login, sessionKey, or channelLabel is invalid
     *
     * @xmlrpc.doc Set the subscribable flag for a given channel and user.
     * If value is set to 'true', this method will give the user
     * subscribe permissions to the channel. Otherwise, that privilege is revoked.
     * @xmlrpc.param #session_key()
     * @xmlrpc.param #param_desc("string", "channelLabel", "label of the channel")
     * @xmlrpc.param #param_desc("string", "login", "login of the target user")
     * @xmlrpc.param #param_desc("boolean", "value", "value of the flag to set")
     * @xmlrpc.returntype #return_int_success()
     */
    public int setUserSubscribable(User loggedInUser, String channelLabel,
                   String login, Boolean value) throws FaultException {
        User target = XmlRpcUserHelper.getInstance().lookupTargetUser(loggedInUser, login);

        Channel channel = lookupChannelByLabel(loggedInUser, channelLabel);
        //Verify permissions
        if (!(UserManager.verifyChannelAdmin(loggedInUser, channel) ||
              loggedInUser.hasRole(RoleFactory.CHANNEL_ADMIN))) {
            throw new PermissionCheckFailureException();
        }

        if (value) {
            // Add the 'subscribe' role for the target user to the channel
            ChannelManager.addSubscribeRole(target, channel);
        }
        else {
            // Remove the 'subscribe' role for the target user to the channel
            ChannelManager.removeSubscribeRole(target, channel);
        }

        return 1;
    }

    /**
     * Set the manageable flag for a given channel and user. If value is set to 'true',
     * this method will give the user manage permissions to the channel. Otherwise, this
     * method revokes that privilege.
     * @param loggedInUser The current user
     * @param channelLabel The label for the channel in question
     * @param login The login for the user in question
     * @param value The boolean value telling us whether to grant manage permission or
     * revoke it.
     * @return Returns 1 on success, FaultException otherwise
     * @throws FaultException A FaultException is thrown if:
     *   - The loggedInUser doesn't have permission to perform this action
     *   - The login, sessionKey, or channelLabel is invalid
     *
     * @xmlrpc.doc Set the manageable flag for a given channel and user.
     * If value is set to 'true', this method will give the user
     * manage permissions to the channel. Otherwise, that privilege is revoked.
     * @xmlrpc.param #session_key()
     * @xmlrpc.param #param_desc("string", "channelLabel", "label of the channel")
     * @xmlrpc.param #param_desc("string", "login", "login of the target user")
     * @xmlrpc.param #param_desc("boolean", "value", "value of the flag to set")
     * @xmlrpc.returntype #return_int_success()
     */
    public int setUserManageable(User loggedInUser, String channelLabel,
                   String login, Boolean value) throws FaultException {
        User target = XmlRpcUserHelper.getInstance().lookupTargetUser(loggedInUser, login);

        Channel channel = lookupChannelByLabel(loggedInUser, channelLabel);
        if (!channel.isCustom()) {
            throw new InvalidChannelException(
                    "Manageable flag is relevant for custom channels only.");
        }
        //Verify permissions
        if (!(UserManager.verifyChannelAdmin(loggedInUser, channel) ||
              loggedInUser.hasRole(RoleFactory.CHANNEL_ADMIN))) {
            throw new PermissionCheckFailureException();
        }

        if (value) {
            // Add the 'manage' role for the target user to the channel
            ChannelManager.addManageRole(target, channel);
        }
        else {
            // Remove the 'manage' role for the target user to the channel
            ChannelManager.removeManageRole(target, channel);
        }

        return 1;
    }

    /**
     * Returns whether the channel may be subscribed to by the given user.
     * @param loggedInUser The current user
     * @param channelLabel The label for the channel in question
     * @param login The login for the user in question
     * @return whether the channel may be subscribed to by the given user.
     * @throws FaultException thrown if
     *   - The loggedInUser doesn't have permission to perform this action
     *   - The login, sessionKey, or channelLabel is invalid
     *
     * @xmlrpc.doc Returns whether the channel may be subscribed to by the given user.
     * @xmlrpc.param #session_key()
     * @xmlrpc.param #param_desc("string", "channelLabel", "label of the channel")
     * @xmlrpc.param #param_desc("string", "login", "login of the target user")
     * @xmlrpc.returntype int - 1 if subscribable, 0 if not
     */
    public int isUserSubscribable(User loggedInUser, String channelLabel,
            String login) throws FaultException {
        User target = XmlRpcUserHelper.getInstance().lookupTargetUser(
                loggedInUser, login);

        Channel channel = lookupChannelByLabel(loggedInUser.getOrg(), channelLabel);
        //Verify permissions
        if (!(UserManager.verifyChannelAdmin(loggedInUser, channel) ||
              loggedInUser.hasRole(RoleFactory.CHANNEL_ADMIN))) {
            throw new PermissionCheckFailureException();
        }

        boolean flag = ChannelManager.verifyChannelSubscribe(target, channel.getId());
        return BooleanUtils.toInteger(flag);
    }

    /**
     * Returns whether the channel may be managed by the given user.
     * @param loggedInUser The current user
     * @param channelLabel The label for the channel in question
     * @param login The login for the user in question
     * @return whether the channel may be managed by the given user.
     * @throws FaultException thrown if
     *   - The loggedInUser doesn't have permission to perform this action
     *   - The login, sessionKey, or channelLabel is invalid
     *
     * @xmlrpc.doc Returns whether the channel may be managed by the given user.
     * @xmlrpc.param #session_key()
     * @xmlrpc.param #param_desc("string", "channelLabel", "label of the channel")
     * @xmlrpc.param #param_desc("string", "login", "login of the target user")
     * @xmlrpc.returntype int - 1 if manageable, 0 if not
     */
    public int isUserManageable(User loggedInUser, String channelLabel,
            String login) throws FaultException {
        User target = XmlRpcUserHelper.getInstance().lookupTargetUser(
                loggedInUser, login);

        Channel channel = lookupChannelByLabel(loggedInUser.getOrg(), channelLabel);
        if (!channel.isCustom()) {
            throw new InvalidChannelException(
                    "Manageable flag is relevant for custom channels only.");
        }
        //Verify permissions
        if (!(UserManager.verifyChannelAdmin(loggedInUser, channel) ||
              loggedInUser.hasRole(RoleFactory.CHANNEL_ADMIN))) {
            throw new PermissionCheckFailureException();
        }

        boolean flag = ChannelManager.verifyChannelManage(target, channel.getId());
        return BooleanUtils.toInteger(flag);
    }

    /**
     * Set globally subscribable attribute for given channel.
     * @param loggedInUser The current user
     * @param channelLabel The label for the channel to change
     * @param value The boolean value to set globally subscribable to.
     * @return Returns 1 if successful, exception otherwise
     * @throws FaultException A FaultException is thrown if:
     *   - The sessionkey is invalid
     *   - The channel is invalid
     *   - The logged in user isn't a channel admin
     *
     * @xmlrpc.doc Set globally subscribable attribute for given channel.
     * @xmlrpc.param #session_key()
     * @xmlrpc.param #param_desc("string", "channelLabel", "label of the channel")
     * @xmlrpc.param #param_desc("boolean", "subscribable", "true if the channel is to be
     *          globally subscribable.  False otherwise.")
     * @xmlrpc.returntype  #return_int_success()
     */
    public int setGloballySubscribable(User loggedInUser, String channelLabel,
                   boolean value) throws FaultException {
        Channel channel = lookupChannelByLabel(loggedInUser.getOrg(), channelLabel);

        try {
            if (!ChannelManager.verifyChannelAdmin(loggedInUser, channel.getId())) {
                throw new PermissionCheckFailureException();
            }
        }
        catch (InvalidChannelRoleException e) {
            throw new PermissionCheckFailureException();
        }

        if (value) {
            channel.setGloballySubscribable(true, loggedInUser.getOrg());
        }
        else {
            channel.setGloballySubscribable(false, loggedInUser.getOrg());
        }

        return 1;
    }

    /**
     * Adds a given list of packages to the given channel.
     * @param loggedInUser The current user
     * @param channelLabel The label for the channel
     * @param packageIds A list containing the ids of the packages to be added
     * @return Returns 1 if successfull, FaultException otherwise
     * @throws FaultException A FaultException is thrown if:
     *   - The user is not a channel admin for the channel
     *   - The channel is invalid
     *   - A package id is invalid
     *   - The user doesn't have access to one of the channels in the list
     *
     * @xmlrpc.doc Adds a given list of packages to the given channel.
     * @xmlrpc.param #session_key()
     * @xmlrpc.param #param_desc("string", "channelLabel", "target channel.")
     * @xmlrpc.param #array_single("int", "packageId -  id of a package to
     *                                   add to the channel.")
     * @xmlrpc.returntype  #return_int_success()
     */
    public int addPackages(User loggedInUser, String channelLabel, List<Long> packageIds)
        throws FaultException {
        Channel channel = lookupChannelByLabel(loggedInUser.getOrg(), channelLabel);

        // Try to add the list of packages to the channel. Catch any exceptions and
        // convert to FaultExceptions
        try {
            ChannelEditor.getInstance().addPackages(loggedInUser, channel, packageIds);
        }
        catch (PermissionException e) {
            throw new PermissionCheckFailureException(e.getMessage());
        }
        catch (LookupException le) {
            //This shouldn't happen, but if it does, it is because one of the packages
            //doesn't exist.
            throw new NoSuchPackageException(le);
        }

        //refresh channel with newest packages
        ChannelManager.refreshWithNewestPackages(channel, "api");

        /* Bugzilla # 177673 */
        scheduleErrataCacheUpdate(loggedInUser.getOrg(), channel, 3600000);

        //if we made it this far, the operation was a success!
        return 1;
    }

    /**
     * Removes a given list of errata from the given channel.
     * @param loggedInUser The current user
     * @param channelLabel The label for the channel
     * @param errataNames A list containing the advisory names of errata to remove
     * @param removePackages Boolean to remove packages from the channel also
     * @return Returns 1 if successfull, Exception otherwise
     *   - The user is not a channel admin for the channel
     *   - The channel is invalid
     *   - The user doesn't have access to one of the channels in the list
     *
     * @xmlrpc.doc Removes a given list of errata from the given channel.
     * @xmlrpc.param #session_key()
     * @xmlrpc.param #param_desc("string", "channelLabel", "target channel.")
     * @xmlrpc.param #array_single("string", "advisoryName - name of an erratum to remove")
     * @xmlrpc.param #param_desc("boolean", "removePackages",
     *                          "True to remove packages from the channel")
     * @xmlrpc.returntype  #return_int_success()
     */
    public int removeErrata(User loggedInUser, String channelLabel,
            List<String> errataNames, boolean removePackages) {

        channelAdminPermCheck(loggedInUser);

        Channel channel = lookupChannelByLabel(loggedInUser, channelLabel);

        if (!UserManager.verifyChannelAdmin(loggedInUser, channel)) {
            throw new PermissionCheckFailureException();
        }

        HashSet<Errata> errataToRemove = new HashSet<Errata>();

        for (String erratumName : errataNames) {
            Errata erratum = ErrataManager.lookupByAdvisory(erratumName);

            if (erratum != null) {
                errataToRemove.add(erratum);
                ErrataManager.removeErratumFromChannel(erratum, channel, loggedInUser);
            }
        }

        // remove packages from the channel if requested
        if (removePackages) {
            List<Long> packagesToRemove = new ArrayList<Long>();

            List<Long> channelPkgs = ChannelFactory.getPackageIds(channel.getId());

            for (Errata erratum : errataToRemove) {
                Set<Package> erratumPackageList = erratum.getPackages();

                for (Package pkg : erratumPackageList) {
                    // if the package is in the channel, remove it
                    if (channelPkgs.contains(pkg.getId())) {
                        packagesToRemove.add(pkg.getId());
                    }
                }
            }

            // remove the packages from the channel
            ChannelManager.removePackages(channel, packagesToRemove, loggedInUser);

            // refresh the channel
            ChannelManager.refreshWithNewestPackages(channel, "api");

            // Mark the affected channel to have it's metadata evaluated, where necessary
            // (RHEL5+, mostly)
            ChannelManager.queueChannelChange(channel.getLabel(), "java::removeErrata",
                    loggedInUser.getLogin());

            List<Long> cids = new ArrayList<Long>();
            cids.add(channel.getId());
            ErrataCacheManager.insertCacheForChannelPackagesAsync(cids, packagesToRemove);
        }

        return 1;
    }

    /**
     * Removes a given list of packages from the given channel.
     * @param loggedInUser The current user
     * @param channelLabel The label for the channel
     * @param packageIds A list containing the ids of the packages to be removed
     * @return Returns 1 if successfull, FaultException otherwise
     * @throws FaultException A FaultException is thrown if:
     *   - The user is not a channel admin for the channel
     *   - The channel is invalid
     *   - A package id is invalid
     *   - The user doesn't have access to one of the channels in the list
     *
     * @xmlrpc.doc Removes a given list of packages from the given channel.
     * @xmlrpc.param #session_key()
     * @xmlrpc.param #param_desc("string", "channelLabel", "target channel.")
     * @xmlrpc.param #array_single("int", "packageId -  id of a package to
     *                                   remove from the channel.")
     * @xmlrpc.returntype  #return_int_success()
     */
    public int removePackages(User loggedInUser, String channelLabel,
            List<Long> packageIds) throws FaultException {
        Channel channel = lookupChannelByLabel(loggedInUser.getOrg(), channelLabel);

        //Make sure the user is a channel admin for the given channel.
        if (!UserManager.verifyChannelAdmin(loggedInUser, channel)) {
            throw new PermissionCheckFailureException();
        }

        // Try to remove the list of packages from the channel. Catch any exceptions and
        // convert to FaultExceptions
        try {
            ChannelEditor.getInstance().removePackages(loggedInUser, channel, packageIds);
        }
        catch (PermissionException e) {
            throw new PermissionCheckFailureException();
        }
        catch (LookupException le) {
            //This shouldn't happen, but if it does, it is because one of the packages
            //doesn't exist.
            throw new NoSuchPackageException(le);
        }

        //refresh channel with newest packages
        ChannelManager.refreshWithNewestPackages(channel, "api");

        /* Bugzilla # 177673 */
        scheduleErrataCacheUpdate(loggedInUser.getOrg(), channel, 3600000);

        //if we made it this far, the operation was a success!
        return 1;
    }

    /**
     * Private helper method to create a new UpdateErrataCacheEvent and publish it to the
     * MessageQueue.
     * @param orgIn The org we're updating.
     */
    private void publishUpdateErrataCacheEvent(Org orgIn) {
        StopWatch sw = new StopWatch();
        if (log.isDebugEnabled()) {
            log.debug("Updating errata cache");
            sw.start();
        }

        UpdateErrataCacheEvent uece =
            new UpdateErrataCacheEvent(UpdateErrataCacheEvent.TYPE_ORG);
        uece.setOrgId(orgIn.getId());
        MessageQueue.publish(uece);

        if (log.isDebugEnabled()) {
            sw.stop();
            log.debug("Finished Updating errata cache. Took [" +
                    sw.getTime() + "]");
        }
    }


    /**
     * List the errata applicable to a channel after given startDate
     * @param loggedInUser The current user
     * @param channelLabel The label for the channel
     * @param startDate begin date
     * @return the errata applicable to a channel
     * @throws NoSuchChannelException thrown if there is no channel matching
     * channelLabel.
     *
     * @xmlrpc.doc List the errata applicable to a channel after given startDate
     * @xmlrpc.param #session_key()
     * @xmlrpc.param #param_desc("string", "channelLabel", "channel to query")
     * @xmlrpc.param #param($date, "startDate")
     * @xmlrpc.returntype
     *      #array()
     *          $ErrataOverviewSerializer
     *      #array_end()
     */
    public List<ErrataOverview> listErrata(User loggedInUser, String channelLabel,
            Date startDate) throws NoSuchChannelException {
        Channel channel = lookupChannelByLabel(loggedInUser, channelLabel);

        DataResult<ErrataOverview> dr = ChannelManager.listErrata(channel, startDate, null,
                loggedInUser);
        dr.elaborate();
        return dr;
    }

    /**
     * List the errata applicable to a channel between startDate and endDate.
     * @param loggedInUser The current user
     * @param channelLabel The label for the channel
     * @param startDate begin date
     * @param endDate end date
     * @return the errata applicable to a channel
     * @throws NoSuchChannelException thrown if there is no channel matching
     * channelLabel.
     *
     * @xmlrpc.doc List the errata applicable to a channel between startDate and endDate.
     * @xmlrpc.param #session_key()
     * @xmlrpc.param #param_desc("string", "channelLabel", "channel to query")
     * @xmlrpc.param #param($date, "startDate")
     * @xmlrpc.param #param($date, "endDate")
     * @xmlrpc.returntype
     *      #array()
     *          $ErrataOverviewSerializer
     *      #array_end()
     */

    public List<ErrataOverview> listErrata(User loggedInUser, String channelLabel,
            Date startDate, Date endDate) throws NoSuchChannelException {

        Channel channel = lookupChannelByLabel(loggedInUser, channelLabel);

        DataResult<ErrataOverview> errata = ChannelManager.listErrata(channel, startDate,
                endDate,
                loggedInUser);
        errata.elaborate();
        return errata;
    }




    /**
     * List the errata applicable to a channel
     * @param loggedInUser The current user
     * @param channelLabel The label for the channel
     * @return the errata applicable to a channel
     * @throws NoSuchChannelException thrown if there is no channel matching
     * channelLabel.
     *
     * When removing deprecation, swtich this method over to using
     *     listErrata(sessionKey, null, null) after deleting
     *     listErrata(String, String, String, String), then update docs
     *     to use  $ErrataOverviewSerializer
     *
     *
     * @xmlrpc.doc List the errata applicable to a channel
     * @xmlrpc.param #session_key()
     * @xmlrpc.param #param_desc("string", "channelLabel", "channel to query")
     * @xmlrpc.returntype
     *    #array()
     *      #struct("errata")
     *        #prop_desc("int", "id", "Errata Id")
     *        #prop_desc("string", "advisory_synopsis", "Summary of the erratum.")
     *        #prop_desc("string", "advisory_type", "Type label such as Security, Bug Fix")
     *        #prop_desc("string", "advisory_name", "Name such as RHSA, etc")
     *        #prop_desc("string","advisory", "name of the advisory (Deprecated)")
     *        #prop_desc("string","issue_date",
     *                         "date format follows YYYY-MM-DD HH24:MI:SS (Deprecated)")
     *        #prop_desc("string","update_date",
     *                        "date format follows YYYY-MM-DD HH24:MI:SS (Deprecated)")
     *        #prop("string","synopsis (Deprecated)")
     *        #prop_desc("string","last_modified_date",
     *                         "date format follows YYYY-MM-DD HH24:MI:SS (Deprecated)")
     *      #struct_end()
     *    #array_end()
     */
    public List<Map<String, Object>> listErrata(User loggedInUser, String channelLabel)
        throws NoSuchChannelException {
        List<Map<String, Object>> list = listErrata(loggedInUser, channelLabel, "", "");
        return list;
    }

    /**
     * List the errata applicable to a channel after given startDate
     * @param loggedInUser The current user
     * @param channelLabel The label for the channel
     * @param startDate begin date
     * @return the errata applicable to a channel
     * @throws NoSuchChannelException thrown if there is no channel matching
     * channelLabel.
     * @deprecated being replaced by listErrata(string sessionKey,
     * string channelLabel, dateTime.iso8601 startDate)
     *
     * @xmlrpc.doc List the errata applicable to a channel after given startDate
     * @xmlrpc.param #session_key()
     * @xmlrpc.param #param_desc("string", "channelLabel", "channel to query")
     * @xmlrpc.param #param("string", "startDate")
     * @xmlrpc.returntype
     *      #array()
     *          #struct("errata")
     *              #prop_desc("string","advisory", "name of the advisory")
     *              #prop_desc("string","issue_date",
     *                         "date format follows YYYY-MM-DD HH24:MI:SS")
     *              #prop_desc("string","update_date",
     *                         "date format follows YYYY-MM-DD HH24:MI:SS")
     *              #prop("string","synopsis")
     *              #prop("string","advisory_type")
     *              #prop_desc("string","last_modified_date",
     *                         "date format follows YYYY-MM-DD HH24:MI:SS")
     *          #struct_end()
     *      #array_end()
     */
    @Deprecated
    public List<Map<String, Object>> listErrata(User loggedInUser, String channelLabel,
            String startDate) throws NoSuchChannelException {

        return listErrata(loggedInUser, channelLabel, startDate, null);
    }

    /**
     * List the errata applicable to a channel between startDate and endDate.
     * @param loggedInUser The current user
     * @param channelLabel The label for the channel
     * @param startDate begin date
     * @param endDate end date
     * @return the errata applicable to a channel
     * @throws NoSuchChannelException thrown if there is no channel matching
     * channelLabel.
     * @deprecated being replaced by listErrata(string sessionKey,
     * string channelLabel, dateTime.iso8601 startDate, dateTime.iso8601)
     *
     * @xmlrpc.doc List the errata applicable to a channel between startDate and endDate.
     * @xmlrpc.param #session_key()
     * @xmlrpc.param #param_desc("string", "channelLabel", "channel to query")
     * @xmlrpc.param #param("string", "startDate")
     * @xmlrpc.param #param("string", "endDate")
     * @xmlrpc.returntype
     *      #array()
     *          #struct("errata")
     *              #prop_desc("string","advisory", "name of the advisory")
     *              #prop_desc("string","issue_date",
     *                         "date format follows YYYY-MM-DD HH24:MI:SS")
     *              #prop_desc("string","update_date",
     *                         "date format follows YYYY-MM-DD HH24:MI:SS")
     *              #prop("string","synopsis")
     *              #prop("string","advisory_type")
     *              #prop_desc("string","last_modified_date",
     *                         "date format follows YYYY-MM-DD HH24:MI:SS")
     *          #struct_end()
     *      #array_end()
     */

    @Deprecated
    public List<Map<String, Object>> listErrata(User loggedInUser, String channelLabel,
            String startDate, String endDate) throws NoSuchChannelException {

        Channel channel = lookupChannelByLabel(loggedInUser, channelLabel);

        List<Map<String, Object>> errata =
                ChannelManager.listErrataForDates(channel, startDate, endDate);
        return errata;
    }

    /**
     * List the errata of a specific type that are applicable to a channel
     * @param loggedInUser The current user
     * @param channelLabel The label for the channel
     * @param advisoryType The type of advisory (one of the following:
     * "Security Advisory", "Product Enhancement Advisory",
     * "Bug Fix Advisory")
     * @return the errata applicable to a channel
     * @throws NoSuchChannelException thrown if there is no channel matching
     * channelLabel.
     *
     * @xmlrpc.doc List the errata of a specific type that are applicable to a channel
     * @xmlrpc.param #session_key()
     * @xmlrpc.param #param_desc("string", "channelLabel", "channel to query")
     * @xmlrpc.param #param_desc("string", "advisoryType", "type of advisory (one of
     * of the following: 'Security Advisory', 'Product Enhancement Advisory',
     * 'Bug Fix Advisory'")
     * @xmlrpc.returntype
     *      #array()
     *          #struct("errata")
     *              #prop_desc("string","advisory", "name of the advisory")
     *              #prop_desc("string","issue_date",
     *                         "date format follows YYYY-MM-DD HH24:MI:SS")
     *              #prop_desc("string","update_date",
     *                         "date format follows YYYY-MM-DD HH24:MI:SS")
     *              #prop("string","synopsis")
     *              #prop("string","advisory_type")
     *              #prop_desc("string","last_modified_date",
     *                         "date format follows YYYY-MM-DD HH24:MI:SS")
     *          #struct_end()
     *      #array_end()
     */
    public Object[] listErrataByType(User loggedInUser, String channelLabel,
            String advisoryType) throws NoSuchChannelException {

        Channel channel = lookupChannelByLabel(loggedInUser, channelLabel);

        List<Map<String, Object>> errata =
                ChannelManager.listErrataByType(channel, advisoryType);
        return errata.toArray();
    }

    private void scheduleErrataCacheUpdate(Org org, Channel channel, long delay) {
        SelectMode m = ModeFactory.getMode(TaskConstants.MODE_NAME,
                                           "find_channel_in_task_queue");
        Map<String, Object> inParams = new HashMap<String, Object>();

        inParams.put("cid", channel.getId());
        DataResult dr = m.execute(inParams);

        delay /= (24 * 60 * 60);

        if (dr.isEmpty()) {
            WriteMode w = ModeFactory.getWriteMode(TaskConstants.MODE_NAME,
                                                         "insert_into_task_queue");

            inParams = new HashMap<String, Object>();
            inParams.put("org_id", org.getId());
            inParams.put("cid", channel.getId());
            inParams.put("task_data", "update_errata_cache_by_channel");
            inParams.put("earliest", new Timestamp(System.currentTimeMillis() + delay));

            w.executeUpdate(inParams);
        }
        else {
            WriteMode w = ModeFactory.getWriteMode(TaskConstants.MODE_NAME,
                                                         "update_task_queue");
            inParams = new HashMap<String, Object>();
            inParams.put("earliest", new Timestamp(System.currentTimeMillis() + delay));
            inParams.put("cid", channel.getId());

            w.executeUpdate(inParams);
        }
    }

    private Channel lookupChannelByLabel(User user, String label)
        throws NoSuchChannelException {

        Channel channel = ChannelFactory.lookupByLabelAndUser(label, user);
        if (channel == null) {
            throw new NoSuchChannelException(label);
        }

        return channel;
    }


    private Channel lookupChannelByLabel(Org org, String label)
        throws NoSuchChannelException {

        Channel channel = ChannelManager.lookupByLabel(
                org, label);
        if (channel == null) {
            throw new NoSuchChannelException(label);
        }

        return channel;
    }

    private Channel lookupChannelById(User user, Long id)
        throws NoSuchChannelException {

        Channel channel = ChannelManager.lookupByIdAndUser(new Long(id), user);
        if (channel == null) {
            throw new NoSuchChannelException(id);
        }

        return channel;
    }


    /**
     * Lists all packages for an Org that are not contained within any channel
     * @param loggedInUser The current user
     * @return list of Package objects not associated with a channel
     * @throws NoSuchChannelException thrown if no channel is found.
     *
     * @xmlrpc.doc Lists all packages that are not associated with a channel.  Typically
     *          these are custom packages.
     * @xmlrpc.param #session_key()
     * @xmlrpc.returntype
     *  #array()
     *      $PackageSerializer
     *   #array_end()
     */
    public Object[] listPackagesWithoutChannel(User loggedInUser) {
        ensureUserRole(loggedInUser, RoleFactory.CHANNEL_ADMIN);
        return PackageFactory.lookupOrphanPackages(loggedInUser.getOrg()).toArray();
    }

    /**
     * Subscribe a system to a list of channels
     * @param loggedInUser The current user
     * @param labels a list of channel labels to subscribe the system to
     * @param sid the serverId of the system in question
     * @return 1 for success
     * @deprecated being replaced by system.setBaseChannel(string sessionKey,
     * int serverId, string channelLabel) and system.setChildChannels(string sessionKey,
     * int serverId, array[string channelLabel])
     *
     * @xmlrpc.doc Subscribes a system to a list of channels.  If a base channel is
     *      included, that is set before setting child channels.  When setting child
     *      channels the current child channel subscriptions are cleared.  To fully
     *      unsubscribe the system from all channels, simply provide an empty list of
     *      channel labels.
     * @xmlrpc.param #session_key()
     * @xmlrpc.param #param("int", "serverId")
     * @xmlrpc.param #array_single("string", "label - channel label to subscribe
     *                  the system to.")
     * @xmlrpc.returntype #return_int_success()
     */
    @Deprecated
    public int subscribeSystem(User loggedInUser, Integer sid, List<String> labels) {
        Server server = SystemManager.lookupByIdAndUser(new Long(sid.longValue()),
                loggedInUser);


        if (labels.size() == 0) {
            ServerFactory.unsubscribeFromAllChannels(loggedInUser, server);
            return 1;
        }

        Channel base = null;
        List<Integer> childChannelIds = new ArrayList<Integer>();

        for (String label : labels) {
            Channel channel = lookupChannelByLabel(loggedInUser.getOrg(), label);

            if (base == null && channel.isBaseChannel()) {
                base = channel;
            }
            else if (base != null && channel.isBaseChannel()) {
                throw new MultipleBaseChannelException(base.getLabel(), label);
            }
            else {
                childChannelIds.add(new Integer(channel.getId().intValue()));
            }
        }
        SystemHandler sysHandler = new SystemHandler();
        if (base != null) {

            sysHandler.setBaseChannel(loggedInUser, sid,
                    new Integer(base.getId().intValue()));
        }
        sysHandler.setChildChannels(loggedInUser, sid, childChannelIds);

        return 1;
    }


    /**
     * Clone a channel
     * @param loggedInUser The current user
     * @param originalLabel the label of the channel to clone
     * @param channelDetails a map consisting of
     *      string name
     *      string label
     *      string summary
     *      string parent_label (optional)
     *      string arch_label (optional)
     *      string gpg_key_url (optional), gpg_url left for historical reasons
     *      string gpg_key_id (optional), gpg_id left for historical reasons
     *      string gpg_key_fp (optional), gpg_fingerprint left for historical reasons
     *      string description (optional)
     * @param originalState if true, only the original packages of the channel to clone
     *          will be cloned.  Any updates will not be.
     * @return int id of clone channel
     *
     * @xmlrpc.doc Clone a channel.  If arch_label is omitted, the arch label of the
     *      original channel will be used. If parent_label is omitted, the clone will be
     *      a base channel.
     * @xmlrpc.param #session_key()
     * @xmlrpc.param #param("string", "original_label")
     * @xmlrpc.param
     *      #struct("channel details")
     *          #prop("string", "name")
     *          #prop("string", "label")
     *          #prop("string", "summary")
     *          #prop_desc("string", "parent_label", "(optional)")
     *          #prop_desc("string", "arch_label", "(optional)")
     *          #prop_desc("string", "gpg_key_url", "(optional),
     *              gpg_url might be used as well")
     *          #prop_desc("string", "gpg_key_id", "(optional),
     *              gpg_id might be used as well")
     *          #prop_desc("string", "gpg_key_fp", "(optional),
     *              gpg_fingerprint might be used as well")
     *          #prop_desc("string", "description", "(optional)")
     *      #struct_end()
     * @xmlrpc.param #param("boolean", "original_state")
     * @xmlrpc.returntype int the cloned channel ID
     */
    public int clone(User loggedInUser, String originalLabel,
            Map<String, String> channelDetails, Boolean originalState) {

        // confirm that the user only provided valid keys in the map
        Set<String> validKeys = new HashSet<String>();
        validKeys.add("name");
        validKeys.add("label");
        validKeys.add("summary");
        validKeys.add("parent_label");
        validKeys.add("arch_label");
        validKeys.add("gpg_url");           // deprecated, left for compatibility reasons
        validKeys.add("gpg_id");            // deprecated, left for compatibility reasons
        validKeys.add("gpg_fingerprint");   // deprecated, left for compatibility reasons
        validKeys.add("gpg_key_url");
        validKeys.add("gpg_key_id");
        validKeys.add("gpg_key_fp");
        validKeys.add("description");
        validateMap(validKeys, channelDetails);

        channelAdminPermCheck(loggedInUser);

        String name = channelDetails.get("name");
        String label = channelDetails.get("label");
        String parentLabel = channelDetails.get("parent_label");
        String archLabel = channelDetails.get("arch_label");
        String summary = channelDetails.get("summary");
        String description = channelDetails.get("description");

        if (ChannelFactory.lookupByLabel(loggedInUser.getOrg(), label) != null) {
            throw new DuplicateChannelLabelException(label);
        }

        if (ChannelFactory.doesChannelNameExist(name)) {
            throw new DuplicateChannelNameException(name);
        }

        Channel originalChan = lookupChannelByLabel(loggedInUser.getOrg(), originalLabel);

        Channel parent = null;
        if (parentLabel != null) {
            parent = lookupChannelByLabel(loggedInUser.getOrg(), parentLabel);

        }

        ChannelArch arch = null;
        if (archLabel != null && archLabel.length() > 0) {

            arch = ChannelFactory.lookupArchByName(archLabel);
            if (arch == null) {
                throw new InvalidChannelArchException(archLabel);
            }
        }
        else {
            arch = originalChan.getChannelArch();
        }

        String gpgUrl, gpgId, gpgFingerprint;
        if (channelDetails.containsKey("gpg_key_url") ||
                channelDetails.containsKey("gpg_url") ||
                channelDetails.containsKey("gpg_key_id") ||
                channelDetails.containsKey("gpg_id") ||
                channelDetails.containsKey("gpg_key_fp") ||
                channelDetails.containsKey("gpg_fingerprint")) {
            // if one of the GPG information was set, use it
            if (channelDetails.get("gpg_key_url") == null) {
                gpgUrl = channelDetails.get("gpg_url");
            }
            else {
                gpgUrl = channelDetails.get("gpg_key_url");
            }
            if (channelDetails.get("gpg_key_id") == null) {
                gpgId = channelDetails.get("gpg_id");
            }
            else {
                gpgId = channelDetails.get("gpg_key_id");
            }
            if (channelDetails.get("gpg_key_fp") == null) {
                gpgFingerprint = channelDetails.get("gpg_fingerprint");
            }
            else {
                gpgFingerprint = channelDetails.get("gpg_key_fp");
            }
        }
        else {
            // copy GPG info from the original channel
            gpgUrl = originalChan.getGPGKeyUrl();
            gpgId = originalChan.getGPGKeyId();
            gpgFingerprint = originalChan.getGPGKeyFp();
        }

        CloneChannelCommand helper = new CloneChannelCommand(originalState.booleanValue(),
                originalChan);
        helper.setName(name);
        helper.setArchLabel(arch.getLabel());
        helper.setDescription(description);
        helper.setGpgKeyFp(gpgFingerprint);
        helper.setGpgKeyId(gpgId);
        helper.setGpgKeyUrl(gpgUrl);
        helper.setLabel(label);
        helper.setUser(loggedInUser);
        helper.setSummary(summary);
<<<<<<< HEAD
        helper.setProductName(originalChan.getProductName());
        helper.setUpdateTag(originalChan.getUpdateTag());
=======
>>>>>>> 32ea2fdb

        Channel clone = helper.create();
        return clone.getId().intValue();
    }

    /**
     * Checks whether a user is an org admin or channnel admin (and thus can admin
     *          a channel)
     * @param loggedInUser the user to check
     */
    private void channelAdminPermCheck(User loggedInUser) {
        Role channelRole = RoleFactory.lookupByLabel("channel_admin");
        Role orgAdminRole = RoleFactory.lookupByLabel("org_admin");
        if (!loggedInUser.hasRole(channelRole) && !loggedInUser.hasRole(orgAdminRole)) {
            throw new PermissionException("Only Org Admins and Channel Admins can clone " +
                    "channels.");
        }
    }

    /**
     * Merge a channel's errata into another channel.
     * @param loggedInUser The current user
     * @param mergeFromLabel the label of the channel to pull the errata from
     * @param mergeToLabel the label of the channel to push errata into
     * @return A list of errata that were merged.
     *
     * @xmlrpc.doc Merges all errata from one channel into another
     * @xmlrpc.param #session_key()
     * @xmlrpc.param #param_desc("string", "mergeFromLabel", "the label of the
     * channel to pull errata from")
     * @xmlrpc.param #param_desc("string", "mergeToLabel", "the label to push the
     * errata into")
     * @xmlrpc.returntype
     *      #array()
     *          $ErrataSerializer
     *      #array_end()
     */
    public Object[] mergeErrata(User loggedInUser, String mergeFromLabel,
            String mergeToLabel) {
        channelAdminPermCheck(loggedInUser);

        Channel mergeFrom = lookupChannelByLabel(loggedInUser, mergeFromLabel);
        Channel mergeTo = lookupChannelByLabel(loggedInUser, mergeToLabel);

        if (!UserManager.verifyChannelAdmin(loggedInUser, mergeTo)) {
            throw new PermissionCheckFailureException();
        }

        Set<Errata> mergedErrata = mergeErrataToChannel(loggedInUser, mergeFrom
                .getErratas(), mergeTo, mergeFrom);

        return mergedErrata.toArray();
    }

    /**
     * Merge a channel's errata into another channel based upon a given start/end date.
     * @param loggedInUser The current user
     * @param mergeFromLabel the label of the channel to pull the errata from
     * @param mergeToLabel the label of the channel to push errata into
     * @param startDate begin date
     * @param endDate end date
     * @return A list of errata that were merged.
     *
     * @xmlrpc.doc Merges all errata from one channel into another based upon a
     * given start/end date.
     * @xmlrpc.param #session_key()
     * @xmlrpc.param #param_desc("string", "mergeFromLabel", "the label of the
     * channel to pull errata from")
     * @xmlrpc.param #param_desc("string", "mergeToLabel", "the label to push the
     * errata into")
     * @xmlrpc.param #param("string", "startDate")
     * @xmlrpc.param #param("string", "endDate")
     * @xmlrpc.returntype
     *      #array()
     *          $ErrataSerializer
     *      #array_end()
     */
    public Object[] mergeErrata(User loggedInUser, String mergeFromLabel,
            String mergeToLabel, String startDate, String endDate) {
        channelAdminPermCheck(loggedInUser);

        Channel mergeFrom = lookupChannelByLabel(loggedInUser, mergeFromLabel);
        Channel mergeTo = lookupChannelByLabel(loggedInUser, mergeToLabel);

        if (!UserManager.verifyChannelAdmin(loggedInUser, mergeTo)) {
            throw new PermissionCheckFailureException();
        }

        List<Errata> fromErrata = ErrataFactory.lookupByChannelBetweenDates(
                loggedInUser.getOrg(), mergeFrom, startDate, endDate);

        Set<Errata> mergedErrata = mergeErrataToChannel(loggedInUser,
                new HashSet<Errata>(fromErrata), mergeTo, mergeFrom);

        return mergedErrata.toArray();
    }

    /**
     * Merge a list of errata from one channel into another channel
     * @param loggedInUser The current user
     * @param mergeFromLabel the label of the channel to pull the errata from
     * @param mergeToLabel the label of the channel to push errata into
     * @param errataNames the list of errata to merge
     * @return A list of errata that were merged.
     *
     * @xmlrpc.doc Merges a list of errata from one channel into another
     * @xmlrpc.param #session_key()
     * @xmlrpc.param #param_desc("string", "mergeFromLabel", "the label of the
     * channel to pull errata from")
     * @xmlrpc.param #param_desc("string", "mergeToLabel", "the label to push the
     * errata into")
     * @xmlrpc.param
     *      #array_single("string", " advisory - The advisory name of the errata to merge")
     * @xmlrpc.returntype
     *      #array()
     *          $ErrataSerializer
     *      #array_end()
     */
    public Object[] mergeErrata(User loggedInUser, String mergeFromLabel,
            String mergeToLabel, List<String> errataNames) {

        channelAdminPermCheck(loggedInUser);

        Channel mergeFrom = lookupChannelByLabel(loggedInUser, mergeFromLabel);
        Channel mergeTo = lookupChannelByLabel(loggedInUser, mergeToLabel);

        if (!UserManager.verifyChannelAdmin(loggedInUser, mergeTo)) {
            throw new PermissionCheckFailureException();
        }

        Set<Errata> sourceErrata = mergeFrom.getErratas();
        Set<Errata> errataToMerge = new HashSet<Errata>();

        // make sure our errata exist in the "from" channel
        for (String erratumName : errataNames) {
            Errata toMerge = ErrataManager.lookupByAdvisory(erratumName);

            for (Errata erratum : sourceErrata) {
                if (erratum.getAdvisoryName() == toMerge.getAdvisoryName()) {
                    errataToMerge.add(toMerge);
                    break;
                }
            }
        }

        Set<Errata> mergedErrata =
            mergeErrataToChannel(loggedInUser, errataToMerge, mergeTo, mergeFrom);

        return mergedErrata.toArray();
    }

    private Set<Errata> mergeErrataToChannel(User user, Set<Errata> errataToMerge,
            Channel toChannel, Channel fromChannel) {

        // find errata that we do not need to merge
        List<Errata> same = ErrataManager.listSamePublishedInChannels(
                user, fromChannel, toChannel);
        List<Errata> brothers = ErrataManager.listPublishedBrothersInChannels(
                user, fromChannel, toChannel);
        List<Errata> clones = ErrataManager.listPublishedClonesInChannels(
                user, fromChannel, toChannel);
        // and remove them
        errataToMerge.removeAll(same);
        errataToMerge.removeAll(brothers);
        errataToMerge.removeAll(clones);

        ErrataManager.publishErrataToChannelAsync(toChannel,
                getErrataIds(errataToMerge), user);

        // no need to regenerate errata cache, because we didn't touch any packages

        return errataToMerge;
    }

    private Set<Long> getErrataIds(Set<Errata> errata) {
        Set<Long> ids = new HashSet<Long>();
        for (Errata erratum : errata) {
            ids.add(erratum.getId());
        }
        return ids;
    }

    /**
     * Merge a channel's packages into another channel.
     * @param loggedInUser The current user
     * @param mergeFromLabel the label of the channel to pull the packages from
     * @param mergeToLabel the label of the channel to push packages into
     * @return A list of packages that were merged.
     *
     * @xmlrpc.doc Merges all packages from one channel into another
     * @xmlrpc.param #session_key()
     * @xmlrpc.param #param_desc("string", "mergeFromLabel", "the label of the
     *          channel to pull packages from")
     * @xmlrpc.param #param_desc("string", "mergeToLabel", "the label to push the
     *              packages into")
     * @xmlrpc.returntype
     *      #array()
     *          $PackageSerializer
     *      #array_end()
     */
    public Object[] mergePackages(User loggedInUser, String mergeFromLabel,
            String mergeToLabel) {

        Channel mergeFrom = lookupChannelByLabel(loggedInUser, mergeFromLabel);
        Channel mergeTo = lookupChannelByLabel(loggedInUser, mergeToLabel);

        if (!UserManager.verifyChannelAdmin(loggedInUser, mergeTo)) {
            throw new PermissionCheckFailureException();
        }

        List<Package> differentPackages = new ArrayList<Package>();

        Set<Package> toPacks = mergeTo.getPackages();
        Set<Package> fromPacks = mergeFrom.getPackages();
        List<Long> pids = new ArrayList<Long>();
        for (Package pack : fromPacks) {
            if (!toPacks.contains(pack)) {
                pids.add(pack.getId());
                differentPackages.add(pack);
            }
        }
        mergeTo.getPackages().addAll(differentPackages);
        ChannelFactory.save(mergeTo);
        ChannelManager.refreshWithNewestPackages(mergeTo, "api");

        // Mark the affected channel to have it's metadata evaluated, where necessary
        // (RHEL5+, mostly)
        ChannelManager.queueChannelChange(mergeTo.getLabel(), "java::mergePackages",
            loggedInUser.getLogin());


        List<Long> cids = new ArrayList<Long>();
        cids.add(mergeTo.getId());
        ErrataCacheManager.insertCacheForChannelPackagesAsync(cids, pids);
        return differentPackages.toArray();
    }

    /**
     * Regenerate the errata cache for all the systems subscribed to a particular channel
     * @param loggedInUser The current user
     * @param channelLabel the channel label
     * @return int - 1 on success!
     *
     * @xmlrpc.doc Completely clear and regenerate the needed Errata and Package
     *      cache for all systems subscribed to the specified channel.  This should
     *      be used only if you believe your cache is incorrect for all the systems
     *      in a given channel.
     * @xmlrpc.param #session_key()
     * @xmlrpc.param #param_desc("string", "channelLabel", "the label of the
     *          channel")
     * @xmlrpc.returntype  #return_int_success()
     *
     */
    public int regenerateNeededCache(User loggedInUser, String channelLabel) {
        channelAdminPermCheck(loggedInUser);
        Channel chan = lookupChannelByLabel(loggedInUser, channelLabel);
        List<Long> chanList = new ArrayList<Long>();
        chanList.add(chan.getId());
        ErrataCacheManager.updateCacheForChannelsAsync(chanList);
        return 1;
    }

    /**
     * Regenerate the errata cache for all the systems subscribed to the satellite
     * @param loggedInUser The current user
     * @return int - 1 on success!
     *
     * @xmlrpc.doc Completely clear and regenerate the needed Errata and Package
     *      cache for all systems subscribed.  You must be a Satellite Admin to
     *      perform this action.
     * @xmlrpc.param #session_key()
     * @xmlrpc.returntype  #return_int_success()
     *
     */
    public int regenerateNeededCache(User loggedInUser) {
        if (loggedInUser.hasRole(RoleFactory.SAT_ADMIN)) {
            Set<Channel> set = new HashSet<Channel>();
            set.addAll(ChannelFactory.listAllBaseChannels());
            ErrataCacheManager.updateCacheForChannelsAsync(set);
        }
        else {
            throw new PermissionException(RoleFactory.SAT_ADMIN);
        }
        return 1;
    }

    /**
     * Regenerate the yum cache for a specific channel.
     * @param loggedInUser The current user
     * @param channelLabel the channel label
     * @return int - 1 on success!
     *
     * @xmlrpc.doc Regenerate yum cache for the specified channel.
     * @xmlrpc.param #session_key()
     * @xmlrpc.param #param_desc("string", "channelLabel", "the label of the
     *          channel")
     * @xmlrpc.returntype  #return_int_success()
     *
     */
    public int regenerateYumCache(User loggedInUser, String channelLabel) {
        channelAdminPermCheck(loggedInUser);
        lookupChannelByLabel(loggedInUser, channelLabel);
        ChannelManager.queueChannelChange(channelLabel,
                "api: regenerateYumCache", "api called");
        return 1;
    }

    /**
     * List the children of a channel
     * @param loggedInUser The current user
     * @param channelLabel the channel label
     * @return list of channel id's and labels
     *
     * @xmlrpc.doc List the children of a channel
     * @xmlrpc.param #session_key()
     * @xmlrpc.param #param_desc("string", "channelLabel", "the label of the channel")
     * @xmlrpc.returntype
     *      #array()
     *              $ChannelSerializer
     *      #array_end()
     */

    public Object[] listChildren(User loggedInUser, String channelLabel) {
        Channel chan = lookupChannelByLabel(loggedInUser, channelLabel);

        return ChannelFactory.getAccessibleChildChannels(chan, loggedInUser).toArray();
    }

    /**
    * Returns the last build date on the repodata for a channel
    * @param loggedInUser The current user
    * @param id - id of channel wanted
    * @throws NoSuchChannelException thrown if no channel is found.
    * @return the build date on the repodata of the channel requested
    *
    * @xmlrpc.doc Returns the last build date of the repomd.xml file
    * for the given channel as a localised string.
    * @xmlrpc.param #session_key()
    * @xmlrpc.param #param_desc("int", "id", "id of channel wanted")
    * @xmlrpc.returntype the last build date of the repomd.xml file
    * as a localised string
    */

    public String getChannelLastBuildById(User loggedInUser, Integer id)
                                            throws NoSuchChannelException {
        String repoLastBuild =
                ChannelManager.getRepoLastBuild(lookupChannelById(loggedInUser,
                        id.longValue()));
        if (repoLastBuild == null) {
            return "";
        }
        return repoLastBuild;
    }

   /** Returns a list of ContentSource (repos) that the user can see
     * @param loggedInUser The current user
     * @return Lists the repos visible to the user
     * @xmlrpc.doc Returns a list of ContentSource (repos) that the user can see
     * @xmlrpc.param #session_key()
     * @xmlrpc.returntype
     *      #array()
     *          #struct("map")
     *              #prop_desc("long","id", "ID of the repo")
     *              #prop_desc("string","label", "label of the repo")
     *              #prop_desc("string","sourceUrl", "URL of the repo")
     *          #struct_end()
     *      #array_end()
     **/
    public List<Map<String, Object>> listUserRepos(User loggedInUser) {
        List<ContentSource> result = ChannelFactory
                .lookupContentSources(loggedInUser.getOrg());

        List<Map<String, Object>> list = new ArrayList<Map<String, Object>>();
        for (ContentSource cs : result) {
            Map<String, Object> map = new HashMap<String, Object>();
            map.put("id", cs.getId());
            map.put("label", cs.getLabel());
            map.put("sourceUrl", cs.getSourceUrl());
            list.add(map);
        }
        return list;
    }

   /**
    * Creates a repository
    * @param loggedInUser The current user
    * @param label of the repo to be created
    * @param type of the repo (YUM only for now)
    * @param url of the repo
    * @return new ContentSource
    *
    * @xmlrpc.doc Creates a repository
    * @xmlrpc.param #session_key()
    * @xmlrpc.param #param_desc("string", "label", "repository label")
    * @xmlrpc.param #param_desc("string", "type", "repository type (only YUM is supported)")
    * @xmlrpc.param #param_desc("string", "url", "repository url")
    * @xmlrpc.returntype $ContentSourceSerializer
   **/
    public ContentSource createRepo(User loggedInUser, String label, String type,
            String url) {

        BaseRepoCommand repoCmd = null;
        repoCmd = new CreateRepoCommand(loggedInUser.getOrg());

        repoCmd.setLabel(label);
        repoCmd.setUrl(url);

        try {
            repoCmd.store();
        }
        catch (InvalidCertificateException e) {
            // this kind of exception gets thrown only for SSL content sources
        }

        ContentSource repo = ChannelFactory.lookupContentSourceByOrgAndLabel(
                loggedInUser.getOrg(), label);
        return repo;
    }

   /**
    * Removes a repository
    * @param loggedInUser The current user
    * @param id of the repo to be removed
    * @return Integer 1 on success
    *
    * @xmlrpc.doc Removes a repository
    * @xmlrpc.param #session_key()
    * @xmlrpc.param #param_desc("long", "id", "ID of repo to be removed")
    * @xmlrpc.returntype #return_int_success()
   **/
    public Integer removeRepo(User loggedInUser, Integer id) {
        ContentSource repo = lookupContentSourceById(id.longValue(), loggedInUser.getOrg());

        ChannelFactory.remove(repo);
        return 1;
    }

   /**
    * Removes a repository
    * @param loggedInUser The current user
    * @param label of the repo to be removed
    * @return Integer 1 on success
    *
    * @xmlrpc.doc Removes a repository
    * @xmlrpc.param #session_key()
    * @xmlrpc.param #param_desc("string", "label", "label of repo to be removed")
    * @xmlrpc.returntype #return_int_success()
   **/
    public Integer removeRepo(User loggedInUser, String label) {
        ContentSource repo = lookupContentSourceByLabel(label, loggedInUser.getOrg());
        ChannelFactory.clearContentSourceFilters(repo.getId());

        ChannelFactory.remove(repo);
        return 1;
    }

   /**
    * Associates a repository with a channel
    * @param loggedInUser The current user
    * @param chanLabel of the channel to use
    * @param repoLabel of the repo to associate
    * @return the channel with the newly associated repo
    *
    * @xmlrpc.doc Associates a repository with a channel
    * @xmlrpc.param #session_key()
    * @xmlrpc.param #param_desc("string", "channelLabel", "channel label")
    * @xmlrpc.param #param_desc("string", "repoLabel", "repository label")
    * @xmlrpc.returntype $ChannelSerializer
   **/
    public Channel associateRepo(User loggedInUser, String chanLabel, String repoLabel) {
        Channel channel = lookupChannelByLabel(loggedInUser, chanLabel);
        ContentSource repo = lookupContentSourceByLabel(repoLabel, loggedInUser.getOrg());

        Set<ContentSource> set = channel.getSources();
        set.add(repo);
        ChannelFactory.save(channel);

        return channel;
    }

   /**
    * Disassociates a repository from a channel
    * @param loggedInUser The current user
    * @param chanLabel of the channel to use
    * @param repoLabel of the repo to disassociate
    * @return the channel minus the disassociated repo
    *
    * @xmlrpc.doc Disassociates a repository from a channel
    * @xmlrpc.param #session_key()
    * @xmlrpc.param #param_desc("string", "channelLabel", "channel label")
    * @xmlrpc.param #param_desc("string", "repoLabel", "repository label")
    * @xmlrpc.returntype $ChannelSerializer
   **/
    public Channel disassociateRepo(User loggedInUser, String chanLabel, String repoLabel) {
        Channel channel = lookupChannelByLabel(loggedInUser, chanLabel);
        ContentSource repo = lookupContentSourceByLabel(repoLabel, loggedInUser.getOrg());

        Set<ContentSource> set = channel.getSources();
        set.remove(repo);
        channel.setSources(set);

        ChannelFactory.save(channel);

        return channel;
    }

   /**
    * Updates repository source URL
    * @param loggedInUser The current user
    * @param id ID of the repo
    * @param url new URL to use
    * @return the updated repo
    *
    * @xmlrpc.doc Updates repository source URL
    * @xmlrpc.param #session_key()
    * @xmlrpc.param #param_desc("int", "id", "repository id")
    * @xmlrpc.param #param_desc("string", "url", "new repository url")
    * @xmlrpc.returntype $ContentSourceSerializer
   **/
    public ContentSource updateRepoUrl(User loggedInUser, Integer id, String url) {
        ContentSource repo = lookupContentSourceById(id.longValue(), loggedInUser.getOrg());
        setRepoUrl(repo, url);
        ChannelFactory.save(repo);
        return repo;
    }

   /**
    * Updates repository source URL
    * @param loggedInUser The current user
    * @param label of the repo to use
    * @param url new URL to use
    * @return the updated repo
    *
    * @xmlrpc.doc Updates repository source URL
    * @xmlrpc.param #session_key()
    * @xmlrpc.param #param_desc("string", "label", "repository label")
    * @xmlrpc.param #param_desc("string", "url", "new repository url")
    * @xmlrpc.returntype $ContentSourceSerializer
   **/
    public ContentSource updateRepoUrl(User loggedInUser, String label, String url) {
        ContentSource repo = lookupContentSourceByLabel(label, loggedInUser.getOrg());
        setRepoUrl(repo, url);
        ChannelFactory.save(repo);
        return repo;
    }

   /**
    * Updates repository label
    * @param loggedInUser The current user
    * @param id ID of the repo
    * @param label new label
    * @return the updated repo
    *
    * @xmlrpc.doc Updates repository label
    * @xmlrpc.param #session_key()
    * @xmlrpc.param #param_desc("int", "id", "repository id")
    * @xmlrpc.param #param_desc("string", "label", "new repository label")
    * @xmlrpc.returntype $ContentSourceSerializer
   **/
    public ContentSource updateRepoLabel(User loggedInUser, Integer id, String label) {
        ContentSource repo = lookupContentSourceById(id.longValue(), loggedInUser.getOrg());
        setRepoLabel(repo, label);
        ChannelFactory.save(repo);
        return repo;
    }

    /**
     * Updates repository label
     * @param loggedInUser The current user
     * @param label of the repo
     * @param newLabel new label
     * @return the updated repo
     *
     * @xmlrpc.doc Updates repository label
     * @xmlrpc.param #session_key()
     * @xmlrpc.param #param_desc("string", "label", "repository label")
     * @xmlrpc.param #param_desc("string", "newLabel", "new repository label")
     * @xmlrpc.returntype $ContentSourceSerializer
    **/
     public ContentSource updateRepoLabel(User loggedInUser, String label,
                     String newLabel) {
         ContentSource repo = lookupContentSourceByLabel(label, loggedInUser.getOrg());
         setRepoLabel(repo, newLabel);
         ChannelFactory.save(repo);
         return repo;
     }

   /**
    * Updates a repository
    * @param loggedInUser The current user
    * @param id ID of the repo
    * @param label new label
    * @param url new URL
    * @return the updated repo
    *
    * @xmlrpc.doc Updates a ContentSource (repo)
    * @xmlrpc.param #session_key()
    * @xmlrpc.param #param_desc("int", "id", "repository id")
    * @xmlrpc.param #param_desc("string", "label", "new repository label")
    * @xmlrpc.param #param_desc("string", "url", "new repository URL")
    * @xmlrpc.returntype $ContentSourceSerializer
   **/
    public ContentSource updateRepo(User loggedInUser, Integer id, String label,
            String url) {
        ContentSource repo = lookupContentSourceById(id.longValue(), loggedInUser.getOrg());
        setRepoLabel(repo, label);
        setRepoUrl(repo, url);
        ChannelFactory.save(repo);
        return repo;
    }

    /**
     * Returns the details of the given repo
     * @param loggedInUser The current user
     * @param repoLabel Label of repo whose details are sought.
     * @return the repo requested.
     *
     * @xmlrpc.doc Returns details of the given repository
     * @xmlrpc.param #session_key()
     * @xmlrpc.param #param_desc("string", "repoLabel", "repo to query")
     * @xmlrpc.returntype
     *     $ContentSourceSerializer
     */
    public ContentSource getRepoDetails(User loggedInUser, String repoLabel) {
        return lookupContentSourceByLabel(repoLabel, loggedInUser.getOrg());
    }

    /**
     * Returns the details of the given repo
     * @param loggedInUser The current user
     * @param id ID of repo whose details are sought.
     * @return the repo requested.
     *
     * @xmlrpc.doc Returns details of the given repo
     * @xmlrpc.param #session_key()
     * @xmlrpc.param #param_desc("string", "repoLabel", "repo to query")
     * @xmlrpc.returntype
     *     $ContentSourceSerializer
     */
    public ContentSource getRepoDetails(User loggedInUser, Integer id) {
        return lookupContentSourceById(id.longValue(), loggedInUser.getOrg());
    }

    /**
     * Lists associated repos with the given channel
     * @param loggedInUser The current user
     * @param channelLabel channel label
     * @return list of associates repos
     *
     * @xmlrpc.doc Lists associated repos with the given channel
     * @xmlrpc.param #session_key()
     * @xmlrpc.param #param_desc("string", "channelLabel", "channel label")
     * @xmlrpc.returntype
     *      #array()
     *          $ContentSourceSerializer
     *      #array_end()
     */
    public List<ContentSource> listChannelRepos(User loggedInUser, String channelLabel) {
        Channel channel = lookupChannelByLabel(loggedInUser, channelLabel);
        return ChannelFactory.lookupContentSources(loggedInUser.getOrg(), channel);
    }

    /**
     * Trigger immediate repo synchronization
     * @param loggedInUser The current user
     * @param channelLabel channel label
     * @return 1 on success
     *
     * @xmlrpc.doc Trigger immediate repo synchronization
     * @xmlrpc.param #session_key()
     * @xmlrpc.param #param_desc("string", "channelLabel", "channel label")
     * @xmlrpc.returntype  #return_int_success()
     */
    public int syncRepo(User loggedInUser, String channelLabel) {
        Channel chan = lookupChannelByLabel(loggedInUser, channelLabel);
        new TaskomaticApi().scheduleSingleRepoSync(chan, loggedInUser);
        return 1;
    }

    /**
     * Trigger immediate repo synchronization
     * @param loggedInUser The current user
     * @param channelLabel channel label
     * @param params parameters
     * @return 1 on success
     *
     * @xmlrpc.doc Trigger immediate repo synchronization
     * @xmlrpc.param #session_key()
     * @xmlrpc.param #param_desc("string", "channelLabel", "channel label")
     * @xmlrpc.param
     *  #struct("params_map")
     *    #prop_desc("Boolean", "sync-kickstars", "Create kickstartable tree - Optional")
     *    #prop_desc("Boolean", "no-errata", "Do not sync errata - Optional")
     *    #prop_desc("Boolean", "fail", "Terminate upon any error - Optional")
     *  #struct_end()
     * @xmlrpc.returntype  #return_int_success()
     */
    public int syncRepo(User loggedInUser, String channelLabel,
                                               Map <String, String> params) {
        Channel chan = lookupChannelByLabel(loggedInUser, channelLabel);
        new TaskomaticApi().scheduleSingleRepoSync(chan, loggedInUser, params);
        return 1;
    }

    /**
     * Schedule periodic repo synchronization
     * @param loggedInUser The current user
     * @param channelLabel channel label
     * @param cronExpr cron expression, if empty all periodic schedules will be disabled
     * @return 1 on success
     *
     * @xmlrpc.doc Schedule periodic repo synchronization
     * @xmlrpc.param #session_key()
     * @xmlrpc.param #param_desc("string", "channelLabel", "channel label")
     * @xmlrpc.param #param_desc("string", "cron expression",
     *      "if empty all periodic schedules will be disabled")
     * @xmlrpc.returntype  #return_int_success()
     */
    public int syncRepo(User loggedInUser, String channelLabel, String cronExpr) {
        Channel chan = lookupChannelByLabel(loggedInUser, channelLabel);
        if (StringUtils.isEmpty(cronExpr)) {
            new TaskomaticApi().unscheduleRepoSync(chan, loggedInUser);
        }
        else {
            new TaskomaticApi().scheduleRepoSync(chan, loggedInUser, cronExpr);
        }
        return 1;
    }

    /**
     * Schedule periodic repo synchronization
     * @param loggedInUser The current user
     * @param channelLabel channel label
     * @param cronExpr cron expression, if empty all periodic schedules will be disabled
     * @param params parameters
     * @return 1 on success
     *
     * @xmlrpc.doc Schedule periodic repo synchronization
     * @xmlrpc.param #session_key()
     * @xmlrpc.param #param_desc("string", "channelLabel", "channel label")
     * @xmlrpc.param #param_desc("string", "cron expression",
     *      "if empty all periodic schedules will be disabled")
     * @xmlrpc.param
     *  #struct("params_map")
     *    #prop_desc("Boolean", "sync-kickstars", "Create kickstartable tree - Optional")
     *    #prop_desc("Boolean", "no-errata", "Do not sync errata - Optional")
     *    #prop_desc("Boolean", "fail", "Terminate upon any error - Optional")
     *  #struct_end()
     * @xmlrpc.returntype  #return_int_success()
     */
    public int syncRepo(User loggedInUser,
            String channelLabel, String cronExpr, Map <String, String> params) {
        Channel chan = lookupChannelByLabel(loggedInUser, channelLabel);
        TaskomaticApi tapi = new TaskomaticApi();
        if (!tapi.isRunning()) {
            tapi.scheduleSingleRepoSync(chan, loggedInUser);
            throw new TaskomaticApiException("Taskomatic is not running");
        }

        if (StringUtils.isEmpty(cronExpr)) {
            tapi.unscheduleRepoSync(chan, loggedInUser);
        }
        else {
            tapi.scheduleRepoSync(chan, loggedInUser, cronExpr, params);
        }

        return 1;
    }

    /**
     * Returns repo synchronization quartz expression
     * @param loggedInUser The current user
     * @param channelLabel channel label
     * @return quartz expression
     *
     * @xmlrpc.doc Returns repo synchronization cron expression
     * @xmlrpc.param #session_key()
     * @xmlrpc.param #param_desc("string", "channelLabel", "channel label")
     * @xmlrpc.returntype string quartz expression
     */
    public String getRepoSyncCronExpression(User loggedInUser, String channelLabel) {
        Channel chan = lookupChannelByLabel(loggedInUser, channelLabel);
            String cronExpr = new TaskomaticApi().getRepoSyncSchedule(chan, loggedInUser);
            if (StringUtils.isEmpty(cronExpr)) {
                return new String("");
            }
            return cronExpr;
    }

   /**
    * Lists the filters for a repo
    * @param loggedInUser The current user
    * @param label of the repo to use
    * @return list of filters
    *
    * @xmlrpc.doc Lists the filters for a repo
    * @xmlrpc.param #session_key()
    * @xmlrpc.param #param_desc("string", "label", "repository label")
    * @xmlrpc.returntype
    *      #array()
    *          $ContentSourceFilterSerializer
    *      #array_end()
    *
   **/
    public List<ContentSourceFilter> listRepoFilters(User loggedInUser, String label) {

        ContentSource cs = lookupContentSourceByLabel(label, loggedInUser.getOrg());

        List<ContentSourceFilter> result =
            ChannelFactory.lookupContentSourceFiltersById(cs.getId());

        return result;
    }

    /**
     * adds a filter for a given repo.
     * @param loggedInUser The current user
     * @param label of the repo to use
     * @param filterIn list of filters
     * @return sort order for the new filter
     *
     * @xmlrpc.doc Adds a filter for a given repo.
     * @xmlrpc.param #param("string", "sessionKey ")
     * @xmlrpc.param #param_desc("string", "label", "repository label")
     * @xmlrpc.param
     *  #struct("filter_map")
     *          #prop_desc("string", "filter", "string to filter on")
     *          #prop_desc("string", "flag", "+ for include, - for exclude")
     *  #struct_end()
     * @xmlrpc.returntype int sort order for new filter
     */
    public int addRepoFilter(User loggedInUser, String label,
            Map<String, String> filterIn) {
        Role orgAdminRole = RoleFactory.lookupByLabel("org_admin");

        if (!loggedInUser.hasRole(orgAdminRole)) {
            throw new PermissionException("Only Org Admins can add repo filters.");
        }

        ContentSource cs = lookupContentSourceByLabel(label, loggedInUser.getOrg());

        String flag = filterIn.get("flag");
        String filter = filterIn.get("filter");

        if (!(flag.equals("+") || flag.equals("-"))) {
            throw new InvalidParameterException("flag must be + or -");
        }

        // determine the highest sort order of existing filters
        int sortOrder = 0;
        for (ContentSourceFilter f : listRepoFilters(loggedInUser, label)) {
            sortOrder = Math.max(sortOrder, f.getSortOrder());
        }

        ContentSourceFilter newFilter = new ContentSourceFilter();
        newFilter.setSourceId(cs.getId());
        newFilter.setFlag(flag);
        newFilter.setFilter(filter);
        newFilter.setSortOrder(sortOrder + 1);

        ChannelFactory.save(newFilter);

        return sortOrder;
    }

    /**
     * Removes a filter for a given repo.
     * @param loggedInUser The current user
     * @param label of the repo to use
     * @param filterIn list of filters
     * @return 1 on success
     *
     * @xmlrpc.doc Removes a filter for a given repo.
     * @xmlrpc.param #param("string", "sessionKey ")
     * @xmlrpc.param #param_desc("string", "label", "repository label")
     * @xmlrpc.param
     *  #struct("filter_map")
     *          #prop_desc("string", "filter", "string to filter on")
     *          #prop_desc("string", "flag", "+ for include, - for exclude")
     *  #struct_end()
     * @xmlrpc.returntype #return_int_success()
     */
    public int removeRepoFilter(User loggedInUser, String label,
            Map<String, String> filterIn) {
        Role orgAdminRole = RoleFactory.lookupByLabel("org_admin");

        if (!loggedInUser.hasRole(orgAdminRole)) {
            throw new PermissionException("Only Org Admins can remove repo filters.");
        }

        //TODO is this necessary?
        lookupContentSourceByLabel(label, loggedInUser.getOrg());

        String flag = filterIn.get("flag");
        String filter = filterIn.get("filter");

        if (!(flag.equals("+") || flag.equals("-"))) {
            throw new InvalidParameterException("flag must be + or -");
        }

        // find the existing filter
        ContentSourceFilter oldFilter = null;
        for (ContentSourceFilter f : listRepoFilters(loggedInUser, label)) {
            if (flag.equals(f.getFlag()) && filter.equals(f.getFilter())) {
                oldFilter = f;
                break;
            }
        }

        if (oldFilter == null) {
            throw new InvalidParameterException("filter does not exist");
        }

        ChannelFactory.remove(oldFilter);

        return 1;
    }

    /**
     * replaces the existing set of filters for a given repo.
     * filters are ranked by their order in the array.
     * @param loggedInUser The current user
     * @param label of the repo to use
     * @param filtersIn list of filters
     * @return 1 on success
     *
     * @xmlrpc.doc Replaces the existing set of filters for a given repo.
     * Filters are ranked by their order in the array.
     * @xmlrpc.param #param("string", "sessionKey ")
     * @xmlrpc.param #param_desc("string", "label", "repository label")
     * @xmlrpc.param
     *  #array()
     *      #struct("filter_map")
     *          #prop_desc("string", "filter", "string to filter on")
     *          #prop_desc("string", "flag", "+ for include, - for exclude")
     *      #struct_end()
     *  #array_end()
     * @xmlrpc.returntype #return_int_success()
     */
    public int setRepoFilters(User loggedInUser, String label,
            List<Map<String, String>> filtersIn) {
        Role orgAdminRole = RoleFactory.lookupByLabel("org_admin");

        if (!loggedInUser.hasRole(orgAdminRole)) {
            throw new PermissionException("Only Org Admins can set repo filters.");
        }

        ContentSource cs = lookupContentSourceByLabel(label, loggedInUser.getOrg());

        List<ContentSourceFilter> filters = new ArrayList<ContentSourceFilter>();

        int i = 1;
        for (Map<String, String> filterIn : filtersIn) {
            String flag = filterIn.get("flag");
            String filter = filterIn.get("filter");

            if (!(flag.equals("+") || flag.equals("-"))) {
                throw new InvalidParameterException("flag must be + or -");
            }

            ContentSourceFilter f = new ContentSourceFilter();
            f.setSourceId(cs.getId());
            f.setFlag(flag);
            f.setFilter(filter);
            f.setSortOrder(i);

            filters.add(f);

            i++;
        }

        ChannelFactory.clearContentSourceFilters(cs.getId());

        for (ContentSourceFilter filter : filters) {
            ChannelFactory.save(filter);
        }

        return 1;
    }

   /**
    * Clears the filters for a repo
    * @param loggedInUser The current user
    * @param label of the repo to use
    * @return 1 on success
    *
    * @xmlrpc.doc Removes the filters for a repo
    * @xmlrpc.param #session_key()
    * @xmlrpc.param #param_desc("string", "label", "repository label")
    * @xmlrpc.returntype #return_int_success()
   **/
    public int clearRepoFilters(User loggedInUser, String label) {
        Role orgAdminRole = RoleFactory.lookupByLabel("org_admin");

        if (!loggedInUser.hasRole(orgAdminRole)) {
            throw new PermissionException("Only Org Admins can remove repo filters.");
        }

        ContentSource cs = lookupContentSourceByLabel(label, loggedInUser.getOrg());

        ChannelFactory.clearContentSourceFilters(cs.getId());

        return 1;
    }

    private ContentSource lookupContentSourceById(Long repoId, Org org) {
        ContentSource cs = ChannelFactory.lookupContentSource(repoId, org);
        if (cs == null) {
            throw new NoSuchContentSourceException(repoId);
        }
        return cs;
    }

    private ContentSource lookupContentSourceByLabel(String repoLabel, Org org) {
        ContentSource cs = ChannelFactory.lookupContentSourceByOrgAndLabel(org, repoLabel);
        if (cs == null) {
            throw new NoSuchContentSourceException(repoLabel);
        }
        return cs;
    }

    private void setRepoLabel(ContentSource cs, String repoLabel) {
        if (StringUtils.isEmpty(repoLabel)) {
            throw new InvalidParameterException("label might not be empty");
        }
        if (ChannelFactory.lookupContentSourceByOrgAndLabel(cs.getOrg(), repoLabel) !=
                null) {
            throw new InvalidRepoLabelException(repoLabel);
        }
        cs.setLabel(repoLabel);
    }

    private void setRepoUrl(ContentSource cs, String repoUrl) {
        if (StringUtils.isEmpty(repoUrl)) {
            throw new InvalidParameterException("url might not be empty");
        }
        if (!ChannelFactory.lookupContentSourceByOrgAndRepo(cs.getOrg(),
                ChannelFactory.CONTENT_SOURCE_TYPE_YUM, repoUrl).isEmpty()) {
            throw new InvalidRepoUrlException(repoUrl);
        }
        cs.setSourceUrl(repoUrl);
    }
}<|MERGE_RESOLUTION|>--- conflicted
+++ resolved
@@ -2022,11 +2022,8 @@
         helper.setLabel(label);
         helper.setUser(loggedInUser);
         helper.setSummary(summary);
-<<<<<<< HEAD
         helper.setProductName(originalChan.getProductName());
         helper.setUpdateTag(originalChan.getUpdateTag());
-=======
->>>>>>> 32ea2fdb
 
         Channel clone = helper.create();
         return clone.getId().intValue();
