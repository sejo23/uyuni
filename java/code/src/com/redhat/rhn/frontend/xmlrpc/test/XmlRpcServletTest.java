--- conflicted
+++ resolved
@@ -52,13 +52,8 @@
         final MockServletInputStream input = new MockServletInputStream();
         input.setupRead(request.getBytes());
 
-<<<<<<< HEAD
-        HttpServletRequest mockreq = this.mock(HttpServletRequest.class);
-        HttpServletResponse mockresp = this.mock(HttpServletResponse.class);
-=======
         final HttpServletRequest mockreq = this.mock(HttpServletRequest.class);
         final HttpServletResponse mockresp = this.mock(HttpServletResponse.class);
->>>>>>> 32c8168c
 
         context().checking(new Expectations() { {
             atLeast(1).of(mockreq).getHeader("SOAPAction");
