--- conflicted
+++ resolved
@@ -1148,11 +1148,7 @@
      *      #struct_end()
      * #array_end()
      */
-<<<<<<< HEAD
-    public List<Map<String, Object>> listLatestUpgradablePackages(String sessionKey,
-=======
     public List<Map<String, Object>> listLatestUpgradablePackages(User loggedInUser,
->>>>>>> 4f1c3dcf
             Integer sid) throws FaultException {
         // Get the logged in user and server
         Server server = lookupServer(loggedInUser, sid);
@@ -1181,14 +1177,8 @@
      *          #prop("string", "arch_label")
      *      #struct_end()
      */
-<<<<<<< HEAD
-    public List<Map<String, Object>> listAllInstallablePackages(String sessionKey,
-            Integer sid) throws FaultException {
-        User loggedInUser = getLoggedInUser(sessionKey);
-=======
     public List<Map<String, Object>> listAllInstallablePackages(User loggedInUser,
             Integer sid) throws FaultException {
->>>>>>> 4f1c3dcf
         Server server = lookupServer(loggedInUser, sid);
         return SystemManager.allInstallablePackages(server.getId());
     }
@@ -1216,11 +1206,7 @@
      *      #struct_end()
      * #array_end()
      */
-<<<<<<< HEAD
-    public List<Map<String, Object>> listLatestInstallablePackages(String sessionKey,
-=======
     public List<Map<String, Object>> listLatestInstallablePackages(User loggedInUser,
->>>>>>> 4f1c3dcf
             Integer sid) throws FaultException {
         // Get the logged in user and server
         Server server = lookupServer(loggedInUser, sid);
@@ -1390,11 +1376,7 @@
      *          #struct_end()
      *      #array_end()
      */
-<<<<<<< HEAD
-    public List<Map<String, Object>> listPackages(String sessionKey, Integer sid)
-=======
     public List<Map<String, Object>> listPackages(User loggedInUser, Integer sid)
->>>>>>> 4f1c3dcf
             throws FaultException {
         // Get the logged in user and server
         Server server = lookupServer(loggedInUser, sid);
@@ -3401,16 +3383,9 @@
      *      $PackageSerializer
      *  #array_end()
      */
-<<<<<<< HEAD
-    public List<Map<String, Object>> listPackagesFromChannel(String sessionKey,
-            Integer sid,
-            String channelLabel) {
-        User loggedInUser = getLoggedInUser(sessionKey);
-=======
     public List<Map<String, Object>> listPackagesFromChannel(User loggedInUser,
             Integer sid,
             String channelLabel) {
->>>>>>> 4f1c3dcf
         SystemManager.lookupByIdAndUser(new Long(sid.longValue()),
                 loggedInUser);
         Channel channel = ChannelFactory.lookupByLabelAndUser(channelLabel,
@@ -5409,14 +5384,8 @@
      *          #struct_end()
      *      #array_end()
      */
-<<<<<<< HEAD
-    public List<Map<String, Object>> listExtraPackages(String sessionKey,
-            Integer serverId) {
-        User loggedInUser = getLoggedInUser(sessionKey);
-=======
     public List<Map<String, Object>> listExtraPackages(User loggedInUser,
             Integer serverId) {
->>>>>>> 4f1c3dcf
         DataResult<PackageListItem> dr =
                 SystemManager.listExtraPackages(new Long(serverId));
 
