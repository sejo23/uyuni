--- conflicted
+++ resolved
@@ -116,10 +116,7 @@
         SERIALIZER_CLASSES.add(NetworkDtoSerializer.class);
         SERIALIZER_CLASSES.add(DistChannelMapSerializer.class);
         SERIALIZER_CLASSES.add(ContentSourceSerializer.class);
-<<<<<<< HEAD
-=======
         SERIALIZER_CLASSES.add(ContentSourceFilterSerializer.class);
->>>>>>> 4869bc83
         SERIALIZER_CLASSES.add(XccdfTestResultDtoSerializer.class);
         SERIALIZER_CLASSES.add(XccdfTestResultSerializer.class);
         SERIALIZER_CLASSES.add(XccdfRuleResultDtoSerializer.class);
