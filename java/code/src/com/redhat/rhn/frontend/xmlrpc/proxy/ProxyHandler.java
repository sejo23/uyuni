--- conflicted
+++ resolved
@@ -97,11 +97,7 @@
             User owner = server.getCreator();
 
             SatCluster scout = SatClusterFactory.createSatCluster(owner);
-<<<<<<< HEAD
-            scout.setDescription("SUSE Manager" + " " +
-=======
             scout.setDescription("Proxy" + " " +
->>>>>>> 99a0f6f9
                         server.getHostname() +
                         " (" + server.getId() + ")");
             scout.setVip(server.getIpAddress());
