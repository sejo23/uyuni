--- conflicted
+++ resolved
@@ -211,29 +211,6 @@
     }
 
     /**
-<<<<<<< HEAD
-=======
-     * renders code that includes the moment.js library, only
-     * if it has not been included before by the same tag
-     * @param out Where to render to
-     * @throws IOException IO exception
-     */
-    protected void renderMomentInclude(Writer out) throws IOException {
-        if (pageContext.getRequest().getAttribute(
-                "__spacewalk_momentjs_included") == null) {
-            this.bestLocale = null;
-            out.append("<script type=\"text/javascript\" src=\"" +
-                "/javascript/momentjs/moment-with-langs.min.js\"></script>");
-
-            out.append("<script type=\"text/javascript\">");
-            out.append("  moment.lang(\"" + getBestLocale() + "\");");
-            out.append("</script>");
-            pageContext.getRequest().setAttribute("__spacewalk_momentjs_included", true);
-        }
-    }
-
-    /**
->>>>>>> f2933295
      * @return the date formatted into the applications preferred
      *          string format
      */
