--- conflicted
+++ resolved
@@ -36,18 +36,10 @@
 
     public void testCloneNoAcl() throws Exception {
         // setup mock objects
-<<<<<<< HEAD
-        String output = "<div class=\"toolbar-h1\"><div class=\"" +
-            "toolbar\"><span class=\"toolbar\"><a href=\"Clone-url\">" +
-            "<img src=\"/img/action-clone.gif\" alt=\"clone autoinstallation\"" +
-            " title=\"clone autoinstallation\" />clone autoinstallation</a></span>" +
-            "</div></div>";
-=======
         String output = "<div class=\"spacewalk-toolbar-h1\">" +
             "<div class=\"spacewalk-toolbar\"><a href=\"Clone-url\">" +
             "<i class=\"fa fa-files-o\" title=\"clone kickstart\"></i>" +
             "clone kickstart</a></div><h1></h1></div>";
->>>>>>> 857f8404
 
 
         setupCloneTag("h1", "Clone-url", "", "kickstart");
@@ -66,18 +58,10 @@
     }
 
     public void testCreateAclMultipleMixinsMultipleAcls() throws Exception {
-<<<<<<< HEAD
-        String output = "<div class=\"toolbar-h1\"><div class=\"" +
-            "toolbar\"><span class=\"toolbar\"><a href=\"Clone-url\">" +
-            "<img src=\"/img/action-clone.gif\" alt=\"clone autoinstallation\"" +
-            " title=\"clone autoinstallation\" />clone autoinstallation</a></span>" +
-            "</div></div>";
-=======
         String output = "<div class=\"spacewalk-toolbar-h1\">" +
             "<div class=\"spacewalk-toolbar\"><a href=\"Clone-url\">" +
             "<i class=\"fa fa-files-o\" title=\"clone kickstart\"></i>" +
             "clone kickstart</a></div><h1></h1></div>";
->>>>>>> 857f8404
 
         setupCloneTag("h1", "Clone-url",
                          "first_true_acl(); second_true_acl(); is_foo(foo)",
@@ -90,18 +74,10 @@
     }
 
     public void testCreateAclMultipleAclsSingleMixin() throws Exception {
-<<<<<<< HEAD
-        String output = "<div class=\"toolbar-h1\"><div class=\"" +
-            "toolbar\"><span class=\"toolbar\"><a href=\"Clone-url\">" +
-            "<img src=\"/img/action-clone.gif\" alt=\"clone autoinstallation\"" +
-            " title=\"clone autoinstallation\" />clone autoinstallation</a></span>" +
-            "</div></div>";
-=======
         String output = "<div class=\"spacewalk-toolbar-h1\">" +
             "<div class=\"spacewalk-toolbar\"><a href=\"Clone-url\">" +
             "<i class=\"fa fa-files-o\" title=\"clone kickstart\">" +
             "</i>clone kickstart</a></div><h1></h1></div>";
->>>>>>> 857f8404
 
         setupCloneTag("h1", "Clone-url",
                          "first_true_acl(); second_true_acl()", "kickstart");
@@ -134,18 +110,10 @@
 
     public void testCloneAcl() throws Exception {
         // setup mock objects
-<<<<<<< HEAD
-        String output = "<div class=\"toolbar-h1\"><div class=\"" +
-            "toolbar\"><span class=\"toolbar\"><a href=\"Clone-url\">" +
-            "<img src=\"/img/action-clone.gif\" alt=\"clone autoinstallation\"" +
-            " title=\"clone autoinstallation\" />clone autoinstallation</a></span>" +
-            "</div></div>";
-=======
         String output = "<div class=\"spacewalk-toolbar-h1\">" +
             "<div class=\"spacewalk-toolbar\"><a href=\"Clone-url\">" +
             "<i class=\"fa fa-files-o\" title=\"clone kickstart\"></i>" +
             "clone kickstart</a></div><h1></h1></div>";
->>>>>>> 857f8404
 
         setupCloneTag("h1", "Clone-url", "true_test()", "kickstart");
 
