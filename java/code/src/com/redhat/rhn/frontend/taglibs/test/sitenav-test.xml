<?xml version="1.0" encoding="UTF-8"?>
<rhn-navi-tree xmlns:xi="http://www.w3.org/2001/XInclude" label="sitenav_unauth" title-depth="0">
  <rhn-tab name="Create First User" url="/rhn/newlogin/CreateFirstUser.do" acl="need_first_user()">
  </rhn-tab>
  <rhn-tab name="Sign In" url="/">
  </rhn-tab>

  <rhn-tab name="About Spacewalk" url="/rhn/help/about.do">
    <rhn-tab name="About Spacewalk" url="/rhn/help/about.do" />
    <rhn-tab name="Help Desk" url="/rhn/help/index.do" />
    <rhn-tab name="Lookup Login/Password" url="/rhn/help/ForgotCredentials.do" />
    <rhn-tab name="Getting Started Guide" url="/rhn/help/dispatcher/getting_started_guide">
      <rhn-tab-directory>/rhn/help/getting-started</rhn-tab-directory>
    </rhn-tab>
<<<<<<< HEAD
    <rhn-tab name="Reference Guide" url="/rhn/help/dispatcher/reference_guide">
      <rhn-tab-directory>/rhn/help/reference</rhn-tab-directory>
    </rhn-tab>
    <rhn-tab name="Best Practices Guide" url="/rhn/help/dispatcher/best_practices_guide">
      <rhn-tab-directory>/rhn/help/best-practices</rhn-tab-directory>
=======
    <rhn-tab name="Installation Guide" url="/rhn/help/dispatcher/install_guide">
      <rhn-tab-directory>/rhn/help/satellite</rhn-tab-directory>
    </rhn-tab>
    <rhn-tab name="Proxy Guide" url="/rhn/help/dispatcher/proxy_guide">
      <rhn-tab-directory>/rhn/help/proxy</rhn-tab-directory>
>>>>>>> 65d268de
    </rhn-tab>
    <rhn-tab name="Advanced Topics Guide" url="/rhn/help/dispatcher/advanced_topics_guide">
      <rhn-tab-directory>/rhn/help/advanced-topics</rhn-tab-directory>
    </rhn-tab>
    <rhn-tab name="Release Notes" url="/rhn/help/dispatcher/release_notes">
      <rhn-tab-directory>/rhn/help/release-notes/manager</rhn-tab-directory>
    </rhn-tab>
    <rhn-tab name="API" url="/rhn/apidoc/index.jsp">
        <rhn-tab name="Overview" url="/rhn/apidoc/index.jsp">
                        <rhn-tab-directory>/rhn/apidoc</rhn-tab-directory>
                </rhn-tab>
        <rhn-tab name="FAQs" url="/rhn/apidoc/faqs.jsp" />
        <rhn-tab name="Sample Scripts" url="/rhn/apidoc/scripts.jsp" />
    </rhn-tab>
    <rhn-tab name="Search" url="/rhn/help/Search.do" />
    <rhn-tab name="Chat" url="/rhn/help/Chat.do" />
</rhn-tab>


</rhn-navi-tree><|MERGE_RESOLUTION|>--- conflicted
+++ resolved
@@ -12,19 +12,8 @@
     <rhn-tab name="Getting Started Guide" url="/rhn/help/dispatcher/getting_started_guide">
       <rhn-tab-directory>/rhn/help/getting-started</rhn-tab-directory>
     </rhn-tab>
-<<<<<<< HEAD
-    <rhn-tab name="Reference Guide" url="/rhn/help/dispatcher/reference_guide">
-      <rhn-tab-directory>/rhn/help/reference</rhn-tab-directory>
-    </rhn-tab>
     <rhn-tab name="Best Practices Guide" url="/rhn/help/dispatcher/best_practices_guide">
       <rhn-tab-directory>/rhn/help/best-practices</rhn-tab-directory>
-=======
-    <rhn-tab name="Installation Guide" url="/rhn/help/dispatcher/install_guide">
-      <rhn-tab-directory>/rhn/help/satellite</rhn-tab-directory>
-    </rhn-tab>
-    <rhn-tab name="Proxy Guide" url="/rhn/help/dispatcher/proxy_guide">
-      <rhn-tab-directory>/rhn/help/proxy</rhn-tab-directory>
->>>>>>> 65d268de
     </rhn-tab>
     <rhn-tab name="Advanced Topics Guide" url="/rhn/help/dispatcher/advanced_topics_guide">
       <rhn-tab-directory>/rhn/help/advanced-topics</rhn-tab-directory>
