--- conflicted
+++ resolved
@@ -65,9 +65,6 @@
         try {
             return Class.forName(task.getTaskClass()).newInstance() instanceof RhnQueueJob;
         }
-<<<<<<< HEAD
-        catch (InstantiationException | IllegalAccessException | ClassNotFoundException e) {
-=======
         catch (InstantiationException e) {
             // will be caught later
             log.error("Error trying to instance a new class of " +
@@ -81,7 +78,6 @@
             return false;
         }
         catch (ClassNotFoundException e) {
->>>>>>> ebcf5fc1
             // will be caught later
             log.error("Error trying to instance a new class of " +
                     task.getTaskClass() + ": " + e.getMessage());
