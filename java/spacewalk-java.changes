--- conflicted
+++ resolved
@@ -1,8 +1,5 @@
-<<<<<<< HEAD
 - Added 'Machine Id' information as part of details in System namespace for XMLRPC API(bsc#1054902)
-=======
 - Modified the displayed message after updation of activation key (bsc#1060389)
->>>>>>> 2ef2ac7f
 - Display GUI message after successfully deleting custom key (bsc#1048295)
 - fix links on schedule pages (bsc#1059201)
 - Harmonize presentation of patch information (bsc#1032065)
