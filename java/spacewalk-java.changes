--- conflicted
+++ resolved
@@ -1,9 +1,6 @@
-<<<<<<< HEAD
-- use value from config-defaults/rhn.conf if not set in /etc/rhn/rhn.conf
-=======
+- use default value from systemd unit file if not set in /etc/rhn/rhn.conf
 - implement "keyword" filter for Content Lifecycle Management
 - Add support for Azure, Amazon EC2, and Google Compute Engine as Virtual Host Managers.
->>>>>>> a23aae59
 - Import additional fields for Deb packages
 - enable Kiwi NG on SLE15
 - allow ssl connections from Tomcat to Postgres (bsc#1149210)
