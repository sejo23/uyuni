--- conflicted
+++ resolved
@@ -1,14 +1,7 @@
 -------------------------------------------------------------------
-<<<<<<< HEAD
-Wed Jun  8 13:41:45 CEST 2011 - ug@suse.de
-
-- settings the correct architecture in cobbler, needed by virt. 
-  SUSE installations (fate#312397 and bnc#682665)
-=======
 Thu Jun  9 09:59:03 CEST 2011 - jrenner@suse.de
 
 - Additional fixes for the CSRF security bugfix (bnc#644074)
->>>>>>> 87cadf06
 
 -------------------------------------------------------------------
 Thu May 26 16:42:41 CEST 2011 - jrenner@suse.de
